--- conflicted
+++ resolved
@@ -136,8 +136,6 @@
 #define REG_CGR3_GO1L_OFFSET		0
 #define REG_CGR3_GO1L_MASK		(0x1f << REG_CGR3_GO1L_OFFSET)
 
-<<<<<<< HEAD
-=======
 #define REG_CGR4_GO2R_OFFSET		0
 #define REG_CGR4_GO2R_MASK		(0x1f << REG_CGR4_GO2R_OFFSET)
 
@@ -156,7 +154,6 @@
 #define REG_CGR9_GOL_OFFSET		0
 #define REG_CGR9_GOL_MASK		(0x1f << REG_CGR9_GOL_OFFSET)
 
->>>>>>> 0ee29814
 #define REG_CGR10_GIL_OFFSET		0
 #define REG_CGR10_GIR_OFFSET		4
 
@@ -168,8 +165,6 @@
 
 static const SNDRV_CTL_TLVD_DECLARE_DB_SCALE(jz4725b_adc_tlv,     0, 150, 0);
 static const SNDRV_CTL_TLVD_DECLARE_DB_SCALE(jz4725b_dac_tlv, -2250, 150, 0);
-<<<<<<< HEAD
-=======
 static const SNDRV_CTL_TLVD_DECLARE_DB_RANGE(jz4725b_mix_tlv,
 	 0, 11, TLV_DB_SCALE_ITEM(-2250,   0, 0),
 	12, 31, TLV_DB_SCALE_ITEM(-2250, 150, 0),
@@ -189,7 +184,6 @@
 static const struct soc_enum jz4725b_mic_mode_enum =
 	SOC_ENUM_SINGLE(JZ4725B_CODEC_REG_CR3, REG_CR3_MICDIFF_OFFSET,
 			2, jz4725b_mic_mode_texts);
->>>>>>> 0ee29814
 
 static const struct snd_kcontrol_new jz4725b_codec_controls[] = {
 	SOC_DOUBLE_TLV("DAC Playback Volume",
@@ -202,10 +196,6 @@
 		       REG_CGR10_GIL_OFFSET,
 		       REG_CGR10_GIR_OFFSET,
 		       0xf, 0, jz4725b_adc_tlv),
-<<<<<<< HEAD
-
-	SOC_SINGLE("Master Playback Switch", JZ4725B_CODEC_REG_CR1,
-=======
 	SOC_DOUBLE_R_TLV("Mixer Line In Bypass Playback Volume",
 			 JZ4725B_CODEC_REG_CGR3,
 			 JZ4725B_CODEC_REG_CGR2,
@@ -229,7 +219,6 @@
 			 0x1f, 1, jz4725b_out_tlv),
 
 	SOC_SINGLE("DAC Playback Switch", JZ4725B_CODEC_REG_CR1,
->>>>>>> 0ee29814
 		   REG_CR1_DAC_MUTE_OFFSET, 1, 1),
 
 	SOC_SINGLE("Deemphasize Filter Playback Switch",
