// SPDX-License-Identifier: GPL-2.0
//
// cs35l41-lib.c -- CS35L41 Common functions for HDA and ASoC Audio drivers
//
// Copyright 2017-2021 Cirrus Logic, Inc.
//
// Author: David Rhodes <david.rhodes@cirrus.com>
// Author: Lucas Tanure <lucas.tanure@cirrus.com>

#include <linux/dev_printk.h>
#include <linux/module.h>
#include <linux/regmap.h>
#include <linux/regulator/consumer.h>
#include <linux/slab.h>
#include <linux/firmware/cirrus/wmfw.h>

#include <sound/cs35l41.h>

static const struct reg_default cs35l41_reg[] = {
	{ CS35L41_PWR_CTRL1,			0x00000000 },
	{ CS35L41_PWR_CTRL2,			0x00000000 },
	{ CS35L41_PWR_CTRL3,			0x01000010 },
	{ CS35L41_GPIO_PAD_CONTROL,		0x00000000 },
	{ CS35L41_GLOBAL_CLK_CTRL,		0x00000003 },
	{ CS35L41_TST_FS_MON0,			0x00020016 },
	{ CS35L41_BSTCVRT_COEFF,		0x00002424 },
	{ CS35L41_BSTCVRT_SLOPE_LBST,		0x00007500 },
	{ CS35L41_BSTCVRT_PEAK_CUR,		0x0000004A },
	{ CS35L41_SP_ENABLES,			0x00000000 },
	{ CS35L41_SP_RATE_CTRL,			0x00000028 },
	{ CS35L41_SP_FORMAT,			0x18180200 },
	{ CS35L41_SP_HIZ_CTRL,			0x00000002 },
	{ CS35L41_SP_FRAME_TX_SLOT,		0x03020100 },
	{ CS35L41_SP_FRAME_RX_SLOT,		0x00000100 },
	{ CS35L41_SP_TX_WL,			0x00000018 },
	{ CS35L41_SP_RX_WL,			0x00000018 },
	{ CS35L41_DAC_PCM1_SRC,			0x00000008 },
	{ CS35L41_ASP_TX1_SRC,			0x00000018 },
	{ CS35L41_ASP_TX2_SRC,			0x00000019 },
	{ CS35L41_ASP_TX3_SRC,			0x00000000 },
	{ CS35L41_ASP_TX4_SRC,			0x00000000 },
	{ CS35L41_DSP1_RX1_SRC,			0x00000008 },
	{ CS35L41_DSP1_RX2_SRC,			0x00000009 },
	{ CS35L41_DSP1_RX3_SRC,			0x00000018 },
	{ CS35L41_DSP1_RX4_SRC,			0x00000019 },
	{ CS35L41_DSP1_RX5_SRC,			0x00000020 },
	{ CS35L41_DSP1_RX6_SRC,			0x00000021 },
	{ CS35L41_DSP1_RX7_SRC,			0x0000003A },
	{ CS35L41_DSP1_RX8_SRC,			0x00000001 },
	{ CS35L41_NGATE1_SRC,			0x00000008 },
	{ CS35L41_NGATE2_SRC,			0x00000009 },
	{ CS35L41_AMP_DIG_VOL_CTRL,		0x00008000 },
	{ CS35L41_CLASSH_CFG,			0x000B0405 },
	{ CS35L41_WKFET_CFG,			0x00000111 },
	{ CS35L41_NG_CFG,			0x00000033 },
	{ CS35L41_AMP_GAIN_CTRL,		0x00000000 },
	{ CS35L41_IRQ1_MASK1,			0xFFFFFFFF },
	{ CS35L41_IRQ1_MASK2,			0xFFFFFFFF },
	{ CS35L41_IRQ1_MASK3,			0xFFFF87FF },
	{ CS35L41_IRQ1_MASK4,			0xFEFFFFFF },
	{ CS35L41_GPIO1_CTRL1,			0xE1000001 },
	{ CS35L41_GPIO2_CTRL1,			0xE1000001 },
	{ CS35L41_MIXER_NGATE_CFG,		0x00000000 },
	{ CS35L41_MIXER_NGATE_CH1_CFG,		0x00000303 },
	{ CS35L41_MIXER_NGATE_CH2_CFG,		0x00000303 },
	{ CS35L41_DSP1_CCM_CORE_CTRL,		0x00000101 },
};

static bool cs35l41_readable_reg(struct device *dev, unsigned int reg)
{
	switch (reg) {
	case CS35L41_DEVID:
	case CS35L41_REVID:
	case CS35L41_FABID:
	case CS35L41_RELID:
	case CS35L41_OTPID:
	case CS35L41_TEST_KEY_CTL:
	case CS35L41_USER_KEY_CTL:
	case CS35L41_OTP_CTRL0:
	case CS35L41_OTP_CTRL3:
	case CS35L41_OTP_CTRL4:
	case CS35L41_OTP_CTRL5:
	case CS35L41_OTP_CTRL6:
	case CS35L41_OTP_CTRL7:
	case CS35L41_OTP_CTRL8:
	case CS35L41_PWR_CTRL1:
	case CS35L41_PWR_CTRL2:
	case CS35L41_PWR_CTRL3:
	case CS35L41_CTRL_OVRRIDE:
	case CS35L41_AMP_OUT_MUTE:
	case CS35L41_PROTECT_REL_ERR_IGN:
	case CS35L41_GPIO_PAD_CONTROL:
	case CS35L41_JTAG_CONTROL:
	case CS35L41_PWRMGT_CTL:
	case CS35L41_WAKESRC_CTL:
	case CS35L41_PWRMGT_STS:
	case CS35L41_PLL_CLK_CTRL:
	case CS35L41_DSP_CLK_CTRL:
	case CS35L41_GLOBAL_CLK_CTRL:
	case CS35L41_DATA_FS_SEL:
	case CS35L41_TST_FS_MON0:
	case CS35L41_MDSYNC_EN:
	case CS35L41_MDSYNC_TX_ID:
	case CS35L41_MDSYNC_PWR_CTRL:
	case CS35L41_MDSYNC_DATA_TX:
	case CS35L41_MDSYNC_TX_STATUS:
	case CS35L41_MDSYNC_DATA_RX:
	case CS35L41_MDSYNC_RX_STATUS:
	case CS35L41_MDSYNC_ERR_STATUS:
	case CS35L41_MDSYNC_SYNC_PTE2:
	case CS35L41_MDSYNC_SYNC_PTE3:
	case CS35L41_MDSYNC_SYNC_MSM_STATUS:
	case CS35L41_BSTCVRT_VCTRL1:
	case CS35L41_BSTCVRT_VCTRL2:
	case CS35L41_BSTCVRT_PEAK_CUR:
	case CS35L41_BSTCVRT_SFT_RAMP:
	case CS35L41_BSTCVRT_COEFF:
	case CS35L41_BSTCVRT_SLOPE_LBST:
	case CS35L41_BSTCVRT_SW_FREQ:
	case CS35L41_BSTCVRT_DCM_CTRL:
	case CS35L41_BSTCVRT_DCM_MODE_FORCE:
	case CS35L41_BSTCVRT_OVERVOLT_CTRL:
	case CS35L41_VI_VOL_POL:
	case CS35L41_DTEMP_WARN_THLD:
	case CS35L41_DTEMP_CFG:
	case CS35L41_DTEMP_EN:
	case CS35L41_VPVBST_FS_SEL:
	case CS35L41_SP_ENABLES:
	case CS35L41_SP_RATE_CTRL:
	case CS35L41_SP_FORMAT:
	case CS35L41_SP_HIZ_CTRL:
	case CS35L41_SP_FRAME_TX_SLOT:
	case CS35L41_SP_FRAME_RX_SLOT:
	case CS35L41_SP_TX_WL:
	case CS35L41_SP_RX_WL:
	case CS35L41_DAC_PCM1_SRC:
	case CS35L41_ASP_TX1_SRC:
	case CS35L41_ASP_TX2_SRC:
	case CS35L41_ASP_TX3_SRC:
	case CS35L41_ASP_TX4_SRC:
	case CS35L41_DSP1_RX1_SRC:
	case CS35L41_DSP1_RX2_SRC:
	case CS35L41_DSP1_RX3_SRC:
	case CS35L41_DSP1_RX4_SRC:
	case CS35L41_DSP1_RX5_SRC:
	case CS35L41_DSP1_RX6_SRC:
	case CS35L41_DSP1_RX7_SRC:
	case CS35L41_DSP1_RX8_SRC:
	case CS35L41_NGATE1_SRC:
	case CS35L41_NGATE2_SRC:
	case CS35L41_AMP_DIG_VOL_CTRL:
	case CS35L41_VPBR_CFG:
	case CS35L41_VBBR_CFG:
	case CS35L41_VPBR_STATUS:
	case CS35L41_VBBR_STATUS:
	case CS35L41_OVERTEMP_CFG:
	case CS35L41_AMP_ERR_VOL:
	case CS35L41_VOL_STATUS_TO_DSP:
	case CS35L41_CLASSH_CFG:
	case CS35L41_WKFET_CFG:
	case CS35L41_NG_CFG:
	case CS35L41_AMP_GAIN_CTRL:
	case CS35L41_DAC_MSM_CFG:
	case CS35L41_IRQ1_CFG:
	case CS35L41_IRQ1_STATUS:
	case CS35L41_IRQ1_STATUS1:
	case CS35L41_IRQ1_STATUS2:
	case CS35L41_IRQ1_STATUS3:
	case CS35L41_IRQ1_STATUS4:
	case CS35L41_IRQ1_RAW_STATUS1:
	case CS35L41_IRQ1_RAW_STATUS2:
	case CS35L41_IRQ1_RAW_STATUS3:
	case CS35L41_IRQ1_RAW_STATUS4:
	case CS35L41_IRQ1_MASK1:
	case CS35L41_IRQ1_MASK2:
	case CS35L41_IRQ1_MASK3:
	case CS35L41_IRQ1_MASK4:
	case CS35L41_IRQ1_FRC1:
	case CS35L41_IRQ1_FRC2:
	case CS35L41_IRQ1_FRC3:
	case CS35L41_IRQ1_FRC4:
	case CS35L41_IRQ1_EDGE1:
	case CS35L41_IRQ1_EDGE4:
	case CS35L41_IRQ1_POL1:
	case CS35L41_IRQ1_POL2:
	case CS35L41_IRQ1_POL3:
	case CS35L41_IRQ1_POL4:
	case CS35L41_IRQ1_DB3:
	case CS35L41_IRQ2_CFG:
	case CS35L41_IRQ2_STATUS:
	case CS35L41_IRQ2_STATUS1:
	case CS35L41_IRQ2_STATUS2:
	case CS35L41_IRQ2_STATUS3:
	case CS35L41_IRQ2_STATUS4:
	case CS35L41_IRQ2_RAW_STATUS1:
	case CS35L41_IRQ2_RAW_STATUS2:
	case CS35L41_IRQ2_RAW_STATUS3:
	case CS35L41_IRQ2_RAW_STATUS4:
	case CS35L41_IRQ2_MASK1:
	case CS35L41_IRQ2_MASK2:
	case CS35L41_IRQ2_MASK3:
	case CS35L41_IRQ2_MASK4:
	case CS35L41_IRQ2_FRC1:
	case CS35L41_IRQ2_FRC2:
	case CS35L41_IRQ2_FRC3:
	case CS35L41_IRQ2_FRC4:
	case CS35L41_IRQ2_EDGE1:
	case CS35L41_IRQ2_EDGE4:
	case CS35L41_IRQ2_POL1:
	case CS35L41_IRQ2_POL2:
	case CS35L41_IRQ2_POL3:
	case CS35L41_IRQ2_POL4:
	case CS35L41_IRQ2_DB3:
	case CS35L41_GPIO_STATUS1:
	case CS35L41_GPIO1_CTRL1:
	case CS35L41_GPIO2_CTRL1:
	case CS35L41_MIXER_NGATE_CFG:
	case CS35L41_MIXER_NGATE_CH1_CFG:
	case CS35L41_MIXER_NGATE_CH2_CFG:
	case CS35L41_DSP_MBOX_1 ... CS35L41_DSP_VIRT2_MBOX_8:
	case CS35L41_CLOCK_DETECT_1:
	case CS35L41_DIE_STS1:
	case CS35L41_DIE_STS2:
	case CS35L41_TEMP_CAL1:
	case CS35L41_TEMP_CAL2:
	case CS35L41_DSP1_TIMESTAMP_COUNT:
	case CS35L41_DSP1_SYS_ID:
	case CS35L41_DSP1_SYS_VERSION:
	case CS35L41_DSP1_SYS_CORE_ID:
	case CS35L41_DSP1_SYS_AHB_ADDR:
	case CS35L41_DSP1_SYS_XSRAM_SIZE:
	case CS35L41_DSP1_SYS_YSRAM_SIZE:
	case CS35L41_DSP1_SYS_PSRAM_SIZE:
	case CS35L41_DSP1_SYS_PM_BOOT_SIZE:
	case CS35L41_DSP1_SYS_FEATURES:
	case CS35L41_DSP1_SYS_FIR_FILTERS:
	case CS35L41_DSP1_SYS_LMS_FILTERS:
	case CS35L41_DSP1_SYS_XM_BANK_SIZE:
	case CS35L41_DSP1_SYS_YM_BANK_SIZE:
	case CS35L41_DSP1_SYS_PM_BANK_SIZE:
	case CS35L41_DSP1_RX1_RATE:
	case CS35L41_DSP1_RX2_RATE:
	case CS35L41_DSP1_RX3_RATE:
	case CS35L41_DSP1_RX4_RATE:
	case CS35L41_DSP1_RX5_RATE:
	case CS35L41_DSP1_RX6_RATE:
	case CS35L41_DSP1_RX7_RATE:
	case CS35L41_DSP1_RX8_RATE:
	case CS35L41_DSP1_TX1_RATE:
	case CS35L41_DSP1_TX2_RATE:
	case CS35L41_DSP1_TX3_RATE:
	case CS35L41_DSP1_TX4_RATE:
	case CS35L41_DSP1_TX5_RATE:
	case CS35L41_DSP1_TX6_RATE:
	case CS35L41_DSP1_TX7_RATE:
	case CS35L41_DSP1_TX8_RATE:
	case CS35L41_DSP1_SCRATCH1:
	case CS35L41_DSP1_SCRATCH2:
	case CS35L41_DSP1_SCRATCH3:
	case CS35L41_DSP1_SCRATCH4:
	case CS35L41_DSP1_CCM_CORE_CTRL:
	case CS35L41_DSP1_CCM_CLK_OVERRIDE:
	case CS35L41_DSP1_XM_MSTR_EN:
	case CS35L41_DSP1_XM_CORE_PRI:
	case CS35L41_DSP1_XM_AHB_PACK_PL_PRI:
	case CS35L41_DSP1_XM_AHB_UP_PL_PRI:
	case CS35L41_DSP1_XM_ACCEL_PL0_PRI:
	case CS35L41_DSP1_XM_NPL0_PRI:
	case CS35L41_DSP1_YM_MSTR_EN:
	case CS35L41_DSP1_YM_CORE_PRI:
	case CS35L41_DSP1_YM_AHB_PACK_PL_PRI:
	case CS35L41_DSP1_YM_AHB_UP_PL_PRI:
	case CS35L41_DSP1_YM_ACCEL_PL0_PRI:
	case CS35L41_DSP1_YM_NPL0_PRI:
	case CS35L41_DSP1_MPU_XM_ACCESS0:
	case CS35L41_DSP1_MPU_YM_ACCESS0:
	case CS35L41_DSP1_MPU_WNDW_ACCESS0:
	case CS35L41_DSP1_MPU_XREG_ACCESS0:
	case CS35L41_DSP1_MPU_YREG_ACCESS0:
	case CS35L41_DSP1_MPU_XM_ACCESS1:
	case CS35L41_DSP1_MPU_YM_ACCESS1:
	case CS35L41_DSP1_MPU_WNDW_ACCESS1:
	case CS35L41_DSP1_MPU_XREG_ACCESS1:
	case CS35L41_DSP1_MPU_YREG_ACCESS1:
	case CS35L41_DSP1_MPU_XM_ACCESS2:
	case CS35L41_DSP1_MPU_YM_ACCESS2:
	case CS35L41_DSP1_MPU_WNDW_ACCESS2:
	case CS35L41_DSP1_MPU_XREG_ACCESS2:
	case CS35L41_DSP1_MPU_YREG_ACCESS2:
	case CS35L41_DSP1_MPU_XM_ACCESS3:
	case CS35L41_DSP1_MPU_YM_ACCESS3:
	case CS35L41_DSP1_MPU_WNDW_ACCESS3:
	case CS35L41_DSP1_MPU_XREG_ACCESS3:
	case CS35L41_DSP1_MPU_YREG_ACCESS3:
	case CS35L41_DSP1_MPU_XM_VIO_ADDR:
	case CS35L41_DSP1_MPU_XM_VIO_STATUS:
	case CS35L41_DSP1_MPU_YM_VIO_ADDR:
	case CS35L41_DSP1_MPU_YM_VIO_STATUS:
	case CS35L41_DSP1_MPU_PM_VIO_ADDR:
	case CS35L41_DSP1_MPU_PM_VIO_STATUS:
	case CS35L41_DSP1_MPU_LOCK_CONFIG:
	case CS35L41_DSP1_MPU_WDT_RST_CTRL:
	case CS35L41_OTP_TRIM_1:
	case CS35L41_OTP_TRIM_2:
	case CS35L41_OTP_TRIM_3:
	case CS35L41_OTP_TRIM_4:
	case CS35L41_OTP_TRIM_5:
	case CS35L41_OTP_TRIM_6:
	case CS35L41_OTP_TRIM_7:
	case CS35L41_OTP_TRIM_8:
	case CS35L41_OTP_TRIM_9:
	case CS35L41_OTP_TRIM_10:
	case CS35L41_OTP_TRIM_11:
	case CS35L41_OTP_TRIM_12:
	case CS35L41_OTP_TRIM_13:
	case CS35L41_OTP_TRIM_14:
	case CS35L41_OTP_TRIM_15:
	case CS35L41_OTP_TRIM_16:
	case CS35L41_OTP_TRIM_17:
	case CS35L41_OTP_TRIM_18:
	case CS35L41_OTP_TRIM_19:
	case CS35L41_OTP_TRIM_20:
	case CS35L41_OTP_TRIM_21:
	case CS35L41_OTP_TRIM_22:
	case CS35L41_OTP_TRIM_23:
	case CS35L41_OTP_TRIM_24:
	case CS35L41_OTP_TRIM_25:
	case CS35L41_OTP_TRIM_26:
	case CS35L41_OTP_TRIM_27:
	case CS35L41_OTP_TRIM_28:
	case CS35L41_OTP_TRIM_29:
	case CS35L41_OTP_TRIM_30:
	case CS35L41_OTP_TRIM_31:
	case CS35L41_OTP_TRIM_32:
	case CS35L41_OTP_TRIM_33:
	case CS35L41_OTP_TRIM_34:
	case CS35L41_OTP_TRIM_35:
	case CS35L41_OTP_TRIM_36:
	case CS35L41_OTP_MEM0 ... CS35L41_OTP_MEM31:
	case CS35L41_DSP1_XMEM_PACK_0 ... CS35L41_DSP1_XMEM_PACK_3068:
	case CS35L41_DSP1_XMEM_UNPACK32_0 ... CS35L41_DSP1_XMEM_UNPACK32_2046:
	case CS35L41_DSP1_XMEM_UNPACK24_0 ... CS35L41_DSP1_XMEM_UNPACK24_4093:
	case CS35L41_DSP1_YMEM_PACK_0 ... CS35L41_DSP1_YMEM_PACK_1532:
	case CS35L41_DSP1_YMEM_UNPACK32_0 ... CS35L41_DSP1_YMEM_UNPACK32_1022:
	case CS35L41_DSP1_YMEM_UNPACK24_0 ... CS35L41_DSP1_YMEM_UNPACK24_2045:
	case CS35L41_DSP1_PMEM_0 ... CS35L41_DSP1_PMEM_5114:
	/*test regs*/
	case CS35L41_PLL_OVR:
	case CS35L41_BST_TEST_DUTY:
	case CS35L41_DIGPWM_IOCTRL:
		return true;
	default:
		return false;
	}
}

static bool cs35l41_precious_reg(struct device *dev, unsigned int reg)
{
	switch (reg) {
	case CS35L41_TEST_KEY_CTL:
	case CS35L41_USER_KEY_CTL:
	case CS35L41_OTP_MEM0 ... CS35L41_OTP_MEM31:
	case CS35L41_TST_FS_MON0:
	case CS35L41_DSP1_XMEM_PACK_0 ... CS35L41_DSP1_XMEM_PACK_3068:
	case CS35L41_DSP1_YMEM_PACK_0 ... CS35L41_DSP1_YMEM_PACK_1532:
	case CS35L41_DSP1_PMEM_0 ... CS35L41_DSP1_PMEM_5114:
		return true;
	default:
		return false;
	}
}

static bool cs35l41_volatile_reg(struct device *dev, unsigned int reg)
{
	switch (reg) {
	case CS35L41_DEVID:
	case CS35L41_SFT_RESET:
	case CS35L41_FABID:
	case CS35L41_REVID:
	case CS35L41_OTPID:
	case CS35L41_TEST_KEY_CTL:
	case CS35L41_USER_KEY_CTL:
	case CS35L41_PWRMGT_CTL:
	case CS35L41_WAKESRC_CTL:
	case CS35L41_PWRMGT_STS:
	case CS35L41_DTEMP_EN:
	case CS35L41_IRQ1_STATUS:
	case CS35L41_IRQ1_STATUS1:
	case CS35L41_IRQ1_STATUS2:
	case CS35L41_IRQ1_STATUS3:
	case CS35L41_IRQ1_STATUS4:
	case CS35L41_IRQ1_RAW_STATUS1:
	case CS35L41_IRQ1_RAW_STATUS2:
	case CS35L41_IRQ1_RAW_STATUS3:
	case CS35L41_IRQ1_RAW_STATUS4:
	case CS35L41_IRQ2_STATUS:
	case CS35L41_IRQ2_STATUS1:
	case CS35L41_IRQ2_STATUS2:
	case CS35L41_IRQ2_STATUS3:
	case CS35L41_IRQ2_STATUS4:
	case CS35L41_IRQ2_RAW_STATUS1:
	case CS35L41_IRQ2_RAW_STATUS2:
	case CS35L41_IRQ2_RAW_STATUS3:
	case CS35L41_IRQ2_RAW_STATUS4:
	case CS35L41_GPIO_STATUS1:
	case CS35L41_DSP_MBOX_1 ... CS35L41_DSP_VIRT2_MBOX_8:
	case CS35L41_DSP1_XMEM_PACK_0 ... CS35L41_DSP1_XMEM_PACK_3068:
	case CS35L41_DSP1_XMEM_UNPACK32_0 ... CS35L41_DSP1_XMEM_UNPACK32_2046:
	case CS35L41_DSP1_XMEM_UNPACK24_0 ... CS35L41_DSP1_XMEM_UNPACK24_4093:
	case CS35L41_DSP1_YMEM_PACK_0 ... CS35L41_DSP1_YMEM_PACK_1532:
	case CS35L41_DSP1_YMEM_UNPACK32_0 ... CS35L41_DSP1_YMEM_UNPACK32_1022:
	case CS35L41_DSP1_YMEM_UNPACK24_0 ... CS35L41_DSP1_YMEM_UNPACK24_2045:
	case CS35L41_DSP1_PMEM_0 ... CS35L41_DSP1_PMEM_5114:
	case CS35L41_DSP1_SCRATCH1:
	case CS35L41_DSP1_SCRATCH2:
	case CS35L41_DSP1_SCRATCH3:
	case CS35L41_DSP1_SCRATCH4:
	case CS35L41_DSP1_CCM_CLK_OVERRIDE ... CS35L41_DSP1_WDT_STATUS:
	case CS35L41_OTP_MEM0 ... CS35L41_OTP_MEM31:
		return true;
	default:
		return false;
	}
}

static const struct cs35l41_otp_packed_element_t otp_map_1[] = {
	/* addr         shift   size */
	{ 0x00002030,	0,	4 }, /*TRIM_OSC_FREQ_TRIM*/
	{ 0x00002030,	7,	1 }, /*TRIM_OSC_TRIM_DONE*/
	{ 0x0000208c,	24,	6 }, /*TST_DIGREG_VREF_TRIM*/
	{ 0x00002090,	14,	4 }, /*TST_REF_TRIM*/
	{ 0x00002090,	10,	4 }, /*TST_REF_TEMPCO_TRIM*/
	{ 0x0000300C,	11,	4 }, /*PLL_LDOA_TST_VREF_TRIM*/
	{ 0x0000394C,	23,	2 }, /*BST_ATEST_CM_VOFF*/
	{ 0x00003950,	0,	7 }, /*BST_ATRIM_IADC_OFFSET*/
	{ 0x00003950,	8,	7 }, /*BST_ATRIM_IADC_GAIN1*/
	{ 0x00003950,	16,	8 }, /*BST_ATRIM_IPKCOMP_OFFSET1*/
	{ 0x00003950,	24,	8 }, /*BST_ATRIM_IPKCOMP_GAIN1*/
	{ 0x00003954,	0,	7 }, /*BST_ATRIM_IADC_OFFSET2*/
	{ 0x00003954,	8,	7 }, /*BST_ATRIM_IADC_GAIN2*/
	{ 0x00003954,	16,	8 }, /*BST_ATRIM_IPKCOMP_OFFSET2*/
	{ 0x00003954,	24,	8 }, /*BST_ATRIM_IPKCOMP_GAIN2*/
	{ 0x00003958,	0,	7 }, /*BST_ATRIM_IADC_OFFSET3*/
	{ 0x00003958,	8,	7 }, /*BST_ATRIM_IADC_GAIN3*/
	{ 0x00003958,	16,	8 }, /*BST_ATRIM_IPKCOMP_OFFSET3*/
	{ 0x00003958,	24,	8 }, /*BST_ATRIM_IPKCOMP_GAIN3*/
	{ 0x0000395C,	0,	7 }, /*BST_ATRIM_IADC_OFFSET4*/
	{ 0x0000395C,	8,	7 }, /*BST_ATRIM_IADC_GAIN4*/
	{ 0x0000395C,	16,	8 }, /*BST_ATRIM_IPKCOMP_OFFSET4*/
	{ 0x0000395C,	24,	8 }, /*BST_ATRIM_IPKCOMP_GAIN4*/
	{ 0x0000416C,	0,	8 }, /*VMON_GAIN_OTP_VAL*/
	{ 0x00004160,	0,	7 }, /*VMON_OFFSET_OTP_VAL*/
	{ 0x0000416C,	8,	8 }, /*IMON_GAIN_OTP_VAL*/
	{ 0x00004160,	16,	10 }, /*IMON_OFFSET_OTP_VAL*/
	{ 0x0000416C,	16,	12 }, /*VMON_CM_GAIN_OTP_VAL*/
	{ 0x0000416C,	28,	1 }, /*VMON_CM_GAIN_SIGN_OTP_VAL*/
	{ 0x00004170,	0,	6 }, /*IMON_CAL_TEMPCO_OTP_VAL*/
	{ 0x00004170,	6,	1 }, /*IMON_CAL_TEMPCO_SIGN_OTP*/
	{ 0x00004170,	8,	6 }, /*IMON_CAL_TEMPCO2_OTP_VAL*/
	{ 0x00004170,	14,	1 }, /*IMON_CAL_TEMPCO2_DN_UPB_OTP_VAL*/
	{ 0x00004170,	16,	9 }, /*IMON_CAL_TEMPCO_TBASE_OTP_VAL*/
	{ 0x00004360,	0,	5 }, /*TEMP_GAIN_OTP_VAL*/
	{ 0x00004360,	6,	9 }, /*TEMP_OFFSET_OTP_VAL*/
	{ 0x00004448,	0,	8 }, /*VP_SARADC_OFFSET*/
	{ 0x00004448,	8,	8 }, /*VP_GAIN_INDEX*/
	{ 0x00004448,	16,	8 }, /*VBST_SARADC_OFFSET*/
	{ 0x00004448,	24,	8 }, /*VBST_GAIN_INDEX*/
	{ 0x0000444C,	0,	3 }, /*ANA_SELINVREF*/
	{ 0x00006E30,	0,	5 }, /*GAIN_ERR_COEFF_0*/
	{ 0x00006E30,	8,	5 }, /*GAIN_ERR_COEFF_1*/
	{ 0x00006E30,	16,	5 }, /*GAIN_ERR_COEFF_2*/
	{ 0x00006E30,	24,	5 }, /*GAIN_ERR_COEFF_3*/
	{ 0x00006E34,	0,	5 }, /*GAIN_ERR_COEFF_4*/
	{ 0x00006E34,	8,	5 }, /*GAIN_ERR_COEFF_5*/
	{ 0x00006E34,	16,	5 }, /*GAIN_ERR_COEFF_6*/
	{ 0x00006E34,	24,	5 }, /*GAIN_ERR_COEFF_7*/
	{ 0x00006E38,	0,	5 }, /*GAIN_ERR_COEFF_8*/
	{ 0x00006E38,	8,	5 }, /*GAIN_ERR_COEFF_9*/
	{ 0x00006E38,	16,	5 }, /*GAIN_ERR_COEFF_10*/
	{ 0x00006E38,	24,	5 }, /*GAIN_ERR_COEFF_11*/
	{ 0x00006E3C,	0,	5 }, /*GAIN_ERR_COEFF_12*/
	{ 0x00006E3C,	8,	5 }, /*GAIN_ERR_COEFF_13*/
	{ 0x00006E3C,	16,	5 }, /*GAIN_ERR_COEFF_14*/
	{ 0x00006E3C,	24,	5 }, /*GAIN_ERR_COEFF_15*/
	{ 0x00006E40,	0,	5 }, /*GAIN_ERR_COEFF_16*/
	{ 0x00006E40,	8,	5 }, /*GAIN_ERR_COEFF_17*/
	{ 0x00006E40,	16,	5 }, /*GAIN_ERR_COEFF_18*/
	{ 0x00006E40,	24,	5 }, /*GAIN_ERR_COEFF_19*/
	{ 0x00006E44,	0,	5 }, /*GAIN_ERR_COEFF_20*/
	{ 0x00006E48,	0,	10 }, /*VOFF_GAIN_0*/
	{ 0x00006E48,	10,	10 }, /*VOFF_GAIN_1*/
	{ 0x00006E48,	20,	10 }, /*VOFF_GAIN_2*/
	{ 0x00006E4C,	0,	10 }, /*VOFF_GAIN_3*/
	{ 0x00006E4C,	10,	10 }, /*VOFF_GAIN_4*/
	{ 0x00006E4C,	20,	10 }, /*VOFF_GAIN_5*/
	{ 0x00006E50,	0,	10 }, /*VOFF_GAIN_6*/
	{ 0x00006E50,	10,	10 }, /*VOFF_GAIN_7*/
	{ 0x00006E50,	20,	10 }, /*VOFF_GAIN_8*/
	{ 0x00006E54,	0,	10 }, /*VOFF_GAIN_9*/
	{ 0x00006E54,	10,	10 }, /*VOFF_GAIN_10*/
	{ 0x00006E54,	20,	10 }, /*VOFF_GAIN_11*/
	{ 0x00006E58,	0,	10 }, /*VOFF_GAIN_12*/
	{ 0x00006E58,	10,	10 }, /*VOFF_GAIN_13*/
	{ 0x00006E58,	20,	10 }, /*VOFF_GAIN_14*/
	{ 0x00006E5C,	0,	10 }, /*VOFF_GAIN_15*/
	{ 0x00006E5C,	10,	10 }, /*VOFF_GAIN_16*/
	{ 0x00006E5C,	20,	10 }, /*VOFF_GAIN_17*/
	{ 0x00006E60,	0,	10 }, /*VOFF_GAIN_18*/
	{ 0x00006E60,	10,	10 }, /*VOFF_GAIN_19*/
	{ 0x00006E60,	20,	10 }, /*VOFF_GAIN_20*/
	{ 0x00006E64,	0,	10 }, /*VOFF_INT1*/
	{ 0x00007418,	7,	5 }, /*DS_SPK_INT1_CAP_TRIM*/
	{ 0x0000741C,	0,	5 }, /*DS_SPK_INT2_CAP_TRIM*/
	{ 0x0000741C,	11,	4 }, /*DS_SPK_LPF_CAP_TRIM*/
	{ 0x0000741C,	19,	4 }, /*DS_SPK_QUAN_CAP_TRIM*/
	{ 0x00007434,	17,	1 }, /*FORCE_CAL*/
	{ 0x00007434,	18,	7 }, /*CAL_OVERRIDE*/
	{ 0x00007068,	0,	9 }, /*MODIX*/
	{ 0x0000410C,	7,	1 }, /*VIMON_DLY_NOT_COMB*/
	{ 0x0000400C,	0,	7 }, /*VIMON_DLY*/
	{ 0x00000000,	0,	1 }, /*extra bit*/
	{ 0x00017040,	0,	8 }, /*X_COORDINATE*/
	{ 0x00017040,	8,	8 }, /*Y_COORDINATE*/
	{ 0x00017040,	16,	8 }, /*WAFER_ID*/
	{ 0x00017040,	24,	8 }, /*DVS*/
	{ 0x00017044,	0,	24 }, /*LOT_NUMBER*/
};

static const struct cs35l41_otp_packed_element_t otp_map_2[] = {
	/* addr         shift   size */
	{ 0x00002030,	0,	4 }, /*TRIM_OSC_FREQ_TRIM*/
	{ 0x00002030,	7,	1 }, /*TRIM_OSC_TRIM_DONE*/
	{ 0x0000208c,	24,	6 }, /*TST_DIGREG_VREF_TRIM*/
	{ 0x00002090,	14,	4 }, /*TST_REF_TRIM*/
	{ 0x00002090,	10,	4 }, /*TST_REF_TEMPCO_TRIM*/
	{ 0x0000300C,	11,	4 }, /*PLL_LDOA_TST_VREF_TRIM*/
	{ 0x0000394C,	23,	2 }, /*BST_ATEST_CM_VOFF*/
	{ 0x00003950,	0,	7 }, /*BST_ATRIM_IADC_OFFSET*/
	{ 0x00003950,	8,	7 }, /*BST_ATRIM_IADC_GAIN1*/
	{ 0x00003950,	16,	8 }, /*BST_ATRIM_IPKCOMP_OFFSET1*/
	{ 0x00003950,	24,	8 }, /*BST_ATRIM_IPKCOMP_GAIN1*/
	{ 0x00003954,	0,	7 }, /*BST_ATRIM_IADC_OFFSET2*/
	{ 0x00003954,	8,	7 }, /*BST_ATRIM_IADC_GAIN2*/
	{ 0x00003954,	16,	8 }, /*BST_ATRIM_IPKCOMP_OFFSET2*/
	{ 0x00003954,	24,	8 }, /*BST_ATRIM_IPKCOMP_GAIN2*/
	{ 0x00003958,	0,	7 }, /*BST_ATRIM_IADC_OFFSET3*/
	{ 0x00003958,	8,	7 }, /*BST_ATRIM_IADC_GAIN3*/
	{ 0x00003958,	16,	8 }, /*BST_ATRIM_IPKCOMP_OFFSET3*/
	{ 0x00003958,	24,	8 }, /*BST_ATRIM_IPKCOMP_GAIN3*/
	{ 0x0000395C,	0,	7 }, /*BST_ATRIM_IADC_OFFSET4*/
	{ 0x0000395C,	8,	7 }, /*BST_ATRIM_IADC_GAIN4*/
	{ 0x0000395C,	16,	8 }, /*BST_ATRIM_IPKCOMP_OFFSET4*/
	{ 0x0000395C,	24,	8 }, /*BST_ATRIM_IPKCOMP_GAIN4*/
	{ 0x0000416C,	0,	8 }, /*VMON_GAIN_OTP_VAL*/
	{ 0x00004160,	0,	7 }, /*VMON_OFFSET_OTP_VAL*/
	{ 0x0000416C,	8,	8 }, /*IMON_GAIN_OTP_VAL*/
	{ 0x00004160,	16,	10 }, /*IMON_OFFSET_OTP_VAL*/
	{ 0x0000416C,	16,	12 }, /*VMON_CM_GAIN_OTP_VAL*/
	{ 0x0000416C,	28,	1 }, /*VMON_CM_GAIN_SIGN_OTP_VAL*/
	{ 0x00004170,	0,	6 }, /*IMON_CAL_TEMPCO_OTP_VAL*/
	{ 0x00004170,	6,	1 }, /*IMON_CAL_TEMPCO_SIGN_OTP*/
	{ 0x00004170,	8,	6 }, /*IMON_CAL_TEMPCO2_OTP_VAL*/
	{ 0x00004170,	14,	1 }, /*IMON_CAL_TEMPCO2_DN_UPB_OTP_VAL*/
	{ 0x00004170,	16,	9 }, /*IMON_CAL_TEMPCO_TBASE_OTP_VAL*/
	{ 0x00004360,	0,	5 }, /*TEMP_GAIN_OTP_VAL*/
	{ 0x00004360,	6,	9 }, /*TEMP_OFFSET_OTP_VAL*/
	{ 0x00004448,	0,	8 }, /*VP_SARADC_OFFSET*/
	{ 0x00004448,	8,	8 }, /*VP_GAIN_INDEX*/
	{ 0x00004448,	16,	8 }, /*VBST_SARADC_OFFSET*/
	{ 0x00004448,	24,	8 }, /*VBST_GAIN_INDEX*/
	{ 0x0000444C,	0,	3 }, /*ANA_SELINVREF*/
	{ 0x00006E30,	0,	5 }, /*GAIN_ERR_COEFF_0*/
	{ 0x00006E30,	8,	5 }, /*GAIN_ERR_COEFF_1*/
	{ 0x00006E30,	16,	5 }, /*GAIN_ERR_COEFF_2*/
	{ 0x00006E30,	24,	5 }, /*GAIN_ERR_COEFF_3*/
	{ 0x00006E34,	0,	5 }, /*GAIN_ERR_COEFF_4*/
	{ 0x00006E34,	8,	5 }, /*GAIN_ERR_COEFF_5*/
	{ 0x00006E34,	16,	5 }, /*GAIN_ERR_COEFF_6*/
	{ 0x00006E34,	24,	5 }, /*GAIN_ERR_COEFF_7*/
	{ 0x00006E38,	0,	5 }, /*GAIN_ERR_COEFF_8*/
	{ 0x00006E38,	8,	5 }, /*GAIN_ERR_COEFF_9*/
	{ 0x00006E38,	16,	5 }, /*GAIN_ERR_COEFF_10*/
	{ 0x00006E38,	24,	5 }, /*GAIN_ERR_COEFF_11*/
	{ 0x00006E3C,	0,	5 }, /*GAIN_ERR_COEFF_12*/
	{ 0x00006E3C,	8,	5 }, /*GAIN_ERR_COEFF_13*/
	{ 0x00006E3C,	16,	5 }, /*GAIN_ERR_COEFF_14*/
	{ 0x00006E3C,	24,	5 }, /*GAIN_ERR_COEFF_15*/
	{ 0x00006E40,	0,	5 }, /*GAIN_ERR_COEFF_16*/
	{ 0x00006E40,	8,	5 }, /*GAIN_ERR_COEFF_17*/
	{ 0x00006E40,	16,	5 }, /*GAIN_ERR_COEFF_18*/
	{ 0x00006E40,	24,	5 }, /*GAIN_ERR_COEFF_19*/
	{ 0x00006E44,	0,	5 }, /*GAIN_ERR_COEFF_20*/
	{ 0x00006E48,	0,	10 }, /*VOFF_GAIN_0*/
	{ 0x00006E48,	10,	10 }, /*VOFF_GAIN_1*/
	{ 0x00006E48,	20,	10 }, /*VOFF_GAIN_2*/
	{ 0x00006E4C,	0,	10 }, /*VOFF_GAIN_3*/
	{ 0x00006E4C,	10,	10 }, /*VOFF_GAIN_4*/
	{ 0x00006E4C,	20,	10 }, /*VOFF_GAIN_5*/
	{ 0x00006E50,	0,	10 }, /*VOFF_GAIN_6*/
	{ 0x00006E50,	10,	10 }, /*VOFF_GAIN_7*/
	{ 0x00006E50,	20,	10 }, /*VOFF_GAIN_8*/
	{ 0x00006E54,	0,	10 }, /*VOFF_GAIN_9*/
	{ 0x00006E54,	10,	10 }, /*VOFF_GAIN_10*/
	{ 0x00006E54,	20,	10 }, /*VOFF_GAIN_11*/
	{ 0x00006E58,	0,	10 }, /*VOFF_GAIN_12*/
	{ 0x00006E58,	10,	10 }, /*VOFF_GAIN_13*/
	{ 0x00006E58,	20,	10 }, /*VOFF_GAIN_14*/
	{ 0x00006E5C,	0,	10 }, /*VOFF_GAIN_15*/
	{ 0x00006E5C,	10,	10 }, /*VOFF_GAIN_16*/
	{ 0x00006E5C,	20,	10 }, /*VOFF_GAIN_17*/
	{ 0x00006E60,	0,	10 }, /*VOFF_GAIN_18*/
	{ 0x00006E60,	10,	10 }, /*VOFF_GAIN_19*/
	{ 0x00006E60,	20,	10 }, /*VOFF_GAIN_20*/
	{ 0x00006E64,	0,	10 }, /*VOFF_INT1*/
	{ 0x00007418,	7,	5 }, /*DS_SPK_INT1_CAP_TRIM*/
	{ 0x0000741C,	0,	5 }, /*DS_SPK_INT2_CAP_TRIM*/
	{ 0x0000741C,	11,	4 }, /*DS_SPK_LPF_CAP_TRIM*/
	{ 0x0000741C,	19,	4 }, /*DS_SPK_QUAN_CAP_TRIM*/
	{ 0x00007434,	17,	1 }, /*FORCE_CAL*/
	{ 0x00007434,	18,	7 }, /*CAL_OVERRIDE*/
	{ 0x00007068,	0,	9 }, /*MODIX*/
	{ 0x0000410C,	7,	1 }, /*VIMON_DLY_NOT_COMB*/
	{ 0x0000400C,	0,	7 }, /*VIMON_DLY*/
	{ 0x00004000,	11,	1 }, /*VMON_POL*/
	{ 0x00017040,	0,	8 }, /*X_COORDINATE*/
	{ 0x00017040,	8,	8 }, /*Y_COORDINATE*/
	{ 0x00017040,	16,	8 }, /*WAFER_ID*/
	{ 0x00017040,	24,	8 }, /*DVS*/
	{ 0x00017044,	0,	24 }, /*LOT_NUMBER*/
};

static const struct reg_sequence cs35l41_reva0_errata_patch[] = {
	{ 0x00003854,			 0x05180240 },
	{ CS35L41_VIMON_SPKMON_RESYNC,	 0x00000000 },
	{ 0x00004310,			 0x00000000 },
	{ CS35L41_VPVBST_FS_SEL,	 0x00000000 },
	{ CS35L41_OTP_TRIM_30,		 0x9091A1C8 },
	{ 0x00003014,			 0x0200EE0E },
	{ CS35L41_BSTCVRT_DCM_CTRL,	 0x00000051 },
	{ 0x00000054,			 0x00000004 },
	{ CS35L41_IRQ1_DB3,		 0x00000000 },
	{ CS35L41_IRQ2_DB3,		 0x00000000 },
	{ CS35L41_DSP1_YM_ACCEL_PL0_PRI, 0x00000000 },
	{ CS35L41_DSP1_XM_ACCEL_PL0_PRI, 0x00000000 },
	{ CS35L41_PWR_CTRL2,		 0x00000000 },
	{ CS35L41_AMP_GAIN_CTRL,	 0x00000000 },
	{ CS35L41_ASP_TX3_SRC,		 0x00000000 },
	{ CS35L41_ASP_TX4_SRC,		 0x00000000 },
};

static const struct reg_sequence cs35l41_revb0_errata_patch[] = {
	{ CS35L41_VIMON_SPKMON_RESYNC,	 0x00000000 },
	{ 0x00004310,			 0x00000000 },
	{ CS35L41_VPVBST_FS_SEL,	 0x00000000 },
	{ CS35L41_BSTCVRT_DCM_CTRL,	 0x00000051 },
	{ CS35L41_DSP1_YM_ACCEL_PL0_PRI, 0x00000000 },
	{ CS35L41_DSP1_XM_ACCEL_PL0_PRI, 0x00000000 },
	{ CS35L41_PWR_CTRL2,		 0x00000000 },
	{ CS35L41_AMP_GAIN_CTRL,	 0x00000000 },
	{ CS35L41_ASP_TX3_SRC,		 0x00000000 },
	{ CS35L41_ASP_TX4_SRC,		 0x00000000 },
};

static const struct reg_sequence cs35l41_revb2_errata_patch[] = {
	{ CS35L41_VIMON_SPKMON_RESYNC,	 0x00000000 },
	{ 0x00004310,			 0x00000000 },
	{ CS35L41_VPVBST_FS_SEL,	 0x00000000 },
	{ CS35L41_BSTCVRT_DCM_CTRL,	 0x00000051 },
	{ CS35L41_DSP1_YM_ACCEL_PL0_PRI, 0x00000000 },
	{ CS35L41_DSP1_XM_ACCEL_PL0_PRI, 0x00000000 },
	{ CS35L41_PWR_CTRL2,		 0x00000000 },
	{ CS35L41_AMP_GAIN_CTRL,	 0x00000000 },
	{ CS35L41_ASP_TX3_SRC,		 0x00000000 },
	{ CS35L41_ASP_TX4_SRC,		 0x00000000 },
};

static const struct reg_sequence cs35l41_fs_errata_patch[] = {
	{ CS35L41_DSP1_RX1_RATE,	0x00000001 },
	{ CS35L41_DSP1_RX2_RATE,	0x00000001 },
	{ CS35L41_DSP1_RX3_RATE,	0x00000001 },
	{ CS35L41_DSP1_RX4_RATE,	0x00000001 },
	{ CS35L41_DSP1_RX5_RATE,	0x00000001 },
	{ CS35L41_DSP1_RX6_RATE,	0x00000001 },
	{ CS35L41_DSP1_RX7_RATE,	0x00000001 },
	{ CS35L41_DSP1_RX8_RATE,	0x00000001 },
	{ CS35L41_DSP1_TX1_RATE,	0x00000001 },
	{ CS35L41_DSP1_TX2_RATE,	0x00000001 },
	{ CS35L41_DSP1_TX3_RATE,	0x00000001 },
	{ CS35L41_DSP1_TX4_RATE,	0x00000001 },
	{ CS35L41_DSP1_TX5_RATE,	0x00000001 },
	{ CS35L41_DSP1_TX6_RATE,	0x00000001 },
	{ CS35L41_DSP1_TX7_RATE,	0x00000001 },
	{ CS35L41_DSP1_TX8_RATE,	0x00000001 },
};

static const struct cs35l41_otp_map_element_t cs35l41_otp_map_map[] = {
	{
		.id = 0x01,
		.map = otp_map_1,
		.num_elements = ARRAY_SIZE(otp_map_1),
		.bit_offset = 16,
		.word_offset = 2,
	},
	{
		.id = 0x02,
		.map = otp_map_2,
		.num_elements = ARRAY_SIZE(otp_map_2),
		.bit_offset = 16,
		.word_offset = 2,
	},
	{
		.id = 0x03,
		.map = otp_map_2,
		.num_elements = ARRAY_SIZE(otp_map_2),
		.bit_offset = 16,
		.word_offset = 2,
	},
	{
		.id = 0x06,
		.map = otp_map_2,
		.num_elements = ARRAY_SIZE(otp_map_2),
		.bit_offset = 16,
		.word_offset = 2,
	},
	{
		.id = 0x08,
		.map = otp_map_1,
		.num_elements = ARRAY_SIZE(otp_map_1),
		.bit_offset = 16,
		.word_offset = 2,
	},
};

struct regmap_config cs35l41_regmap_i2c = {
	.reg_bits = 32,
	.val_bits = 32,
	.reg_stride = CS35L41_REGSTRIDE,
	.reg_format_endian = REGMAP_ENDIAN_BIG,
	.val_format_endian = REGMAP_ENDIAN_BIG,
	.max_register = CS35L41_LASTREG,
	.reg_defaults = cs35l41_reg,
	.num_reg_defaults = ARRAY_SIZE(cs35l41_reg),
	.volatile_reg = cs35l41_volatile_reg,
	.readable_reg = cs35l41_readable_reg,
	.precious_reg = cs35l41_precious_reg,
	.cache_type = REGCACHE_RBTREE,
};
EXPORT_SYMBOL_GPL(cs35l41_regmap_i2c);

struct regmap_config cs35l41_regmap_spi = {
	.reg_bits = 32,
	.val_bits = 32,
	.pad_bits = 16,
	.reg_stride = CS35L41_REGSTRIDE,
	.reg_format_endian = REGMAP_ENDIAN_BIG,
	.val_format_endian = REGMAP_ENDIAN_BIG,
	.max_register = CS35L41_LASTREG,
	.reg_defaults = cs35l41_reg,
	.num_reg_defaults = ARRAY_SIZE(cs35l41_reg),
	.volatile_reg = cs35l41_volatile_reg,
	.readable_reg = cs35l41_readable_reg,
	.precious_reg = cs35l41_precious_reg,
	.cache_type = REGCACHE_RBTREE,
};
EXPORT_SYMBOL_GPL(cs35l41_regmap_spi);

static const struct cs35l41_otp_map_element_t *cs35l41_find_otp_map(u32 otp_id)
{
	int i;

	for (i = 0; i < ARRAY_SIZE(cs35l41_otp_map_map); i++) {
		if (cs35l41_otp_map_map[i].id == otp_id)
			return &cs35l41_otp_map_map[i];
	}

	return NULL;
}

int cs35l41_test_key_unlock(struct device *dev, struct regmap *regmap)
{
	static const struct reg_sequence unlock[] = {
		{ CS35L41_TEST_KEY_CTL, 0x00000055 },
		{ CS35L41_TEST_KEY_CTL, 0x000000AA },
	};
	int ret;

	ret = regmap_multi_reg_write(regmap, unlock, ARRAY_SIZE(unlock));
	if (ret)
		dev_err(dev, "Failed to unlock test key: %d\n", ret);

	return ret;
}
EXPORT_SYMBOL_GPL(cs35l41_test_key_unlock);

int cs35l41_test_key_lock(struct device *dev, struct regmap *regmap)
{
	static const struct reg_sequence unlock[] = {
		{ CS35L41_TEST_KEY_CTL, 0x000000CC },
		{ CS35L41_TEST_KEY_CTL, 0x00000033 },
	};
	int ret;

	ret = regmap_multi_reg_write(regmap, unlock, ARRAY_SIZE(unlock));
	if (ret)
		dev_err(dev, "Failed to lock test key: %d\n", ret);

	return ret;
}
EXPORT_SYMBOL_GPL(cs35l41_test_key_lock);

/* Must be called with the TEST_KEY unlocked */
int cs35l41_otp_unpack(struct device *dev, struct regmap *regmap)
{
	const struct cs35l41_otp_map_element_t *otp_map_match;
	const struct cs35l41_otp_packed_element_t *otp_map;
	int bit_offset, word_offset, ret, i;
	unsigned int bit_sum = 8;
	u32 otp_val, otp_id_reg;
	u32 *otp_mem;

	otp_mem = kmalloc_array(CS35L41_OTP_SIZE_WORDS, sizeof(*otp_mem), GFP_KERNEL);
	if (!otp_mem)
		return -ENOMEM;

	ret = regmap_read(regmap, CS35L41_OTPID, &otp_id_reg);
	if (ret) {
		dev_err(dev, "Read OTP ID failed: %d\n", ret);
		goto err_otp_unpack;
	}

	otp_map_match = cs35l41_find_otp_map(otp_id_reg);

	if (!otp_map_match) {
		dev_err(dev, "OTP Map matching ID %d not found\n", otp_id_reg);
		ret = -EINVAL;
		goto err_otp_unpack;
	}

	ret = regmap_bulk_read(regmap, CS35L41_OTP_MEM0, otp_mem, CS35L41_OTP_SIZE_WORDS);
	if (ret) {
		dev_err(dev, "Read OTP Mem failed: %d\n", ret);
		goto err_otp_unpack;
	}

	otp_map = otp_map_match->map;

	bit_offset = otp_map_match->bit_offset;
	word_offset = otp_map_match->word_offset;

	for (i = 0; i < otp_map_match->num_elements; i++) {
		dev_dbg(dev, "bitoffset= %d, word_offset=%d, bit_sum mod 32=%d, otp_map[i].size = %u\n",
			bit_offset, word_offset, bit_sum % 32, otp_map[i].size);
		if (bit_offset + otp_map[i].size - 1 >= 32) {
			otp_val = (otp_mem[word_offset] &
					GENMASK(31, bit_offset)) >> bit_offset;
			otp_val |= (otp_mem[++word_offset] &
					GENMASK(bit_offset + otp_map[i].size - 33, 0)) <<
					(32 - bit_offset);
			bit_offset += otp_map[i].size - 32;
		} else if (bit_offset + otp_map[i].size - 1 >= 0) {
			otp_val = (otp_mem[word_offset] &
				   GENMASK(bit_offset + otp_map[i].size - 1, bit_offset)
				  ) >> bit_offset;
			bit_offset += otp_map[i].size;
		} else /* both bit_offset and otp_map[i].size are 0 */
			otp_val = 0;

		bit_sum += otp_map[i].size;

		if (bit_offset == 32) {
			bit_offset = 0;
			word_offset++;
		}

		if (otp_map[i].reg != 0) {
			ret = regmap_update_bits(regmap, otp_map[i].reg,
						 GENMASK(otp_map[i].shift + otp_map[i].size - 1,
							 otp_map[i].shift),
						 otp_val << otp_map[i].shift);
			if (ret < 0) {
				dev_err(dev, "Write OTP val failed: %d\n", ret);
				goto err_otp_unpack;
			}
		}
	}

	ret = 0;

err_otp_unpack:
	kfree(otp_mem);

	return ret;
}
EXPORT_SYMBOL_GPL(cs35l41_otp_unpack);

/* Must be called with the TEST_KEY unlocked */
int cs35l41_register_errata_patch(struct device *dev, struct regmap *reg, unsigned int reg_revid)
{
	char *rev;
	int ret;

	switch (reg_revid) {
	case CS35L41_REVID_A0:
		ret = regmap_register_patch(reg, cs35l41_reva0_errata_patch,
					    ARRAY_SIZE(cs35l41_reva0_errata_patch));
		rev = "A0";
		break;
	case CS35L41_REVID_B0:
		ret = regmap_register_patch(reg, cs35l41_revb0_errata_patch,
					    ARRAY_SIZE(cs35l41_revb0_errata_patch));
		rev = "B0";
		break;
	case CS35L41_REVID_B2:
		ret = regmap_register_patch(reg, cs35l41_revb2_errata_patch,
					    ARRAY_SIZE(cs35l41_revb2_errata_patch));
		rev = "B2";
		break;
	default:
		ret = -EINVAL;
		rev = "XX";
		break;
	}

	if (ret)
		dev_err(dev, "Failed to apply %s errata patch: %d\n", rev, ret);

	ret = regmap_write(reg, CS35L41_DSP1_CCM_CORE_CTRL, 0);
	if (ret < 0)
		dev_err(dev, "Write CCM_CORE_CTRL failed: %d\n", ret);

	return ret;
}
EXPORT_SYMBOL_GPL(cs35l41_register_errata_patch);

int cs35l41_set_channels(struct device *dev, struct regmap *reg,
			 unsigned int tx_num, unsigned int *tx_slot,
			 unsigned int rx_num, unsigned int *rx_slot)
{
	unsigned int val, mask;
	int i;

	if (tx_num > 4 || rx_num > 2)
		return -EINVAL;

	val = 0;
	mask = 0;
	for (i = 0; i < rx_num; i++) {
		dev_dbg(dev, "rx slot %d position = %d\n", i, rx_slot[i]);
		val |= rx_slot[i] << (i * 8);
		mask |= 0x3F << (i * 8);
	}
	regmap_update_bits(reg, CS35L41_SP_FRAME_RX_SLOT, mask, val);

	val = 0;
	mask = 0;
	for (i = 0; i < tx_num; i++) {
		dev_dbg(dev, "tx slot %d position = %d\n", i, tx_slot[i]);
		val |= tx_slot[i] << (i * 8);
		mask |= 0x3F << (i * 8);
	}
	regmap_update_bits(reg, CS35L41_SP_FRAME_TX_SLOT, mask, val);

	return 0;
}
EXPORT_SYMBOL_GPL(cs35l41_set_channels);

static const unsigned char cs35l41_bst_k1_table[4][5] = {
	{ 0x24, 0x32, 0x32, 0x4F, 0x57 },
	{ 0x24, 0x32, 0x32, 0x4F, 0x57 },
	{ 0x40, 0x32, 0x32, 0x4F, 0x57 },
	{ 0x40, 0x32, 0x32, 0x4F, 0x57 }
};

static const unsigned char cs35l41_bst_k2_table[4][5] = {
	{ 0x24, 0x49, 0x66, 0xA3, 0xEA },
	{ 0x24, 0x49, 0x66, 0xA3, 0xEA },
	{ 0x48, 0x49, 0x66, 0xA3, 0xEA },
	{ 0x48, 0x49, 0x66, 0xA3, 0xEA }
};

static const unsigned char cs35l41_bst_slope_table[4] = {
	0x75, 0x6B, 0x3B, 0x28
};

static int cs35l41_boost_config(struct device *dev, struct regmap *regmap, int boost_ind,
				int boost_cap, int boost_ipk)
{
	unsigned char bst_lbst_val, bst_cbst_range, bst_ipk_scaled;
	int ret;

	switch (boost_ind) {
	case 1000:	/* 1.0 uH */
		bst_lbst_val = 0;
		break;
	case 1200:	/* 1.2 uH */
		bst_lbst_val = 1;
		break;
	case 1500:	/* 1.5 uH */
		bst_lbst_val = 2;
		break;
	case 2200:	/* 2.2 uH */
		bst_lbst_val = 3;
		break;
	default:
		dev_err(dev, "Invalid boost inductor value: %d nH\n", boost_ind);
		return -EINVAL;
	}

	switch (boost_cap) {
	case 0 ... 19:
		bst_cbst_range = 0;
		break;
	case 20 ... 50:
		bst_cbst_range = 1;
		break;
	case 51 ... 100:
		bst_cbst_range = 2;
		break;
	case 101 ... 200:
		bst_cbst_range = 3;
		break;
	default:
		if (boost_cap < 0) {
			dev_err(dev, "Invalid boost capacitor value: %d nH\n", boost_cap);
			return -EINVAL;
		}
		/* 201 uF and greater */
		bst_cbst_range = 4;
	}

	if (boost_ipk < 1600 || boost_ipk > 4500) {
		dev_err(dev, "Invalid boost inductor peak current: %d mA\n", boost_ipk);
		return -EINVAL;
	}

	ret = regmap_update_bits(regmap, CS35L41_BSTCVRT_COEFF,
				 CS35L41_BST_K1_MASK | CS35L41_BST_K2_MASK,
				 cs35l41_bst_k1_table[bst_lbst_val][bst_cbst_range]
					<< CS35L41_BST_K1_SHIFT |
				 cs35l41_bst_k2_table[bst_lbst_val][bst_cbst_range]
					<< CS35L41_BST_K2_SHIFT);
	if (ret) {
		dev_err(dev, "Failed to write boost coefficients: %d\n", ret);
		return ret;
	}

	ret = regmap_update_bits(regmap, CS35L41_BSTCVRT_SLOPE_LBST,
				 CS35L41_BST_SLOPE_MASK | CS35L41_BST_LBST_VAL_MASK,
				 cs35l41_bst_slope_table[bst_lbst_val]
					<< CS35L41_BST_SLOPE_SHIFT |
				 bst_lbst_val << CS35L41_BST_LBST_VAL_SHIFT);
	if (ret) {
		dev_err(dev, "Failed to write boost slope/inductor value: %d\n", ret);
		return ret;
	}

	bst_ipk_scaled = ((boost_ipk - 1600) / 50) + 0x10;

	ret = regmap_update_bits(regmap, CS35L41_BSTCVRT_PEAK_CUR, CS35L41_BST_IPK_MASK,
				 bst_ipk_scaled << CS35L41_BST_IPK_SHIFT);
	if (ret) {
		dev_err(dev, "Failed to write boost inductor peak current: %d\n", ret);
		return ret;
	}

	regmap_update_bits(regmap, CS35L41_PWR_CTRL2, CS35L41_BST_EN_MASK,
			   CS35L41_BST_EN_DEFAULT << CS35L41_BST_EN_SHIFT);

<<<<<<< HEAD
	return 0;
}

static const struct reg_sequence cs35l41_safe_to_reset[] = {
	{ 0x00000040,			0x00000055 },
	{ 0x00000040,			0x000000AA },
	{ 0x0000393C,			0x000000C0, 6000},
	{ 0x0000393C,			0x00000000 },
	{ 0x00007414,			0x00C82222 },
	{ 0x0000742C,			0x00000000 },
	{ 0x00000040,			0x000000CC },
	{ 0x00000040,			0x00000033 },
};

static const struct reg_sequence cs35l41_active_to_safe[] = {
	{ 0x00000040,			0x00000055 },
	{ 0x00000040,			0x000000AA },
	{ 0x00007438,			0x00585941 },
	{ CS35L41_PWR_CTRL1,		0x00000000 },
	{ 0x0000742C,			0x00000009, 3000 },
	{ 0x00007438,			0x00580941 },
	{ 0x00000040,			0x000000CC },
	{ 0x00000040,			0x00000033 },
};

static const struct reg_sequence cs35l41_safe_to_active[] = {
	{ 0x00000040,			0x00000055 },
	{ 0x00000040,			0x000000AA },
	{ 0x0000742C,			0x0000000F },
	{ 0x0000742C,			0x00000079 },
	{ 0x00007438,			0x00585941 },
	{ CS35L41_PWR_CTRL1,		0x00000001, 3000 }, // GLOBAL_EN = 1
	{ 0x0000742C,			0x000000F9 },
	{ 0x00007438,			0x00580941 },
	{ 0x00000040,			0x000000CC },
	{ 0x00000040,			0x00000033 },
};

static const struct reg_sequence cs35l41_reset_to_safe[] = {
	{ 0x00000040,			0x00000055 },
	{ 0x00000040,			0x000000AA },
	{ 0x00007438,			0x00585941 },
	{ 0x00007414,			0x08C82222 },
	{ 0x0000742C,			0x00000009 },
	{ 0x00000040,			0x000000CC },
	{ 0x00000040,			0x00000033 },
};

int cs35l41_init_boost(struct device *dev, struct regmap *regmap,
		       struct cs35l41_hw_cfg *hw_cfg)
{
	int ret;

	switch (hw_cfg->bst_type) {
	case CS35L41_INT_BOOST:
		ret = cs35l41_boost_config(dev, regmap, hw_cfg->bst_ind,
					   hw_cfg->bst_cap, hw_cfg->bst_ipk);
		if (ret)
			dev_err(dev, "Error in Boost DT config: %d\n", ret);
		break;
	case CS35L41_EXT_BOOST:
	case CS35L41_EXT_BOOST_NO_VSPK_SWITCH:
		/* Only CLSA0100 doesn't use GPIO as VSPK switch, but even on that laptop we can
		 * toggle GPIO1 as is not connected to anything.
		 * There will be no other device without VSPK switch.
		 */
		regmap_write(regmap, CS35L41_GPIO1_CTRL1, 0x00000001);
		regmap_multi_reg_write(regmap, cs35l41_reset_to_safe,
				       ARRAY_SIZE(cs35l41_reset_to_safe));
		ret = regmap_update_bits(regmap, CS35L41_PWR_CTRL2, CS35L41_BST_EN_MASK,
					 CS35L41_BST_DIS_FET_OFF << CS35L41_BST_EN_SHIFT);
		break;
	default:
		dev_err(dev, "Boost type %d not supported\n", hw_cfg->bst_type);
		ret = -EINVAL;
		break;
	}

	return ret;
}
EXPORT_SYMBOL_GPL(cs35l41_init_boost);

bool cs35l41_safe_reset(struct regmap *regmap, enum cs35l41_boost_type b_type)
{
	switch (b_type) {
	/* There is only one laptop that doesn't have VSPK switch. */
	case CS35L41_EXT_BOOST_NO_VSPK_SWITCH:
		return false;
	case CS35L41_EXT_BOOST:
		regmap_write(regmap, CS35L41_GPIO1_CTRL1, 0x00000001);
		regmap_multi_reg_write(regmap, cs35l41_safe_to_reset,
				       ARRAY_SIZE(cs35l41_safe_to_reset));
		return true;
	default:
		return true;
	}
}
EXPORT_SYMBOL_GPL(cs35l41_safe_reset);

int cs35l41_global_enable(struct regmap *regmap, enum cs35l41_boost_type b_type, int enable)
{
	int ret;

	switch (b_type) {
	case CS35L41_INT_BOOST:
		ret = regmap_update_bits(regmap, CS35L41_PWR_CTRL1, CS35L41_GLOBAL_EN_MASK,
					 enable << CS35L41_GLOBAL_EN_SHIFT);
		usleep_range(3000, 3100);
		break;
	case CS35L41_EXT_BOOST:
	case CS35L41_EXT_BOOST_NO_VSPK_SWITCH:
		if (enable)
			ret = regmap_multi_reg_write(regmap, cs35l41_safe_to_active,
						     ARRAY_SIZE(cs35l41_safe_to_active));
		else
			ret = regmap_multi_reg_write(regmap, cs35l41_active_to_safe,
						     ARRAY_SIZE(cs35l41_active_to_safe));
		break;
	default:
		ret = -EINVAL;
		break;
	}

	return ret;
}
EXPORT_SYMBOL_GPL(cs35l41_global_enable);

int cs35l41_gpio_config(struct regmap *regmap, struct cs35l41_hw_cfg *hw_cfg)
{
	struct cs35l41_gpio_cfg *gpio1 = &hw_cfg->gpio1;
	struct cs35l41_gpio_cfg *gpio2 = &hw_cfg->gpio2;
	int irq_pol = IRQF_TRIGGER_NONE;

	regmap_update_bits(regmap, CS35L41_GPIO1_CTRL1,
			   CS35L41_GPIO_POL_MASK | CS35L41_GPIO_DIR_MASK,
			   gpio1->pol_inv << CS35L41_GPIO_POL_SHIFT |
			   !gpio1->out_en << CS35L41_GPIO_DIR_SHIFT);

	regmap_update_bits(regmap, CS35L41_GPIO2_CTRL1,
			   CS35L41_GPIO_POL_MASK | CS35L41_GPIO_DIR_MASK,
			   gpio2->pol_inv << CS35L41_GPIO_POL_SHIFT |
			   !gpio2->out_en << CS35L41_GPIO_DIR_SHIFT);

	if (gpio1->valid)
		regmap_update_bits(regmap, CS35L41_GPIO_PAD_CONTROL, CS35L41_GPIO1_CTRL_MASK,
				   gpio1->func << CS35L41_GPIO1_CTRL_SHIFT);

	if (gpio2->valid) {
		regmap_update_bits(regmap, CS35L41_GPIO_PAD_CONTROL, CS35L41_GPIO2_CTRL_MASK,
				   gpio2->func << CS35L41_GPIO2_CTRL_SHIFT);

		switch (gpio2->func) {
		case CS35L41_GPIO2_INT_PUSH_PULL_LOW:
		case CS35L41_GPIO2_INT_OPEN_DRAIN:
			irq_pol = IRQF_TRIGGER_LOW;
			break;
		case CS35L41_GPIO2_INT_PUSH_PULL_HIGH:
			irq_pol = IRQF_TRIGGER_HIGH;
			break;
		default:
			break;
		}
	}

	return irq_pol;
}
EXPORT_SYMBOL_GPL(cs35l41_gpio_config);

static const struct cs_dsp_region cs35l41_dsp1_regions[] = {
	{ .type = WMFW_HALO_PM_PACKED,	.base = CS35L41_DSP1_PMEM_0 },
	{ .type = WMFW_HALO_XM_PACKED,	.base = CS35L41_DSP1_XMEM_PACK_0 },
	{ .type = WMFW_HALO_YM_PACKED,	.base = CS35L41_DSP1_YMEM_PACK_0 },
	{. type = WMFW_ADSP2_XM,	.base = CS35L41_DSP1_XMEM_UNPACK24_0},
	{. type = WMFW_ADSP2_YM,	.base = CS35L41_DSP1_YMEM_UNPACK24_0},
};

void cs35l41_configure_cs_dsp(struct device *dev, struct regmap *reg, struct cs_dsp *dsp)
{
	dsp->num = 1;
	dsp->type = WMFW_HALO;
	dsp->rev = 0;
	dsp->dev = dev;
	dsp->regmap = reg;
	dsp->base = CS35L41_DSP1_CTRL_BASE;
	dsp->base_sysinfo = CS35L41_DSP1_SYS_ID;
	dsp->mem = cs35l41_dsp1_regions;
	dsp->num_mems = ARRAY_SIZE(cs35l41_dsp1_regions);
	dsp->lock_regions = 0xFFFFFFFF;
}
EXPORT_SYMBOL_GPL(cs35l41_configure_cs_dsp);

static bool cs35l41_check_cspl_mbox_sts(enum cs35l41_cspl_mbox_cmd cmd,
					enum cs35l41_cspl_mbox_status sts)
{
	switch (cmd) {
	case CSPL_MBOX_CMD_NONE:
	case CSPL_MBOX_CMD_UNKNOWN_CMD:
		return true;
	case CSPL_MBOX_CMD_PAUSE:
	case CSPL_MBOX_CMD_OUT_OF_HIBERNATE:
		return (sts == CSPL_MBOX_STS_PAUSED);
	case CSPL_MBOX_CMD_RESUME:
		return (sts == CSPL_MBOX_STS_RUNNING);
	case CSPL_MBOX_CMD_REINIT:
		return (sts == CSPL_MBOX_STS_RUNNING);
	case CSPL_MBOX_CMD_STOP_PRE_REINIT:
		return (sts == CSPL_MBOX_STS_RDY_FOR_REINIT);
	default:
		return false;
	}
}

int cs35l41_set_cspl_mbox_cmd(struct device *dev, struct regmap *regmap,
			      enum cs35l41_cspl_mbox_cmd cmd)
{
	unsigned int sts = 0, i;
	int ret;

	// Set mailbox cmd
	ret = regmap_write(regmap, CS35L41_DSP_VIRT1_MBOX_1, cmd);
	if (ret < 0) {
		if (cmd != CSPL_MBOX_CMD_OUT_OF_HIBERNATE)
			dev_err(dev, "Failed to write MBOX: %d\n", ret);
		return ret;
	}

	// Read mailbox status and verify it is appropriate for the given cmd
	for (i = 0; i < 5; i++) {
		usleep_range(1000, 1100);

		ret = regmap_read(regmap, CS35L41_DSP_MBOX_2, &sts);
		if (ret < 0) {
			dev_err(dev, "Failed to read MBOX STS: %d\n", ret);
			continue;
		}

		if (!cs35l41_check_cspl_mbox_sts(cmd, sts))
			dev_dbg(dev, "[%u] cmd %u returned invalid sts %u", i, cmd, sts);
		else
			return 0;
	}

	dev_err(dev, "Failed to set mailbox cmd %u (status %u)\n", cmd, sts);

	return -ENOMSG;
}
EXPORT_SYMBOL_GPL(cs35l41_set_cspl_mbox_cmd);

int cs35l41_write_fs_errata(struct device *dev, struct regmap *regmap)
{
	int ret;

	ret = regmap_multi_reg_write(regmap, cs35l41_fs_errata_patch,
				     ARRAY_SIZE(cs35l41_fs_errata_patch));
	if (ret < 0)
		dev_err(dev, "Failed to write fs errata: %d\n", ret);

	return ret;
}
EXPORT_SYMBOL_GPL(cs35l41_write_fs_errata);
=======
	return 0;
}

static const struct reg_sequence cs35l41_safe_to_reset[] = {
	{ 0x00000040,			0x00000055 },
	{ 0x00000040,			0x000000AA },
	{ 0x0000393C,			0x000000C0, 6000},
	{ 0x0000393C,			0x00000000 },
	{ 0x00007414,			0x00C82222 },
	{ 0x0000742C,			0x00000000 },
	{ 0x00000040,			0x000000CC },
	{ 0x00000040,			0x00000033 },
};

static const struct reg_sequence cs35l41_active_to_safe[] = {
	{ 0x00000040,			0x00000055 },
	{ 0x00000040,			0x000000AA },
	{ 0x00007438,			0x00585941 },
	{ CS35L41_PWR_CTRL1,		0x00000000 },
	{ 0x0000742C,			0x00000009, 3000 },
	{ 0x00007438,			0x00580941 },
	{ 0x00000040,			0x000000CC },
	{ 0x00000040,			0x00000033 },
};

static const struct reg_sequence cs35l41_safe_to_active[] = {
	{ 0x00000040,			0x00000055 },
	{ 0x00000040,			0x000000AA },
	{ 0x0000742C,			0x0000000F },
	{ 0x0000742C,			0x00000079 },
	{ 0x00007438,			0x00585941 },
	{ CS35L41_PWR_CTRL1,		0x00000001, 3000 }, // GLOBAL_EN = 1
	{ 0x0000742C,			0x000000F9 },
	{ 0x00007438,			0x00580941 },
	{ 0x00000040,			0x000000CC },
	{ 0x00000040,			0x00000033 },
};

static const struct reg_sequence cs35l41_reset_to_safe[] = {
	{ 0x00000040,			0x00000055 },
	{ 0x00000040,			0x000000AA },
	{ 0x00007438,			0x00585941 },
	{ 0x00007414,			0x08C82222 },
	{ 0x0000742C,			0x00000009 },
	{ 0x00000040,			0x000000CC },
	{ 0x00000040,			0x00000033 },
};

int cs35l41_init_boost(struct device *dev, struct regmap *regmap,
		       struct cs35l41_hw_cfg *hw_cfg)
{
	int ret;

	switch (hw_cfg->bst_type) {
	case CS35L41_INT_BOOST:
		ret = cs35l41_boost_config(dev, regmap, hw_cfg->bst_ind,
					   hw_cfg->bst_cap, hw_cfg->bst_ipk);
		if (ret)
			dev_err(dev, "Error in Boost DT config: %d\n", ret);
		break;
	case CS35L41_EXT_BOOST:
	case CS35L41_EXT_BOOST_NO_VSPK_SWITCH:
		/* Only CLSA0100 doesn't use GPIO as VSPK switch, but even on that laptop we can
		 * toggle GPIO1 as is not connected to anything.
		 * There will be no other device without VSPK switch.
		 */
		regmap_write(regmap, CS35L41_GPIO1_CTRL1, 0x00000001);
		regmap_multi_reg_write(regmap, cs35l41_reset_to_safe,
				       ARRAY_SIZE(cs35l41_reset_to_safe));
		ret = regmap_update_bits(regmap, CS35L41_PWR_CTRL2, CS35L41_BST_EN_MASK,
					 CS35L41_BST_DIS_FET_OFF << CS35L41_BST_EN_SHIFT);
		break;
	default:
		dev_err(dev, "Boost type %d not supported\n", hw_cfg->bst_type);
		ret = -EINVAL;
		break;
	}

	return ret;
}
EXPORT_SYMBOL_GPL(cs35l41_init_boost);

bool cs35l41_safe_reset(struct regmap *regmap, enum cs35l41_boost_type b_type)
{
	switch (b_type) {
	/* There is only one laptop that doesn't have VSPK switch. */
	case CS35L41_EXT_BOOST_NO_VSPK_SWITCH:
		return false;
	case CS35L41_EXT_BOOST:
		regmap_write(regmap, CS35L41_GPIO1_CTRL1, 0x00000001);
		regmap_multi_reg_write(regmap, cs35l41_safe_to_reset,
				       ARRAY_SIZE(cs35l41_safe_to_reset));
		return true;
	default:
		return true;
	}
}
EXPORT_SYMBOL_GPL(cs35l41_safe_reset);

int cs35l41_global_enable(struct regmap *regmap, enum cs35l41_boost_type b_type, int enable)
{
	int ret;

	switch (b_type) {
	case CS35L41_INT_BOOST:
		ret = regmap_update_bits(regmap, CS35L41_PWR_CTRL1, CS35L41_GLOBAL_EN_MASK,
					 enable << CS35L41_GLOBAL_EN_SHIFT);
		usleep_range(3000, 3100);
		break;
	case CS35L41_EXT_BOOST:
	case CS35L41_EXT_BOOST_NO_VSPK_SWITCH:
		if (enable)
			ret = regmap_multi_reg_write(regmap, cs35l41_safe_to_active,
						     ARRAY_SIZE(cs35l41_safe_to_active));
		else
			ret = regmap_multi_reg_write(regmap, cs35l41_active_to_safe,
						     ARRAY_SIZE(cs35l41_active_to_safe));
		break;
	default:
		ret = -EINVAL;
		break;
	}

	return ret;
}
EXPORT_SYMBOL_GPL(cs35l41_global_enable);

int cs35l41_gpio_config(struct regmap *regmap, struct cs35l41_hw_cfg *hw_cfg)
{
	struct cs35l41_gpio_cfg *gpio1 = &hw_cfg->gpio1;
	struct cs35l41_gpio_cfg *gpio2 = &hw_cfg->gpio2;
	int irq_pol = IRQF_TRIGGER_NONE;

	regmap_update_bits(regmap, CS35L41_GPIO1_CTRL1,
			   CS35L41_GPIO_POL_MASK | CS35L41_GPIO_DIR_MASK,
			   gpio1->pol_inv << CS35L41_GPIO_POL_SHIFT |
			   !gpio1->out_en << CS35L41_GPIO_DIR_SHIFT);

	regmap_update_bits(regmap, CS35L41_GPIO2_CTRL1,
			   CS35L41_GPIO_POL_MASK | CS35L41_GPIO_DIR_MASK,
			   gpio2->pol_inv << CS35L41_GPIO_POL_SHIFT |
			   !gpio2->out_en << CS35L41_GPIO_DIR_SHIFT);

	if (gpio1->valid)
		regmap_update_bits(regmap, CS35L41_GPIO_PAD_CONTROL, CS35L41_GPIO1_CTRL_MASK,
				   gpio1->func << CS35L41_GPIO1_CTRL_SHIFT);

	if (gpio2->valid) {
		regmap_update_bits(regmap, CS35L41_GPIO_PAD_CONTROL, CS35L41_GPIO2_CTRL_MASK,
				   gpio2->func << CS35L41_GPIO2_CTRL_SHIFT);

		switch (gpio2->func) {
		case CS35L41_GPIO2_INT_PUSH_PULL_LOW:
		case CS35L41_GPIO2_INT_OPEN_DRAIN:
			irq_pol = IRQF_TRIGGER_LOW;
			break;
		case CS35L41_GPIO2_INT_PUSH_PULL_HIGH:
			irq_pol = IRQF_TRIGGER_HIGH;
			break;
		default:
			break;
		}
	}

	return irq_pol;
}
EXPORT_SYMBOL_GPL(cs35l41_gpio_config);

static const struct cs_dsp_region cs35l41_dsp1_regions[] = {
	{ .type = WMFW_HALO_PM_PACKED,	.base = CS35L41_DSP1_PMEM_0 },
	{ .type = WMFW_HALO_XM_PACKED,	.base = CS35L41_DSP1_XMEM_PACK_0 },
	{ .type = WMFW_HALO_YM_PACKED,	.base = CS35L41_DSP1_YMEM_PACK_0 },
	{. type = WMFW_ADSP2_XM,	.base = CS35L41_DSP1_XMEM_UNPACK24_0},
	{. type = WMFW_ADSP2_YM,	.base = CS35L41_DSP1_YMEM_UNPACK24_0},
};

void cs35l41_configure_cs_dsp(struct device *dev, struct regmap *reg, struct cs_dsp *dsp)
{
	dsp->num = 1;
	dsp->type = WMFW_HALO;
	dsp->rev = 0;
	dsp->dev = dev;
	dsp->regmap = reg;
	dsp->base = CS35L41_DSP1_CTRL_BASE;
	dsp->base_sysinfo = CS35L41_DSP1_SYS_ID;
	dsp->mem = cs35l41_dsp1_regions;
	dsp->num_mems = ARRAY_SIZE(cs35l41_dsp1_regions);
	dsp->lock_regions = 0xFFFFFFFF;
}
EXPORT_SYMBOL_GPL(cs35l41_configure_cs_dsp);

static bool cs35l41_check_cspl_mbox_sts(enum cs35l41_cspl_mbox_cmd cmd,
					enum cs35l41_cspl_mbox_status sts)
{
	switch (cmd) {
	case CSPL_MBOX_CMD_NONE:
	case CSPL_MBOX_CMD_UNKNOWN_CMD:
		return true;
	case CSPL_MBOX_CMD_PAUSE:
	case CSPL_MBOX_CMD_OUT_OF_HIBERNATE:
		return (sts == CSPL_MBOX_STS_PAUSED);
	case CSPL_MBOX_CMD_RESUME:
		return (sts == CSPL_MBOX_STS_RUNNING);
	case CSPL_MBOX_CMD_REINIT:
		return (sts == CSPL_MBOX_STS_RUNNING);
	case CSPL_MBOX_CMD_STOP_PRE_REINIT:
		return (sts == CSPL_MBOX_STS_RDY_FOR_REINIT);
	default:
		return false;
	}
}

int cs35l41_set_cspl_mbox_cmd(struct device *dev, struct regmap *regmap,
			      enum cs35l41_cspl_mbox_cmd cmd)
{
	unsigned int sts = 0, i;
	int ret;

	// Set mailbox cmd
	ret = regmap_write(regmap, CS35L41_DSP_VIRT1_MBOX_1, cmd);
	if (ret < 0) {
		if (cmd != CSPL_MBOX_CMD_OUT_OF_HIBERNATE)
			dev_err(dev, "Failed to write MBOX: %d\n", ret);
		return ret;
	}

	// Read mailbox status and verify it is appropriate for the given cmd
	for (i = 0; i < 5; i++) {
		usleep_range(1000, 1100);

		ret = regmap_read(regmap, CS35L41_DSP_MBOX_2, &sts);
		if (ret < 0) {
			dev_err(dev, "Failed to read MBOX STS: %d\n", ret);
			continue;
		}

		if (!cs35l41_check_cspl_mbox_sts(cmd, sts))
			dev_dbg(dev, "[%u] cmd %u returned invalid sts %u", i, cmd, sts);
		else
			return 0;
	}

	if (cmd != CSPL_MBOX_CMD_OUT_OF_HIBERNATE)
		dev_err(dev, "Failed to set mailbox cmd %u (status %u)\n", cmd, sts);

	return -ENOMSG;
}
EXPORT_SYMBOL_GPL(cs35l41_set_cspl_mbox_cmd);

int cs35l41_write_fs_errata(struct device *dev, struct regmap *regmap)
{
	int ret;

	ret = regmap_multi_reg_write(regmap, cs35l41_fs_errata_patch,
				     ARRAY_SIZE(cs35l41_fs_errata_patch));
	if (ret < 0)
		dev_err(dev, "Failed to write fs errata: %d\n", ret);

	return ret;
}
EXPORT_SYMBOL_GPL(cs35l41_write_fs_errata);

int cs35l41_enter_hibernate(struct device *dev, struct regmap *regmap,
			    enum cs35l41_boost_type b_type)
{
	if (!cs35l41_safe_reset(regmap, b_type)) {
		dev_dbg(dev, "System does not support Suspend\n");
		return -EINVAL;
	}

	dev_dbg(dev, "Enter hibernate\n");
	regmap_write(regmap, CS35L41_WAKESRC_CTL, 0x0088);
	regmap_write(regmap, CS35L41_WAKESRC_CTL, 0x0188);

	// Don't wait for ACK since bus activity would wake the device
	regmap_write(regmap, CS35L41_DSP_VIRT1_MBOX_1, CSPL_MBOX_CMD_HIBERNATE);

	return 0;
}
EXPORT_SYMBOL_GPL(cs35l41_enter_hibernate);

static void cs35l41_wait_for_pwrmgt_sts(struct device *dev, struct regmap *regmap)
{
	const int pwrmgt_retries = 10;
	unsigned int sts;
	int i, ret;

	for (i = 0; i < pwrmgt_retries; i++) {
		ret = regmap_read(regmap, CS35L41_PWRMGT_STS, &sts);
		if (ret)
			dev_err(dev, "Failed to read PWRMGT_STS: %d\n", ret);
		else if (!(sts & CS35L41_WR_PEND_STS_MASK))
			return;

		udelay(20);
	}

	dev_err(dev, "Timed out reading PWRMGT_STS\n");
}

int cs35l41_exit_hibernate(struct device *dev, struct regmap *regmap)
{
	const int wake_retries = 20;
	const int sleep_retries = 5;
	int ret, i, j;

	for (i = 0; i < sleep_retries; i++) {
		dev_dbg(dev, "Exit hibernate\n");

		for (j = 0; j < wake_retries; j++) {
			ret = cs35l41_set_cspl_mbox_cmd(dev, regmap,
							CSPL_MBOX_CMD_OUT_OF_HIBERNATE);
			if (!ret)
				break;

			usleep_range(100, 200);
		}

		if (j < wake_retries) {
			dev_dbg(dev, "Wake success at cycle: %d\n", j);
			return 0;
		}

		dev_err(dev, "Wake failed, re-enter hibernate: %d\n", ret);

		cs35l41_wait_for_pwrmgt_sts(dev, regmap);
		regmap_write(regmap, CS35L41_WAKESRC_CTL, 0x0088);

		cs35l41_wait_for_pwrmgt_sts(dev, regmap);
		regmap_write(regmap, CS35L41_WAKESRC_CTL, 0x0188);

		cs35l41_wait_for_pwrmgt_sts(dev, regmap);
		regmap_write(regmap, CS35L41_PWRMGT_CTL, 0x3);
	}

	dev_err(dev, "Timed out waking device\n");

	return -ETIMEDOUT;
}
EXPORT_SYMBOL_GPL(cs35l41_exit_hibernate);
>>>>>>> 7365df19

MODULE_DESCRIPTION("CS35L41 library");
MODULE_AUTHOR("David Rhodes, Cirrus Logic Inc, <david.rhodes@cirrus.com>");
MODULE_AUTHOR("Lucas Tanure, Cirrus Logic Inc, <tanureal@opensource.cirrus.com>");
MODULE_LICENSE("GPL");<|MERGE_RESOLUTION|>--- conflicted
+++ resolved
@@ -1066,7 +1066,6 @@
 	regmap_update_bits(regmap, CS35L41_PWR_CTRL2, CS35L41_BST_EN_MASK,
 			   CS35L41_BST_EN_DEFAULT << CS35L41_BST_EN_SHIFT);
 
-<<<<<<< HEAD
 	return 0;
 }
 
@@ -1309,267 +1308,6 @@
 			return 0;
 	}
 
-	dev_err(dev, "Failed to set mailbox cmd %u (status %u)\n", cmd, sts);
-
-	return -ENOMSG;
-}
-EXPORT_SYMBOL_GPL(cs35l41_set_cspl_mbox_cmd);
-
-int cs35l41_write_fs_errata(struct device *dev, struct regmap *regmap)
-{
-	int ret;
-
-	ret = regmap_multi_reg_write(regmap, cs35l41_fs_errata_patch,
-				     ARRAY_SIZE(cs35l41_fs_errata_patch));
-	if (ret < 0)
-		dev_err(dev, "Failed to write fs errata: %d\n", ret);
-
-	return ret;
-}
-EXPORT_SYMBOL_GPL(cs35l41_write_fs_errata);
-=======
-	return 0;
-}
-
-static const struct reg_sequence cs35l41_safe_to_reset[] = {
-	{ 0x00000040,			0x00000055 },
-	{ 0x00000040,			0x000000AA },
-	{ 0x0000393C,			0x000000C0, 6000},
-	{ 0x0000393C,			0x00000000 },
-	{ 0x00007414,			0x00C82222 },
-	{ 0x0000742C,			0x00000000 },
-	{ 0x00000040,			0x000000CC },
-	{ 0x00000040,			0x00000033 },
-};
-
-static const struct reg_sequence cs35l41_active_to_safe[] = {
-	{ 0x00000040,			0x00000055 },
-	{ 0x00000040,			0x000000AA },
-	{ 0x00007438,			0x00585941 },
-	{ CS35L41_PWR_CTRL1,		0x00000000 },
-	{ 0x0000742C,			0x00000009, 3000 },
-	{ 0x00007438,			0x00580941 },
-	{ 0x00000040,			0x000000CC },
-	{ 0x00000040,			0x00000033 },
-};
-
-static const struct reg_sequence cs35l41_safe_to_active[] = {
-	{ 0x00000040,			0x00000055 },
-	{ 0x00000040,			0x000000AA },
-	{ 0x0000742C,			0x0000000F },
-	{ 0x0000742C,			0x00000079 },
-	{ 0x00007438,			0x00585941 },
-	{ CS35L41_PWR_CTRL1,		0x00000001, 3000 }, // GLOBAL_EN = 1
-	{ 0x0000742C,			0x000000F9 },
-	{ 0x00007438,			0x00580941 },
-	{ 0x00000040,			0x000000CC },
-	{ 0x00000040,			0x00000033 },
-};
-
-static const struct reg_sequence cs35l41_reset_to_safe[] = {
-	{ 0x00000040,			0x00000055 },
-	{ 0x00000040,			0x000000AA },
-	{ 0x00007438,			0x00585941 },
-	{ 0x00007414,			0x08C82222 },
-	{ 0x0000742C,			0x00000009 },
-	{ 0x00000040,			0x000000CC },
-	{ 0x00000040,			0x00000033 },
-};
-
-int cs35l41_init_boost(struct device *dev, struct regmap *regmap,
-		       struct cs35l41_hw_cfg *hw_cfg)
-{
-	int ret;
-
-	switch (hw_cfg->bst_type) {
-	case CS35L41_INT_BOOST:
-		ret = cs35l41_boost_config(dev, regmap, hw_cfg->bst_ind,
-					   hw_cfg->bst_cap, hw_cfg->bst_ipk);
-		if (ret)
-			dev_err(dev, "Error in Boost DT config: %d\n", ret);
-		break;
-	case CS35L41_EXT_BOOST:
-	case CS35L41_EXT_BOOST_NO_VSPK_SWITCH:
-		/* Only CLSA0100 doesn't use GPIO as VSPK switch, but even on that laptop we can
-		 * toggle GPIO1 as is not connected to anything.
-		 * There will be no other device without VSPK switch.
-		 */
-		regmap_write(regmap, CS35L41_GPIO1_CTRL1, 0x00000001);
-		regmap_multi_reg_write(regmap, cs35l41_reset_to_safe,
-				       ARRAY_SIZE(cs35l41_reset_to_safe));
-		ret = regmap_update_bits(regmap, CS35L41_PWR_CTRL2, CS35L41_BST_EN_MASK,
-					 CS35L41_BST_DIS_FET_OFF << CS35L41_BST_EN_SHIFT);
-		break;
-	default:
-		dev_err(dev, "Boost type %d not supported\n", hw_cfg->bst_type);
-		ret = -EINVAL;
-		break;
-	}
-
-	return ret;
-}
-EXPORT_SYMBOL_GPL(cs35l41_init_boost);
-
-bool cs35l41_safe_reset(struct regmap *regmap, enum cs35l41_boost_type b_type)
-{
-	switch (b_type) {
-	/* There is only one laptop that doesn't have VSPK switch. */
-	case CS35L41_EXT_BOOST_NO_VSPK_SWITCH:
-		return false;
-	case CS35L41_EXT_BOOST:
-		regmap_write(regmap, CS35L41_GPIO1_CTRL1, 0x00000001);
-		regmap_multi_reg_write(regmap, cs35l41_safe_to_reset,
-				       ARRAY_SIZE(cs35l41_safe_to_reset));
-		return true;
-	default:
-		return true;
-	}
-}
-EXPORT_SYMBOL_GPL(cs35l41_safe_reset);
-
-int cs35l41_global_enable(struct regmap *regmap, enum cs35l41_boost_type b_type, int enable)
-{
-	int ret;
-
-	switch (b_type) {
-	case CS35L41_INT_BOOST:
-		ret = regmap_update_bits(regmap, CS35L41_PWR_CTRL1, CS35L41_GLOBAL_EN_MASK,
-					 enable << CS35L41_GLOBAL_EN_SHIFT);
-		usleep_range(3000, 3100);
-		break;
-	case CS35L41_EXT_BOOST:
-	case CS35L41_EXT_BOOST_NO_VSPK_SWITCH:
-		if (enable)
-			ret = regmap_multi_reg_write(regmap, cs35l41_safe_to_active,
-						     ARRAY_SIZE(cs35l41_safe_to_active));
-		else
-			ret = regmap_multi_reg_write(regmap, cs35l41_active_to_safe,
-						     ARRAY_SIZE(cs35l41_active_to_safe));
-		break;
-	default:
-		ret = -EINVAL;
-		break;
-	}
-
-	return ret;
-}
-EXPORT_SYMBOL_GPL(cs35l41_global_enable);
-
-int cs35l41_gpio_config(struct regmap *regmap, struct cs35l41_hw_cfg *hw_cfg)
-{
-	struct cs35l41_gpio_cfg *gpio1 = &hw_cfg->gpio1;
-	struct cs35l41_gpio_cfg *gpio2 = &hw_cfg->gpio2;
-	int irq_pol = IRQF_TRIGGER_NONE;
-
-	regmap_update_bits(regmap, CS35L41_GPIO1_CTRL1,
-			   CS35L41_GPIO_POL_MASK | CS35L41_GPIO_DIR_MASK,
-			   gpio1->pol_inv << CS35L41_GPIO_POL_SHIFT |
-			   !gpio1->out_en << CS35L41_GPIO_DIR_SHIFT);
-
-	regmap_update_bits(regmap, CS35L41_GPIO2_CTRL1,
-			   CS35L41_GPIO_POL_MASK | CS35L41_GPIO_DIR_MASK,
-			   gpio2->pol_inv << CS35L41_GPIO_POL_SHIFT |
-			   !gpio2->out_en << CS35L41_GPIO_DIR_SHIFT);
-
-	if (gpio1->valid)
-		regmap_update_bits(regmap, CS35L41_GPIO_PAD_CONTROL, CS35L41_GPIO1_CTRL_MASK,
-				   gpio1->func << CS35L41_GPIO1_CTRL_SHIFT);
-
-	if (gpio2->valid) {
-		regmap_update_bits(regmap, CS35L41_GPIO_PAD_CONTROL, CS35L41_GPIO2_CTRL_MASK,
-				   gpio2->func << CS35L41_GPIO2_CTRL_SHIFT);
-
-		switch (gpio2->func) {
-		case CS35L41_GPIO2_INT_PUSH_PULL_LOW:
-		case CS35L41_GPIO2_INT_OPEN_DRAIN:
-			irq_pol = IRQF_TRIGGER_LOW;
-			break;
-		case CS35L41_GPIO2_INT_PUSH_PULL_HIGH:
-			irq_pol = IRQF_TRIGGER_HIGH;
-			break;
-		default:
-			break;
-		}
-	}
-
-	return irq_pol;
-}
-EXPORT_SYMBOL_GPL(cs35l41_gpio_config);
-
-static const struct cs_dsp_region cs35l41_dsp1_regions[] = {
-	{ .type = WMFW_HALO_PM_PACKED,	.base = CS35L41_DSP1_PMEM_0 },
-	{ .type = WMFW_HALO_XM_PACKED,	.base = CS35L41_DSP1_XMEM_PACK_0 },
-	{ .type = WMFW_HALO_YM_PACKED,	.base = CS35L41_DSP1_YMEM_PACK_0 },
-	{. type = WMFW_ADSP2_XM,	.base = CS35L41_DSP1_XMEM_UNPACK24_0},
-	{. type = WMFW_ADSP2_YM,	.base = CS35L41_DSP1_YMEM_UNPACK24_0},
-};
-
-void cs35l41_configure_cs_dsp(struct device *dev, struct regmap *reg, struct cs_dsp *dsp)
-{
-	dsp->num = 1;
-	dsp->type = WMFW_HALO;
-	dsp->rev = 0;
-	dsp->dev = dev;
-	dsp->regmap = reg;
-	dsp->base = CS35L41_DSP1_CTRL_BASE;
-	dsp->base_sysinfo = CS35L41_DSP1_SYS_ID;
-	dsp->mem = cs35l41_dsp1_regions;
-	dsp->num_mems = ARRAY_SIZE(cs35l41_dsp1_regions);
-	dsp->lock_regions = 0xFFFFFFFF;
-}
-EXPORT_SYMBOL_GPL(cs35l41_configure_cs_dsp);
-
-static bool cs35l41_check_cspl_mbox_sts(enum cs35l41_cspl_mbox_cmd cmd,
-					enum cs35l41_cspl_mbox_status sts)
-{
-	switch (cmd) {
-	case CSPL_MBOX_CMD_NONE:
-	case CSPL_MBOX_CMD_UNKNOWN_CMD:
-		return true;
-	case CSPL_MBOX_CMD_PAUSE:
-	case CSPL_MBOX_CMD_OUT_OF_HIBERNATE:
-		return (sts == CSPL_MBOX_STS_PAUSED);
-	case CSPL_MBOX_CMD_RESUME:
-		return (sts == CSPL_MBOX_STS_RUNNING);
-	case CSPL_MBOX_CMD_REINIT:
-		return (sts == CSPL_MBOX_STS_RUNNING);
-	case CSPL_MBOX_CMD_STOP_PRE_REINIT:
-		return (sts == CSPL_MBOX_STS_RDY_FOR_REINIT);
-	default:
-		return false;
-	}
-}
-
-int cs35l41_set_cspl_mbox_cmd(struct device *dev, struct regmap *regmap,
-			      enum cs35l41_cspl_mbox_cmd cmd)
-{
-	unsigned int sts = 0, i;
-	int ret;
-
-	// Set mailbox cmd
-	ret = regmap_write(regmap, CS35L41_DSP_VIRT1_MBOX_1, cmd);
-	if (ret < 0) {
-		if (cmd != CSPL_MBOX_CMD_OUT_OF_HIBERNATE)
-			dev_err(dev, "Failed to write MBOX: %d\n", ret);
-		return ret;
-	}
-
-	// Read mailbox status and verify it is appropriate for the given cmd
-	for (i = 0; i < 5; i++) {
-		usleep_range(1000, 1100);
-
-		ret = regmap_read(regmap, CS35L41_DSP_MBOX_2, &sts);
-		if (ret < 0) {
-			dev_err(dev, "Failed to read MBOX STS: %d\n", ret);
-			continue;
-		}
-
-		if (!cs35l41_check_cspl_mbox_sts(cmd, sts))
-			dev_dbg(dev, "[%u] cmd %u returned invalid sts %u", i, cmd, sts);
-		else
-			return 0;
-	}
-
 	if (cmd != CSPL_MBOX_CMD_OUT_OF_HIBERNATE)
 		dev_err(dev, "Failed to set mailbox cmd %u (status %u)\n", cmd, sts);
 
@@ -1668,7 +1406,6 @@
 	return -ETIMEDOUT;
 }
 EXPORT_SYMBOL_GPL(cs35l41_exit_hibernate);
->>>>>>> 7365df19
 
 MODULE_DESCRIPTION("CS35L41 library");
 MODULE_AUTHOR("David Rhodes, Cirrus Logic Inc, <david.rhodes@cirrus.com>");
