/* SPDX-License-Identifier: GPL-2.0 */
/*
 * rt1308-sdw.h -- RT1308 ALSA SoC audio driver header
 *
 * Copyright(c) 2019 Realtek Semiconductor Corp.
 */

#ifndef __RT1308_SDW_H__
#define __RT1308_SDW_H__

static const struct reg_default rt1308_reg_defaults[] = {
	{ 0x0000, 0x00 },
	{ 0x0001, 0x00 },
	{ 0x0002, 0x00 },
	{ 0x0003, 0x00 },
	{ 0x0004, 0x00 },
	{ 0x0005, 0x01 },
	{ 0x0020, 0x00 },
	{ 0x0022, 0x00 },
	{ 0x0023, 0x00 },
	{ 0x0024, 0x00 },
	{ 0x0025, 0x00 },
	{ 0x0026, 0x00 },
	{ 0x0030, 0x00 },
	{ 0x0032, 0x00 },
	{ 0x0033, 0x00 },
	{ 0x0034, 0x00 },
	{ 0x0035, 0x00 },
	{ 0x0036, 0x00 },
	{ 0x0040, 0x00 },
	{ 0x0041, 0x00 },
	{ 0x0042, 0x00 },
	{ 0x0043, 0x00 },
	{ 0x0044, 0x20 },
	{ 0x0045, 0x01 },
	{ 0x0046, 0x01 },
	{ 0x0048, 0x00 },
	{ 0x0049, 0x00 },
	{ 0x0050, 0x20 },
	{ 0x0051, 0x02 },
	{ 0x0052, 0x5D },
	{ 0x0053, 0x13 },
	{ 0x0054, 0x08 },
	{ 0x0055, 0x00 },
	{ 0x0060, 0x00 },
	{ 0x0070, 0x00 },
	{ 0x00E0, 0x00 },
	{ 0x00F0, 0x00 },
	{ 0x0100, 0x00 },
	{ 0x0101, 0x00 },
	{ 0x0102, 0x20 },
	{ 0x0103, 0x00 },
	{ 0x0104, 0x00 },
	{ 0x0105, 0x03 },
	{ 0x0120, 0x00 },
	{ 0x0122, 0x00 },
	{ 0x0123, 0x00 },
	{ 0x0124, 0x00 },
	{ 0x0125, 0x00 },
	{ 0x0126, 0x00 },
	{ 0x0127, 0x00 },
	{ 0x0130, 0x00 },
	{ 0x0132, 0x00 },
	{ 0x0133, 0x00 },
	{ 0x0134, 0x00 },
	{ 0x0135, 0x00 },
	{ 0x0136, 0x00 },
	{ 0x0137, 0x00 },
	{ 0x0200, 0x00 },
	{ 0x0201, 0x00 },
	{ 0x0202, 0x00 },
	{ 0x0203, 0x00 },
	{ 0x0204, 0x00 },
	{ 0x0205, 0x03 },
	{ 0x0220, 0x00 },
	{ 0x0222, 0x00 },
	{ 0x0223, 0x00 },
	{ 0x0224, 0x00 },
	{ 0x0225, 0x00 },
	{ 0x0226, 0x00 },
	{ 0x0227, 0x00 },
	{ 0x0230, 0x00 },
	{ 0x0232, 0x00 },
	{ 0x0233, 0x00 },
	{ 0x0234, 0x00 },
	{ 0x0235, 0x00 },
	{ 0x0236, 0x00 },
	{ 0x0237, 0x00 },
	{ 0x0400, 0x00 },
	{ 0x0401, 0x00 },
	{ 0x0402, 0x00 },
	{ 0x0403, 0x00 },
	{ 0x0404, 0x00 },
	{ 0x0405, 0x03 },
	{ 0x0420, 0x00 },
	{ 0x0422, 0x00 },
	{ 0x0423, 0x00 },
	{ 0x0424, 0x00 },
	{ 0x0425, 0x00 },
	{ 0x0426, 0x00 },
	{ 0x0427, 0x00 },
	{ 0x0430, 0x00 },
	{ 0x0432, 0x00 },
	{ 0x0433, 0x00 },
	{ 0x0434, 0x00 },
	{ 0x0435, 0x00 },
	{ 0x0436, 0x00 },
	{ 0x0437, 0x00 },
	{ 0x0f00, 0x00 },
	{ 0x0f01, 0x00 },
	{ 0x0f02, 0x00 },
	{ 0x0f03, 0x00 },
	{ 0x0f04, 0x00 },
	{ 0x0f05, 0x00 },
	{ 0x0f20, 0x00 },
	{ 0x0f22, 0x00 },
	{ 0x0f23, 0x00 },
	{ 0x0f24, 0x00 },
	{ 0x0f25, 0x00 },
	{ 0x0f26, 0x00 },
	{ 0x0f27, 0x00 },
	{ 0x0f30, 0x00 },
	{ 0x0f32, 0x00 },
	{ 0x0f33, 0x00 },
	{ 0x0f34, 0x00 },
	{ 0x0f35, 0x00 },
	{ 0x0f36, 0x00 },
	{ 0x0f37, 0x00 },
	{ 0x2f01, 0x01 },
	{ 0x2f02, 0x09 },
	{ 0x2f03, 0x00 },
	{ 0x2f04, 0x0f },
	{ 0x2f05, 0x0b },
	{ 0x2f06, 0x01 },
	{ 0x2f07, 0x8e },
	{ 0x3000, 0x00 },
	{ 0x3001, 0x00 },
	{ 0x3004, 0x01 },
	{ 0x3005, 0x23 },
	{ 0x3008, 0x02 },
	{ 0x300a, 0x00 },
	{ 0xc000 | (RT1308_DATA_PATH << 4), 0x00 },
	{ 0xc003 | (RT1308_DAC_SET << 4), 0x00 },
	{ 0xc000 | (RT1308_POWER << 4), 0x00 },
	{ 0xc001 | (RT1308_POWER << 4), 0x00 },
	{ 0xc002 | (RT1308_POWER << 4), 0x00 },
	{ 0xc000 | (RT1308_POWER_STATUS << 4), 0x00 },
};

#define RT1308_SDW_OFFSET 0xc000
#define RT1308_SDW_OFFSET_BYTE0 0xc000
#define RT1308_SDW_OFFSET_BYTE1 0xc001
#define RT1308_SDW_OFFSET_BYTE2 0xc002
#define RT1308_SDW_OFFSET_BYTE3 0xc003

#define RT1308_SDW_RESET (RT1308_SDW_OFFSET | (RT1308_RESET << 4))

struct rt1308_sdw_priv {
	struct snd_soc_component *component;
	struct regmap *regmap;
	struct sdw_slave *sdw_slave;
	enum sdw_slave_status status;
	struct sdw_bus_params params;
	bool hw_init;
	bool first_hw_init;
	int rx_mask;
	int slots;
	int hw_ver;
<<<<<<< HEAD
=======
	unsigned char *bq_params;
	unsigned int bq_params_cnt;
>>>>>>> 0ee29814
};

struct sdw_stream_data {
	struct sdw_stream_runtime *sdw_stream;
};

#endif /* __RT1308_SDW_H__ */<|MERGE_RESOLUTION|>--- conflicted
+++ resolved
@@ -166,11 +166,8 @@
 	int rx_mask;
 	int slots;
 	int hw_ver;
-<<<<<<< HEAD
-=======
 	unsigned char *bq_params;
 	unsigned int bq_params_cnt;
->>>>>>> 0ee29814
 };
 
 struct sdw_stream_data {
