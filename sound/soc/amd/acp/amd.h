--- conflicted
+++ resolved
@@ -21,15 +21,9 @@
 #define ACP3X_DEV			3
 #define ACP6X_DEV			6
 
-<<<<<<< HEAD
-#define I2S_SP_INSTANCE			0x00
-#define I2S_BT_INSTANCE			0x01
-#define DMIC_INSTANCE			0x02
-=======
 #define DMIC_INSTANCE			0x00
 #define I2S_SP_INSTANCE			0x01
 #define I2S_BT_INSTANCE			0x02
->>>>>>> 9fecab24
 #define I2S_HS_INSTANCE			0x03
 
 #define MEM_WINDOW_START		0x4080000
@@ -89,8 +83,6 @@
 #define ACP3x_ITER_IRER_SAMP_LEN_MASK	0x38
 
 #define ACP_MAX_STREAM			8
-<<<<<<< HEAD
-=======
 
 #define TDM_ENABLE	1
 #define TDM_DISABLE	0
@@ -99,7 +91,6 @@
 #define SLOT_WIDTH_16	0x10
 #define SLOT_WIDTH_24	0x18
 #define SLOT_WIDTH_32	0x20
->>>>>>> 9fecab24
 
 struct acp_chip_info {
 	char *name;		/* Platform name */
@@ -153,11 +144,8 @@
 	u32 lrclk_div;
 
 	struct acp_resource *rsrc;
-<<<<<<< HEAD
-=======
 	u32 tdm_tx_fmt[3];
 	u32 tdm_rx_fmt[3];
->>>>>>> 9fecab24
 };
 
 union acp_i2stdm_mstrclkgen {
