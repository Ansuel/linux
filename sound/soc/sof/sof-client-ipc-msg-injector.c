// SPDX-License-Identifier: GPL-2.0-only
//
// Copyright(c) 2022 Intel Corporation. All rights reserved.
//
// Author: Peter Ujfalusi <peter.ujfalusi@linux.intel.com>
//

#include <linux/auxiliary_bus.h>
#include <linux/completion.h>
#include <linux/debugfs.h>
#include <linux/ktime.h>
#include <linux/mod_devicetable.h>
#include <linux/module.h>
#include <linux/pm_runtime.h>
#include <linux/slab.h>
#include <linux/uaccess.h>
#include <sound/sof/header.h>
#include <sound/sof/ipc4/header.h>

#include "sof-client.h"

#define SOF_IPC_CLIENT_SUSPEND_DELAY_MS	3000

struct sof_msg_inject_priv {
	struct dentry *dfs_file;
	size_t max_msg_size;
	enum sof_ipc_type ipc_type;

	void *tx_buffer;
	void *rx_buffer;
};

static int sof_msg_inject_dfs_open(struct inode *inode, struct file *file)
{
	struct sof_client_dev *cdev = inode->i_private;
	int ret;

	if (sof_client_get_fw_state(cdev) == SOF_FW_CRASHED)
		return -ENODEV;

	ret = debugfs_file_get(file->f_path.dentry);
	if (unlikely(ret))
		return ret;

	ret = simple_open(inode, file);
	if (ret)
		debugfs_file_put(file->f_path.dentry);

	return ret;
}

static ssize_t sof_msg_inject_dfs_read(struct file *file, char __user *buffer,
				       size_t count, loff_t *ppos)
{
	struct sof_client_dev *cdev = file->private_data;
	struct sof_msg_inject_priv *priv = cdev->data;
	struct sof_ipc_reply *rhdr = priv->rx_buffer;

	if (!rhdr->hdr.size || !count || *ppos)
		return 0;

	if (count > rhdr->hdr.size)
		count = rhdr->hdr.size;

	if (copy_to_user(buffer, priv->rx_buffer, count))
		return -EFAULT;

	*ppos += count;
	return count;
}

static ssize_t sof_msg_inject_ipc4_dfs_read(struct file *file,
					    char __user *buffer,
					    size_t count, loff_t *ppos)
{
	struct sof_client_dev *cdev = file->private_data;
	struct sof_msg_inject_priv *priv = cdev->data;
	struct sof_ipc4_msg *ipc4_msg = priv->rx_buffer;
	size_t header_size = sizeof(ipc4_msg->header_u64);
	size_t remaining;

	if (!ipc4_msg->header_u64 || !count || *ppos)
		return 0;

	/* we need space for the header at minimum (u64) */
	if (count < header_size)
		return -ENOSPC;

	remaining = header_size;

	/* Only get large config have payload */
	if (SOF_IPC4_MSG_IS_MODULE_MSG(ipc4_msg->primary) &&
	    (SOF_IPC4_MSG_TYPE_GET(ipc4_msg->primary) == SOF_IPC4_MOD_LARGE_CONFIG_GET))
		remaining += ipc4_msg->data_size;
<<<<<<< HEAD

	if (count > remaining)
		count = remaining;
	else if (count < remaining)
		remaining = count;

	/* copy the header first */
	if (copy_to_user(buffer, &ipc4_msg->header_u64, header_size))
		return -EFAULT;

	*ppos += header_size;
	remaining -= header_size;

	if (!remaining)
		return count;

	if (remaining > ipc4_msg->data_size)
		remaining = ipc4_msg->data_size;

	/* Copy the payload */
	if (copy_to_user(buffer + *ppos, ipc4_msg->data_ptr, remaining))
		return -EFAULT;

	*ppos += remaining;
	return count;
}

static int sof_msg_inject_send_message(struct sof_client_dev *cdev)
{
	struct sof_msg_inject_priv *priv = cdev->data;
	struct device *dev = &cdev->auxdev.dev;
	int ret, err;

=======

	if (count > remaining)
		count = remaining;
	else if (count < remaining)
		remaining = count;

	/* copy the header first */
	if (copy_to_user(buffer, &ipc4_msg->header_u64, header_size))
		return -EFAULT;

	*ppos += header_size;
	remaining -= header_size;

	if (!remaining)
		return count;

	if (remaining > ipc4_msg->data_size)
		remaining = ipc4_msg->data_size;

	/* Copy the payload */
	if (copy_to_user(buffer + *ppos, ipc4_msg->data_ptr, remaining))
		return -EFAULT;

	*ppos += remaining;
	return count;
}

static int sof_msg_inject_send_message(struct sof_client_dev *cdev)
{
	struct sof_msg_inject_priv *priv = cdev->data;
	struct device *dev = &cdev->auxdev.dev;
	int ret, err;

>>>>>>> 7365df19
	ret = pm_runtime_resume_and_get(dev);
	if (ret < 0 && ret != -EACCES) {
		dev_err_ratelimited(dev, "debugfs write failed to resume %d\n", ret);
		return ret;
	}

	/* send the message */
	ret = sof_client_ipc_tx_message(cdev, priv->tx_buffer, priv->rx_buffer,
					priv->max_msg_size);
	if (ret)
		dev_err(dev, "IPC message send failed: %d\n", ret);

	pm_runtime_mark_last_busy(dev);
	err = pm_runtime_put_autosuspend(dev);
	if (err < 0)
		dev_err_ratelimited(dev, "debugfs write failed to idle %d\n", err);

	return ret;
}

static ssize_t sof_msg_inject_dfs_write(struct file *file, const char __user *buffer,
					size_t count, loff_t *ppos)
{
	struct sof_client_dev *cdev = file->private_data;
	struct sof_msg_inject_priv *priv = cdev->data;
	ssize_t size;
	int ret;

	if (*ppos)
		return 0;

	size = simple_write_to_buffer(priv->tx_buffer, priv->max_msg_size,
				      ppos, buffer, count);
	if (size < 0)
		return size;
	if (size != count)
		return -EFAULT;

	memset(priv->rx_buffer, 0, priv->max_msg_size);

	ret = sof_msg_inject_send_message(cdev);

	/* return the error code if test failed */
	if (ret < 0)
		size = ret;

	return size;
};

static ssize_t sof_msg_inject_ipc4_dfs_write(struct file *file,
					     const char __user *buffer,
					     size_t count, loff_t *ppos)
{
	struct sof_client_dev *cdev = file->private_data;
	struct sof_msg_inject_priv *priv = cdev->data;
	struct sof_ipc4_msg *ipc4_msg = priv->tx_buffer;
<<<<<<< HEAD
	ssize_t size;
=======
	size_t data_size;
>>>>>>> 7365df19
	int ret;

	if (*ppos)
		return 0;

	if (count < sizeof(ipc4_msg->header_u64))
		return -EINVAL;

	/* copy the header first */
<<<<<<< HEAD
	size = simple_write_to_buffer(&ipc4_msg->header_u64,
				      sizeof(ipc4_msg->header_u64),
				      ppos, buffer, count);
	if (size < 0)
		return size;
	if (size != sizeof(ipc4_msg->header_u64))
		return -EFAULT;

	count -= size;
	/* Copy the payload */
	size = simple_write_to_buffer(ipc4_msg->data_ptr,
				      priv->max_msg_size, ppos, buffer,
				      count);
	if (size < 0)
		return size;
	if (size != count)
		return -EFAULT;

	ipc4_msg->data_size = count;
=======
	if (copy_from_user(&ipc4_msg->header_u64, buffer,
			   sizeof(ipc4_msg->header_u64)))
		return -EFAULT;

	data_size = count - sizeof(ipc4_msg->header_u64);
	if (data_size > priv->max_msg_size)
		return -EINVAL;

	/* Copy the payload */
	if (copy_from_user(ipc4_msg->data_ptr,
			   buffer + sizeof(ipc4_msg->header_u64), data_size))
		return -EFAULT;

	ipc4_msg->data_size = data_size;
>>>>>>> 7365df19

	/* Initialize the reply storage */
	ipc4_msg = priv->rx_buffer;
	ipc4_msg->header_u64 = 0;
	ipc4_msg->data_size = priv->max_msg_size;
	memset(ipc4_msg->data_ptr, 0, priv->max_msg_size);

	ret = sof_msg_inject_send_message(cdev);

	/* return the error code if test failed */
	if (ret < 0)
<<<<<<< HEAD
		size = ret;

	return size;
=======
		return ret;

	return count;
>>>>>>> 7365df19
};

static int sof_msg_inject_dfs_release(struct inode *inode, struct file *file)
{
	debugfs_file_put(file->f_path.dentry);

	return 0;
}

static const struct file_operations sof_msg_inject_fops = {
	.open = sof_msg_inject_dfs_open,
	.read = sof_msg_inject_dfs_read,
	.write = sof_msg_inject_dfs_write,
	.llseek = default_llseek,
	.release = sof_msg_inject_dfs_release,

	.owner = THIS_MODULE,
};

static const struct file_operations sof_msg_inject_ipc4_fops = {
	.open = sof_msg_inject_dfs_open,
	.read = sof_msg_inject_ipc4_dfs_read,
	.write = sof_msg_inject_ipc4_dfs_write,
	.llseek = default_llseek,
	.release = sof_msg_inject_dfs_release,

	.owner = THIS_MODULE,
};

static int sof_msg_inject_probe(struct auxiliary_device *auxdev,
				const struct auxiliary_device_id *id)
{
	struct sof_client_dev *cdev = auxiliary_dev_to_sof_client_dev(auxdev);
	struct dentry *debugfs_root = sof_client_get_debugfs_root(cdev);
	static const struct file_operations *fops;
	struct device *dev = &auxdev->dev;
	struct sof_msg_inject_priv *priv;
	size_t alloc_size;

	/* allocate memory for client data */
	priv = devm_kzalloc(&auxdev->dev, sizeof(*priv), GFP_KERNEL);
	if (!priv)
		return -ENOMEM;

	priv->ipc_type = sof_client_get_ipc_type(cdev);
	priv->max_msg_size = sof_client_get_ipc_max_payload_size(cdev);
	alloc_size = priv->max_msg_size;

	if (priv->ipc_type == SOF_INTEL_IPC4)
		alloc_size += sizeof(struct sof_ipc4_msg);

	priv->tx_buffer = devm_kmalloc(dev, alloc_size, GFP_KERNEL);
	priv->rx_buffer = devm_kzalloc(dev, alloc_size, GFP_KERNEL);
	if (!priv->tx_buffer || !priv->rx_buffer)
		return -ENOMEM;

	if (priv->ipc_type == SOF_INTEL_IPC4) {
		struct sof_ipc4_msg *ipc4_msg;

		ipc4_msg = priv->tx_buffer;
		ipc4_msg->data_ptr = priv->tx_buffer + sizeof(struct sof_ipc4_msg);

		ipc4_msg = priv->rx_buffer;
		ipc4_msg->data_ptr = priv->rx_buffer + sizeof(struct sof_ipc4_msg);

		fops = &sof_msg_inject_ipc4_fops;
	} else {
		fops = &sof_msg_inject_fops;
	}

	cdev->data = priv;

	priv->dfs_file = debugfs_create_file("ipc_msg_inject", 0644, debugfs_root,
					     cdev, fops);

	/* enable runtime PM */
	pm_runtime_set_autosuspend_delay(dev, SOF_IPC_CLIENT_SUSPEND_DELAY_MS);
	pm_runtime_use_autosuspend(dev);
	pm_runtime_enable(dev);
	pm_runtime_mark_last_busy(dev);
	pm_runtime_idle(dev);

	return 0;
}

static void sof_msg_inject_remove(struct auxiliary_device *auxdev)
{
	struct sof_client_dev *cdev = auxiliary_dev_to_sof_client_dev(auxdev);
	struct sof_msg_inject_priv *priv = cdev->data;

	pm_runtime_disable(&auxdev->dev);

	debugfs_remove(priv->dfs_file);
}

static const struct auxiliary_device_id sof_msg_inject_client_id_table[] = {
	{ .name = "snd_sof.msg_injector" },
	{},
};
MODULE_DEVICE_TABLE(auxiliary, sof_msg_inject_client_id_table);

/*
 * No need for driver pm_ops as the generic pm callbacks in the auxiliary bus
 * type are enough to ensure that the parent SOF device resumes to bring the DSP
 * back to D0.
 * Driver name will be set based on KBUILD_MODNAME.
 */
static struct auxiliary_driver sof_msg_inject_client_drv = {
	.probe = sof_msg_inject_probe,
	.remove = sof_msg_inject_remove,

	.id_table = sof_msg_inject_client_id_table,
};

module_auxiliary_driver(sof_msg_inject_client_drv);

MODULE_DESCRIPTION("SOF IPC Message Injector Client Driver");
MODULE_LICENSE("GPL");
MODULE_IMPORT_NS(SND_SOC_SOF_CLIENT);<|MERGE_RESOLUTION|>--- conflicted
+++ resolved
@@ -92,7 +92,6 @@
 	if (SOF_IPC4_MSG_IS_MODULE_MSG(ipc4_msg->primary) &&
 	    (SOF_IPC4_MSG_TYPE_GET(ipc4_msg->primary) == SOF_IPC4_MOD_LARGE_CONFIG_GET))
 		remaining += ipc4_msg->data_size;
-<<<<<<< HEAD
 
 	if (count > remaining)
 		count = remaining;
@@ -126,41 +125,6 @@
 	struct device *dev = &cdev->auxdev.dev;
 	int ret, err;
 
-=======
-
-	if (count > remaining)
-		count = remaining;
-	else if (count < remaining)
-		remaining = count;
-
-	/* copy the header first */
-	if (copy_to_user(buffer, &ipc4_msg->header_u64, header_size))
-		return -EFAULT;
-
-	*ppos += header_size;
-	remaining -= header_size;
-
-	if (!remaining)
-		return count;
-
-	if (remaining > ipc4_msg->data_size)
-		remaining = ipc4_msg->data_size;
-
-	/* Copy the payload */
-	if (copy_to_user(buffer + *ppos, ipc4_msg->data_ptr, remaining))
-		return -EFAULT;
-
-	*ppos += remaining;
-	return count;
-}
-
-static int sof_msg_inject_send_message(struct sof_client_dev *cdev)
-{
-	struct sof_msg_inject_priv *priv = cdev->data;
-	struct device *dev = &cdev->auxdev.dev;
-	int ret, err;
-
->>>>>>> 7365df19
 	ret = pm_runtime_resume_and_get(dev);
 	if (ret < 0 && ret != -EACCES) {
 		dev_err_ratelimited(dev, "debugfs write failed to resume %d\n", ret);
@@ -217,11 +181,7 @@
 	struct sof_client_dev *cdev = file->private_data;
 	struct sof_msg_inject_priv *priv = cdev->data;
 	struct sof_ipc4_msg *ipc4_msg = priv->tx_buffer;
-<<<<<<< HEAD
-	ssize_t size;
-=======
 	size_t data_size;
->>>>>>> 7365df19
 	int ret;
 
 	if (*ppos)
@@ -231,27 +191,6 @@
 		return -EINVAL;
 
 	/* copy the header first */
-<<<<<<< HEAD
-	size = simple_write_to_buffer(&ipc4_msg->header_u64,
-				      sizeof(ipc4_msg->header_u64),
-				      ppos, buffer, count);
-	if (size < 0)
-		return size;
-	if (size != sizeof(ipc4_msg->header_u64))
-		return -EFAULT;
-
-	count -= size;
-	/* Copy the payload */
-	size = simple_write_to_buffer(ipc4_msg->data_ptr,
-				      priv->max_msg_size, ppos, buffer,
-				      count);
-	if (size < 0)
-		return size;
-	if (size != count)
-		return -EFAULT;
-
-	ipc4_msg->data_size = count;
-=======
 	if (copy_from_user(&ipc4_msg->header_u64, buffer,
 			   sizeof(ipc4_msg->header_u64)))
 		return -EFAULT;
@@ -266,7 +205,6 @@
 		return -EFAULT;
 
 	ipc4_msg->data_size = data_size;
->>>>>>> 7365df19
 
 	/* Initialize the reply storage */
 	ipc4_msg = priv->rx_buffer;
@@ -278,15 +216,9 @@
 
 	/* return the error code if test failed */
 	if (ret < 0)
-<<<<<<< HEAD
-		size = ret;
-
-	return size;
-=======
 		return ret;
 
 	return count;
->>>>>>> 7365df19
 };
 
 static int sof_msg_inject_dfs_release(struct inode *inode, struct file *file)
