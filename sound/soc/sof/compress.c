--- conflicted
+++ resolved
@@ -169,11 +169,7 @@
 	struct sof_ipc_pcm_params_reply ipc_params_reply;
 	struct sof_ipc_fw_ready *ready = &sdev->fw_ready;
 	struct sof_ipc_fw_version *v = &ready->version;
-<<<<<<< HEAD
-	struct snd_compr_tstamp *tstamp;
-=======
 	struct sof_compr_stream *sstream;
->>>>>>> 9fecab24
 	struct sof_ipc_pcm_params *pcm;
 	struct snd_sof_pcm *spcm;
 	size_t ext_data_size;
@@ -188,11 +184,7 @@
 		return -EINVAL;
 	}
 
-<<<<<<< HEAD
-	tstamp = crtd->private_data;
-=======
 	sstream = crtd->private_data;
->>>>>>> 9fecab24
 
 	spcm = snd_sof_find_spcm_dai(component, rtd);
 
@@ -235,15 +227,9 @@
 		snd_pcm_format_physical_width(SNDRV_PCM_FORMAT_S32) >> 3;
 	pcm->params.host_period_bytes = params->buffer.fragment_size;
 	pcm->params.ext_data_length = ext_data_size;
-<<<<<<< HEAD
 
 	memcpy((u8 *)pcm->params.ext_data, &params->codec, ext_data_size);
 
-=======
-
-	memcpy((u8 *)pcm->params.ext_data, &params->codec, ext_data_size);
-
->>>>>>> 9fecab24
 	ret = sof_ipc_tx_message(sdev->ipc, pcm, sizeof(*pcm) + ext_data_size,
 				 &ipc_params_reply, sizeof(ipc_params_reply));
 	if (ret < 0) {
