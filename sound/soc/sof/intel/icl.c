// SPDX-License-Identifier: (GPL-2.0-only OR BSD-3-Clause)
//
// Copyright(c) 2020 Intel Corporation. All rights reserved.
//
// Author: Fred Oh <fred.oh@linux.intel.com>
//

/*
 * Hardware interface for audio DSP on IceLake.
 */

#include <linux/kernel.h>
#include <linux/kconfig.h>
#include <linux/export.h>
#include <linux/bits.h>
#include "../ipc4-priv.h"
#include "../ops.h"
#include "hda.h"
#include "hda-ipc.h"
#include "../sof-audio.h"

#define ICL_DSP_HPRO_CORE_ID 3

static const struct snd_sof_debugfs_map icl_dsp_debugfs[] = {
	{"hda", HDA_DSP_HDA_BAR, 0, 0x4000, SOF_DEBUGFS_ACCESS_ALWAYS},
	{"pp", HDA_DSP_PP_BAR,  0, 0x1000, SOF_DEBUGFS_ACCESS_ALWAYS},
	{"dsp", HDA_DSP_BAR,  0, 0x10000, SOF_DEBUGFS_ACCESS_ALWAYS},
};

static int icl_dsp_core_stall(struct snd_sof_dev *sdev, unsigned int core_mask)
{
	struct sof_intel_hda_dev *hda = sdev->pdata->hw_pdata;
	const struct sof_intel_dsp_desc *chip = hda->desc;

	/* make sure core_mask in host managed cores */
	core_mask &= chip->host_managed_cores_mask;
	if (!core_mask) {
		dev_err(sdev->dev, "error: core_mask is not in host managed cores\n");
		return -EINVAL;
	}

	/* stall core */
	snd_sof_dsp_update_bits_unlocked(sdev, HDA_DSP_BAR, HDA_DSP_REG_ADSPCS,
					 HDA_DSP_ADSPCS_CSTALL_MASK(core_mask),
					 HDA_DSP_ADSPCS_CSTALL_MASK(core_mask));

	return 0;
}

/*
 * post fw run operation for ICL.
 * Core 3 will be powered up and in stall when HPRO is enabled
 */
static int icl_dsp_post_fw_run(struct snd_sof_dev *sdev)
{
	struct sof_intel_hda_dev *hda = sdev->pdata->hw_pdata;
	int ret;

	if (sdev->first_boot) {
		struct sof_intel_hda_dev *hdev = sdev->pdata->hw_pdata;

		ret = hda_sdw_startup(sdev);
		if (ret < 0) {
			dev_err(sdev->dev, "error: could not startup SoundWire links\n");
			return ret;
		}

		/* Check if IMR boot is usable */
		if (!sof_debug_check_flag(SOF_DBG_IGNORE_D3_PERSISTENT) &&
		    sdev->fw_ready.flags & SOF_IPC_INFO_D3_PERSISTENT)
			hdev->imrboot_supported = true;
	}

	hda_sdw_int_enable(sdev, true);

	/*
	 * The recommended HW programming sequence for ICL is to
	 * power up core 3 and keep it in stall if HPRO is enabled.
	 */
	if (!hda->clk_config_lpro) {
		ret = hda_dsp_enable_core(sdev, BIT(ICL_DSP_HPRO_CORE_ID));
		if (ret < 0) {
			dev_err(sdev->dev, "error: dsp core power up failed on core %d\n",
				ICL_DSP_HPRO_CORE_ID);
			return ret;
		}

		sdev->enabled_cores_mask |= BIT(ICL_DSP_HPRO_CORE_ID);
		sdev->dsp_core_ref_count[ICL_DSP_HPRO_CORE_ID]++;

		snd_sof_dsp_stall(sdev, BIT(ICL_DSP_HPRO_CORE_ID));
	}

	/* re-enable clock gating and power gating */
	return hda_dsp_ctrl_clock_power_gating(sdev, true);
}

/* Icelake ops */
struct snd_sof_dsp_ops sof_icl_ops;
EXPORT_SYMBOL_NS(sof_icl_ops, SND_SOC_SOF_INTEL_HDA_COMMON);

int sof_icl_ops_init(struct snd_sof_dev *sdev)
{
	/* common defaults */
	memcpy(&sof_icl_ops, &sof_hda_common_ops, sizeof(struct snd_sof_dsp_ops));

	/* probe/remove/shutdown */
	sof_icl_ops.shutdown	= hda_dsp_shutdown;

<<<<<<< HEAD
	/* doorbell */
	sof_icl_ops.irq_thread	= cnl_ipc_irq_thread;

	/* ipc */
	sof_icl_ops.send_msg	= cnl_ipc_send_msg;
=======
	if (sdev->pdata->ipc_type == SOF_IPC) {
		/* doorbell */
		sof_icl_ops.irq_thread	= cnl_ipc_irq_thread;

		/* ipc */
		sof_icl_ops.send_msg	= cnl_ipc_send_msg;

		/* debug */
		sof_icl_ops.ipc_dump	= cnl_ipc_dump;
	}

	if (sdev->pdata->ipc_type == SOF_INTEL_IPC4) {
		struct sof_ipc4_fw_data *ipc4_data;

		sdev->private = devm_kzalloc(sdev->dev, sizeof(*ipc4_data), GFP_KERNEL);
		if (!sdev->private)
			return -ENOMEM;

		ipc4_data = sdev->private;
		ipc4_data->manifest_fw_hdr_offset = SOF_MAN4_FW_HDR_OFFSET;

		ipc4_data->mtrace_type = SOF_IPC4_MTRACE_INTEL_CAVS_2;

		/* doorbell */
		sof_icl_ops.irq_thread	= cnl_ipc4_irq_thread;

		/* ipc */
		sof_icl_ops.send_msg	= cnl_ipc4_send_msg;

		/* debug */
		sof_icl_ops.ipc_dump	= cnl_ipc4_dump;
	}
>>>>>>> 7365df19

	/* debug */
	sof_icl_ops.debug_map	= icl_dsp_debugfs;
	sof_icl_ops.debug_map_count	= ARRAY_SIZE(icl_dsp_debugfs);
<<<<<<< HEAD
	sof_icl_ops.ipc_dump	= cnl_ipc_dump;
=======
>>>>>>> 7365df19

	/* pre/post fw run */
	sof_icl_ops.post_fw_run = icl_dsp_post_fw_run;

	/* firmware run */
	sof_icl_ops.run = hda_dsp_cl_boot_firmware_iccmax;
	sof_icl_ops.stall = icl_dsp_core_stall;

	/* dsp core get/put */
	sof_icl_ops.core_get = hda_dsp_core_get;

	/* set DAI driver ops */
	hda_set_dai_drv_ops(sdev, &sof_icl_ops);

	return 0;
};
EXPORT_SYMBOL_NS(sof_icl_ops_init, SND_SOC_SOF_INTEL_HDA_COMMON);

const struct sof_intel_dsp_desc icl_chip_info = {
	/* Icelake */
	.cores_num = 4,
	.init_core_mask = 1,
	.host_managed_cores_mask = GENMASK(3, 0),
	.ipc_req = CNL_DSP_REG_HIPCIDR,
	.ipc_req_mask = CNL_DSP_REG_HIPCIDR_BUSY,
	.ipc_ack = CNL_DSP_REG_HIPCIDA,
	.ipc_ack_mask = CNL_DSP_REG_HIPCIDA_DONE,
	.ipc_ctl = CNL_DSP_REG_HIPCCTL,
	.rom_status_reg = HDA_DSP_SRAM_REG_ROM_STATUS,
	.rom_init_timeout	= 300,
	.ssp_count = ICL_SSP_COUNT,
	.ssp_base_offset = CNL_SSP_BASE_OFFSET,
	.sdw_shim_base = SDW_SHIM_BASE,
	.sdw_alh_base = SDW_ALH_BASE,
	.check_sdw_irq	= hda_common_check_sdw_irq,
	.check_ipc_irq	= hda_dsp_check_ipc_irq,
<<<<<<< HEAD
=======
	.cl_init = cl_dsp_init,
	.power_down_dsp = hda_power_down_dsp,
	.disable_interrupts = hda_dsp_disable_interrupts,
>>>>>>> 7365df19
	.hw_ip_version = SOF_INTEL_CAVS_2_0,
};
EXPORT_SYMBOL_NS(icl_chip_info, SND_SOC_SOF_INTEL_HDA_COMMON);<|MERGE_RESOLUTION|>--- conflicted
+++ resolved
@@ -107,13 +107,6 @@
 	/* probe/remove/shutdown */
 	sof_icl_ops.shutdown	= hda_dsp_shutdown;
 
-<<<<<<< HEAD
-	/* doorbell */
-	sof_icl_ops.irq_thread	= cnl_ipc_irq_thread;
-
-	/* ipc */
-	sof_icl_ops.send_msg	= cnl_ipc_send_msg;
-=======
 	if (sdev->pdata->ipc_type == SOF_IPC) {
 		/* doorbell */
 		sof_icl_ops.irq_thread	= cnl_ipc_irq_thread;
@@ -146,15 +139,10 @@
 		/* debug */
 		sof_icl_ops.ipc_dump	= cnl_ipc4_dump;
 	}
->>>>>>> 7365df19
 
 	/* debug */
 	sof_icl_ops.debug_map	= icl_dsp_debugfs;
 	sof_icl_ops.debug_map_count	= ARRAY_SIZE(icl_dsp_debugfs);
-<<<<<<< HEAD
-	sof_icl_ops.ipc_dump	= cnl_ipc_dump;
-=======
->>>>>>> 7365df19
 
 	/* pre/post fw run */
 	sof_icl_ops.post_fw_run = icl_dsp_post_fw_run;
@@ -191,12 +179,9 @@
 	.sdw_alh_base = SDW_ALH_BASE,
 	.check_sdw_irq	= hda_common_check_sdw_irq,
 	.check_ipc_irq	= hda_dsp_check_ipc_irq,
-<<<<<<< HEAD
-=======
 	.cl_init = cl_dsp_init,
 	.power_down_dsp = hda_power_down_dsp,
 	.disable_interrupts = hda_dsp_disable_interrupts,
->>>>>>> 7365df19
 	.hw_ip_version = SOF_INTEL_CAVS_2_0,
 };
 EXPORT_SYMBOL_NS(icl_chip_info, SND_SOC_SOF_INTEL_HDA_COMMON);