// SPDX-License-Identifier: (GPL-2.0-only OR BSD-3-Clause)
//
// This file is provided under a dual BSD/GPLv2 license.  When using or
// redistributing this file, you may do so under either license.
//
// Copyright(c) 2018-2021 Intel Corporation. All rights reserved.
//
// Author: Liam Girdwood <liam.r.girdwood@linux.intel.com>
//

#include <linux/module.h>
#include <linux/pci.h>
#include <sound/soc-acpi.h>
#include <sound/soc-acpi-intel-match.h>
#include <sound/sof.h>
#include "../ops.h"
#include "../sof-pci-dev.h"

/* platform specific devices */
#include "hda.h"

static const struct sof_dev_desc tgl_desc = {
	.machines               = snd_soc_acpi_intel_tgl_machines,
	.alt_machines		= snd_soc_acpi_intel_tgl_sdw_machines,
	.use_acpi_target_states	= true,
	.resindex_lpe_base      = 0,
	.resindex_pcicfg_base   = -1,
	.resindex_imr_base      = -1,
	.irqindex_host_ipc      = -1,
	.chip_info = &tgl_chip_info,
	.ipc_supported_mask	= BIT(SOF_IPC) | BIT(SOF_INTEL_IPC4),
	.ipc_default		= SOF_IPC,
	.default_fw_path = {
		[SOF_IPC] = "intel/sof",
		[SOF_INTEL_IPC4] = "intel/avs/tgl",
	},
	.default_lib_path = {
		[SOF_INTEL_IPC4] = "intel/avs-lib/tgl",
	},
	.default_tplg_path = {
		[SOF_IPC] = "intel/sof-tplg",
		[SOF_INTEL_IPC4] = "intel/avs-tplg",
	},
	.default_fw_filename = {
		[SOF_IPC] = "sof-tgl.ri",
		[SOF_INTEL_IPC4] = "dsp_basefw.bin",
	},
	.nocodec_tplg_filename = "sof-tgl-nocodec.tplg",
	.ops = &sof_tgl_ops,
	.ops_init = sof_tgl_ops_init,
};

static const struct sof_dev_desc tglh_desc = {
	.machines               = snd_soc_acpi_intel_tgl_machines,
	.alt_machines		= snd_soc_acpi_intel_tgl_sdw_machines,
	.use_acpi_target_states	= true,
	.resindex_lpe_base      = 0,
	.resindex_pcicfg_base   = -1,
	.resindex_imr_base      = -1,
	.irqindex_host_ipc      = -1,
	.chip_info = &tglh_chip_info,
	.ipc_supported_mask	= BIT(SOF_IPC) | BIT(SOF_INTEL_IPC4),
	.ipc_default		= SOF_IPC,
	.default_fw_path = {
		[SOF_IPC] = "intel/sof",
		[SOF_INTEL_IPC4] = "intel/avs/tgl-h",
	},
	.default_lib_path = {
		[SOF_INTEL_IPC4] = "intel/avs-lib/tgl-h",
	},
	.default_tplg_path = {
		[SOF_IPC] = "intel/sof-tplg",
		[SOF_INTEL_IPC4] = "intel/avs-tplg",
	},
	.default_fw_filename = {
		[SOF_IPC] = "sof-tgl-h.ri",
		[SOF_INTEL_IPC4] = "dsp_basefw.bin",
	},
	.nocodec_tplg_filename = "sof-tgl-nocodec.tplg",
	.ops = &sof_tgl_ops,
	.ops_init = sof_tgl_ops_init,
	.ops_free = hda_ops_free,
};

static const struct sof_dev_desc ehl_desc = {
	.machines               = snd_soc_acpi_intel_ehl_machines,
	.use_acpi_target_states	= true,
	.resindex_lpe_base      = 0,
	.resindex_pcicfg_base   = -1,
	.resindex_imr_base      = -1,
	.irqindex_host_ipc      = -1,
	.chip_info = &ehl_chip_info,
	.ipc_supported_mask	= BIT(SOF_IPC) | BIT(SOF_INTEL_IPC4),
	.ipc_default		= SOF_IPC,
	.default_fw_path = {
		[SOF_IPC] = "intel/sof",
		[SOF_INTEL_IPC4] = "intel/avs/ehl",
	},
	.default_lib_path = {
		[SOF_INTEL_IPC4] = "intel/avs-lib/ehl",
	},
	.default_tplg_path = {
		[SOF_IPC] = "intel/sof-tplg",
		[SOF_INTEL_IPC4] = "intel/avs-tplg",
	},
	.default_fw_filename = {
		[SOF_IPC] = "sof-ehl.ri",
		[SOF_INTEL_IPC4] = "dsp_basefw.bin",
	},
	.nocodec_tplg_filename = "sof-ehl-nocodec.tplg",
	.ops = &sof_tgl_ops,
	.ops_init = sof_tgl_ops_init,
};

static const struct sof_dev_desc adls_desc = {
	.machines               = snd_soc_acpi_intel_adl_machines,
	.alt_machines           = snd_soc_acpi_intel_adl_sdw_machines,
	.use_acpi_target_states	= true,
	.resindex_lpe_base      = 0,
	.resindex_pcicfg_base   = -1,
	.resindex_imr_base      = -1,
	.irqindex_host_ipc      = -1,
	.chip_info = &adls_chip_info,
	.ipc_supported_mask	= BIT(SOF_IPC) | BIT(SOF_INTEL_IPC4),
	.ipc_default		= SOF_IPC,
	.default_fw_path = {
		[SOF_IPC] = "intel/sof",
		[SOF_INTEL_IPC4] = "intel/avs/adl-s",
	},
	.default_lib_path = {
		[SOF_INTEL_IPC4] = "intel/avs-lib/adl-s",
	},
	.default_tplg_path = {
		[SOF_IPC] = "intel/sof-tplg",
		[SOF_INTEL_IPC4] = "intel/avs-tplg",
	},
	.default_fw_filename = {
		[SOF_IPC] = "sof-adl-s.ri",
		[SOF_INTEL_IPC4] = "dsp_basefw.bin",
	},
	.nocodec_tplg_filename = "sof-adl-nocodec.tplg",
	.ops = &sof_tgl_ops,
	.ops_init = sof_tgl_ops_init,
};

static const struct sof_dev_desc adl_desc = {
	.machines               = snd_soc_acpi_intel_adl_machines,
	.alt_machines           = snd_soc_acpi_intel_adl_sdw_machines,
	.use_acpi_target_states = true,
	.resindex_lpe_base      = 0,
	.resindex_pcicfg_base   = -1,
	.resindex_imr_base      = -1,
	.irqindex_host_ipc      = -1,
	.chip_info = &tgl_chip_info,
	.ipc_supported_mask	= BIT(SOF_IPC) | BIT(SOF_INTEL_IPC4),
	.ipc_default		= SOF_IPC,
	.default_fw_path = {
		[SOF_IPC] = "intel/sof",
		[SOF_INTEL_IPC4] = "intel/avs/adl",
	},
	.default_lib_path = {
		[SOF_INTEL_IPC4] = "intel/avs-lib/adl",
	},
	.default_tplg_path = {
		[SOF_IPC] = "intel/sof-tplg",
		[SOF_INTEL_IPC4] = "intel/avs-tplg",
	},
	.default_fw_filename = {
		[SOF_IPC] = "sof-adl.ri",
		[SOF_INTEL_IPC4] = "dsp_basefw.bin",
	},
	.nocodec_tplg_filename = "sof-adl-nocodec.tplg",
	.ops = &sof_tgl_ops,
	.ops_init = sof_tgl_ops_init,
};

static const struct sof_dev_desc adl_n_desc = {
	.machines               = snd_soc_acpi_intel_adl_machines,
	.alt_machines           = snd_soc_acpi_intel_adl_sdw_machines,
	.use_acpi_target_states = true,
	.resindex_lpe_base      = 0,
	.resindex_pcicfg_base   = -1,
	.resindex_imr_base      = -1,
	.irqindex_host_ipc      = -1,
	.chip_info = &tgl_chip_info,
	.ipc_supported_mask	= BIT(SOF_IPC) | BIT(SOF_INTEL_IPC4),
	.ipc_default		= SOF_IPC,
	.default_fw_path = {
		[SOF_IPC] = "intel/sof",
		[SOF_INTEL_IPC4] = "intel/avs/adl-n",
	},
<<<<<<< HEAD
=======
	.default_lib_path = {
		[SOF_INTEL_IPC4] = "intel/avs-lib/adl-n",
	},
>>>>>>> 0ee29814
	.default_tplg_path = {
		[SOF_IPC] = "intel/sof-tplg",
		[SOF_INTEL_IPC4] = "intel/avs-tplg",
	},
	.default_fw_filename = {
		[SOF_IPC] = "sof-adl-n.ri",
		[SOF_INTEL_IPC4] = "dsp_basefw.bin",
	},
	.nocodec_tplg_filename = "sof-adl-nocodec.tplg",
	.ops = &sof_tgl_ops,
	.ops_init = sof_tgl_ops_init,
};

static const struct sof_dev_desc rpls_desc = {
	.machines               = snd_soc_acpi_intel_rpl_machines,
	.alt_machines           = snd_soc_acpi_intel_rpl_sdw_machines,
	.use_acpi_target_states	= true,
	.resindex_lpe_base      = 0,
	.resindex_pcicfg_base   = -1,
	.resindex_imr_base      = -1,
	.irqindex_host_ipc      = -1,
	.chip_info = &adls_chip_info,
	.ipc_supported_mask	= BIT(SOF_IPC) | BIT(SOF_INTEL_IPC4),
	.ipc_default		= SOF_IPC,
	.default_fw_path = {
		[SOF_IPC] = "intel/sof",
		[SOF_INTEL_IPC4] = "intel/avs/rpl-s",
	},
	.default_lib_path = {
		[SOF_INTEL_IPC4] = "intel/avs-lib/rpl-s",
	},
	.default_tplg_path = {
		[SOF_IPC] = "intel/sof-tplg",
		[SOF_INTEL_IPC4] = "intel/avs-tplg",
	},
	.default_fw_filename = {
		[SOF_IPC] = "sof-rpl-s.ri",
		[SOF_INTEL_IPC4] = "dsp_basefw.bin",
	},
	.nocodec_tplg_filename = "sof-rpl-nocodec.tplg",
	.ops = &sof_tgl_ops,
	.ops_init = sof_tgl_ops_init,
};

static const struct sof_dev_desc rpl_desc = {
	.machines               = snd_soc_acpi_intel_rpl_machines,
	.alt_machines           = snd_soc_acpi_intel_rpl_sdw_machines,
	.use_acpi_target_states = true,
	.resindex_lpe_base      = 0,
	.resindex_pcicfg_base   = -1,
	.resindex_imr_base      = -1,
	.irqindex_host_ipc      = -1,
	.chip_info = &tgl_chip_info,
	.ipc_supported_mask	= BIT(SOF_IPC) | BIT(SOF_INTEL_IPC4),
	.ipc_default		= SOF_IPC,
	.default_fw_path = {
		[SOF_IPC] = "intel/sof",
		[SOF_INTEL_IPC4] = "intel/avs/rpl",
	},
	.default_lib_path = {
		[SOF_INTEL_IPC4] = "intel/avs-lib/rpl",
	},
	.default_tplg_path = {
		[SOF_IPC] = "intel/sof-tplg",
		[SOF_INTEL_IPC4] = "intel/avs-tplg",
	},
	.default_fw_filename = {
		[SOF_IPC] = "sof-rpl.ri",
		[SOF_INTEL_IPC4] = "dsp_basefw.bin",
	},
	.nocodec_tplg_filename = "sof-rpl-nocodec.tplg",
	.ops = &sof_tgl_ops,
	.ops_init = sof_tgl_ops_init,
};

/* PCI IDs */
static const struct pci_device_id sof_pci_ids[] = {
	{ PCI_DEVICE(0x8086, 0xa0c8), /* TGL-LP */
		.driver_data = (unsigned long)&tgl_desc},
	{ PCI_DEVICE(0x8086, 0x43c8), /* TGL-H */
		.driver_data = (unsigned long)&tglh_desc},
	{ PCI_DEVICE(0x8086, 0x4b55), /* EHL */
		.driver_data = (unsigned long)&ehl_desc},
	{ PCI_DEVICE(0x8086, 0x4b58), /* EHL */
		.driver_data = (unsigned long)&ehl_desc},
	{ PCI_DEVICE(0x8086, 0x7ad0), /* ADL-S */
		.driver_data = (unsigned long)&adls_desc},
	{ PCI_DEVICE(0x8086, 0x7a50), /* RPL-S */
		.driver_data = (unsigned long)&rpls_desc},
	{ PCI_DEVICE(0x8086, 0x51c8), /* ADL-P */
		.driver_data = (unsigned long)&adl_desc},
	{ PCI_DEVICE(0x8086, 0x51c9), /* ADL-PS */
		.driver_data = (unsigned long)&adl_desc},
	{ PCI_DEVICE(0x8086, 0x51ca), /* RPL-P */
		.driver_data = (unsigned long)&rpl_desc},
	{ PCI_DEVICE(0x8086, 0x51cb), /* RPL-P */
		.driver_data = (unsigned long)&rpl_desc},
	{ PCI_DEVICE(0x8086, 0x51cc), /* ADL-M */
		.driver_data = (unsigned long)&adl_desc},
	{ PCI_DEVICE(0x8086, 0x51cd), /* ADL-P */
		.driver_data = (unsigned long)&adl_desc},
	{ PCI_DEVICE(0x8086, 0x51ce), /* RPL-M */
		.driver_data = (unsigned long)&rpl_desc},
	{ PCI_DEVICE(0x8086, 0x51cf), /* RPL-PX */
		.driver_data = (unsigned long)&rpl_desc},
	{ PCI_DEVICE(0x8086, 0x54c8), /* ADL-N */
		.driver_data = (unsigned long)&adl_n_desc},
	{ 0, }
};
MODULE_DEVICE_TABLE(pci, sof_pci_ids);

/* pci_driver definition */
static struct pci_driver snd_sof_pci_intel_tgl_driver = {
	.name = "sof-audio-pci-intel-tgl",
	.id_table = sof_pci_ids,
	.probe = hda_pci_intel_probe,
	.remove = sof_pci_remove,
	.shutdown = sof_pci_shutdown,
	.driver = {
		.pm = &sof_pci_pm,
	},
};
module_pci_driver(snd_sof_pci_intel_tgl_driver);

MODULE_LICENSE("Dual BSD/GPL");
MODULE_IMPORT_NS(SND_SOC_SOF_INTEL_HDA_COMMON);
MODULE_IMPORT_NS(SND_SOC_SOF_PCI_DEV);<|MERGE_RESOLUTION|>--- conflicted
+++ resolved
@@ -189,12 +189,9 @@
 		[SOF_IPC] = "intel/sof",
 		[SOF_INTEL_IPC4] = "intel/avs/adl-n",
 	},
-<<<<<<< HEAD
-=======
 	.default_lib_path = {
 		[SOF_INTEL_IPC4] = "intel/avs-lib/adl-n",
 	},
->>>>>>> 0ee29814
 	.default_tplg_path = {
 		[SOF_IPC] = "intel/sof-tplg",
 		[SOF_INTEL_IPC4] = "intel/avs-tplg",
