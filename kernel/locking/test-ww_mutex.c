--- conflicted
+++ resolved
@@ -399,11 +399,7 @@
 		order[n] = n;
 
 	for (n = count - 1; n > 1; n--) {
-<<<<<<< HEAD
-		r = prandom_u32_max(n + 1);
-=======
 		r = get_random_u32_below(n + 1);
->>>>>>> 0ee29814
 		if (r != n) {
 			tmp = order[n];
 			order[n] = order[r];
@@ -542,11 +538,7 @@
 {
 	struct stress *stress = container_of(work, typeof(*stress), work);
 	const int nlocks = stress->nlocks;
-<<<<<<< HEAD
-	struct ww_mutex *lock = stress->locks + prandom_u32_max(nlocks);
-=======
 	struct ww_mutex *lock = stress->locks + get_random_u32_below(nlocks);
->>>>>>> 0ee29814
 	int err;
 
 	do {
