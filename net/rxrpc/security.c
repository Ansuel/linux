// SPDX-License-Identifier: GPL-2.0-or-later
/* RxRPC security handling
 *
 * Copyright (C) 2007 Red Hat, Inc. All Rights Reserved.
 * Written by David Howells (dhowells@redhat.com)
 */

#include <linux/module.h>
#include <linux/net.h>
#include <linux/skbuff.h>
#include <linux/udp.h>
#include <linux/crypto.h>
#include <net/sock.h>
#include <net/af_rxrpc.h>
#include <keys/rxrpc-type.h>
#include "ar-internal.h"

static const struct rxrpc_security *rxrpc_security_types[] = {
	[RXRPC_SECURITY_NONE]	= &rxrpc_no_security,
#ifdef CONFIG_RXKAD
	[RXRPC_SECURITY_RXKAD]	= &rxkad,
#endif
};

int __init rxrpc_init_security(void)
{
	int i, ret;

	for (i = 0; i < ARRAY_SIZE(rxrpc_security_types); i++) {
		if (rxrpc_security_types[i]) {
			ret = rxrpc_security_types[i]->init();
			if (ret < 0)
				goto failed;
		}
	}

	return 0;

failed:
	for (i--; i >= 0; i--)
		if (rxrpc_security_types[i])
			rxrpc_security_types[i]->exit();
	return ret;
}

void rxrpc_exit_security(void)
{
	int i;

	for (i = 0; i < ARRAY_SIZE(rxrpc_security_types); i++)
		if (rxrpc_security_types[i])
			rxrpc_security_types[i]->exit();
}

/*
 * look up an rxrpc security module
 */
const struct rxrpc_security *rxrpc_security_lookup(u8 security_index)
{
	if (security_index >= ARRAY_SIZE(rxrpc_security_types))
		return NULL;
	return rxrpc_security_types[security_index];
}

/*
 * Initialise the security on a client call.
<<<<<<< HEAD
 */
int rxrpc_init_client_call_security(struct rxrpc_call *call)
{
	const struct rxrpc_security *sec = &rxrpc_no_security;
	struct rxrpc_key_token *token;
	struct key *key = call->key;
	int ret;

	if (!key)
		goto found;

	ret = key_validate(key);
	if (ret < 0)
		return ret;

	for (token = key->payload.data[0]; token; token = token->next) {
		sec = rxrpc_security_lookup(token->security_index);
		if (sec)
			goto found;
	}
	return -EKEYREJECTED;

found:
	call->security = sec;
	call->security_ix = sec->security_index;
	return 0;
}

/*
 * initialise the security on a client connection
=======
>>>>>>> e7a909d5
 */
int rxrpc_init_client_call_security(struct rxrpc_call *call)
{
	const struct rxrpc_security *sec = &rxrpc_no_security;
	struct rxrpc_key_token *token;
<<<<<<< HEAD
	struct key *key = conn->key;
=======
	struct key *key = call->key;
>>>>>>> e7a909d5
	int ret;

	if (!key)
		goto found;

	ret = key_validate(key);
	if (ret < 0)
		return ret;

	for (token = key->payload.data[0]; token; token = token->next) {
		sec = rxrpc_security_lookup(token->security_index);
		if (sec)
			goto found;
	}
	return -EKEYREJECTED;

found:
	call->security = sec;
	call->security_ix = sec->security_index;
	return 0;
}

/*
 * initialise the security on a client connection
 */
int rxrpc_init_client_conn_security(struct rxrpc_connection *conn)
{
	struct rxrpc_key_token *token;
	struct key *key = conn->key;
	int ret = 0;

	_enter("{%d},{%x}", conn->debug_id, key_serial(key));

	for (token = key->payload.data[0]; token; token = token->next) {
		if (token->security_index == conn->security->security_index)
			goto found;
	}
	return -EKEYREJECTED;

found:
	mutex_lock(&conn->security_lock);
	if (conn->state == RXRPC_CONN_CLIENT_UNSECURED) {
		ret = conn->security->init_connection_security(conn, token);
		if (ret == 0) {
			spin_lock(&conn->state_lock);
			if (conn->state == RXRPC_CONN_CLIENT_UNSECURED)
				conn->state = RXRPC_CONN_CLIENT;
			spin_unlock(&conn->state_lock);
		}
	}
	mutex_unlock(&conn->security_lock);
	return ret;
}

/*
 * Set the ops a server connection.
 */
const struct rxrpc_security *rxrpc_get_incoming_security(struct rxrpc_sock *rx,
							 struct sk_buff *skb)
{
	const struct rxrpc_security *sec;
	struct rxrpc_skb_priv *sp = rxrpc_skb(skb);

	_enter("");

	sec = rxrpc_security_lookup(sp->hdr.securityIndex);
	if (!sec) {
		rxrpc_direct_abort(skb, rxrpc_abort_unsupported_security,
				   RX_INVALID_OPERATION, -EKEYREJECTED);
		return NULL;
	}

	if (sp->hdr.securityIndex != RXRPC_SECURITY_NONE &&
	    !rx->securities) {
		rxrpc_direct_abort(skb, rxrpc_abort_no_service_key,
				   sec->no_key_abort, -EKEYREJECTED);
		return NULL;
	}

	return sec;
}

/*
 * Find the security key for a server connection.
 */
struct key *rxrpc_look_up_server_security(struct rxrpc_connection *conn,
					  struct sk_buff *skb,
					  u32 kvno, u32 enctype)
{
	struct rxrpc_skb_priv *sp = rxrpc_skb(skb);
	struct rxrpc_sock *rx;
	struct key *key = ERR_PTR(-EKEYREJECTED);
	key_ref_t kref = NULL;
	char kdesc[5 + 1 + 3 + 1 + 12 + 1 + 12 + 1];
	int ret;

	_enter("");

	if (enctype)
		sprintf(kdesc, "%u:%u:%u:%u",
			sp->hdr.serviceId, sp->hdr.securityIndex, kvno, enctype);
	else if (kvno)
		sprintf(kdesc, "%u:%u:%u",
			sp->hdr.serviceId, sp->hdr.securityIndex, kvno);
	else
		sprintf(kdesc, "%u:%u",
			sp->hdr.serviceId, sp->hdr.securityIndex);

	read_lock(&conn->local->services_lock);

<<<<<<< HEAD
	rx = rcu_dereference(conn->local->service);
=======
	rx = conn->local->service;
>>>>>>> e7a909d5
	if (!rx)
		goto out;

	/* look through the service's keyring */
	kref = keyring_search(make_key_ref(rx->securities, 1UL),
			      &key_type_rxrpc_s, kdesc, true);
	if (IS_ERR(kref)) {
		key = ERR_CAST(kref);
		goto out;
	}

	key = key_ref_to_ptr(kref);

	ret = key_validate(key);
	if (ret < 0) {
		key_put(key);
		key = ERR_PTR(ret);
		goto out;
	}

out:
	read_unlock(&conn->local->services_lock);
	return key;
}<|MERGE_RESOLUTION|>--- conflicted
+++ resolved
@@ -64,49 +64,12 @@
 
 /*
  * Initialise the security on a client call.
-<<<<<<< HEAD
  */
 int rxrpc_init_client_call_security(struct rxrpc_call *call)
 {
 	const struct rxrpc_security *sec = &rxrpc_no_security;
 	struct rxrpc_key_token *token;
 	struct key *key = call->key;
-	int ret;
-
-	if (!key)
-		goto found;
-
-	ret = key_validate(key);
-	if (ret < 0)
-		return ret;
-
-	for (token = key->payload.data[0]; token; token = token->next) {
-		sec = rxrpc_security_lookup(token->security_index);
-		if (sec)
-			goto found;
-	}
-	return -EKEYREJECTED;
-
-found:
-	call->security = sec;
-	call->security_ix = sec->security_index;
-	return 0;
-}
-
-/*
- * initialise the security on a client connection
-=======
->>>>>>> e7a909d5
- */
-int rxrpc_init_client_call_security(struct rxrpc_call *call)
-{
-	const struct rxrpc_security *sec = &rxrpc_no_security;
-	struct rxrpc_key_token *token;
-<<<<<<< HEAD
-	struct key *key = conn->key;
-=======
-	struct key *key = call->key;
->>>>>>> e7a909d5
 	int ret;
 
 	if (!key)
@@ -217,11 +180,7 @@
 
 	read_lock(&conn->local->services_lock);
 
-<<<<<<< HEAD
-	rx = rcu_dereference(conn->local->service);
-=======
 	rx = conn->local->service;
->>>>>>> e7a909d5
 	if (!rx)
 		goto out;
 
