// SPDX-License-Identifier: GPL-2.0
/* Multipath TCP
 *
 * Copyright (c) 2017 - 2019, Intel Corporation.
 */

#define pr_fmt(fmt) "MPTCP: " fmt

#include <linux/kernel.h>
#include <linux/module.h>
#include <linux/netdevice.h>
#include <crypto/sha2.h>
#include <crypto/utils.h>
#include <net/sock.h>
#include <net/inet_common.h>
#include <net/inet_hashtables.h>
#include <net/protocol.h>
#if IS_ENABLED(CONFIG_MPTCP_IPV6)
#include <net/ip6_route.h>
#include <net/transp_v6.h>
#endif
#include <net/mptcp.h>
<<<<<<< HEAD
=======

>>>>>>> 0c383648
#include "protocol.h"
#include "mib.h"

#include <trace/events/mptcp.h>
#include <trace/events/sock.h>

static void mptcp_subflow_ops_undo_override(struct sock *ssk);

static void SUBFLOW_REQ_INC_STATS(struct request_sock *req,
				  enum linux_mptcp_mib_field field)
{
	MPTCP_INC_STATS(sock_net(req_to_sk(req)), field);
}

static void subflow_req_destructor(struct request_sock *req)
{
	struct mptcp_subflow_request_sock *subflow_req = mptcp_subflow_rsk(req);

	pr_debug("subflow_req=%p", subflow_req);

	if (subflow_req->msk)
		sock_put((struct sock *)subflow_req->msk);

	mptcp_token_destroy_request(req);
}

static void subflow_generate_hmac(u64 key1, u64 key2, u32 nonce1, u32 nonce2,
				  void *hmac)
{
	u8 msg[8];

	put_unaligned_be32(nonce1, &msg[0]);
	put_unaligned_be32(nonce2, &msg[4]);

	mptcp_crypto_hmac_sha(key1, key2, msg, 8, hmac);
}

static bool mptcp_can_accept_new_subflow(const struct mptcp_sock *msk)
{
	return mptcp_is_fully_established((void *)msk) &&
		((mptcp_pm_is_userspace(msk) &&
		  mptcp_userspace_pm_active(msk)) ||
		 READ_ONCE(msk->pm.accept_subflow));
}

/* validate received token and create truncated hmac and nonce for SYN-ACK */
static void subflow_req_create_thmac(struct mptcp_subflow_request_sock *subflow_req)
{
	struct mptcp_sock *msk = subflow_req->msk;
	u8 hmac[SHA256_DIGEST_SIZE];

	get_random_bytes(&subflow_req->local_nonce, sizeof(u32));

	subflow_generate_hmac(READ_ONCE(msk->local_key),
			      READ_ONCE(msk->remote_key),
			      subflow_req->local_nonce,
			      subflow_req->remote_nonce, hmac);

	subflow_req->thmac = get_unaligned_be64(hmac);
}

static struct mptcp_sock *subflow_token_join_request(struct request_sock *req)
{
	struct mptcp_subflow_request_sock *subflow_req = mptcp_subflow_rsk(req);
	struct mptcp_sock *msk;
	int local_id;

	msk = mptcp_token_get_sock(sock_net(req_to_sk(req)), subflow_req->token);
	if (!msk) {
		SUBFLOW_REQ_INC_STATS(req, MPTCP_MIB_JOINNOTOKEN);
		return NULL;
	}

	local_id = mptcp_pm_get_local_id(msk, (struct sock_common *)req);
	if (local_id < 0) {
		sock_put((struct sock *)msk);
		return NULL;
	}
	subflow_req->local_id = local_id;

	return msk;
}

static void subflow_init_req(struct request_sock *req, const struct sock *sk_listener)
{
	struct mptcp_subflow_request_sock *subflow_req = mptcp_subflow_rsk(req);

	subflow_req->mp_capable = 0;
	subflow_req->mp_join = 0;
	subflow_req->csum_reqd = mptcp_is_checksum_enabled(sock_net(sk_listener));
	subflow_req->allow_join_id0 = mptcp_allow_join_id0(sock_net(sk_listener));
	subflow_req->msk = NULL;
	mptcp_token_init_request(req);
}

static bool subflow_use_different_sport(struct mptcp_sock *msk, const struct sock *sk)
{
	return inet_sk(sk)->inet_sport != inet_sk((struct sock *)msk)->inet_sport;
}

static void subflow_add_reset_reason(struct sk_buff *skb, u8 reason)
{
	struct mptcp_ext *mpext = skb_ext_add(skb, SKB_EXT_MPTCP);

	if (mpext) {
		memset(mpext, 0, sizeof(*mpext));
		mpext->reset_reason = reason;
	}
}

/* Init mptcp request socket.
 *
 * Returns an error code if a JOIN has failed and a TCP reset
 * should be sent.
 */
static int subflow_check_req(struct request_sock *req,
			     const struct sock *sk_listener,
			     struct sk_buff *skb)
{
	struct mptcp_subflow_context *listener = mptcp_subflow_ctx(sk_listener);
	struct mptcp_subflow_request_sock *subflow_req = mptcp_subflow_rsk(req);
	struct mptcp_options_received mp_opt;
	bool opt_mp_capable, opt_mp_join;

	pr_debug("subflow_req=%p, listener=%p", subflow_req, listener);

#ifdef CONFIG_TCP_MD5SIG
	/* no MPTCP if MD5SIG is enabled on this socket or we may run out of
	 * TCP option space.
	 */
	if (rcu_access_pointer(tcp_sk(sk_listener)->md5sig_info)) {
		subflow_add_reset_reason(skb, MPTCP_RST_EMPTCP);
		return -EINVAL;
	}
#endif

	mptcp_get_options(skb, &mp_opt);

	opt_mp_capable = !!(mp_opt.suboptions & OPTION_MPTCP_MPC_SYN);
	opt_mp_join = !!(mp_opt.suboptions & OPTION_MPTCP_MPJ_SYN);
	if (opt_mp_capable) {
		SUBFLOW_REQ_INC_STATS(req, MPTCP_MIB_MPCAPABLEPASSIVE);

		if (opt_mp_join)
			return 0;
	} else if (opt_mp_join) {
		SUBFLOW_REQ_INC_STATS(req, MPTCP_MIB_JOINSYNRX);
	}

	if (opt_mp_capable && listener->request_mptcp) {
		int err, retries = MPTCP_TOKEN_MAX_RETRIES;

		subflow_req->ssn_offset = TCP_SKB_CB(skb)->seq;
again:
		do {
			get_random_bytes(&subflow_req->local_key, sizeof(subflow_req->local_key));
		} while (subflow_req->local_key == 0);

		if (unlikely(req->syncookie)) {
			mptcp_crypto_key_sha(subflow_req->local_key,
					     &subflow_req->token,
					     &subflow_req->idsn);
			if (mptcp_token_exists(subflow_req->token)) {
				if (retries-- > 0)
					goto again;
				SUBFLOW_REQ_INC_STATS(req, MPTCP_MIB_TOKENFALLBACKINIT);
			} else {
				subflow_req->mp_capable = 1;
			}
			return 0;
		}

		err = mptcp_token_new_request(req);
		if (err == 0)
			subflow_req->mp_capable = 1;
		else if (retries-- > 0)
			goto again;
		else
			SUBFLOW_REQ_INC_STATS(req, MPTCP_MIB_TOKENFALLBACKINIT);

	} else if (opt_mp_join && listener->request_mptcp) {
		subflow_req->ssn_offset = TCP_SKB_CB(skb)->seq;
		subflow_req->mp_join = 1;
		subflow_req->backup = mp_opt.backup;
		subflow_req->remote_id = mp_opt.join_id;
		subflow_req->token = mp_opt.token;
		subflow_req->remote_nonce = mp_opt.nonce;
		subflow_req->msk = subflow_token_join_request(req);

		/* Can't fall back to TCP in this case. */
		if (!subflow_req->msk) {
			subflow_add_reset_reason(skb, MPTCP_RST_EMPTCP);
			return -EPERM;
		}

		if (subflow_use_different_sport(subflow_req->msk, sk_listener)) {
			pr_debug("syn inet_sport=%d %d",
				 ntohs(inet_sk(sk_listener)->inet_sport),
				 ntohs(inet_sk((struct sock *)subflow_req->msk)->inet_sport));
			if (!mptcp_pm_sport_in_anno_list(subflow_req->msk, sk_listener)) {
				SUBFLOW_REQ_INC_STATS(req, MPTCP_MIB_MISMATCHPORTSYNRX);
				subflow_add_reset_reason(skb, MPTCP_RST_EPROHIBIT);
				return -EPERM;
			}
			SUBFLOW_REQ_INC_STATS(req, MPTCP_MIB_JOINPORTSYNRX);
		}

		subflow_req_create_thmac(subflow_req);

		if (unlikely(req->syncookie)) {
			if (!mptcp_can_accept_new_subflow(subflow_req->msk)) {
				subflow_add_reset_reason(skb, MPTCP_RST_EPROHIBIT);
				return -EPERM;
			}

			subflow_init_req_cookie_join_save(subflow_req, skb);
		}

		pr_debug("token=%u, remote_nonce=%u msk=%p", subflow_req->token,
			 subflow_req->remote_nonce, subflow_req->msk);
	}

	return 0;
}

int mptcp_subflow_init_cookie_req(struct request_sock *req,
				  const struct sock *sk_listener,
				  struct sk_buff *skb)
{
	struct mptcp_subflow_context *listener = mptcp_subflow_ctx(sk_listener);
	struct mptcp_subflow_request_sock *subflow_req = mptcp_subflow_rsk(req);
	struct mptcp_options_received mp_opt;
	bool opt_mp_capable, opt_mp_join;
	int err;

	subflow_init_req(req, sk_listener);
	mptcp_get_options(skb, &mp_opt);

	opt_mp_capable = !!(mp_opt.suboptions & OPTION_MPTCP_MPC_ACK);
	opt_mp_join = !!(mp_opt.suboptions & OPTION_MPTCP_MPJ_ACK);
	if (opt_mp_capable && opt_mp_join)
		return -EINVAL;

	if (opt_mp_capable && listener->request_mptcp) {
		if (mp_opt.sndr_key == 0)
			return -EINVAL;

		subflow_req->local_key = mp_opt.rcvr_key;
		err = mptcp_token_new_request(req);
		if (err)
			return err;

		subflow_req->mp_capable = 1;
		subflow_req->ssn_offset = TCP_SKB_CB(skb)->seq - 1;
	} else if (opt_mp_join && listener->request_mptcp) {
		if (!mptcp_token_join_cookie_init_state(subflow_req, skb))
			return -EINVAL;

		subflow_req->mp_join = 1;
		subflow_req->ssn_offset = TCP_SKB_CB(skb)->seq - 1;
	}

	return 0;
}
EXPORT_SYMBOL_GPL(mptcp_subflow_init_cookie_req);

static enum sk_rst_reason mptcp_get_rst_reason(const struct sk_buff *skb)
{
	const struct mptcp_ext *mpext = mptcp_get_ext(skb);

	if (!mpext)
		return SK_RST_REASON_NOT_SPECIFIED;

	return sk_rst_convert_mptcp_reason(mpext->reset_reason);
}

static struct dst_entry *subflow_v4_route_req(const struct sock *sk,
					      struct sk_buff *skb,
					      struct flowi *fl,
					      struct request_sock *req,
					      u32 tw_isn)
{
	struct dst_entry *dst;
	int err;

	tcp_rsk(req)->is_mptcp = 1;
	subflow_init_req(req, sk);

	dst = tcp_request_sock_ipv4_ops.route_req(sk, skb, fl, req, tw_isn);
	if (!dst)
		return NULL;

	err = subflow_check_req(req, sk, skb);
	if (err == 0)
		return dst;

	dst_release(dst);
	if (!req->syncookie)
		tcp_request_sock_ops.send_reset(sk, skb,
						mptcp_get_rst_reason(skb));
	return NULL;
}

static void subflow_prep_synack(const struct sock *sk, struct request_sock *req,
				struct tcp_fastopen_cookie *foc,
				enum tcp_synack_type synack_type)
{
	struct mptcp_subflow_context *subflow = mptcp_subflow_ctx(sk);
	struct inet_request_sock *ireq = inet_rsk(req);

	/* clear tstamp_ok, as needed depending on cookie */
	if (foc && foc->len > -1)
		ireq->tstamp_ok = 0;

	if (synack_type == TCP_SYNACK_FASTOPEN)
		mptcp_fastopen_subflow_synack_set_params(subflow, req);
}

static int subflow_v4_send_synack(const struct sock *sk, struct dst_entry *dst,
				  struct flowi *fl,
				  struct request_sock *req,
				  struct tcp_fastopen_cookie *foc,
				  enum tcp_synack_type synack_type,
				  struct sk_buff *syn_skb)
{
	subflow_prep_synack(sk, req, foc, synack_type);

	return tcp_request_sock_ipv4_ops.send_synack(sk, dst, fl, req, foc,
						     synack_type, syn_skb);
}

#if IS_ENABLED(CONFIG_MPTCP_IPV6)
static int subflow_v6_send_synack(const struct sock *sk, struct dst_entry *dst,
				  struct flowi *fl,
				  struct request_sock *req,
				  struct tcp_fastopen_cookie *foc,
				  enum tcp_synack_type synack_type,
				  struct sk_buff *syn_skb)
{
	subflow_prep_synack(sk, req, foc, synack_type);

	return tcp_request_sock_ipv6_ops.send_synack(sk, dst, fl, req, foc,
						     synack_type, syn_skb);
}

static struct dst_entry *subflow_v6_route_req(const struct sock *sk,
					      struct sk_buff *skb,
					      struct flowi *fl,
					      struct request_sock *req,
					      u32 tw_isn)
{
	struct dst_entry *dst;
	int err;

	tcp_rsk(req)->is_mptcp = 1;
	subflow_init_req(req, sk);

	dst = tcp_request_sock_ipv6_ops.route_req(sk, skb, fl, req, tw_isn);
	if (!dst)
		return NULL;

	err = subflow_check_req(req, sk, skb);
	if (err == 0)
		return dst;

	dst_release(dst);
	if (!req->syncookie)
		tcp6_request_sock_ops.send_reset(sk, skb,
						 mptcp_get_rst_reason(skb));
	return NULL;
}
#endif

/* validate received truncated hmac and create hmac for third ACK */
static bool subflow_thmac_valid(struct mptcp_subflow_context *subflow)
{
	u8 hmac[SHA256_DIGEST_SIZE];
	u64 thmac;

	subflow_generate_hmac(subflow->remote_key, subflow->local_key,
			      subflow->remote_nonce, subflow->local_nonce,
			      hmac);

	thmac = get_unaligned_be64(hmac);
	pr_debug("subflow=%p, token=%u, thmac=%llu, subflow->thmac=%llu\n",
		 subflow, subflow->token, thmac, subflow->thmac);

	return thmac == subflow->thmac;
}

void mptcp_subflow_reset(struct sock *ssk)
{
	struct mptcp_subflow_context *subflow = mptcp_subflow_ctx(ssk);
	struct sock *sk = subflow->conn;

	/* mptcp_mp_fail_no_response() can reach here on an already closed
	 * socket
	 */
	if (ssk->sk_state == TCP_CLOSE)
		return;

	/* must hold: tcp_done() could drop last reference on parent */
	sock_hold(sk);

	mptcp_send_active_reset_reason(ssk);
	tcp_done(ssk);
	if (!test_and_set_bit(MPTCP_WORK_CLOSE_SUBFLOW, &mptcp_sk(sk)->flags))
		mptcp_schedule_work(sk);

	sock_put(sk);
}

static bool subflow_use_different_dport(struct mptcp_sock *msk, const struct sock *sk)
{
	return inet_sk(sk)->inet_dport != inet_sk((struct sock *)msk)->inet_dport;
}

void __mptcp_sync_state(struct sock *sk, int state)
{
	struct mptcp_subflow_context *subflow;
	struct mptcp_sock *msk = mptcp_sk(sk);
	struct sock *ssk = msk->first;

	subflow = mptcp_subflow_ctx(ssk);
	__mptcp_propagate_sndbuf(sk, ssk);
	if (!msk->rcvspace_init)
		mptcp_rcv_space_init(msk, ssk);

	if (sk->sk_state == TCP_SYN_SENT) {
		/* subflow->idsn is always available is TCP_SYN_SENT state,
		 * even for the FASTOPEN scenarios
		 */
		WRITE_ONCE(msk->write_seq, subflow->idsn + 1);
		WRITE_ONCE(msk->snd_nxt, msk->write_seq);
		mptcp_set_state(sk, state);
		sk->sk_state_change(sk);
	}
}

static void subflow_set_remote_key(struct mptcp_sock *msk,
				   struct mptcp_subflow_context *subflow,
				   const struct mptcp_options_received *mp_opt)
{
	/* active MPC subflow will reach here multiple times:
	 * at subflow_finish_connect() time and at 4th ack time
	 */
	if (subflow->remote_key_valid)
		return;

	subflow->remote_key_valid = 1;
	subflow->remote_key = mp_opt->sndr_key;
	mptcp_crypto_key_sha(subflow->remote_key, NULL, &subflow->iasn);
	subflow->iasn++;

	WRITE_ONCE(msk->remote_key, subflow->remote_key);
	WRITE_ONCE(msk->ack_seq, subflow->iasn);
	WRITE_ONCE(msk->can_ack, true);
	atomic64_set(&msk->rcv_wnd_sent, subflow->iasn);
}

static void mptcp_propagate_state(struct sock *sk, struct sock *ssk,
				  struct mptcp_subflow_context *subflow,
				  const struct mptcp_options_received *mp_opt)
{
	struct mptcp_sock *msk = mptcp_sk(sk);

	mptcp_data_lock(sk);
	if (mp_opt) {
		/* Options are available only in the non fallback cases
		 * avoid updating rx path fields otherwise
		 */
		WRITE_ONCE(msk->snd_una, subflow->idsn + 1);
		WRITE_ONCE(msk->wnd_end, subflow->idsn + 1 + tcp_sk(ssk)->snd_wnd);
		subflow_set_remote_key(msk, subflow, mp_opt);
	}

	if (!sock_owned_by_user(sk)) {
		__mptcp_sync_state(sk, ssk->sk_state);
	} else {
		msk->pending_state = ssk->sk_state;
		__set_bit(MPTCP_SYNC_STATE, &msk->cb_flags);
	}
	mptcp_data_unlock(sk);
}

static void subflow_finish_connect(struct sock *sk, const struct sk_buff *skb)
{
	struct mptcp_subflow_context *subflow = mptcp_subflow_ctx(sk);
	struct mptcp_options_received mp_opt;
	struct sock *parent = subflow->conn;
	struct mptcp_sock *msk;

	subflow->icsk_af_ops->sk_rx_dst_set(sk, skb);

	/* be sure no special action on any packet other than syn-ack */
	if (subflow->conn_finished)
		return;

	msk = mptcp_sk(parent);
	subflow->rel_write_seq = 1;
	subflow->conn_finished = 1;
	subflow->ssn_offset = TCP_SKB_CB(skb)->seq;
	pr_debug("subflow=%p synack seq=%x", subflow, subflow->ssn_offset);

	mptcp_get_options(skb, &mp_opt);
	if (subflow->request_mptcp) {
		if (!(mp_opt.suboptions & OPTION_MPTCP_MPC_SYNACK)) {
			MPTCP_INC_STATS(sock_net(sk),
					MPTCP_MIB_MPCAPABLEACTIVEFALLBACK);
			mptcp_do_fallback(sk);
			pr_fallback(msk);
			goto fallback;
		}

		if (mp_opt.suboptions & OPTION_MPTCP_CSUMREQD)
			WRITE_ONCE(msk->csum_enabled, true);
		if (mp_opt.deny_join_id0)
			WRITE_ONCE(msk->pm.remote_deny_join_id0, true);
		subflow->mp_capable = 1;
		MPTCP_INC_STATS(sock_net(sk), MPTCP_MIB_MPCAPABLEACTIVEACK);
		mptcp_finish_connect(sk);
		mptcp_propagate_state(parent, sk, subflow, &mp_opt);
	} else if (subflow->request_join) {
		u8 hmac[SHA256_DIGEST_SIZE];

		if (!(mp_opt.suboptions & OPTION_MPTCP_MPJ_SYNACK)) {
			subflow->reset_reason = MPTCP_RST_EMPTCP;
			goto do_reset;
		}

		subflow->backup = mp_opt.backup;
		subflow->thmac = mp_opt.thmac;
		subflow->remote_nonce = mp_opt.nonce;
		WRITE_ONCE(subflow->remote_id, mp_opt.join_id);
		pr_debug("subflow=%p, thmac=%llu, remote_nonce=%u backup=%d",
			 subflow, subflow->thmac, subflow->remote_nonce,
			 subflow->backup);

		if (!subflow_thmac_valid(subflow)) {
			MPTCP_INC_STATS(sock_net(sk), MPTCP_MIB_JOINACKMAC);
			subflow->reset_reason = MPTCP_RST_EMPTCP;
			goto do_reset;
		}

		if (!mptcp_finish_join(sk))
			goto do_reset;

		subflow_generate_hmac(subflow->local_key, subflow->remote_key,
				      subflow->local_nonce,
				      subflow->remote_nonce,
				      hmac);
		memcpy(subflow->hmac, hmac, MPTCPOPT_HMAC_LEN);

		subflow->mp_join = 1;
		MPTCP_INC_STATS(sock_net(sk), MPTCP_MIB_JOINSYNACKRX);

		if (subflow_use_different_dport(msk, sk)) {
			pr_debug("synack inet_dport=%d %d",
				 ntohs(inet_sk(sk)->inet_dport),
				 ntohs(inet_sk(parent)->inet_dport));
			MPTCP_INC_STATS(sock_net(sk), MPTCP_MIB_JOINPORTSYNACKRX);
		}
	} else if (mptcp_check_fallback(sk)) {
fallback:
		mptcp_propagate_state(parent, sk, subflow, NULL);
	}
	return;

do_reset:
	subflow->reset_transient = 0;
	mptcp_subflow_reset(sk);
}

static void subflow_set_local_id(struct mptcp_subflow_context *subflow, int local_id)
{
	WARN_ON_ONCE(local_id < 0 || local_id > 255);
	WRITE_ONCE(subflow->local_id, local_id);
}

static int subflow_chk_local_id(struct sock *sk)
{
	struct mptcp_subflow_context *subflow = mptcp_subflow_ctx(sk);
	struct mptcp_sock *msk = mptcp_sk(subflow->conn);
	int err;

	if (likely(subflow->local_id >= 0))
		return 0;

	err = mptcp_pm_get_local_id(msk, (struct sock_common *)sk);
	if (err < 0)
		return err;

	subflow_set_local_id(subflow, err);
	return 0;
}

static int subflow_rebuild_header(struct sock *sk)
{
	int err = subflow_chk_local_id(sk);

	if (unlikely(err < 0))
		return err;

	return inet_sk_rebuild_header(sk);
}

#if IS_ENABLED(CONFIG_MPTCP_IPV6)
static int subflow_v6_rebuild_header(struct sock *sk)
{
	int err = subflow_chk_local_id(sk);

	if (unlikely(err < 0))
		return err;

	return inet6_sk_rebuild_header(sk);
}
#endif

static struct request_sock_ops mptcp_subflow_v4_request_sock_ops __ro_after_init;
static struct tcp_request_sock_ops subflow_request_sock_ipv4_ops __ro_after_init;

static int subflow_v4_conn_request(struct sock *sk, struct sk_buff *skb)
{
	struct mptcp_subflow_context *subflow = mptcp_subflow_ctx(sk);

	pr_debug("subflow=%p", subflow);

	/* Never answer to SYNs sent to broadcast or multicast */
	if (skb_rtable(skb)->rt_flags & (RTCF_BROADCAST | RTCF_MULTICAST))
		goto drop;

	return tcp_conn_request(&mptcp_subflow_v4_request_sock_ops,
				&subflow_request_sock_ipv4_ops,
				sk, skb);
drop:
	tcp_listendrop(sk);
	return 0;
}

static void subflow_v4_req_destructor(struct request_sock *req)
{
	subflow_req_destructor(req);
	tcp_request_sock_ops.destructor(req);
}

#if IS_ENABLED(CONFIG_MPTCP_IPV6)
static struct request_sock_ops mptcp_subflow_v6_request_sock_ops __ro_after_init;
static struct tcp_request_sock_ops subflow_request_sock_ipv6_ops __ro_after_init;
static struct inet_connection_sock_af_ops subflow_v6_specific __ro_after_init;
static struct inet_connection_sock_af_ops subflow_v6m_specific __ro_after_init;
static struct proto tcpv6_prot_override __ro_after_init;

static int subflow_v6_conn_request(struct sock *sk, struct sk_buff *skb)
{
	struct mptcp_subflow_context *subflow = mptcp_subflow_ctx(sk);

	pr_debug("subflow=%p", subflow);

	if (skb->protocol == htons(ETH_P_IP))
		return subflow_v4_conn_request(sk, skb);

	if (!ipv6_unicast_destination(skb))
		goto drop;

	if (ipv6_addr_v4mapped(&ipv6_hdr(skb)->saddr)) {
		__IP6_INC_STATS(sock_net(sk), NULL, IPSTATS_MIB_INHDRERRORS);
		return 0;
	}

	return tcp_conn_request(&mptcp_subflow_v6_request_sock_ops,
				&subflow_request_sock_ipv6_ops, sk, skb);

drop:
	tcp_listendrop(sk);
	return 0; /* don't send reset */
}

static void subflow_v6_req_destructor(struct request_sock *req)
{
	subflow_req_destructor(req);
	tcp6_request_sock_ops.destructor(req);
}
#endif

struct request_sock *mptcp_subflow_reqsk_alloc(const struct request_sock_ops *ops,
					       struct sock *sk_listener,
					       bool attach_listener)
{
	if (ops->family == AF_INET)
		ops = &mptcp_subflow_v4_request_sock_ops;
#if IS_ENABLED(CONFIG_MPTCP_IPV6)
	else if (ops->family == AF_INET6)
		ops = &mptcp_subflow_v6_request_sock_ops;
#endif

	return inet_reqsk_alloc(ops, sk_listener, attach_listener);
}
EXPORT_SYMBOL(mptcp_subflow_reqsk_alloc);

/* validate hmac received in third ACK */
static bool subflow_hmac_valid(const struct request_sock *req,
			       const struct mptcp_options_received *mp_opt)
{
	const struct mptcp_subflow_request_sock *subflow_req;
	u8 hmac[SHA256_DIGEST_SIZE];
	struct mptcp_sock *msk;

	subflow_req = mptcp_subflow_rsk(req);
	msk = subflow_req->msk;
	if (!msk)
		return false;

	subflow_generate_hmac(READ_ONCE(msk->remote_key),
			      READ_ONCE(msk->local_key),
			      subflow_req->remote_nonce,
			      subflow_req->local_nonce, hmac);

	return !crypto_memneq(hmac, mp_opt->hmac, MPTCPOPT_HMAC_LEN);
}

static void subflow_ulp_fallback(struct sock *sk,
				 struct mptcp_subflow_context *old_ctx)
{
	struct inet_connection_sock *icsk = inet_csk(sk);

	mptcp_subflow_tcp_fallback(sk, old_ctx);
	icsk->icsk_ulp_ops = NULL;
	rcu_assign_pointer(icsk->icsk_ulp_data, NULL);
	tcp_sk(sk)->is_mptcp = 0;

	mptcp_subflow_ops_undo_override(sk);
}

void mptcp_subflow_drop_ctx(struct sock *ssk)
{
	struct mptcp_subflow_context *ctx = mptcp_subflow_ctx(ssk);

	if (!ctx)
		return;

	list_del(&mptcp_subflow_ctx(ssk)->node);
	if (inet_csk(ssk)->icsk_ulp_ops) {
		subflow_ulp_fallback(ssk, ctx);
		if (ctx->conn)
			sock_put(ctx->conn);
	}

	kfree_rcu(ctx, rcu);
}

void __mptcp_subflow_fully_established(struct mptcp_sock *msk,
				       struct mptcp_subflow_context *subflow,
				       const struct mptcp_options_received *mp_opt)
{
	subflow_set_remote_key(msk, subflow, mp_opt);
	subflow->fully_established = 1;
	WRITE_ONCE(msk->fully_established, true);

	if (subflow->is_mptfo)
		__mptcp_fastopen_gen_msk_ackseq(msk, subflow, mp_opt);
}

static struct sock *subflow_syn_recv_sock(const struct sock *sk,
					  struct sk_buff *skb,
					  struct request_sock *req,
					  struct dst_entry *dst,
					  struct request_sock *req_unhash,
					  bool *own_req)
{
	struct mptcp_subflow_context *listener = mptcp_subflow_ctx(sk);
	struct mptcp_subflow_request_sock *subflow_req;
	struct mptcp_options_received mp_opt;
	bool fallback, fallback_is_fatal;
	enum sk_rst_reason reason;
	struct mptcp_sock *owner;
	struct sock *child;

	pr_debug("listener=%p, req=%p, conn=%p", listener, req, listener->conn);

	/* After child creation we must look for MPC even when options
	 * are not parsed
	 */
	mp_opt.suboptions = 0;

	/* hopefully temporary handling for MP_JOIN+syncookie */
	subflow_req = mptcp_subflow_rsk(req);
	fallback_is_fatal = tcp_rsk(req)->is_mptcp && subflow_req->mp_join;
	fallback = !tcp_rsk(req)->is_mptcp;
	if (fallback)
		goto create_child;

	/* if the sk is MP_CAPABLE, we try to fetch the client key */
	if (subflow_req->mp_capable) {
		/* we can receive and accept an in-window, out-of-order pkt,
		 * which may not carry the MP_CAPABLE opt even on mptcp enabled
		 * paths: always try to extract the peer key, and fallback
		 * for packets missing it.
		 * Even OoO DSS packets coming legitly after dropped or
		 * reordered MPC will cause fallback, but we don't have other
		 * options.
		 */
		mptcp_get_options(skb, &mp_opt);
		if (!(mp_opt.suboptions &
		      (OPTION_MPTCP_MPC_SYN | OPTION_MPTCP_MPC_ACK)))
			fallback = true;

	} else if (subflow_req->mp_join) {
		mptcp_get_options(skb, &mp_opt);
		if (!(mp_opt.suboptions & OPTION_MPTCP_MPJ_ACK) ||
		    !subflow_hmac_valid(req, &mp_opt) ||
		    !mptcp_can_accept_new_subflow(subflow_req->msk)) {
			SUBFLOW_REQ_INC_STATS(req, MPTCP_MIB_JOINACKMAC);
			fallback = true;
		}
	}

create_child:
	child = listener->icsk_af_ops->syn_recv_sock(sk, skb, req, dst,
						     req_unhash, own_req);

	if (child && *own_req) {
		struct mptcp_subflow_context *ctx = mptcp_subflow_ctx(child);

		tcp_rsk(req)->drop_req = false;

		/* we need to fallback on ctx allocation failure and on pre-reqs
		 * checking above. In the latter scenario we additionally need
		 * to reset the context to non MPTCP status.
		 */
		if (!ctx || fallback) {
			if (fallback_is_fatal) {
				subflow_add_reset_reason(skb, MPTCP_RST_EMPTCP);
				goto dispose_child;
			}
			goto fallback;
		}

		/* ssk inherits options of listener sk */
		ctx->setsockopt_seq = listener->setsockopt_seq;

		if (ctx->mp_capable) {
			ctx->conn = mptcp_sk_clone_init(listener->conn, &mp_opt, child, req);
			if (!ctx->conn)
				goto fallback;

			ctx->subflow_id = 1;
			owner = mptcp_sk(ctx->conn);
			mptcp_pm_new_connection(owner, child, 1);

			/* with OoO packets we can reach here without ingress
			 * mpc option
			 */
			if (mp_opt.suboptions & OPTION_MPTCP_MPC_ACK) {
				mptcp_pm_fully_established(owner, child);
				ctx->pm_notified = 1;
			}
		} else if (ctx->mp_join) {
			owner = subflow_req->msk;
			if (!owner) {
				subflow_add_reset_reason(skb, MPTCP_RST_EPROHIBIT);
				goto dispose_child;
			}

			/* move the msk reference ownership to the subflow */
			subflow_req->msk = NULL;
			ctx->conn = (struct sock *)owner;

			if (subflow_use_different_sport(owner, sk)) {
				pr_debug("ack inet_sport=%d %d",
					 ntohs(inet_sk(sk)->inet_sport),
					 ntohs(inet_sk((struct sock *)owner)->inet_sport));
				if (!mptcp_pm_sport_in_anno_list(owner, sk)) {
					SUBFLOW_REQ_INC_STATS(req, MPTCP_MIB_MISMATCHPORTACKRX);
					subflow_add_reset_reason(skb, MPTCP_RST_EPROHIBIT);
					goto dispose_child;
				}
				SUBFLOW_REQ_INC_STATS(req, MPTCP_MIB_JOINPORTACKRX);
			}

			if (!mptcp_finish_join(child)) {
				struct mptcp_subflow_context *subflow = mptcp_subflow_ctx(child);

				subflow_add_reset_reason(skb, subflow->reset_reason);
				goto dispose_child;
			}

			SUBFLOW_REQ_INC_STATS(req, MPTCP_MIB_JOINACKRX);
			tcp_rsk(req)->drop_req = true;
		}
	}

	/* check for expected invariant - should never trigger, just help
	 * catching earlier subtle bugs
	 */
	WARN_ON_ONCE(child && *own_req && tcp_sk(child)->is_mptcp &&
		     (!mptcp_subflow_ctx(child) ||
		      !mptcp_subflow_ctx(child)->conn));
	return child;

dispose_child:
	mptcp_subflow_drop_ctx(child);
	tcp_rsk(req)->drop_req = true;
	inet_csk_prepare_for_destroy_sock(child);
	tcp_done(child);
	reason = mptcp_get_rst_reason(skb);
	req->rsk_ops->send_reset(sk, skb, reason);

	/* The last child reference will be released by the caller */
	return child;

fallback:
	if (fallback)
		SUBFLOW_REQ_INC_STATS(req, MPTCP_MIB_MPCAPABLEPASSIVEFALLBACK);
	mptcp_subflow_drop_ctx(child);
	return child;
}

static struct inet_connection_sock_af_ops subflow_specific __ro_after_init;
static struct proto tcp_prot_override __ro_after_init;

enum mapping_status {
	MAPPING_OK,
	MAPPING_INVALID,
	MAPPING_EMPTY,
	MAPPING_DATA_FIN,
	MAPPING_DUMMY,
	MAPPING_BAD_CSUM
};

static void dbg_bad_map(struct mptcp_subflow_context *subflow, u32 ssn)
{
	pr_debug("Bad mapping: ssn=%d map_seq=%d map_data_len=%d",
		 ssn, subflow->map_subflow_seq, subflow->map_data_len);
}

static bool skb_is_fully_mapped(struct sock *ssk, struct sk_buff *skb)
{
	struct mptcp_subflow_context *subflow = mptcp_subflow_ctx(ssk);
	unsigned int skb_consumed;

	skb_consumed = tcp_sk(ssk)->copied_seq - TCP_SKB_CB(skb)->seq;
	if (WARN_ON_ONCE(skb_consumed >= skb->len))
		return true;

	return skb->len - skb_consumed <= subflow->map_data_len -
					  mptcp_subflow_get_map_offset(subflow);
}

static bool validate_mapping(struct sock *ssk, struct sk_buff *skb)
{
	struct mptcp_subflow_context *subflow = mptcp_subflow_ctx(ssk);
	u32 ssn = tcp_sk(ssk)->copied_seq - subflow->ssn_offset;

	if (unlikely(before(ssn, subflow->map_subflow_seq))) {
		/* Mapping covers data later in the subflow stream,
		 * currently unsupported.
		 */
		dbg_bad_map(subflow, ssn);
		return false;
	}
	if (unlikely(!before(ssn, subflow->map_subflow_seq +
				  subflow->map_data_len))) {
		/* Mapping does covers past subflow data, invalid */
		dbg_bad_map(subflow, ssn);
		return false;
	}
	return true;
}

static enum mapping_status validate_data_csum(struct sock *ssk, struct sk_buff *skb,
					      bool csum_reqd)
{
	struct mptcp_subflow_context *subflow = mptcp_subflow_ctx(ssk);
	u32 offset, seq, delta;
	__sum16 csum;
	int len;

	if (!csum_reqd)
		return MAPPING_OK;

	/* mapping already validated on previous traversal */
	if (subflow->map_csum_len == subflow->map_data_len)
		return MAPPING_OK;

	/* traverse the receive queue, ensuring it contains a full
	 * DSS mapping and accumulating the related csum.
	 * Preserve the accoumlate csum across multiple calls, to compute
	 * the csum only once
	 */
	delta = subflow->map_data_len - subflow->map_csum_len;
	for (;;) {
		seq = tcp_sk(ssk)->copied_seq + subflow->map_csum_len;
		offset = seq - TCP_SKB_CB(skb)->seq;

		/* if the current skb has not been accounted yet, csum its contents
		 * up to the amount covered by the current DSS
		 */
		if (offset < skb->len) {
			__wsum csum;

			len = min(skb->len - offset, delta);
			csum = skb_checksum(skb, offset, len, 0);
			subflow->map_data_csum = csum_block_add(subflow->map_data_csum, csum,
								subflow->map_csum_len);

			delta -= len;
			subflow->map_csum_len += len;
		}
		if (delta == 0)
			break;

		if (skb_queue_is_last(&ssk->sk_receive_queue, skb)) {
			/* if this subflow is closed, the partial mapping
			 * will be never completed; flush the pending skbs, so
			 * that subflow_sched_work_if_closed() can kick in
			 */
			if (unlikely(ssk->sk_state == TCP_CLOSE))
				while ((skb = skb_peek(&ssk->sk_receive_queue)))
					sk_eat_skb(ssk, skb);

			/* not enough data to validate the csum */
			return MAPPING_EMPTY;
		}

		/* the DSS mapping for next skbs will be validated later,
		 * when a get_mapping_status call will process such skb
		 */
		skb = skb->next;
	}

	/* note that 'map_data_len' accounts only for the carried data, does
	 * not include the eventual seq increment due to the data fin,
	 * while the pseudo header requires the original DSS data len,
	 * including that
	 */
	csum = __mptcp_make_csum(subflow->map_seq,
				 subflow->map_subflow_seq,
				 subflow->map_data_len + subflow->map_data_fin,
				 subflow->map_data_csum);
	if (unlikely(csum)) {
		MPTCP_INC_STATS(sock_net(ssk), MPTCP_MIB_DATACSUMERR);
		return MAPPING_BAD_CSUM;
	}

	subflow->valid_csum_seen = 1;
	return MAPPING_OK;
}

static enum mapping_status get_mapping_status(struct sock *ssk,
					      struct mptcp_sock *msk)
{
	struct mptcp_subflow_context *subflow = mptcp_subflow_ctx(ssk);
	bool csum_reqd = READ_ONCE(msk->csum_enabled);
	struct mptcp_ext *mpext;
	struct sk_buff *skb;
	u16 data_len;
	u64 map_seq;

	skb = skb_peek(&ssk->sk_receive_queue);
	if (!skb)
		return MAPPING_EMPTY;

	if (mptcp_check_fallback(ssk))
		return MAPPING_DUMMY;

	mpext = mptcp_get_ext(skb);
	if (!mpext || !mpext->use_map) {
		if (!subflow->map_valid && !skb->len) {
			/* the TCP stack deliver 0 len FIN pkt to the receive
			 * queue, that is the only 0len pkts ever expected here,
			 * and we can admit no mapping only for 0 len pkts
			 */
			if (!(TCP_SKB_CB(skb)->tcp_flags & TCPHDR_FIN))
				WARN_ONCE(1, "0len seq %d:%d flags %x",
					  TCP_SKB_CB(skb)->seq,
					  TCP_SKB_CB(skb)->end_seq,
					  TCP_SKB_CB(skb)->tcp_flags);
			sk_eat_skb(ssk, skb);
			return MAPPING_EMPTY;
		}

		if (!subflow->map_valid)
			return MAPPING_INVALID;

		goto validate_seq;
	}

	trace_get_mapping_status(mpext);

	data_len = mpext->data_len;
	if (data_len == 0) {
		pr_debug("infinite mapping received");
		MPTCP_INC_STATS(sock_net(ssk), MPTCP_MIB_INFINITEMAPRX);
		subflow->map_data_len = 0;
		return MAPPING_INVALID;
	}

	if (mpext->data_fin == 1) {
		u64 data_fin_seq;

		if (data_len == 1) {
			bool updated = mptcp_update_rcv_data_fin(msk, mpext->data_seq,
								 mpext->dsn64);
			pr_debug("DATA_FIN with no payload seq=%llu", mpext->data_seq);
			if (subflow->map_valid) {
				/* A DATA_FIN might arrive in a DSS
				 * option before the previous mapping
				 * has been fully consumed. Continue
				 * handling the existing mapping.
				 */
				skb_ext_del(skb, SKB_EXT_MPTCP);
				return MAPPING_OK;
			}

			if (updated)
				mptcp_schedule_work((struct sock *)msk);

			return MAPPING_DATA_FIN;
		}

		data_fin_seq = mpext->data_seq + data_len - 1;

		/* If mpext->data_seq is a 32-bit value, data_fin_seq must also
		 * be limited to 32 bits.
		 */
		if (!mpext->dsn64)
			data_fin_seq &= GENMASK_ULL(31, 0);

		mptcp_update_rcv_data_fin(msk, data_fin_seq, mpext->dsn64);
		pr_debug("DATA_FIN with mapping seq=%llu dsn64=%d",
			 data_fin_seq, mpext->dsn64);

		/* Adjust for DATA_FIN using 1 byte of sequence space */
		data_len--;
	}

	map_seq = mptcp_expand_seq(READ_ONCE(msk->ack_seq), mpext->data_seq, mpext->dsn64);
	WRITE_ONCE(mptcp_sk(subflow->conn)->use_64bit_ack, !!mpext->dsn64);

	if (subflow->map_valid) {
		/* Allow replacing only with an identical map */
		if (subflow->map_seq == map_seq &&
		    subflow->map_subflow_seq == mpext->subflow_seq &&
		    subflow->map_data_len == data_len &&
		    subflow->map_csum_reqd == mpext->csum_reqd) {
			skb_ext_del(skb, SKB_EXT_MPTCP);
			goto validate_csum;
		}

		/* If this skb data are fully covered by the current mapping,
		 * the new map would need caching, which is not supported
		 */
		if (skb_is_fully_mapped(ssk, skb)) {
			MPTCP_INC_STATS(sock_net(ssk), MPTCP_MIB_DSSNOMATCH);
			return MAPPING_INVALID;
		}

		/* will validate the next map after consuming the current one */
		goto validate_csum;
	}

	subflow->map_seq = map_seq;
	subflow->map_subflow_seq = mpext->subflow_seq;
	subflow->map_data_len = data_len;
	subflow->map_valid = 1;
	subflow->map_data_fin = mpext->data_fin;
	subflow->mpc_map = mpext->mpc_map;
	subflow->map_csum_reqd = mpext->csum_reqd;
	subflow->map_csum_len = 0;
	subflow->map_data_csum = csum_unfold(mpext->csum);

	/* Cfr RFC 8684 Section 3.3.0 */
	if (unlikely(subflow->map_csum_reqd != csum_reqd))
		return MAPPING_INVALID;

	pr_debug("new map seq=%llu subflow_seq=%u data_len=%u csum=%d:%u",
		 subflow->map_seq, subflow->map_subflow_seq,
		 subflow->map_data_len, subflow->map_csum_reqd,
		 subflow->map_data_csum);

validate_seq:
	/* we revalidate valid mapping on new skb, because we must ensure
	 * the current skb is completely covered by the available mapping
	 */
	if (!validate_mapping(ssk, skb)) {
		MPTCP_INC_STATS(sock_net(ssk), MPTCP_MIB_DSSTCPMISMATCH);
		return MAPPING_INVALID;
	}

	skb_ext_del(skb, SKB_EXT_MPTCP);

validate_csum:
	return validate_data_csum(ssk, skb, csum_reqd);
}

static void mptcp_subflow_discard_data(struct sock *ssk, struct sk_buff *skb,
				       u64 limit)
{
	struct mptcp_subflow_context *subflow = mptcp_subflow_ctx(ssk);
	bool fin = TCP_SKB_CB(skb)->tcp_flags & TCPHDR_FIN;
	u32 incr;

	incr = limit >= skb->len ? skb->len + fin : limit;

	pr_debug("discarding=%d len=%d seq=%d", incr, skb->len,
		 subflow->map_subflow_seq);
	MPTCP_INC_STATS(sock_net(ssk), MPTCP_MIB_DUPDATA);
	tcp_sk(ssk)->copied_seq += incr;
	if (!before(tcp_sk(ssk)->copied_seq, TCP_SKB_CB(skb)->end_seq))
		sk_eat_skb(ssk, skb);
	if (mptcp_subflow_get_map_offset(subflow) >= subflow->map_data_len)
		subflow->map_valid = 0;
}

/* sched mptcp worker to remove the subflow if no more data is pending */
static void subflow_sched_work_if_closed(struct mptcp_sock *msk, struct sock *ssk)
{
	if (likely(ssk->sk_state != TCP_CLOSE))
		return;

	if (skb_queue_empty(&ssk->sk_receive_queue) &&
	    !test_and_set_bit(MPTCP_WORK_CLOSE_SUBFLOW, &msk->flags))
		mptcp_schedule_work((struct sock *)msk);
}

static bool subflow_can_fallback(struct mptcp_subflow_context *subflow)
{
	struct mptcp_sock *msk = mptcp_sk(subflow->conn);

	if (subflow->mp_join)
		return false;
	else if (READ_ONCE(msk->csum_enabled))
		return !subflow->valid_csum_seen;
	else
		return !subflow->fully_established;
}

static void mptcp_subflow_fail(struct mptcp_sock *msk, struct sock *ssk)
{
	struct mptcp_subflow_context *subflow = mptcp_subflow_ctx(ssk);
	unsigned long fail_tout;

	/* graceful failure can happen only on the MPC subflow */
	if (WARN_ON_ONCE(ssk != READ_ONCE(msk->first)))
		return;

	/* since the close timeout take precedence on the fail one,
	 * no need to start the latter when the first is already set
	 */
	if (sock_flag((struct sock *)msk, SOCK_DEAD))
		return;

	/* we don't need extreme accuracy here, use a zero fail_tout as special
	 * value meaning no fail timeout at all;
	 */
	fail_tout = jiffies + TCP_RTO_MAX;
	if (!fail_tout)
		fail_tout = 1;
	WRITE_ONCE(subflow->fail_tout, fail_tout);
	tcp_send_ack(ssk);

	mptcp_reset_tout_timer(msk, subflow->fail_tout);
}

static bool subflow_check_data_avail(struct sock *ssk)
{
	struct mptcp_subflow_context *subflow = mptcp_subflow_ctx(ssk);
	enum mapping_status status;
	struct mptcp_sock *msk;
	struct sk_buff *skb;

	if (!skb_peek(&ssk->sk_receive_queue))
		WRITE_ONCE(subflow->data_avail, false);
	if (subflow->data_avail)
		return true;

	msk = mptcp_sk(subflow->conn);
	for (;;) {
		u64 ack_seq;
		u64 old_ack;

		status = get_mapping_status(ssk, msk);
		trace_subflow_check_data_avail(status, skb_peek(&ssk->sk_receive_queue));
		if (unlikely(status == MAPPING_INVALID || status == MAPPING_DUMMY ||
			     status == MAPPING_BAD_CSUM))
			goto fallback;

		if (status != MAPPING_OK)
			goto no_data;

		skb = skb_peek(&ssk->sk_receive_queue);
		if (WARN_ON_ONCE(!skb))
			goto no_data;

		if (unlikely(!READ_ONCE(msk->can_ack)))
			goto fallback;

		old_ack = READ_ONCE(msk->ack_seq);
		ack_seq = mptcp_subflow_get_mapped_dsn(subflow);
		pr_debug("msk ack_seq=%llx subflow ack_seq=%llx", old_ack,
			 ack_seq);
		if (unlikely(before64(ack_seq, old_ack))) {
			mptcp_subflow_discard_data(ssk, skb, old_ack - ack_seq);
			continue;
		}

		WRITE_ONCE(subflow->data_avail, true);
		break;
	}
	return true;

no_data:
	subflow_sched_work_if_closed(msk, ssk);
	return false;

fallback:
	if (!__mptcp_check_fallback(msk)) {
		/* RFC 8684 section 3.7. */
		if (status == MAPPING_BAD_CSUM &&
		    (subflow->mp_join || subflow->valid_csum_seen)) {
			subflow->send_mp_fail = 1;

			if (!READ_ONCE(msk->allow_infinite_fallback)) {
				subflow->reset_transient = 0;
				subflow->reset_reason = MPTCP_RST_EMIDDLEBOX;
				goto reset;
			}
			mptcp_subflow_fail(msk, ssk);
			WRITE_ONCE(subflow->data_avail, true);
			return true;
		}

		if (!subflow_can_fallback(subflow) && subflow->map_data_len) {
			/* fatal protocol error, close the socket.
			 * subflow_error_report() will introduce the appropriate barriers
			 */
			subflow->reset_transient = 0;
			subflow->reset_reason = MPTCP_RST_EMPTCP;

reset:
			WRITE_ONCE(ssk->sk_err, EBADMSG);
			tcp_set_state(ssk, TCP_CLOSE);
			while ((skb = skb_peek(&ssk->sk_receive_queue)))
				sk_eat_skb(ssk, skb);
<<<<<<< HEAD
			tcp_send_active_reset(ssk, GFP_ATOMIC);
=======
			mptcp_send_active_reset_reason(ssk);
>>>>>>> 0c383648
			WRITE_ONCE(subflow->data_avail, false);
			return false;
		}

		mptcp_do_fallback(ssk);
	}

	skb = skb_peek(&ssk->sk_receive_queue);
	subflow->map_valid = 1;
	subflow->map_seq = READ_ONCE(msk->ack_seq);
	subflow->map_data_len = skb->len;
	subflow->map_subflow_seq = tcp_sk(ssk)->copied_seq - subflow->ssn_offset;
	WRITE_ONCE(subflow->data_avail, true);
	return true;
}

bool mptcp_subflow_data_available(struct sock *sk)
{
	struct mptcp_subflow_context *subflow = mptcp_subflow_ctx(sk);

	/* check if current mapping is still valid */
	if (subflow->map_valid &&
	    mptcp_subflow_get_map_offset(subflow) >= subflow->map_data_len) {
		subflow->map_valid = 0;
		WRITE_ONCE(subflow->data_avail, false);

		pr_debug("Done with mapping: seq=%u data_len=%u",
			 subflow->map_subflow_seq,
			 subflow->map_data_len);
	}

	return subflow_check_data_avail(sk);
}

/* If ssk has an mptcp parent socket, use the mptcp rcvbuf occupancy,
 * not the ssk one.
 *
 * In mptcp, rwin is about the mptcp-level connection data.
 *
 * Data that is still on the ssk rx queue can thus be ignored,
 * as far as mptcp peer is concerned that data is still inflight.
 * DSS ACK is updated when skb is moved to the mptcp rx queue.
 */
void mptcp_space(const struct sock *ssk, int *space, int *full_space)
{
	const struct mptcp_subflow_context *subflow = mptcp_subflow_ctx(ssk);
	const struct sock *sk = subflow->conn;

	*space = __mptcp_space(sk);
	*full_space = mptcp_win_from_space(sk, READ_ONCE(sk->sk_rcvbuf));
}

static void subflow_error_report(struct sock *ssk)
{
	struct sock *sk = mptcp_subflow_ctx(ssk)->conn;

	/* bail early if this is a no-op, so that we avoid introducing a
	 * problematic lockdep dependency between TCP accept queue lock
	 * and msk socket spinlock
	 */
	if (!sk->sk_socket)
		return;

	mptcp_data_lock(sk);
	if (!sock_owned_by_user(sk))
		__mptcp_error_report(sk);
	else
		__set_bit(MPTCP_ERROR_REPORT,  &mptcp_sk(sk)->cb_flags);
	mptcp_data_unlock(sk);
}

static void subflow_data_ready(struct sock *sk)
{
	struct mptcp_subflow_context *subflow = mptcp_subflow_ctx(sk);
	u16 state = 1 << inet_sk_state_load(sk);
	struct sock *parent = subflow->conn;
	struct mptcp_sock *msk;

	trace_sk_data_ready(sk);

	msk = mptcp_sk(parent);
	if (state & TCPF_LISTEN) {
		/* MPJ subflow are removed from accept queue before reaching here,
		 * avoid stray wakeups
		 */
		if (reqsk_queue_empty(&inet_csk(sk)->icsk_accept_queue))
			return;

		parent->sk_data_ready(parent);
		return;
	}

	WARN_ON_ONCE(!__mptcp_check_fallback(msk) && !subflow->mp_capable &&
		     !subflow->mp_join && !(state & TCPF_CLOSE));

	if (mptcp_subflow_data_available(sk)) {
		mptcp_data_ready(parent, sk);

		/* subflow-level lowat test are not relevant.
		 * respect the msk-level threshold eventually mandating an immediate ack
		 */
		if (mptcp_data_avail(msk) < parent->sk_rcvlowat &&
		    (tcp_sk(sk)->rcv_nxt - tcp_sk(sk)->rcv_wup) > inet_csk(sk)->icsk_ack.rcv_mss)
			inet_csk(sk)->icsk_ack.pending |= ICSK_ACK_NOW;
	} else if (unlikely(sk->sk_err)) {
		subflow_error_report(sk);
	}
}

static void subflow_write_space(struct sock *ssk)
{
	struct sock *sk = mptcp_subflow_ctx(ssk)->conn;

	mptcp_propagate_sndbuf(sk, ssk);
	mptcp_write_space(sk);
}

static const struct inet_connection_sock_af_ops *
subflow_default_af_ops(struct sock *sk)
{
#if IS_ENABLED(CONFIG_MPTCP_IPV6)
	if (sk->sk_family == AF_INET6)
		return &subflow_v6_specific;
#endif
	return &subflow_specific;
}

#if IS_ENABLED(CONFIG_MPTCP_IPV6)
void mptcpv6_handle_mapped(struct sock *sk, bool mapped)
{
	struct mptcp_subflow_context *subflow = mptcp_subflow_ctx(sk);
	struct inet_connection_sock *icsk = inet_csk(sk);
	const struct inet_connection_sock_af_ops *target;

	target = mapped ? &subflow_v6m_specific : subflow_default_af_ops(sk);

	pr_debug("subflow=%p family=%d ops=%p target=%p mapped=%d",
		 subflow, sk->sk_family, icsk->icsk_af_ops, target, mapped);

	if (likely(icsk->icsk_af_ops == target))
		return;

	subflow->icsk_af_ops = icsk->icsk_af_ops;
	icsk->icsk_af_ops = target;
}
#endif

void mptcp_info2sockaddr(const struct mptcp_addr_info *info,
			 struct sockaddr_storage *addr,
			 unsigned short family)
{
	memset(addr, 0, sizeof(*addr));
	addr->ss_family = family;
	if (addr->ss_family == AF_INET) {
		struct sockaddr_in *in_addr = (struct sockaddr_in *)addr;

		if (info->family == AF_INET)
			in_addr->sin_addr = info->addr;
#if IS_ENABLED(CONFIG_MPTCP_IPV6)
		else if (ipv6_addr_v4mapped(&info->addr6))
			in_addr->sin_addr.s_addr = info->addr6.s6_addr32[3];
#endif
		in_addr->sin_port = info->port;
	}
#if IS_ENABLED(CONFIG_MPTCP_IPV6)
	else if (addr->ss_family == AF_INET6) {
		struct sockaddr_in6 *in6_addr = (struct sockaddr_in6 *)addr;

		if (info->family == AF_INET)
			ipv6_addr_set_v4mapped(info->addr.s_addr,
					       &in6_addr->sin6_addr);
		else
			in6_addr->sin6_addr = info->addr6;
		in6_addr->sin6_port = info->port;
	}
#endif
}

int __mptcp_subflow_connect(struct sock *sk, const struct mptcp_addr_info *loc,
			    const struct mptcp_addr_info *remote)
{
	struct mptcp_sock *msk = mptcp_sk(sk);
	struct mptcp_subflow_context *subflow;
	struct sockaddr_storage addr;
	int remote_id = remote->id;
	int local_id = loc->id;
	int err = -ENOTCONN;
	struct socket *sf;
	struct sock *ssk;
	u32 remote_token;
	int addrlen;
	int ifindex;
	u8 flags;

	if (!mptcp_is_fully_established(sk))
		goto err_out;

	err = mptcp_subflow_create_socket(sk, loc->family, &sf);
	if (err)
		goto err_out;

	ssk = sf->sk;
	subflow = mptcp_subflow_ctx(ssk);
	do {
		get_random_bytes(&subflow->local_nonce, sizeof(u32));
	} while (!subflow->local_nonce);

	if (local_id)
		subflow_set_local_id(subflow, local_id);

	mptcp_pm_get_flags_and_ifindex_by_id(msk, local_id,
					     &flags, &ifindex);
	subflow->remote_key_valid = 1;
	subflow->remote_key = READ_ONCE(msk->remote_key);
	subflow->local_key = READ_ONCE(msk->local_key);
	subflow->token = msk->token;
	mptcp_info2sockaddr(loc, &addr, ssk->sk_family);

	addrlen = sizeof(struct sockaddr_in);
#if IS_ENABLED(CONFIG_MPTCP_IPV6)
	if (addr.ss_family == AF_INET6)
		addrlen = sizeof(struct sockaddr_in6);
#endif
	ssk->sk_bound_dev_if = ifindex;
	err = kernel_bind(sf, (struct sockaddr *)&addr, addrlen);
	if (err)
		goto failed;

	mptcp_crypto_key_sha(subflow->remote_key, &remote_token, NULL);
	pr_debug("msk=%p remote_token=%u local_id=%d remote_id=%d", msk,
		 remote_token, local_id, remote_id);
	subflow->remote_token = remote_token;
	WRITE_ONCE(subflow->remote_id, remote_id);
	subflow->request_join = 1;
	subflow->request_bkup = !!(flags & MPTCP_PM_ADDR_FLAG_BACKUP);
	subflow->subflow_id = msk->subflow_id++;
	mptcp_info2sockaddr(remote, &addr, ssk->sk_family);

	sock_hold(ssk);
	list_add_tail(&subflow->node, &msk->conn_list);
	err = kernel_connect(sf, (struct sockaddr *)&addr, addrlen, O_NONBLOCK);
	if (err && err != -EINPROGRESS)
		goto failed_unlink;

	/* discard the subflow socket */
	mptcp_sock_graft(ssk, sk->sk_socket);
	iput(SOCK_INODE(sf));
	WRITE_ONCE(msk->allow_infinite_fallback, false);
	mptcp_stop_tout_timer(sk);
	return 0;

failed_unlink:
	list_del(&subflow->node);
	sock_put(mptcp_subflow_tcp_sock(subflow));

failed:
	subflow->disposable = 1;
	sock_release(sf);

err_out:
	/* we account subflows before the creation, and this failures will not
	 * be caught by sk_state_change()
	 */
	mptcp_pm_close_subflow(msk);
	return err;
}

static void mptcp_attach_cgroup(struct sock *parent, struct sock *child)
{
#ifdef CONFIG_SOCK_CGROUP_DATA
	struct sock_cgroup_data *parent_skcd = &parent->sk_cgrp_data,
				*child_skcd = &child->sk_cgrp_data;

	/* only the additional subflows created by kworkers have to be modified */
	if (cgroup_id(sock_cgroup_ptr(parent_skcd)) !=
	    cgroup_id(sock_cgroup_ptr(child_skcd))) {
#ifdef CONFIG_MEMCG
		struct mem_cgroup *memcg = parent->sk_memcg;

		mem_cgroup_sk_free(child);
		if (memcg && css_tryget(&memcg->css))
			child->sk_memcg = memcg;
#endif /* CONFIG_MEMCG */

		cgroup_sk_free(child_skcd);
		*child_skcd = *parent_skcd;
		cgroup_sk_clone(child_skcd);
	}
#endif /* CONFIG_SOCK_CGROUP_DATA */
}

static void mptcp_subflow_ops_override(struct sock *ssk)
{
#if IS_ENABLED(CONFIG_MPTCP_IPV6)
	if (ssk->sk_prot == &tcpv6_prot)
		ssk->sk_prot = &tcpv6_prot_override;
	else
#endif
		ssk->sk_prot = &tcp_prot_override;
}

static void mptcp_subflow_ops_undo_override(struct sock *ssk)
{
#if IS_ENABLED(CONFIG_MPTCP_IPV6)
	if (ssk->sk_prot == &tcpv6_prot_override)
		ssk->sk_prot = &tcpv6_prot;
	else
#endif
		ssk->sk_prot = &tcp_prot;
}

int mptcp_subflow_create_socket(struct sock *sk, unsigned short family,
				struct socket **new_sock)
{
	struct mptcp_subflow_context *subflow;
	struct net *net = sock_net(sk);
	struct socket *sf;
	int err;

	/* un-accepted server sockets can reach here - on bad configuration
	 * bail early to avoid greater trouble later
	 */
	if (unlikely(!sk->sk_socket))
		return -EINVAL;

	err = sock_create_kern(net, family, SOCK_STREAM, IPPROTO_TCP, &sf);
	if (err)
		return err;

	lock_sock_nested(sf->sk, SINGLE_DEPTH_NESTING);

	err = security_mptcp_add_subflow(sk, sf->sk);
	if (err)
		goto err_free;

	/* the newly created socket has to be in the same cgroup as its parent */
	mptcp_attach_cgroup(sk, sf->sk);

	/* kernel sockets do not by default acquire net ref, but TCP timer
	 * needs it.
	 * Update ns_tracker to current stack trace and refcounted tracker.
	 */
	__netns_tracker_free(net, &sf->sk->ns_tracker, false);
	sf->sk->sk_net_refcnt = 1;
	get_net_track(net, &sf->sk->ns_tracker, GFP_KERNEL);
	sock_inuse_add(net, 1);
	err = tcp_set_ulp(sf->sk, "mptcp");
	if (err)
		goto err_free;

	mptcp_sockopt_sync_locked(mptcp_sk(sk), sf->sk);
	release_sock(sf->sk);

	/* the newly created socket really belongs to the owning MPTCP master
	 * socket, even if for additional subflows the allocation is performed
	 * by a kernel workqueue. Adjust inode references, so that the
	 * procfs/diag interfaces really show this one belonging to the correct
	 * user.
	 */
	SOCK_INODE(sf)->i_ino = SOCK_INODE(sk->sk_socket)->i_ino;
	SOCK_INODE(sf)->i_uid = SOCK_INODE(sk->sk_socket)->i_uid;
	SOCK_INODE(sf)->i_gid = SOCK_INODE(sk->sk_socket)->i_gid;

	subflow = mptcp_subflow_ctx(sf->sk);
	pr_debug("subflow=%p", subflow);

	*new_sock = sf;
	sock_hold(sk);
	subflow->conn = sk;
	mptcp_subflow_ops_override(sf->sk);

	return 0;

err_free:
	release_sock(sf->sk);
	sock_release(sf);
	return err;
}

static struct mptcp_subflow_context *subflow_create_ctx(struct sock *sk,
							gfp_t priority)
{
	struct inet_connection_sock *icsk = inet_csk(sk);
	struct mptcp_subflow_context *ctx;

	ctx = kzalloc(sizeof(*ctx), priority);
	if (!ctx)
		return NULL;

	rcu_assign_pointer(icsk->icsk_ulp_data, ctx);
	INIT_LIST_HEAD(&ctx->node);
	INIT_LIST_HEAD(&ctx->delegated_node);

	pr_debug("subflow=%p", ctx);

	ctx->tcp_sock = sk;
	WRITE_ONCE(ctx->local_id, -1);

	return ctx;
}

static void __subflow_state_change(struct sock *sk)
{
	struct socket_wq *wq;

	rcu_read_lock();
	wq = rcu_dereference(sk->sk_wq);
	if (skwq_has_sleeper(wq))
		wake_up_interruptible_all(&wq->wait);
	rcu_read_unlock();
}

static bool subflow_is_done(const struct sock *sk)
{
	return sk->sk_shutdown & RCV_SHUTDOWN || sk->sk_state == TCP_CLOSE;
}

static void subflow_state_change(struct sock *sk)
{
	struct mptcp_subflow_context *subflow = mptcp_subflow_ctx(sk);
	struct sock *parent = subflow->conn;
	struct mptcp_sock *msk;

	__subflow_state_change(sk);

	msk = mptcp_sk(parent);
	if (subflow_simultaneous_connect(sk)) {
		mptcp_do_fallback(sk);
		pr_fallback(msk);
		subflow->conn_finished = 1;
		mptcp_propagate_state(parent, sk, subflow, NULL);
	}

	/* as recvmsg() does not acquire the subflow socket for ssk selection
	 * a fin packet carrying a DSS can be unnoticed if we don't trigger
	 * the data available machinery here.
	 */
	if (mptcp_subflow_data_available(sk))
		mptcp_data_ready(parent, sk);
	else if (unlikely(sk->sk_err))
		subflow_error_report(sk);

	subflow_sched_work_if_closed(mptcp_sk(parent), sk);

	/* when the fallback subflow closes the rx side, trigger a 'dummy'
	 * ingress data fin, so that the msk state will follow along
	 */
	if (__mptcp_check_fallback(msk) && subflow_is_done(sk) && msk->first == sk &&
	    mptcp_update_rcv_data_fin(msk, READ_ONCE(msk->ack_seq), true))
		mptcp_schedule_work(parent);
}

void mptcp_subflow_queue_clean(struct sock *listener_sk, struct sock *listener_ssk)
{
	struct request_sock_queue *queue = &inet_csk(listener_ssk)->icsk_accept_queue;
	struct request_sock *req, *head, *tail;
	struct mptcp_subflow_context *subflow;
	struct sock *sk, *ssk;

	/* Due to lock dependencies no relevant lock can be acquired under rskq_lock.
	 * Splice the req list, so that accept() can not reach the pending ssk after
	 * the listener socket is released below.
	 */
	spin_lock_bh(&queue->rskq_lock);
	head = queue->rskq_accept_head;
	tail = queue->rskq_accept_tail;
	queue->rskq_accept_head = NULL;
	queue->rskq_accept_tail = NULL;
	spin_unlock_bh(&queue->rskq_lock);

	if (!head)
		return;

	/* can't acquire the msk socket lock under the subflow one,
	 * or will cause ABBA deadlock
	 */
	release_sock(listener_ssk);

	for (req = head; req; req = req->dl_next) {
		ssk = req->sk;
		if (!sk_is_mptcp(ssk))
			continue;

		subflow = mptcp_subflow_ctx(ssk);
		if (!subflow || !subflow->conn)
			continue;

		sk = subflow->conn;
		sock_hold(sk);

		lock_sock_nested(sk, SINGLE_DEPTH_NESTING);
		__mptcp_unaccepted_force_close(sk);
		release_sock(sk);

		/* lockdep will report a false positive ABBA deadlock
		 * between cancel_work_sync and the listener socket.
		 * The involved locks belong to different sockets WRT
		 * the existing AB chain.
		 * Using a per socket key is problematic as key
		 * deregistration requires process context and must be
		 * performed at socket disposal time, in atomic
		 * context.
		 * Just tell lockdep to consider the listener socket
		 * released here.
		 */
		mutex_release(&listener_sk->sk_lock.dep_map, _RET_IP_);
		mptcp_cancel_work(sk);
		mutex_acquire(&listener_sk->sk_lock.dep_map, 0, 0, _RET_IP_);

		sock_put(sk);
	}

	/* we are still under the listener msk socket lock */
	lock_sock_nested(listener_ssk, SINGLE_DEPTH_NESTING);

	/* restore the listener queue, to let the TCP code clean it up */
	spin_lock_bh(&queue->rskq_lock);
	WARN_ON_ONCE(queue->rskq_accept_head);
	queue->rskq_accept_head = head;
	queue->rskq_accept_tail = tail;
	spin_unlock_bh(&queue->rskq_lock);
}

static int subflow_ulp_init(struct sock *sk)
{
	struct inet_connection_sock *icsk = inet_csk(sk);
	struct mptcp_subflow_context *ctx;
	struct tcp_sock *tp = tcp_sk(sk);
	int err = 0;

	/* disallow attaching ULP to a socket unless it has been
	 * created with sock_create_kern()
	 */
	if (!sk->sk_kern_sock) {
		err = -EOPNOTSUPP;
		goto out;
	}

	ctx = subflow_create_ctx(sk, GFP_KERNEL);
	if (!ctx) {
		err = -ENOMEM;
		goto out;
	}

	pr_debug("subflow=%p, family=%d", ctx, sk->sk_family);

	tp->is_mptcp = 1;
	ctx->icsk_af_ops = icsk->icsk_af_ops;
	icsk->icsk_af_ops = subflow_default_af_ops(sk);
	ctx->tcp_state_change = sk->sk_state_change;
	ctx->tcp_error_report = sk->sk_error_report;

	WARN_ON_ONCE(sk->sk_data_ready != sock_def_readable);
	WARN_ON_ONCE(sk->sk_write_space != sk_stream_write_space);

	sk->sk_data_ready = subflow_data_ready;
	sk->sk_write_space = subflow_write_space;
	sk->sk_state_change = subflow_state_change;
	sk->sk_error_report = subflow_error_report;
out:
	return err;
}

static void subflow_ulp_release(struct sock *ssk)
{
	struct mptcp_subflow_context *ctx = mptcp_subflow_ctx(ssk);
	bool release = true;
	struct sock *sk;

	if (!ctx)
		return;

	sk = ctx->conn;
	if (sk) {
		/* if the msk has been orphaned, keep the ctx
		 * alive, will be freed by __mptcp_close_ssk(),
		 * when the subflow is still unaccepted
		 */
		release = ctx->disposable || list_empty(&ctx->node);

		/* inet_child_forget() does not call sk_state_change(),
		 * explicitly trigger the socket close machinery
		 */
		if (!release && !test_and_set_bit(MPTCP_WORK_CLOSE_SUBFLOW,
						  &mptcp_sk(sk)->flags))
			mptcp_schedule_work(sk);
		sock_put(sk);
	}

	mptcp_subflow_ops_undo_override(ssk);
	if (release)
		kfree_rcu(ctx, rcu);
}

static void subflow_ulp_clone(const struct request_sock *req,
			      struct sock *newsk,
			      const gfp_t priority)
{
	struct mptcp_subflow_request_sock *subflow_req = mptcp_subflow_rsk(req);
	struct mptcp_subflow_context *old_ctx = mptcp_subflow_ctx(newsk);
	struct mptcp_subflow_context *new_ctx;

	if (!tcp_rsk(req)->is_mptcp ||
	    (!subflow_req->mp_capable && !subflow_req->mp_join)) {
		subflow_ulp_fallback(newsk, old_ctx);
		return;
	}

	new_ctx = subflow_create_ctx(newsk, priority);
	if (!new_ctx) {
		subflow_ulp_fallback(newsk, old_ctx);
		return;
	}

	new_ctx->conn_finished = 1;
	new_ctx->icsk_af_ops = old_ctx->icsk_af_ops;
	new_ctx->tcp_state_change = old_ctx->tcp_state_change;
	new_ctx->tcp_error_report = old_ctx->tcp_error_report;
	new_ctx->rel_write_seq = 1;
	new_ctx->tcp_sock = newsk;

	if (subflow_req->mp_capable) {
		/* see comments in subflow_syn_recv_sock(), MPTCP connection
		 * is fully established only after we receive the remote key
		 */
		new_ctx->mp_capable = 1;
		new_ctx->local_key = subflow_req->local_key;
		new_ctx->token = subflow_req->token;
		new_ctx->ssn_offset = subflow_req->ssn_offset;
		new_ctx->idsn = subflow_req->idsn;

		/* this is the first subflow, id is always 0 */
		subflow_set_local_id(new_ctx, 0);
	} else if (subflow_req->mp_join) {
		new_ctx->ssn_offset = subflow_req->ssn_offset;
		new_ctx->mp_join = 1;
		new_ctx->fully_established = 1;
		new_ctx->remote_key_valid = 1;
		new_ctx->backup = subflow_req->backup;
		WRITE_ONCE(new_ctx->remote_id, subflow_req->remote_id);
		new_ctx->token = subflow_req->token;
		new_ctx->thmac = subflow_req->thmac;

		/* the subflow req id is valid, fetched via subflow_check_req()
		 * and subflow_token_join_request()
		 */
		subflow_set_local_id(new_ctx, subflow_req->local_id);
	}
}

static void tcp_release_cb_override(struct sock *ssk)
{
	struct mptcp_subflow_context *subflow = mptcp_subflow_ctx(ssk);
	long status;

	/* process and clear all the pending actions, but leave the subflow into
	 * the napi queue. To respect locking, only the same CPU that originated
	 * the action can touch the list. mptcp_napi_poll will take care of it.
	 */
	status = set_mask_bits(&subflow->delegated_status, MPTCP_DELEGATE_ACTIONS_MASK, 0);
	if (status)
		mptcp_subflow_process_delegated(ssk, status);

	tcp_release_cb(ssk);
}

static int tcp_abort_override(struct sock *ssk, int err)
{
	/* closing a listener subflow requires a great deal of care.
	 * keep it simple and just prevent such operation
	 */
	if (inet_sk_state_load(ssk) == TCP_LISTEN)
		return -EINVAL;

	return tcp_abort(ssk, err);
}

static struct tcp_ulp_ops subflow_ulp_ops __read_mostly = {
	.name		= "mptcp",
	.owner		= THIS_MODULE,
	.init		= subflow_ulp_init,
	.release	= subflow_ulp_release,
	.clone		= subflow_ulp_clone,
};

static int subflow_ops_init(struct request_sock_ops *subflow_ops)
{
	subflow_ops->obj_size = sizeof(struct mptcp_subflow_request_sock);

	subflow_ops->slab = kmem_cache_create(subflow_ops->slab_name,
					      subflow_ops->obj_size, 0,
					      SLAB_ACCOUNT |
					      SLAB_TYPESAFE_BY_RCU,
					      NULL);
	if (!subflow_ops->slab)
		return -ENOMEM;

	return 0;
}

void __init mptcp_subflow_init(void)
{
	mptcp_subflow_v4_request_sock_ops = tcp_request_sock_ops;
	mptcp_subflow_v4_request_sock_ops.slab_name = "request_sock_subflow_v4";
	mptcp_subflow_v4_request_sock_ops.destructor = subflow_v4_req_destructor;

	if (subflow_ops_init(&mptcp_subflow_v4_request_sock_ops) != 0)
		panic("MPTCP: failed to init subflow v4 request sock ops\n");

	subflow_request_sock_ipv4_ops = tcp_request_sock_ipv4_ops;
	subflow_request_sock_ipv4_ops.route_req = subflow_v4_route_req;
	subflow_request_sock_ipv4_ops.send_synack = subflow_v4_send_synack;

	subflow_specific = ipv4_specific;
	subflow_specific.conn_request = subflow_v4_conn_request;
	subflow_specific.syn_recv_sock = subflow_syn_recv_sock;
	subflow_specific.sk_rx_dst_set = subflow_finish_connect;
	subflow_specific.rebuild_header = subflow_rebuild_header;

	tcp_prot_override = tcp_prot;
	tcp_prot_override.release_cb = tcp_release_cb_override;
	tcp_prot_override.diag_destroy = tcp_abort_override;

#if IS_ENABLED(CONFIG_MPTCP_IPV6)
	/* In struct mptcp_subflow_request_sock, we assume the TCP request sock
	 * structures for v4 and v6 have the same size. It should not changed in
	 * the future but better to make sure to be warned if it is no longer
	 * the case.
	 */
	BUILD_BUG_ON(sizeof(struct tcp_request_sock) != sizeof(struct tcp6_request_sock));

	mptcp_subflow_v6_request_sock_ops = tcp6_request_sock_ops;
	mptcp_subflow_v6_request_sock_ops.slab_name = "request_sock_subflow_v6";
	mptcp_subflow_v6_request_sock_ops.destructor = subflow_v6_req_destructor;

	if (subflow_ops_init(&mptcp_subflow_v6_request_sock_ops) != 0)
		panic("MPTCP: failed to init subflow v6 request sock ops\n");

	subflow_request_sock_ipv6_ops = tcp_request_sock_ipv6_ops;
	subflow_request_sock_ipv6_ops.route_req = subflow_v6_route_req;
	subflow_request_sock_ipv6_ops.send_synack = subflow_v6_send_synack;

	subflow_v6_specific = ipv6_specific;
	subflow_v6_specific.conn_request = subflow_v6_conn_request;
	subflow_v6_specific.syn_recv_sock = subflow_syn_recv_sock;
	subflow_v6_specific.sk_rx_dst_set = subflow_finish_connect;
	subflow_v6_specific.rebuild_header = subflow_v6_rebuild_header;

	subflow_v6m_specific = subflow_v6_specific;
	subflow_v6m_specific.queue_xmit = ipv4_specific.queue_xmit;
	subflow_v6m_specific.send_check = ipv4_specific.send_check;
	subflow_v6m_specific.net_header_len = ipv4_specific.net_header_len;
	subflow_v6m_specific.mtu_reduced = ipv4_specific.mtu_reduced;
	subflow_v6m_specific.rebuild_header = subflow_rebuild_header;

	tcpv6_prot_override = tcpv6_prot;
	tcpv6_prot_override.release_cb = tcp_release_cb_override;
	tcpv6_prot_override.diag_destroy = tcp_abort_override;
#endif

	mptcp_diag_subflow_init(&subflow_ulp_ops);

	if (tcp_register_ulp(&subflow_ulp_ops) != 0)
		panic("MPTCP: failed to register subflows to ULP\n");
}<|MERGE_RESOLUTION|>--- conflicted
+++ resolved
@@ -20,10 +20,7 @@
 #include <net/transp_v6.h>
 #endif
 #include <net/mptcp.h>
-<<<<<<< HEAD
-=======
-
->>>>>>> 0c383648
+
 #include "protocol.h"
 #include "mib.h"
 
@@ -1368,11 +1365,7 @@
 			tcp_set_state(ssk, TCP_CLOSE);
 			while ((skb = skb_peek(&ssk->sk_receive_queue)))
 				sk_eat_skb(ssk, skb);
-<<<<<<< HEAD
-			tcp_send_active_reset(ssk, GFP_ATOMIC);
-=======
 			mptcp_send_active_reset_reason(ssk);
->>>>>>> 0c383648
 			WRITE_ONCE(subflow->data_avail, false);
 			return false;
 		}
