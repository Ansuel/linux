--- conflicted
+++ resolved
@@ -27,9 +27,6 @@
 static LIST_HEAD(taprio_list);
 static DEFINE_SPINLOCK(taprio_list_lock);
 
-static LIST_HEAD(taprio_list);
-static DEFINE_SPINLOCK(taprio_list_lock);
-
 #define TAPRIO_ALL_GATES_OPEN -1
 
 #define FLAGS_VALID(flags) (!((flags) & ~TCA_TAPRIO_ATTR_FLAG_TXTIME_ASSIST))
@@ -64,11 +61,8 @@
 struct taprio_sched {
 	struct Qdisc **qdiscs;
 	struct Qdisc *root;
-<<<<<<< HEAD
-=======
 	u32 flags;
 	enum tk_offsets tk_offset;
->>>>>>> 4ff96fb5
 	int clockid;
 	atomic64_t picos_per_byte; /* Using picoseconds because for 10Gbps+
 				    * speeds it's sub-nanoseconds per byte
@@ -79,15 +73,9 @@
 	struct sched_entry __rcu *current_entry;
 	struct sched_gate_list __rcu *oper_sched;
 	struct sched_gate_list __rcu *admin_sched;
-<<<<<<< HEAD
-	ktime_t (*get_time)(void);
-	struct hrtimer advance_timer;
-	struct list_head taprio_list;
-=======
 	struct hrtimer advance_timer;
 	struct list_head taprio_list;
 	int txtime_delay;
->>>>>>> 4ff96fb5
 };
 
 static ktime_t sched_base_time(const struct sched_gate_list *sched)
@@ -98,8 +86,6 @@
 	return ns_to_ktime(sched->base_time);
 }
 
-<<<<<<< HEAD
-=======
 static ktime_t taprio_get_time(struct taprio_sched *q)
 {
 	ktime_t mono = ktime_get();
@@ -114,7 +100,6 @@
 	return KTIME_MAX;
 }
 
->>>>>>> 4ff96fb5
 static void taprio_free_sched_cb(struct rcu_head *head)
 {
 	struct sched_gate_list *sched = container_of(head, struct sched_gate_list, rcu);
@@ -145,22 +130,6 @@
 	*admin = NULL;
 }
 
-<<<<<<< HEAD
-static ktime_t get_cycle_time(struct sched_gate_list *sched)
-{
-	struct sched_entry *entry;
-	ktime_t cycle = 0;
-
-	if (sched->cycle_time != 0)
-		return sched->cycle_time;
-
-	list_for_each_entry(entry, &sched->entries, list)
-		cycle = ktime_add_ns(cycle, entry->interval);
-
-	sched->cycle_time = cycle;
-
-	return cycle;
-=======
 /* Get how much time has been already elapsed in the current cycle. */
 static s32 get_cycle_time_elapsed(struct sched_gate_list *sched, ktime_t time)
 {
@@ -418,7 +387,6 @@
 done:
 	rcu_read_unlock();
 	return txtime;
->>>>>>> 4ff96fb5
 }
 
 static int taprio_enqueue(struct sk_buff *skb, struct Qdisc *sch,
@@ -495,14 +463,6 @@
 
 static void taprio_set_budget(struct taprio_sched *q, struct sched_entry *entry)
 {
-<<<<<<< HEAD
-	return div_u64(len * atomic64_read(&q->picos_per_byte), 1000);
-}
-
-static void taprio_set_budget(struct taprio_sched *q, struct sched_entry *entry)
-{
-=======
->>>>>>> 4ff96fb5
 	atomic_set(&entry->budget,
 		   div64_u64((u64)entry->interval * 1000,
 			     atomic64_read(&q->picos_per_byte)));
@@ -615,7 +575,6 @@
 
 	if (!admin)
 		return false;
-<<<<<<< HEAD
 
 	next_base_time = sched_base_time(admin);
 
@@ -625,17 +584,6 @@
 	if (ktime_compare(next_base_time, close_time) <= 0)
 		return true;
 
-=======
-
-	next_base_time = sched_base_time(admin);
-
-	/* This is the simple case, the close_time would fall after
-	 * the next schedule base_time.
-	 */
-	if (ktime_compare(next_base_time, close_time) <= 0)
-		return true;
-
->>>>>>> 4ff96fb5
 	/* This is the cycle_time_extension case, if the close_time
 	 * plus the amount that can be extended would fall after the
 	 * next schedule base_time, we can extend the current schedule
@@ -669,17 +617,10 @@
 					 lockdep_is_held(&q->current_entry_lock));
 	admin = rcu_dereference_protected(q->admin_sched,
 					  lockdep_is_held(&q->current_entry_lock));
-<<<<<<< HEAD
 
 	if (!oper)
 		switch_schedules(q, &admin, &oper);
 
-=======
-
-	if (!oper)
-		switch_schedules(q, &admin, &oper);
-
->>>>>>> 4ff96fb5
 	/* This can happen in two cases: 1. this is the very first run
 	 * of this function (i.e. we weren't running any schedule
 	 * previously); 2. The previous schedule just ended. The first
@@ -862,8 +803,6 @@
 			tb[TCA_TAPRIO_ATTR_SCHED_ENTRY_LIST], new, extack);
 	if (err < 0)
 		return err;
-<<<<<<< HEAD
-=======
 
 	if (!new->cycle_time) {
 		struct sched_entry *entry;
@@ -873,7 +812,6 @@
 			cycle = ktime_add_ns(cycle, entry->interval);
 		new->cycle_time = cycle;
 	}
->>>>>>> 4ff96fb5
 
 	return 0;
 }
@@ -953,22 +891,14 @@
 	s64 n;
 
 	base = sched_base_time(sched);
-<<<<<<< HEAD
-	now = q->get_time();
-=======
 	now = taprio_get_time(q);
->>>>>>> 4ff96fb5
 
 	if (ktime_after(base, now)) {
 		*start = base;
 		return 0;
 	}
 
-<<<<<<< HEAD
-	cycle = get_cycle_time(sched);
-=======
 	cycle = sched->cycle_time;
->>>>>>> 4ff96fb5
 
 	/* The qdisc is expected to have at least one sched_entry.  Moreover,
 	 * any entry must have 'interval' > 0. Thus if the cycle time is zero,
@@ -991,19 +921,11 @@
 {
 	struct sched_entry *first;
 	ktime_t cycle;
-<<<<<<< HEAD
 
 	first = list_first_entry(&sched->entries,
 				 struct sched_entry, list);
 
-	cycle = get_cycle_time(sched);
-=======
-
-	first = list_first_entry(&sched->entries,
-				 struct sched_entry, list);
-
 	cycle = sched->cycle_time;
->>>>>>> 4ff96fb5
 
 	/* FIXME: find a better place to do this */
 	sched->cycle_close_time = ktime_add_ns(base, cycle);
@@ -1078,8 +1000,6 @@
 	return NOTIFY_DONE;
 }
 
-<<<<<<< HEAD
-=======
 static void setup_txtime(struct taprio_sched *q,
 			 struct sched_gate_list *sched, ktime_t base)
 {
@@ -1092,7 +1012,6 @@
 	}
 }
 
->>>>>>> 4ff96fb5
 static int taprio_change(struct Qdisc *sch, struct nlattr *opt,
 			 struct netlink_ext_ack *extack)
 {
@@ -1101,10 +1020,7 @@
 	struct taprio_sched *q = qdisc_priv(sch);
 	struct net_device *dev = qdisc_dev(sch);
 	struct tc_mqprio_qopt *mqprio = NULL;
-<<<<<<< HEAD
-=======
 	u32 taprio_flags = 0;
->>>>>>> 4ff96fb5
 	int i, err, clockid;
 	unsigned long flags;
 	ktime_t start;
@@ -1146,7 +1062,6 @@
 	oper = rcu_dereference(q->oper_sched);
 	admin = rcu_dereference(q->admin_sched);
 	rcu_read_unlock();
-<<<<<<< HEAD
 
 	if (mqprio && (oper || admin)) {
 		NL_SET_ERR_MSG(extack, "Changing the traffic mapping of a running schedule is not supported");
@@ -1191,7 +1106,18 @@
 	/* Protects against enqueue()/dequeue() */
 	spin_lock_bh(qdisc_lock(sch));
 
-	if (!hrtimer_active(&q->advance_timer)) {
+	if (tb[TCA_TAPRIO_ATTR_TXTIME_DELAY]) {
+		if (!TXTIME_ASSIST_IS_ENABLED(q->flags)) {
+			NL_SET_ERR_MSG_MOD(extack, "txtime-delay can only be set when txtime-assist mode is enabled");
+			err = -EINVAL;
+			goto unlock;
+		}
+
+		q->txtime_delay = nla_get_s32(tb[TCA_TAPRIO_ATTR_TXTIME_DELAY]);
+	}
+
+	if (!TXTIME_ASSIST_IS_ENABLED(taprio_flags) &&
+	    !hrtimer_active(&q->advance_timer)) {
 		hrtimer_init(&q->advance_timer, q->clockid, HRTIMER_MODE_ABS);
 		q->advance_timer.function = advance_sched;
 	}
@@ -1209,116 +1135,6 @@
 					       mqprio->prio_tc_map[i]);
 	}
 
-	switch (q->clockid) {
-	case CLOCK_REALTIME:
-		q->get_time = ktime_get_real;
-		break;
-	case CLOCK_MONOTONIC:
-		q->get_time = ktime_get;
-		break;
-	case CLOCK_BOOTTIME:
-		q->get_time = ktime_get_boottime;
-		break;
-	case CLOCK_TAI:
-		q->get_time = ktime_get_clocktai;
-		break;
-	default:
-		NL_SET_ERR_MSG(extack, "Invalid 'clockid'");
-		err = -EINVAL;
-		goto unlock;
-	}
-
-	err = taprio_get_start_time(sch, new_admin, &start);
-	if (err < 0) {
-		NL_SET_ERR_MSG(extack, "Internal error: failed get start time");
-		goto unlock;
-	}
-
-	setup_first_close_time(q, new_admin, start);
-
-	/* Protects against advance_sched() */
-	spin_lock_irqsave(&q->current_entry_lock, flags);
-=======
-
-	if (mqprio && (oper || admin)) {
-		NL_SET_ERR_MSG(extack, "Changing the traffic mapping of a running schedule is not supported");
-		err = -ENOTSUPP;
-		goto free_sched;
-	}
-
-	err = parse_taprio_schedule(tb, new_admin, extack);
-	if (err < 0)
-		goto free_sched;
-
-	if (new_admin->num_entries == 0) {
-		NL_SET_ERR_MSG(extack, "There should be at least one entry in the schedule");
-		err = -EINVAL;
-		goto free_sched;
-	}
-
-	if (tb[TCA_TAPRIO_ATTR_SCHED_CLOCKID]) {
-		clockid = nla_get_s32(tb[TCA_TAPRIO_ATTR_SCHED_CLOCKID]);
-
-		/* We only support static clockids and we don't allow
-		 * for it to be modified after the first init.
-		 */
-		if (clockid < 0 ||
-		    (q->clockid != -1 && q->clockid != clockid)) {
-			NL_SET_ERR_MSG(extack, "Changing the 'clockid' of a running schedule is not supported");
-			err = -ENOTSUPP;
-			goto free_sched;
-		}
-
-		q->clockid = clockid;
-	}
-
-	if (q->clockid == -1 && !tb[TCA_TAPRIO_ATTR_SCHED_CLOCKID]) {
-		NL_SET_ERR_MSG(extack, "Specifying a 'clockid' is mandatory");
-		err = -EINVAL;
-		goto free_sched;
-	}
-
-	taprio_set_picos_per_byte(dev, q);
-
-	/* Protects against enqueue()/dequeue() */
-	spin_lock_bh(qdisc_lock(sch));
-
-	if (tb[TCA_TAPRIO_ATTR_TXTIME_DELAY]) {
-		if (!TXTIME_ASSIST_IS_ENABLED(q->flags)) {
-			NL_SET_ERR_MSG_MOD(extack, "txtime-delay can only be set when txtime-assist mode is enabled");
-			err = -EINVAL;
-			goto unlock;
-		}
-
-		q->txtime_delay = nla_get_s32(tb[TCA_TAPRIO_ATTR_TXTIME_DELAY]);
-	}
-
-	if (!TXTIME_ASSIST_IS_ENABLED(taprio_flags) &&
-	    !hrtimer_active(&q->advance_timer)) {
-		hrtimer_init(&q->advance_timer, q->clockid, HRTIMER_MODE_ABS);
-		q->advance_timer.function = advance_sched;
-	}
->>>>>>> 4ff96fb5
-
-	taprio_start_sched(sch, start, new_admin);
-
-	rcu_assign_pointer(q->admin_sched, new_admin);
-	if (admin)
-		call_rcu(&admin->rcu, taprio_free_sched_cb);
-	new_admin = NULL;
-
-<<<<<<< HEAD
-	spin_unlock_irqrestore(&q->current_entry_lock, flags);
-
-	err = 0;
-
-unlock:
-	spin_unlock_bh(qdisc_lock(sch));
-
-free_sched:
-	kfree(new_admin);
-
-=======
 	switch (q->clockid) {
 	case CLOCK_REALTIME:
 		q->tk_offset = TK_OFFS_REAL;
@@ -1381,7 +1197,6 @@
 free_sched:
 	kfree(new_admin);
 
->>>>>>> 4ff96fb5
 	return err;
 }
 
@@ -1611,7 +1426,13 @@
 	if (nla_put_s32(skb, TCA_TAPRIO_ATTR_SCHED_CLOCKID, q->clockid))
 		goto options_error;
 
-<<<<<<< HEAD
+	if (q->flags && nla_put_u32(skb, TCA_TAPRIO_ATTR_FLAGS, q->flags))
+		goto options_error;
+
+	if (q->txtime_delay &&
+	    nla_put_s32(skb, TCA_TAPRIO_ATTR_TXTIME_DELAY, q->txtime_delay))
+		goto options_error;
+
 	if (oper && dump_schedule(skb, oper))
 		goto options_error;
 
@@ -1627,30 +1448,6 @@
 
 	nla_nest_end(skb, sched_nest);
 
-=======
-	if (q->flags && nla_put_u32(skb, TCA_TAPRIO_ATTR_FLAGS, q->flags))
-		goto options_error;
-
-	if (q->txtime_delay &&
-	    nla_put_s32(skb, TCA_TAPRIO_ATTR_TXTIME_DELAY, q->txtime_delay))
-		goto options_error;
-
-	if (oper && dump_schedule(skb, oper))
-		goto options_error;
-
-	if (!admin)
-		goto done;
-
-	sched_nest = nla_nest_start_noflag(skb, TCA_TAPRIO_ATTR_ADMIN_SCHED);
-	if (!sched_nest)
-		goto options_error;
-
-	if (dump_schedule(skb, admin))
-		goto admin_error;
-
-	nla_nest_end(skb, sched_nest);
-
->>>>>>> 4ff96fb5
 done:
 	rcu_read_unlock();
 
