// SPDX-License-Identifier: GPL-2.0
/*
 *     SUCS NET3:
 *
 *     Generic stream handling routines. These are generic for most
 *     protocols. Even IP. Tonight 8-).
 *     This is used because TCP, LLC (others too) layer all have mostly
 *     identical sendmsg() and recvmsg() code.
 *     So we (will) share it here.
 *
 *     Authors:        Arnaldo Carvalho de Melo <acme@conectiva.com.br>
 *                     (from old tcp.c code)
 *                     Alan Cox <alan@lxorguk.ukuu.org.uk> (Borrowed comments 8-))
 */

#include <linux/module.h>
#include <linux/sched/signal.h>
#include <linux/net.h>
#include <linux/signal.h>
#include <linux/tcp.h>
#include <linux/wait.h>
#include <net/sock.h>

/**
 * sk_stream_write_space - stream socket write_space callback.
 * @sk: socket
 *
 * FIXME: write proper description
 */
void sk_stream_write_space(struct sock *sk)
{
	struct socket *sock = sk->sk_socket;
	struct socket_wq *wq;

	if (__sk_stream_is_writeable(sk, 1) && sock) {
		clear_bit(SOCK_NOSPACE, &sock->flags);

		rcu_read_lock();
		wq = rcu_dereference(sk->sk_wq);
		if (skwq_has_sleeper(wq))
			wake_up_interruptible_poll(&wq->wait, EPOLLOUT |
						EPOLLWRNORM | EPOLLWRBAND);
		if (wq && wq->fasync_list && !(sk->sk_shutdown & SEND_SHUTDOWN))
			sock_wake_async(wq, SOCK_WAKE_SPACE, POLL_OUT);
		rcu_read_unlock();
	}
}

/**
 * sk_stream_wait_connect - Wait for a socket to get into the connected state
 * @sk: sock to wait on
 * @timeo_p: for how long to wait
 *
 * Must be called with the socket locked.
 */
int sk_stream_wait_connect(struct sock *sk, long *timeo_p)
{
	DEFINE_WAIT_FUNC(wait, woken_wake_function);
	struct task_struct *tsk = current;
	int done;

	do {
		int err = sock_error(sk);
		if (err)
			return err;
		if ((1 << sk->sk_state) & ~(TCPF_SYN_SENT | TCPF_SYN_RECV))
			return -EPIPE;
		if (!*timeo_p)
			return -EAGAIN;
		if (signal_pending(tsk))
			return sock_intr_errno(*timeo_p);

		add_wait_queue(sk_sleep(sk), &wait);
		sk->sk_write_pending++;
		done = sk_wait_event(sk, timeo_p,
				     !sk->sk_err &&
				     !((1 << sk->sk_state) &
				       ~(TCPF_ESTABLISHED | TCPF_CLOSE_WAIT)), &wait);
		remove_wait_queue(sk_sleep(sk), &wait);
		sk->sk_write_pending--;
	} while (!done);
	return 0;
}
EXPORT_SYMBOL(sk_stream_wait_connect);

/**
 * sk_stream_closing - Return 1 if we still have things to send in our buffers.
 * @sk: socket to verify
 */
static inline int sk_stream_closing(struct sock *sk)
{
	return (1 << sk->sk_state) &
	       (TCPF_FIN_WAIT1 | TCPF_CLOSING | TCPF_LAST_ACK);
}

void sk_stream_wait_close(struct sock *sk, long timeout)
{
	if (timeout) {
		DEFINE_WAIT_FUNC(wait, woken_wake_function);

		add_wait_queue(sk_sleep(sk), &wait);

		do {
			if (sk_wait_event(sk, &timeout, !sk_stream_closing(sk), &wait))
				break;
		} while (!signal_pending(current) && timeout);

		remove_wait_queue(sk_sleep(sk), &wait);
	}
}
EXPORT_SYMBOL(sk_stream_wait_close);

/**
 * sk_stream_wait_memory - Wait for more memory for a socket
 * @sk: socket to wait for memory
 * @timeo_p: for how long
 */
int sk_stream_wait_memory(struct sock *sk, long *timeo_p)
{
	int err = 0;
	long vm_wait = 0;
	long current_timeo = *timeo_p;
	DEFINE_WAIT_FUNC(wait, woken_wake_function);

	if (sk_stream_memory_free(sk))
<<<<<<< HEAD
		current_timeo = vm_wait = prandom_u32_max(HZ / 5) + 2;
=======
		current_timeo = vm_wait = get_random_u32_below(HZ / 5) + 2;
>>>>>>> 0ee29814

	add_wait_queue(sk_sleep(sk), &wait);

	while (1) {
		sk_set_bit(SOCKWQ_ASYNC_NOSPACE, sk);

		if (sk->sk_err || (sk->sk_shutdown & SEND_SHUTDOWN))
			goto do_error;
		if (!*timeo_p)
			goto do_eagain;
		if (signal_pending(current))
			goto do_interrupted;
		sk_clear_bit(SOCKWQ_ASYNC_NOSPACE, sk);
		if (sk_stream_memory_free(sk) && !vm_wait)
			break;

		set_bit(SOCK_NOSPACE, &sk->sk_socket->flags);
		sk->sk_write_pending++;
		sk_wait_event(sk, &current_timeo, sk->sk_err ||
						  (sk->sk_shutdown & SEND_SHUTDOWN) ||
						  (sk_stream_memory_free(sk) &&
						  !vm_wait), &wait);
		sk->sk_write_pending--;

		if (vm_wait) {
			vm_wait -= current_timeo;
			current_timeo = *timeo_p;
			if (current_timeo != MAX_SCHEDULE_TIMEOUT &&
			    (current_timeo -= vm_wait) < 0)
				current_timeo = 0;
			vm_wait = 0;
		}
		*timeo_p = current_timeo;
	}
out:
	if (!sock_flag(sk, SOCK_DEAD))
		remove_wait_queue(sk_sleep(sk), &wait);
	return err;

do_error:
	err = -EPIPE;
	goto out;
do_eagain:
	/* Make sure that whenever EAGAIN is returned, EPOLLOUT event can
	 * be generated later.
	 * When TCP receives ACK packets that make room, tcp_check_space()
	 * only calls tcp_new_space() if SOCK_NOSPACE is set.
	 */
	set_bit(SOCK_NOSPACE, &sk->sk_socket->flags);
	err = -EAGAIN;
	goto out;
do_interrupted:
	err = sock_intr_errno(*timeo_p);
	goto out;
}
EXPORT_SYMBOL(sk_stream_wait_memory);

int sk_stream_error(struct sock *sk, int flags, int err)
{
	if (err == -EPIPE)
		err = sock_error(sk) ? : -EPIPE;
	if (err == -EPIPE && !(flags & MSG_NOSIGNAL))
		send_sig(SIGPIPE, current, 0);
	return err;
}
EXPORT_SYMBOL(sk_stream_error);

void sk_stream_kill_queues(struct sock *sk)
{
	/* First the read buffer. */
	__skb_queue_purge(&sk->sk_receive_queue);

	/* Next, the write queue. */
	WARN_ON_ONCE(!skb_queue_empty(&sk->sk_write_queue));

	/* Account for returned memory. */
	sk_mem_reclaim_final(sk);

	WARN_ON_ONCE(sk->sk_wmem_queued);
	WARN_ON_ONCE(sk->sk_forward_alloc);

	/* It is _impossible_ for the backlog to contain anything
	 * when we get here.  All user references to this socket
	 * have gone away, only the net layer knows can touch it.
	 */
}
EXPORT_SYMBOL(sk_stream_kill_queues);<|MERGE_RESOLUTION|>--- conflicted
+++ resolved
@@ -123,11 +123,7 @@
 	DEFINE_WAIT_FUNC(wait, woken_wake_function);
 
 	if (sk_stream_memory_free(sk))
-<<<<<<< HEAD
-		current_timeo = vm_wait = prandom_u32_max(HZ / 5) + 2;
-=======
 		current_timeo = vm_wait = get_random_u32_below(HZ / 5) + 2;
->>>>>>> 0ee29814
 
 	add_wait_queue(sk_sleep(sk), &wait);
 
