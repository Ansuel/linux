--- conflicted
+++ resolved
@@ -613,13 +613,8 @@
 		return res;
 
 	/* Overflow soon to find bugs easier: */
-<<<<<<< HEAD
 	atomic_set(&hsr->sequence_nr, HSR_SEQNR_START);
 	atomic_set(&hsr->sup_sequence_nr, HSR_SUP_SEQNR_START);
-=======
-	hsr->sequence_nr = HSR_SEQNR_START;
-	hsr->sup_sequence_nr = HSR_SUP_SEQNR_START;
->>>>>>> fce1e9f8
 
 	timer_setup(&hsr->announce_timer, hsr_announce, 0);
 	timer_setup(&hsr->prune_timer, hsr_prune_nodes, 0);
