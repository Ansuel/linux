/* SPDX-License-Identifier: GPL-2.0 */

#ifndef IOU_NAPI_H
#define IOU_NAPI_H

#include <linux/kernel.h>
#include <linux/io_uring.h>
#include <net/busy_poll.h>

#ifdef CONFIG_NET_RX_BUSY_POLL

void io_napi_init(struct io_ring_ctx *ctx);
void io_napi_free(struct io_ring_ctx *ctx);

int io_register_napi(struct io_ring_ctx *ctx, void __user *arg);
int io_unregister_napi(struct io_ring_ctx *ctx, void __user *arg);

void __io_napi_add(struct io_ring_ctx *ctx, struct socket *sock);

void __io_napi_adjust_timeout(struct io_ring_ctx *ctx,
		struct io_wait_queue *iowq, ktime_t to_wait);
void __io_napi_busy_loop(struct io_ring_ctx *ctx, struct io_wait_queue *iowq);
int io_napi_sqpoll_busy_poll(struct io_ring_ctx *ctx);

static inline bool io_napi(struct io_ring_ctx *ctx)
{
	return !list_empty(&ctx->napi_list);
}

static inline void io_napi_adjust_timeout(struct io_ring_ctx *ctx,
					  struct io_wait_queue *iowq,
					  ktime_t to_wait)
{
	if (!io_napi(ctx))
		return;
	__io_napi_adjust_timeout(ctx, iowq, to_wait);
}

static inline void io_napi_busy_loop(struct io_ring_ctx *ctx,
				     struct io_wait_queue *iowq)
{
	if (!io_napi(ctx))
		return;
	__io_napi_busy_loop(ctx, iowq);
}

/*
 * io_napi_add() - Add napi id to the busy poll list
 * @req: pointer to io_kiocb request
 *
 * Add the napi id of the socket to the napi busy poll list and hash table.
 */
static inline void io_napi_add(struct io_kiocb *req)
{
	struct io_ring_ctx *ctx = req->ctx;
	struct socket *sock;

<<<<<<< HEAD
	if (!READ_ONCE(ctx->napi_busy_poll_dt))
=======
	if (!READ_ONCE(ctx->napi_enabled))
>>>>>>> aa4674c5
		return;

	sock = sock_from_file(req->file);
	if (sock)
		__io_napi_add(ctx, sock);
}

#else

static inline void io_napi_init(struct io_ring_ctx *ctx)
{
}
static inline void io_napi_free(struct io_ring_ctx *ctx)
{
}
static inline int io_register_napi(struct io_ring_ctx *ctx, void __user *arg)
{
	return -EOPNOTSUPP;
}
static inline int io_unregister_napi(struct io_ring_ctx *ctx, void __user *arg)
{
	return -EOPNOTSUPP;
}
static inline bool io_napi(struct io_ring_ctx *ctx)
{
	return false;
}
static inline void io_napi_add(struct io_kiocb *req)
{
}
static inline void io_napi_adjust_timeout(struct io_ring_ctx *ctx,
					  struct io_wait_queue *iowq,
					  ktime_t to_wait)
{
}
static inline void io_napi_busy_loop(struct io_ring_ctx *ctx,
				     struct io_wait_queue *iowq)
{
}
static inline int io_napi_sqpoll_busy_poll(struct io_ring_ctx *ctx)
{
	return 0;
}
#endif /* CONFIG_NET_RX_BUSY_POLL */

#endif<|MERGE_RESOLUTION|>--- conflicted
+++ resolved
@@ -55,11 +55,7 @@
 	struct io_ring_ctx *ctx = req->ctx;
 	struct socket *sock;
 
-<<<<<<< HEAD
-	if (!READ_ONCE(ctx->napi_busy_poll_dt))
-=======
 	if (!READ_ONCE(ctx->napi_enabled))
->>>>>>> aa4674c5
 		return;
 
 	sock = sock_from_file(req->file);
