// SPDX-License-Identifier: GPL-2.0

#define pr_fmt(fmt) "irq-ls-extirq: " fmt

#include <linux/irq.h>
#include <linux/irqchip.h>
#include <linux/irqdomain.h>
#include <linux/of.h>
#include <linux/of_address.h>
#include <linux/slab.h>

#include <dt-bindings/interrupt-controller/arm-gic.h>

#define MAXIRQ 12
#define LS1021A_SCFGREVCR 0x200

struct ls_extirq_data {
	void __iomem		*intpcr;
	raw_spinlock_t		lock;
	bool			big_endian;
	bool			is_ls1021a_or_ls1043a;
	u32			nirq;
	struct irq_fwspec	map[MAXIRQ];
};

static void ls_extirq_intpcr_rmw(struct ls_extirq_data *priv, u32 mask,
				 u32 value)
{
	u32 intpcr;

	/*
	 * Serialize concurrent calls to ls_extirq_set_type() from multiple
	 * IRQ descriptors, making sure the read-modify-write is atomic.
	 */
	raw_spin_lock(&priv->lock);

	if (priv->big_endian)
		intpcr = ioread32be(priv->intpcr);
	else
		intpcr = ioread32(priv->intpcr);

	intpcr &= ~mask;
	intpcr |= value;

	if (priv->big_endian)
		iowrite32be(intpcr, priv->intpcr);
	else
		iowrite32(intpcr, priv->intpcr);

	raw_spin_unlock(&priv->lock);
}

static int
ls_extirq_set_type(struct irq_data *data, unsigned int type)
{
	struct ls_extirq_data *priv = data->chip_data;
	irq_hw_number_t hwirq = data->hwirq;
	u32 value, mask;

	if (priv->is_ls1021a_or_ls1043a)
		mask = 1U << (31 - hwirq);
	else
		mask = 1U << hwirq;

	switch (type) {
	case IRQ_TYPE_LEVEL_LOW:
		type = IRQ_TYPE_LEVEL_HIGH;
		value = mask;
		break;
	case IRQ_TYPE_EDGE_FALLING:
		type = IRQ_TYPE_EDGE_RISING;
		value = mask;
		break;
	case IRQ_TYPE_LEVEL_HIGH:
	case IRQ_TYPE_EDGE_RISING:
		value = 0;
		break;
	default:
		return -EINVAL;
	}

	ls_extirq_intpcr_rmw(priv, mask, value);

	return irq_chip_set_type_parent(data, type);
}

static struct irq_chip ls_extirq_chip = {
	.name			= "ls-extirq",
	.irq_mask		= irq_chip_mask_parent,
	.irq_unmask		= irq_chip_unmask_parent,
	.irq_eoi		= irq_chip_eoi_parent,
	.irq_set_type		= ls_extirq_set_type,
	.irq_retrigger		= irq_chip_retrigger_hierarchy,
	.irq_set_affinity	= irq_chip_set_affinity_parent,
	.flags                  = IRQCHIP_SET_TYPE_MASKED | IRQCHIP_SKIP_SET_WAKE,
};

static int
ls_extirq_domain_alloc(struct irq_domain *domain, unsigned int virq,
		       unsigned int nr_irqs, void *arg)
{
	struct ls_extirq_data *priv = domain->host_data;
	struct irq_fwspec *fwspec = arg;
	irq_hw_number_t hwirq;

	if (fwspec->param_count != 2)
		return -EINVAL;

	hwirq = fwspec->param[0];
	if (hwirq >= priv->nirq)
		return -EINVAL;

	irq_domain_set_hwirq_and_chip(domain, virq, hwirq, &ls_extirq_chip,
				      priv);

	return irq_domain_alloc_irqs_parent(domain, virq, 1, &priv->map[hwirq]);
}

static const struct irq_domain_ops extirq_domain_ops = {
	.xlate		= irq_domain_xlate_twocell,
	.alloc		= ls_extirq_domain_alloc,
	.free		= irq_domain_free_irqs_common,
};

static int
ls_extirq_parse_map(struct ls_extirq_data *priv, struct device_node *node)
{
	const __be32 *map;
	u32 mapsize;
	int ret;

	map = of_get_property(node, "interrupt-map", &mapsize);
	if (!map)
		return -ENOENT;
	if (mapsize % sizeof(*map))
		return -EINVAL;
	mapsize /= sizeof(*map);

	while (mapsize) {
		struct device_node *ipar;
		u32 hwirq, intsize, j;

		if (mapsize < 3)
			return -EINVAL;
		hwirq = be32_to_cpup(map);
		if (hwirq >= MAXIRQ)
			return -EINVAL;
		priv->nirq = max(priv->nirq, hwirq + 1);

		ipar = of_find_node_by_phandle(be32_to_cpup(map + 2));
		map += 3;
		mapsize -= 3;
		if (!ipar)
			return -EINVAL;
		priv->map[hwirq].fwnode = &ipar->fwnode;
		ret = of_property_read_u32(ipar, "#interrupt-cells", &intsize);
		if (ret)
			return ret;

		if (intsize > mapsize)
			return -EINVAL;

		priv->map[hwirq].param_count = intsize;
		for (j = 0; j < intsize; ++j)
			priv->map[hwirq].param[j] = be32_to_cpup(map++);
		mapsize -= intsize;
	}
	return 0;
}

static int __init
ls_extirq_of_init(struct device_node *node, struct device_node *parent)
{
	struct irq_domain *domain, *parent_domain;
	struct ls_extirq_data *priv;
	int ret;

	parent_domain = irq_find_host(parent);
	if (!parent_domain) {
		pr_err("Cannot find parent domain\n");
		ret = -ENODEV;
		goto err_irq_find_host;
	}

	priv = kzalloc(sizeof(*priv), GFP_KERNEL);
	if (!priv) {
		ret = -ENOMEM;
		goto err_alloc_priv;
	}

	/*
	 * All extirq OF nodes are under a scfg/syscon node with
	 * the 'ranges' property
	 */
	priv->intpcr = of_iomap(node, 0);
	if (!priv->intpcr) {
		pr_err("Cannot ioremap OF node %pOF\n", node);
		ret = -ENOMEM;
		goto err_iomap;
	}

	ret = ls_extirq_parse_map(priv, node);
	if (ret)
		goto err_parse_map;

<<<<<<< HEAD
	priv->big_endian = of_device_is_big_endian(parent);
=======
	priv->big_endian = of_device_is_big_endian(node->parent);
>>>>>>> 0ee29814
	priv->is_ls1021a_or_ls1043a = of_device_is_compatible(node, "fsl,ls1021a-extirq") ||
				      of_device_is_compatible(node, "fsl,ls1043a-extirq");
	raw_spin_lock_init(&priv->lock);

	domain = irq_domain_add_hierarchy(parent_domain, 0, priv->nirq, node,
					  &extirq_domain_ops, priv);
	if (!domain) {
		ret = -ENOMEM;
		goto err_add_hierarchy;
	}

	return 0;

err_add_hierarchy:
err_parse_map:
	iounmap(priv->intpcr);
err_iomap:
	kfree(priv);
err_alloc_priv:
err_irq_find_host:
	return ret;
}

IRQCHIP_DECLARE(ls1021a_extirq, "fsl,ls1021a-extirq", ls_extirq_of_init);
IRQCHIP_DECLARE(ls1043a_extirq, "fsl,ls1043a-extirq", ls_extirq_of_init);
IRQCHIP_DECLARE(ls1088a_extirq, "fsl,ls1088a-extirq", ls_extirq_of_init);<|MERGE_RESOLUTION|>--- conflicted
+++ resolved
@@ -203,11 +203,7 @@
 	if (ret)
 		goto err_parse_map;
 
-<<<<<<< HEAD
-	priv->big_endian = of_device_is_big_endian(parent);
-=======
 	priv->big_endian = of_device_is_big_endian(node->parent);
->>>>>>> 0ee29814
 	priv->is_ls1021a_or_ls1043a = of_device_is_compatible(node, "fsl,ls1021a-extirq") ||
 				      of_device_is_compatible(node, "fsl,ls1043a-extirq");
 	raw_spin_lock_init(&priv->lock);
