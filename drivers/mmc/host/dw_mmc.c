// SPDX-License-Identifier: GPL-2.0-or-later
/*
 * Synopsys DesignWare Multimedia Card Interface driver
 *  (Based on NXP driver for lpc 31xx)
 *
 * Copyright (C) 2009 NXP Semiconductors
 * Copyright (C) 2009, 2010 Imagination Technologies Ltd.
 */

#include <linux/blkdev.h>
#include <linux/clk.h>
#include <linux/debugfs.h>
#include <linux/device.h>
#include <linux/dma-mapping.h>
#include <linux/err.h>
#include <linux/init.h>
#include <linux/interrupt.h>
#include <linux/iopoll.h>
#include <linux/ioport.h>
#include <linux/ktime.h>
#include <linux/module.h>
#include <linux/platform_device.h>
#include <linux/pm_runtime.h>
#include <linux/prandom.h>
#include <linux/seq_file.h>
#include <linux/slab.h>
#include <linux/stat.h>
#include <linux/delay.h>
#include <linux/irq.h>
#include <linux/mmc/card.h>
#include <linux/mmc/host.h>
#include <linux/mmc/mmc.h>
#include <linux/mmc/sd.h>
#include <linux/mmc/sdio.h>
#include <linux/bitops.h>
#include <linux/regulator/consumer.h>
#include <linux/of.h>
#include <linux/of_gpio.h>
#include <linux/mmc/slot-gpio.h>

#include "dw_mmc.h"

/* Common flag combinations */
#define DW_MCI_DATA_ERROR_FLAGS	(SDMMC_INT_DRTO | SDMMC_INT_DCRC | \
				 SDMMC_INT_HTO | SDMMC_INT_SBE  | \
				 SDMMC_INT_EBE | SDMMC_INT_HLE)
#define DW_MCI_CMD_ERROR_FLAGS	(SDMMC_INT_RTO | SDMMC_INT_RCRC | \
				 SDMMC_INT_RESP_ERR | SDMMC_INT_HLE)
#define DW_MCI_ERROR_FLAGS	(DW_MCI_DATA_ERROR_FLAGS | \
				 DW_MCI_CMD_ERROR_FLAGS)
#define DW_MCI_SEND_STATUS	1
#define DW_MCI_RECV_STATUS	2
#define DW_MCI_DMA_THRESHOLD	16

#define DW_MCI_FREQ_MAX	200000000	/* unit: HZ */
#define DW_MCI_FREQ_MIN	100000		/* unit: HZ */

#define IDMAC_INT_CLR		(SDMMC_IDMAC_INT_AI | SDMMC_IDMAC_INT_NI | \
				 SDMMC_IDMAC_INT_CES | SDMMC_IDMAC_INT_DU | \
				 SDMMC_IDMAC_INT_FBE | SDMMC_IDMAC_INT_RI | \
				 SDMMC_IDMAC_INT_TI)

#define DESC_RING_BUF_SZ	PAGE_SIZE

struct idmac_desc_64addr {
	u32		des0;	/* Control Descriptor */
#define IDMAC_OWN_CLR64(x) \
	!((x) & cpu_to_le32(IDMAC_DES0_OWN))

	u32		des1;	/* Reserved */

	u32		des2;	/*Buffer sizes */
#define IDMAC_64ADDR_SET_BUFFER1_SIZE(d, s) \
	((d)->des2 = ((d)->des2 & cpu_to_le32(0x03ffe000)) | \
	 ((cpu_to_le32(s)) & cpu_to_le32(0x1fff)))

	u32		des3;	/* Reserved */

	u32		des4;	/* Lower 32-bits of Buffer Address Pointer 1*/
	u32		des5;	/* Upper 32-bits of Buffer Address Pointer 1*/

	u32		des6;	/* Lower 32-bits of Next Descriptor Address */
	u32		des7;	/* Upper 32-bits of Next Descriptor Address */
};

struct idmac_desc {
	__le32		des0;	/* Control Descriptor */
#define IDMAC_DES0_DIC	BIT(1)
#define IDMAC_DES0_LD	BIT(2)
#define IDMAC_DES0_FD	BIT(3)
#define IDMAC_DES0_CH	BIT(4)
#define IDMAC_DES0_ER	BIT(5)
#define IDMAC_DES0_CES	BIT(30)
#define IDMAC_DES0_OWN	BIT(31)

	__le32		des1;	/* Buffer sizes */
#define IDMAC_SET_BUFFER1_SIZE(d, s) \
	((d)->des1 = ((d)->des1 & cpu_to_le32(0x03ffe000)) | (cpu_to_le32((s) & 0x1fff)))

	__le32		des2;	/* buffer 1 physical address */

	__le32		des3;	/* buffer 2 physical address */
};

/* Each descriptor can transfer up to 4KB of data in chained mode */
#define DW_MCI_DESC_DATA_LENGTH	0x1000

#if defined(CONFIG_DEBUG_FS)
static int dw_mci_req_show(struct seq_file *s, void *v)
{
	struct dw_mci_slot *slot = s->private;
	struct mmc_request *mrq;
	struct mmc_command *cmd;
	struct mmc_command *stop;
	struct mmc_data	*data;

	/* Make sure we get a consistent snapshot */
	spin_lock_bh(&slot->host->lock);
	mrq = slot->mrq;

	if (mrq) {
		cmd = mrq->cmd;
		data = mrq->data;
		stop = mrq->stop;

		if (cmd)
			seq_printf(s,
				   "CMD%u(0x%x) flg %x rsp %x %x %x %x err %d\n",
				   cmd->opcode, cmd->arg, cmd->flags,
				   cmd->resp[0], cmd->resp[1], cmd->resp[2],
				   cmd->resp[2], cmd->error);
		if (data)
			seq_printf(s, "DATA %u / %u * %u flg %x err %d\n",
				   data->bytes_xfered, data->blocks,
				   data->blksz, data->flags, data->error);
		if (stop)
			seq_printf(s,
				   "CMD%u(0x%x) flg %x rsp %x %x %x %x err %d\n",
				   stop->opcode, stop->arg, stop->flags,
				   stop->resp[0], stop->resp[1], stop->resp[2],
				   stop->resp[2], stop->error);
	}

	spin_unlock_bh(&slot->host->lock);

	return 0;
}
DEFINE_SHOW_ATTRIBUTE(dw_mci_req);

static int dw_mci_regs_show(struct seq_file *s, void *v)
{
	struct dw_mci *host = s->private;

	pm_runtime_get_sync(host->dev);

	seq_printf(s, "STATUS:\t0x%08x\n", mci_readl(host, STATUS));
	seq_printf(s, "RINTSTS:\t0x%08x\n", mci_readl(host, RINTSTS));
	seq_printf(s, "CMD:\t0x%08x\n", mci_readl(host, CMD));
	seq_printf(s, "CTRL:\t0x%08x\n", mci_readl(host, CTRL));
	seq_printf(s, "INTMASK:\t0x%08x\n", mci_readl(host, INTMASK));
	seq_printf(s, "CLKENA:\t0x%08x\n", mci_readl(host, CLKENA));

	pm_runtime_put_autosuspend(host->dev);

	return 0;
}
DEFINE_SHOW_ATTRIBUTE(dw_mci_regs);

static void dw_mci_init_debugfs(struct dw_mci_slot *slot)
{
	struct mmc_host	*mmc = slot->mmc;
	struct dw_mci *host = slot->host;
	struct dentry *root;

	root = mmc->debugfs_root;
	if (!root)
		return;

	debugfs_create_file("regs", S_IRUSR, root, host, &dw_mci_regs_fops);
	debugfs_create_file("req", S_IRUSR, root, slot, &dw_mci_req_fops);
	debugfs_create_u32("state", S_IRUSR, root, &host->state);
	debugfs_create_xul("pending_events", S_IRUSR, root,
			   &host->pending_events);
	debugfs_create_xul("completed_events", S_IRUSR, root,
			   &host->completed_events);
#ifdef CONFIG_FAULT_INJECTION
	fault_create_debugfs_attr("fail_data_crc", root, &host->fail_data_crc);
#endif
}
#endif /* defined(CONFIG_DEBUG_FS) */

static bool dw_mci_ctrl_reset(struct dw_mci *host, u32 reset)
{
	u32 ctrl;

	ctrl = mci_readl(host, CTRL);
	ctrl |= reset;
	mci_writel(host, CTRL, ctrl);

	/* wait till resets clear */
	if (readl_poll_timeout_atomic(host->regs + SDMMC_CTRL, ctrl,
				      !(ctrl & reset),
				      1, 500 * USEC_PER_MSEC)) {
		dev_err(host->dev,
			"Timeout resetting block (ctrl reset %#x)\n",
			ctrl & reset);
		return false;
	}

	return true;
}

static void dw_mci_wait_while_busy(struct dw_mci *host, u32 cmd_flags)
{
	u32 status;

	/*
	 * Databook says that before issuing a new data transfer command
	 * we need to check to see if the card is busy.  Data transfer commands
	 * all have SDMMC_CMD_PRV_DAT_WAIT set, so we'll key off that.
	 *
	 * ...also allow sending for SDMMC_CMD_VOLT_SWITCH where busy is
	 * expected.
	 */
	if ((cmd_flags & SDMMC_CMD_PRV_DAT_WAIT) &&
	    !(cmd_flags & SDMMC_CMD_VOLT_SWITCH)) {
		if (readl_poll_timeout_atomic(host->regs + SDMMC_STATUS,
					      status,
					      !(status & SDMMC_STATUS_BUSY),
					      10, 500 * USEC_PER_MSEC))
			dev_err(host->dev, "Busy; trying anyway\n");
	}
}

static void mci_send_cmd(struct dw_mci_slot *slot, u32 cmd, u32 arg)
{
	struct dw_mci *host = slot->host;
	unsigned int cmd_status = 0;

	mci_writel(host, CMDARG, arg);
	wmb(); /* drain writebuffer */
	dw_mci_wait_while_busy(host, cmd);
	mci_writel(host, CMD, SDMMC_CMD_START | cmd);

	if (readl_poll_timeout_atomic(host->regs + SDMMC_CMD, cmd_status,
				      !(cmd_status & SDMMC_CMD_START),
				      1, 500 * USEC_PER_MSEC))
		dev_err(&slot->mmc->class_dev,
			"Timeout sending command (cmd %#x arg %#x status %#x)\n",
			cmd, arg, cmd_status);
}

static u32 dw_mci_prepare_command(struct mmc_host *mmc, struct mmc_command *cmd)
{
	struct dw_mci_slot *slot = mmc_priv(mmc);
	struct dw_mci *host = slot->host;
	u32 cmdr;

	cmd->error = -EINPROGRESS;
	cmdr = cmd->opcode;

	if (cmd->opcode == MMC_STOP_TRANSMISSION ||
	    cmd->opcode == MMC_GO_IDLE_STATE ||
	    cmd->opcode == MMC_GO_INACTIVE_STATE ||
	    (cmd->opcode == SD_IO_RW_DIRECT &&
	     ((cmd->arg >> 9) & 0x1FFFF) == SDIO_CCCR_ABORT))
		cmdr |= SDMMC_CMD_STOP;
	else if (cmd->opcode != MMC_SEND_STATUS && cmd->data)
		cmdr |= SDMMC_CMD_PRV_DAT_WAIT;

	if (cmd->opcode == SD_SWITCH_VOLTAGE) {
		u32 clk_en_a;

		/* Special bit makes CMD11 not die */
		cmdr |= SDMMC_CMD_VOLT_SWITCH;

		/* Change state to continue to handle CMD11 weirdness */
		WARN_ON(slot->host->state != STATE_SENDING_CMD);
		slot->host->state = STATE_SENDING_CMD11;

		/*
		 * We need to disable low power mode (automatic clock stop)
		 * while doing voltage switch so we don't confuse the card,
		 * since stopping the clock is a specific part of the UHS
		 * voltage change dance.
		 *
		 * Note that low power mode (SDMMC_CLKEN_LOW_PWR) will be
		 * unconditionally turned back on in dw_mci_setup_bus() if it's
		 * ever called with a non-zero clock.  That shouldn't happen
		 * until the voltage change is all done.
		 */
		clk_en_a = mci_readl(host, CLKENA);
		clk_en_a &= ~(SDMMC_CLKEN_LOW_PWR << slot->id);
		mci_writel(host, CLKENA, clk_en_a);
		mci_send_cmd(slot, SDMMC_CMD_UPD_CLK |
			     SDMMC_CMD_PRV_DAT_WAIT, 0);
	}

	if (cmd->flags & MMC_RSP_PRESENT) {
		/* We expect a response, so set this bit */
		cmdr |= SDMMC_CMD_RESP_EXP;
		if (cmd->flags & MMC_RSP_136)
			cmdr |= SDMMC_CMD_RESP_LONG;
	}

	if (cmd->flags & MMC_RSP_CRC)
		cmdr |= SDMMC_CMD_RESP_CRC;

	if (cmd->data) {
		cmdr |= SDMMC_CMD_DAT_EXP;
		if (cmd->data->flags & MMC_DATA_WRITE)
			cmdr |= SDMMC_CMD_DAT_WR;
	}

	if (!test_bit(DW_MMC_CARD_NO_USE_HOLD, &slot->flags))
		cmdr |= SDMMC_CMD_USE_HOLD_REG;

	return cmdr;
}

static u32 dw_mci_prep_stop_abort(struct dw_mci *host, struct mmc_command *cmd)
{
	struct mmc_command *stop;
	u32 cmdr;

	if (!cmd->data)
		return 0;

	stop = &host->stop_abort;
	cmdr = cmd->opcode;
	memset(stop, 0, sizeof(struct mmc_command));

	if (cmdr == MMC_READ_SINGLE_BLOCK ||
	    cmdr == MMC_READ_MULTIPLE_BLOCK ||
	    cmdr == MMC_WRITE_BLOCK ||
	    cmdr == MMC_WRITE_MULTIPLE_BLOCK ||
	    cmdr == MMC_SEND_TUNING_BLOCK ||
	    cmdr == MMC_SEND_TUNING_BLOCK_HS200 ||
	    cmdr == MMC_GEN_CMD) {
		stop->opcode = MMC_STOP_TRANSMISSION;
		stop->arg = 0;
		stop->flags = MMC_RSP_R1B | MMC_CMD_AC;
	} else if (cmdr == SD_IO_RW_EXTENDED) {
		stop->opcode = SD_IO_RW_DIRECT;
		stop->arg |= (1 << 31) | (0 << 28) | (SDIO_CCCR_ABORT << 9) |
			     ((cmd->arg >> 28) & 0x7);
		stop->flags = MMC_RSP_SPI_R5 | MMC_RSP_R5 | MMC_CMD_AC;
	} else {
		return 0;
	}

	cmdr = stop->opcode | SDMMC_CMD_STOP |
		SDMMC_CMD_RESP_CRC | SDMMC_CMD_RESP_EXP;

	if (!test_bit(DW_MMC_CARD_NO_USE_HOLD, &host->slot->flags))
		cmdr |= SDMMC_CMD_USE_HOLD_REG;

	return cmdr;
}

static inline void dw_mci_set_cto(struct dw_mci *host)
{
	unsigned int cto_clks;
	unsigned int cto_div;
	unsigned int cto_ms;
	unsigned long irqflags;

	cto_clks = mci_readl(host, TMOUT) & 0xff;
	cto_div = (mci_readl(host, CLKDIV) & 0xff) * 2;
	if (cto_div == 0)
		cto_div = 1;

	cto_ms = DIV_ROUND_UP_ULL((u64)MSEC_PER_SEC * cto_clks * cto_div,
				  host->bus_hz);

	/* add a bit spare time */
	cto_ms += 10;

	/*
	 * The durations we're working with are fairly short so we have to be
	 * extra careful about synchronization here.  Specifically in hardware a
	 * command timeout is _at most_ 5.1 ms, so that means we expect an
	 * interrupt (either command done or timeout) to come rather quickly
	 * after the mci_writel.  ...but just in case we have a long interrupt
	 * latency let's add a bit of paranoia.
	 *
	 * In general we'll assume that at least an interrupt will be asserted
	 * in hardware by the time the cto_timer runs.  ...and if it hasn't
	 * been asserted in hardware by that time then we'll assume it'll never
	 * come.
	 */
	spin_lock_irqsave(&host->irq_lock, irqflags);
	if (!test_bit(EVENT_CMD_COMPLETE, &host->pending_events))
		mod_timer(&host->cto_timer,
			jiffies + msecs_to_jiffies(cto_ms) + 1);
	spin_unlock_irqrestore(&host->irq_lock, irqflags);
}

static void dw_mci_start_command(struct dw_mci *host,
				 struct mmc_command *cmd, u32 cmd_flags)
{
	host->cmd = cmd;
	dev_vdbg(host->dev,
		 "start command: ARGR=0x%08x CMDR=0x%08x\n",
		 cmd->arg, cmd_flags);

	mci_writel(host, CMDARG, cmd->arg);
	wmb(); /* drain writebuffer */
	dw_mci_wait_while_busy(host, cmd_flags);

	mci_writel(host, CMD, cmd_flags | SDMMC_CMD_START);

	/* response expected command only */
	if (cmd_flags & SDMMC_CMD_RESP_EXP)
		dw_mci_set_cto(host);
}

static inline void send_stop_abort(struct dw_mci *host, struct mmc_data *data)
{
	struct mmc_command *stop = &host->stop_abort;

	dw_mci_start_command(host, stop, host->stop_cmdr);
}

/* DMA interface functions */
static void dw_mci_stop_dma(struct dw_mci *host)
{
	if (host->using_dma) {
		host->dma_ops->stop(host);
		host->dma_ops->cleanup(host);
	}

	/* Data transfer was stopped by the interrupt handler */
	set_bit(EVENT_XFER_COMPLETE, &host->pending_events);
}

static void dw_mci_dma_cleanup(struct dw_mci *host)
{
	struct mmc_data *data = host->data;

	if (data && data->host_cookie == COOKIE_MAPPED) {
		dma_unmap_sg(host->dev,
			     data->sg,
			     data->sg_len,
			     mmc_get_dma_dir(data));
		data->host_cookie = COOKIE_UNMAPPED;
	}
}

static void dw_mci_idmac_reset(struct dw_mci *host)
{
	u32 bmod = mci_readl(host, BMOD);
	/* Software reset of DMA */
	bmod |= SDMMC_IDMAC_SWRESET;
	mci_writel(host, BMOD, bmod);
}

static void dw_mci_idmac_stop_dma(struct dw_mci *host)
{
	u32 temp;

	/* Disable and reset the IDMAC interface */
	temp = mci_readl(host, CTRL);
	temp &= ~SDMMC_CTRL_USE_IDMAC;
	temp |= SDMMC_CTRL_DMA_RESET;
	mci_writel(host, CTRL, temp);

	/* Stop the IDMAC running */
	temp = mci_readl(host, BMOD);
	temp &= ~(SDMMC_IDMAC_ENABLE | SDMMC_IDMAC_FB);
	temp |= SDMMC_IDMAC_SWRESET;
	mci_writel(host, BMOD, temp);
}

static void dw_mci_dmac_complete_dma(void *arg)
{
	struct dw_mci *host = arg;
	struct mmc_data *data = host->data;

	dev_vdbg(host->dev, "DMA complete\n");

	if ((host->use_dma == TRANS_MODE_EDMAC) &&
	    data && (data->flags & MMC_DATA_READ))
		/* Invalidate cache after read */
		dma_sync_sg_for_cpu(mmc_dev(host->slot->mmc),
				    data->sg,
				    data->sg_len,
				    DMA_FROM_DEVICE);

	host->dma_ops->cleanup(host);

	/*
	 * If the card was removed, data will be NULL. No point in trying to
	 * send the stop command or waiting for NBUSY in this case.
	 */
	if (data) {
		set_bit(EVENT_XFER_COMPLETE, &host->pending_events);
		tasklet_schedule(&host->tasklet);
	}
}

static int dw_mci_idmac_init(struct dw_mci *host)
{
	int i;

	if (host->dma_64bit_address == 1) {
		struct idmac_desc_64addr *p;
		/* Number of descriptors in the ring buffer */
		host->ring_size =
			DESC_RING_BUF_SZ / sizeof(struct idmac_desc_64addr);

		/* Forward link the descriptor list */
		for (i = 0, p = host->sg_cpu; i < host->ring_size - 1;
								i++, p++) {
			p->des6 = (host->sg_dma +
					(sizeof(struct idmac_desc_64addr) *
							(i + 1))) & 0xffffffff;

			p->des7 = (u64)(host->sg_dma +
					(sizeof(struct idmac_desc_64addr) *
							(i + 1))) >> 32;
			/* Initialize reserved and buffer size fields to "0" */
			p->des0 = 0;
			p->des1 = 0;
			p->des2 = 0;
			p->des3 = 0;
		}

		/* Set the last descriptor as the end-of-ring descriptor */
		p->des6 = host->sg_dma & 0xffffffff;
		p->des7 = (u64)host->sg_dma >> 32;
		p->des0 = IDMAC_DES0_ER;

	} else {
		struct idmac_desc *p;
		/* Number of descriptors in the ring buffer */
		host->ring_size =
			DESC_RING_BUF_SZ / sizeof(struct idmac_desc);

		/* Forward link the descriptor list */
		for (i = 0, p = host->sg_cpu;
		     i < host->ring_size - 1;
		     i++, p++) {
			p->des3 = cpu_to_le32(host->sg_dma +
					(sizeof(struct idmac_desc) * (i + 1)));
			p->des0 = 0;
			p->des1 = 0;
		}

		/* Set the last descriptor as the end-of-ring descriptor */
		p->des3 = cpu_to_le32(host->sg_dma);
		p->des0 = cpu_to_le32(IDMAC_DES0_ER);
	}

	dw_mci_idmac_reset(host);

	if (host->dma_64bit_address == 1) {
		/* Mask out interrupts - get Tx & Rx complete only */
		mci_writel(host, IDSTS64, IDMAC_INT_CLR);
		mci_writel(host, IDINTEN64, SDMMC_IDMAC_INT_NI |
				SDMMC_IDMAC_INT_RI | SDMMC_IDMAC_INT_TI);

		/* Set the descriptor base address */
		mci_writel(host, DBADDRL, host->sg_dma & 0xffffffff);
		mci_writel(host, DBADDRU, (u64)host->sg_dma >> 32);

	} else {
		/* Mask out interrupts - get Tx & Rx complete only */
		mci_writel(host, IDSTS, IDMAC_INT_CLR);
		mci_writel(host, IDINTEN, SDMMC_IDMAC_INT_NI |
				SDMMC_IDMAC_INT_RI | SDMMC_IDMAC_INT_TI);

		/* Set the descriptor base address */
		mci_writel(host, DBADDR, host->sg_dma);
	}

	return 0;
}

static inline int dw_mci_prepare_desc64(struct dw_mci *host,
					 struct mmc_data *data,
					 unsigned int sg_len)
{
	unsigned int desc_len;
	struct idmac_desc_64addr *desc_first, *desc_last, *desc;
	u32 val;
	int i;

	desc_first = desc_last = desc = host->sg_cpu;

	for (i = 0; i < sg_len; i++) {
		unsigned int length = sg_dma_len(&data->sg[i]);

		u64 mem_addr = sg_dma_address(&data->sg[i]);

		for ( ; length ; desc++) {
			desc_len = (length <= DW_MCI_DESC_DATA_LENGTH) ?
				   length : DW_MCI_DESC_DATA_LENGTH;

			length -= desc_len;

			/*
			 * Wait for the former clear OWN bit operation
			 * of IDMAC to make sure that this descriptor
			 * isn't still owned by IDMAC as IDMAC's write
			 * ops and CPU's read ops are asynchronous.
			 */
			if (readl_poll_timeout_atomic(&desc->des0, val,
						!(val & IDMAC_DES0_OWN),
						10, 100 * USEC_PER_MSEC))
				goto err_own_bit;

			/*
			 * Set the OWN bit and disable interrupts
			 * for this descriptor
			 */
			desc->des0 = IDMAC_DES0_OWN | IDMAC_DES0_DIC |
						IDMAC_DES0_CH;

			/* Buffer length */
			IDMAC_64ADDR_SET_BUFFER1_SIZE(desc, desc_len);

			/* Physical address to DMA to/from */
			desc->des4 = mem_addr & 0xffffffff;
			desc->des5 = mem_addr >> 32;

			/* Update physical address for the next desc */
			mem_addr += desc_len;

			/* Save pointer to the last descriptor */
			desc_last = desc;
		}
	}

	/* Set first descriptor */
	desc_first->des0 |= IDMAC_DES0_FD;

	/* Set last descriptor */
	desc_last->des0 &= ~(IDMAC_DES0_CH | IDMAC_DES0_DIC);
	desc_last->des0 |= IDMAC_DES0_LD;

	return 0;
err_own_bit:
	/* restore the descriptor chain as it's polluted */
	dev_dbg(host->dev, "descriptor is still owned by IDMAC.\n");
	memset(host->sg_cpu, 0, DESC_RING_BUF_SZ);
	dw_mci_idmac_init(host);
	return -EINVAL;
}


static inline int dw_mci_prepare_desc32(struct dw_mci *host,
					 struct mmc_data *data,
					 unsigned int sg_len)
{
	unsigned int desc_len;
	struct idmac_desc *desc_first, *desc_last, *desc;
	u32 val;
	int i;

	desc_first = desc_last = desc = host->sg_cpu;

	for (i = 0; i < sg_len; i++) {
		unsigned int length = sg_dma_len(&data->sg[i]);

		u32 mem_addr = sg_dma_address(&data->sg[i]);

		for ( ; length ; desc++) {
			desc_len = (length <= DW_MCI_DESC_DATA_LENGTH) ?
				   length : DW_MCI_DESC_DATA_LENGTH;

			length -= desc_len;

			/*
			 * Wait for the former clear OWN bit operation
			 * of IDMAC to make sure that this descriptor
			 * isn't still owned by IDMAC as IDMAC's write
			 * ops and CPU's read ops are asynchronous.
			 */
			if (readl_poll_timeout_atomic(&desc->des0, val,
						      IDMAC_OWN_CLR64(val),
						      10,
						      100 * USEC_PER_MSEC))
				goto err_own_bit;

			/*
			 * Set the OWN bit and disable interrupts
			 * for this descriptor
			 */
			desc->des0 = cpu_to_le32(IDMAC_DES0_OWN |
						 IDMAC_DES0_DIC |
						 IDMAC_DES0_CH);

			/* Buffer length */
			IDMAC_SET_BUFFER1_SIZE(desc, desc_len);

			/* Physical address to DMA to/from */
			desc->des2 = cpu_to_le32(mem_addr);

			/* Update physical address for the next desc */
			mem_addr += desc_len;

			/* Save pointer to the last descriptor */
			desc_last = desc;
		}
	}

	/* Set first descriptor */
	desc_first->des0 |= cpu_to_le32(IDMAC_DES0_FD);

	/* Set last descriptor */
	desc_last->des0 &= cpu_to_le32(~(IDMAC_DES0_CH |
				       IDMAC_DES0_DIC));
	desc_last->des0 |= cpu_to_le32(IDMAC_DES0_LD);

	return 0;
err_own_bit:
	/* restore the descriptor chain as it's polluted */
	dev_dbg(host->dev, "descriptor is still owned by IDMAC.\n");
	memset(host->sg_cpu, 0, DESC_RING_BUF_SZ);
	dw_mci_idmac_init(host);
	return -EINVAL;
}

static int dw_mci_idmac_start_dma(struct dw_mci *host, unsigned int sg_len)
{
	u32 temp;
	int ret;

	if (host->dma_64bit_address == 1)
		ret = dw_mci_prepare_desc64(host, host->data, sg_len);
	else
		ret = dw_mci_prepare_desc32(host, host->data, sg_len);

	if (ret)
		goto out;

	/* drain writebuffer */
	wmb();

	/* Make sure to reset DMA in case we did PIO before this */
	dw_mci_ctrl_reset(host, SDMMC_CTRL_DMA_RESET);
	dw_mci_idmac_reset(host);

	/* Select IDMAC interface */
	temp = mci_readl(host, CTRL);
	temp |= SDMMC_CTRL_USE_IDMAC;
	mci_writel(host, CTRL, temp);

	/* drain writebuffer */
	wmb();

	/* Enable the IDMAC */
	temp = mci_readl(host, BMOD);
	temp |= SDMMC_IDMAC_ENABLE | SDMMC_IDMAC_FB;
	mci_writel(host, BMOD, temp);

	/* Start it running */
	mci_writel(host, PLDMND, 1);

out:
	return ret;
}

static const struct dw_mci_dma_ops dw_mci_idmac_ops = {
	.init = dw_mci_idmac_init,
	.start = dw_mci_idmac_start_dma,
	.stop = dw_mci_idmac_stop_dma,
	.complete = dw_mci_dmac_complete_dma,
	.cleanup = dw_mci_dma_cleanup,
};

static void dw_mci_edmac_stop_dma(struct dw_mci *host)
{
	dmaengine_terminate_async(host->dms->ch);
}

static int dw_mci_edmac_start_dma(struct dw_mci *host,
					    unsigned int sg_len)
{
	struct dma_slave_config cfg;
	struct dma_async_tx_descriptor *desc = NULL;
	struct scatterlist *sgl = host->data->sg;
	static const u32 mszs[] = {1, 4, 8, 16, 32, 64, 128, 256};
	u32 sg_elems = host->data->sg_len;
	u32 fifoth_val;
	u32 fifo_offset = host->fifo_reg - host->regs;
	int ret = 0;

	/* Set external dma config: burst size, burst width */
	memset(&cfg, 0, sizeof(cfg));
	cfg.dst_addr = host->phy_regs + fifo_offset;
	cfg.src_addr = cfg.dst_addr;
	cfg.dst_addr_width = DMA_SLAVE_BUSWIDTH_4_BYTES;
	cfg.src_addr_width = DMA_SLAVE_BUSWIDTH_4_BYTES;

	/* Match burst msize with external dma config */
	fifoth_val = mci_readl(host, FIFOTH);
	cfg.dst_maxburst = mszs[(fifoth_val >> 28) & 0x7];
	cfg.src_maxburst = cfg.dst_maxburst;

	if (host->data->flags & MMC_DATA_WRITE)
		cfg.direction = DMA_MEM_TO_DEV;
	else
		cfg.direction = DMA_DEV_TO_MEM;

	ret = dmaengine_slave_config(host->dms->ch, &cfg);
	if (ret) {
		dev_err(host->dev, "Failed to config edmac.\n");
		return -EBUSY;
	}

	desc = dmaengine_prep_slave_sg(host->dms->ch, sgl,
				       sg_len, cfg.direction,
				       DMA_PREP_INTERRUPT | DMA_CTRL_ACK);
	if (!desc) {
		dev_err(host->dev, "Can't prepare slave sg.\n");
		return -EBUSY;
	}

	/* Set dw_mci_dmac_complete_dma as callback */
	desc->callback = dw_mci_dmac_complete_dma;
	desc->callback_param = (void *)host;
	dmaengine_submit(desc);

	/* Flush cache before write */
	if (host->data->flags & MMC_DATA_WRITE)
		dma_sync_sg_for_device(mmc_dev(host->slot->mmc), sgl,
				       sg_elems, DMA_TO_DEVICE);

	dma_async_issue_pending(host->dms->ch);

	return 0;
}

static int dw_mci_edmac_init(struct dw_mci *host)
{
	/* Request external dma channel */
	host->dms = kzalloc(sizeof(struct dw_mci_dma_slave), GFP_KERNEL);
	if (!host->dms)
		return -ENOMEM;

	host->dms->ch = dma_request_chan(host->dev, "rx-tx");
	if (IS_ERR(host->dms->ch)) {
		int ret = PTR_ERR(host->dms->ch);

		dev_err(host->dev, "Failed to get external DMA channel.\n");
		kfree(host->dms);
		host->dms = NULL;
		return ret;
	}

	return 0;
}

static void dw_mci_edmac_exit(struct dw_mci *host)
{
	if (host->dms) {
		if (host->dms->ch) {
			dma_release_channel(host->dms->ch);
			host->dms->ch = NULL;
		}
		kfree(host->dms);
		host->dms = NULL;
	}
}

static const struct dw_mci_dma_ops dw_mci_edmac_ops = {
	.init = dw_mci_edmac_init,
	.exit = dw_mci_edmac_exit,
	.start = dw_mci_edmac_start_dma,
	.stop = dw_mci_edmac_stop_dma,
	.complete = dw_mci_dmac_complete_dma,
	.cleanup = dw_mci_dma_cleanup,
};

static int dw_mci_pre_dma_transfer(struct dw_mci *host,
				   struct mmc_data *data,
				   int cookie)
{
	struct scatterlist *sg;
	unsigned int i, sg_len;

	if (data->host_cookie == COOKIE_PRE_MAPPED)
		return data->sg_len;

	/*
	 * We don't do DMA on "complex" transfers, i.e. with
	 * non-word-aligned buffers or lengths. Also, we don't bother
	 * with all the DMA setup overhead for short transfers.
	 */
	if (data->blocks * data->blksz < DW_MCI_DMA_THRESHOLD)
		return -EINVAL;

	if (data->blksz & 3)
		return -EINVAL;

	for_each_sg(data->sg, sg, data->sg_len, i) {
		if (sg->offset & 3 || sg->length & 3)
			return -EINVAL;
	}

	sg_len = dma_map_sg(host->dev,
			    data->sg,
			    data->sg_len,
			    mmc_get_dma_dir(data));
	if (sg_len == 0)
		return -EINVAL;

	data->host_cookie = cookie;

	return sg_len;
}

static void dw_mci_pre_req(struct mmc_host *mmc,
			   struct mmc_request *mrq)
{
	struct dw_mci_slot *slot = mmc_priv(mmc);
	struct mmc_data *data = mrq->data;

	if (!slot->host->use_dma || !data)
		return;

	/* This data might be unmapped at this time */
	data->host_cookie = COOKIE_UNMAPPED;

	if (dw_mci_pre_dma_transfer(slot->host, mrq->data,
				COOKIE_PRE_MAPPED) < 0)
		data->host_cookie = COOKIE_UNMAPPED;
}

static void dw_mci_post_req(struct mmc_host *mmc,
			    struct mmc_request *mrq,
			    int err)
{
	struct dw_mci_slot *slot = mmc_priv(mmc);
	struct mmc_data *data = mrq->data;

	if (!slot->host->use_dma || !data)
		return;

	if (data->host_cookie != COOKIE_UNMAPPED)
		dma_unmap_sg(slot->host->dev,
			     data->sg,
			     data->sg_len,
			     mmc_get_dma_dir(data));
	data->host_cookie = COOKIE_UNMAPPED;
}

static int dw_mci_get_cd(struct mmc_host *mmc)
{
	int present;
	struct dw_mci_slot *slot = mmc_priv(mmc);
	struct dw_mci *host = slot->host;
	int gpio_cd = mmc_gpio_get_cd(mmc);

	/* Use platform get_cd function, else try onboard card detect */
	if (((mmc->caps & MMC_CAP_NEEDS_POLL)
				|| !mmc_card_is_removable(mmc))) {
		present = 1;

		if (!test_bit(DW_MMC_CARD_PRESENT, &slot->flags)) {
			if (mmc->caps & MMC_CAP_NEEDS_POLL) {
				dev_info(&mmc->class_dev,
					"card is polling.\n");
			} else {
				dev_info(&mmc->class_dev,
					"card is non-removable.\n");
			}
			set_bit(DW_MMC_CARD_PRESENT, &slot->flags);
		}

		return present;
	} else if (gpio_cd >= 0)
		present = gpio_cd;
	else
		present = (mci_readl(slot->host, CDETECT) & (1 << slot->id))
			== 0 ? 1 : 0;

	spin_lock_bh(&host->lock);
	if (present && !test_and_set_bit(DW_MMC_CARD_PRESENT, &slot->flags))
		dev_dbg(&mmc->class_dev, "card is present\n");
	else if (!present &&
			!test_and_clear_bit(DW_MMC_CARD_PRESENT, &slot->flags))
		dev_dbg(&mmc->class_dev, "card is not present\n");
	spin_unlock_bh(&host->lock);

	return present;
}

static void dw_mci_adjust_fifoth(struct dw_mci *host, struct mmc_data *data)
{
	unsigned int blksz = data->blksz;
	static const u32 mszs[] = {1, 4, 8, 16, 32, 64, 128, 256};
	u32 fifo_width = 1 << host->data_shift;
	u32 blksz_depth = blksz / fifo_width, fifoth_val;
	u32 msize = 0, rx_wmark = 1, tx_wmark, tx_wmark_invers;
	int idx = ARRAY_SIZE(mszs) - 1;

	/* pio should ship this scenario */
	if (!host->use_dma)
		return;

	tx_wmark = (host->fifo_depth) / 2;
	tx_wmark_invers = host->fifo_depth - tx_wmark;

	/*
	 * MSIZE is '1',
	 * if blksz is not a multiple of the FIFO width
	 */
	if (blksz % fifo_width)
		goto done;

	do {
		if (!((blksz_depth % mszs[idx]) ||
		     (tx_wmark_invers % mszs[idx]))) {
			msize = idx;
			rx_wmark = mszs[idx] - 1;
			break;
		}
	} while (--idx > 0);
	/*
	 * If idx is '0', it won't be tried
	 * Thus, initial values are uesed
	 */
done:
	fifoth_val = SDMMC_SET_FIFOTH(msize, rx_wmark, tx_wmark);
	mci_writel(host, FIFOTH, fifoth_val);
}

static void dw_mci_ctrl_thld(struct dw_mci *host, struct mmc_data *data)
{
	unsigned int blksz = data->blksz;
	u32 blksz_depth, fifo_depth;
	u16 thld_size;
	u8 enable;

	/*
	 * CDTHRCTL doesn't exist prior to 240A (in fact that register offset is
	 * in the FIFO region, so we really shouldn't access it).
	 */
	if (host->verid < DW_MMC_240A ||
		(host->verid < DW_MMC_280A && data->flags & MMC_DATA_WRITE))
		return;

	/*
	 * Card write Threshold is introduced since 2.80a
	 * It's used when HS400 mode is enabled.
	 */
	if (data->flags & MMC_DATA_WRITE &&
		host->timing != MMC_TIMING_MMC_HS400)
		goto disable;

	if (data->flags & MMC_DATA_WRITE)
		enable = SDMMC_CARD_WR_THR_EN;
	else
		enable = SDMMC_CARD_RD_THR_EN;

	if (host->timing != MMC_TIMING_MMC_HS200 &&
	    host->timing != MMC_TIMING_UHS_SDR104 &&
	    host->timing != MMC_TIMING_MMC_HS400)
		goto disable;

	blksz_depth = blksz / (1 << host->data_shift);
	fifo_depth = host->fifo_depth;

	if (blksz_depth > fifo_depth)
		goto disable;

	/*
	 * If (blksz_depth) >= (fifo_depth >> 1), should be 'thld_size <= blksz'
	 * If (blksz_depth) <  (fifo_depth >> 1), should be thld_size = blksz
	 * Currently just choose blksz.
	 */
	thld_size = blksz;
	mci_writel(host, CDTHRCTL, SDMMC_SET_THLD(thld_size, enable));
	return;

disable:
	mci_writel(host, CDTHRCTL, 0);
}

static int dw_mci_submit_data_dma(struct dw_mci *host, struct mmc_data *data)
{
	unsigned long irqflags;
	int sg_len;
	u32 temp;

	host->using_dma = 0;

	/* If we don't have a channel, we can't do DMA */
	if (!host->use_dma)
		return -ENODEV;

	sg_len = dw_mci_pre_dma_transfer(host, data, COOKIE_MAPPED);
	if (sg_len < 0) {
		host->dma_ops->stop(host);
		return sg_len;
	}

	host->using_dma = 1;

	if (host->use_dma == TRANS_MODE_IDMAC)
		dev_vdbg(host->dev,
			 "sd sg_cpu: %#lx sg_dma: %#lx sg_len: %d\n",
			 (unsigned long)host->sg_cpu,
			 (unsigned long)host->sg_dma,
			 sg_len);

	/*
	 * Decide the MSIZE and RX/TX Watermark.
	 * If current block size is same with previous size,
	 * no need to update fifoth.
	 */
	if (host->prev_blksz != data->blksz)
		dw_mci_adjust_fifoth(host, data);

	/* Enable the DMA interface */
	temp = mci_readl(host, CTRL);
	temp |= SDMMC_CTRL_DMA_ENABLE;
	mci_writel(host, CTRL, temp);

	/* Disable RX/TX IRQs, let DMA handle it */
	spin_lock_irqsave(&host->irq_lock, irqflags);
	temp = mci_readl(host, INTMASK);
	temp  &= ~(SDMMC_INT_RXDR | SDMMC_INT_TXDR);
	mci_writel(host, INTMASK, temp);
	spin_unlock_irqrestore(&host->irq_lock, irqflags);

	if (host->dma_ops->start(host, sg_len)) {
		host->dma_ops->stop(host);
		/* We can't do DMA, try PIO for this one */
		dev_dbg(host->dev,
			"%s: fall back to PIO mode for current transfer\n",
			__func__);
		return -ENODEV;
	}

	return 0;
}

static void dw_mci_submit_data(struct dw_mci *host, struct mmc_data *data)
{
	unsigned long irqflags;
	int flags = SG_MITER_ATOMIC;
	u32 temp;

	data->error = -EINPROGRESS;

	WARN_ON(host->data);
	host->sg = NULL;
	host->data = data;

	if (data->flags & MMC_DATA_READ)
		host->dir_status = DW_MCI_RECV_STATUS;
	else
		host->dir_status = DW_MCI_SEND_STATUS;

	dw_mci_ctrl_thld(host, data);

	if (dw_mci_submit_data_dma(host, data)) {
		if (host->data->flags & MMC_DATA_READ)
			flags |= SG_MITER_TO_SG;
		else
			flags |= SG_MITER_FROM_SG;

		sg_miter_start(&host->sg_miter, data->sg, data->sg_len, flags);
		host->sg = data->sg;
		host->part_buf_start = 0;
		host->part_buf_count = 0;

		mci_writel(host, RINTSTS, SDMMC_INT_TXDR | SDMMC_INT_RXDR);

		spin_lock_irqsave(&host->irq_lock, irqflags);
		temp = mci_readl(host, INTMASK);
		temp |= SDMMC_INT_TXDR | SDMMC_INT_RXDR;
		mci_writel(host, INTMASK, temp);
		spin_unlock_irqrestore(&host->irq_lock, irqflags);

		temp = mci_readl(host, CTRL);
		temp &= ~SDMMC_CTRL_DMA_ENABLE;
		mci_writel(host, CTRL, temp);

		/*
		 * Use the initial fifoth_val for PIO mode. If wm_algined
		 * is set, we set watermark same as data size.
		 * If next issued data may be transfered by DMA mode,
		 * prev_blksz should be invalidated.
		 */
		if (host->wm_aligned)
			dw_mci_adjust_fifoth(host, data);
		else
			mci_writel(host, FIFOTH, host->fifoth_val);
		host->prev_blksz = 0;
	} else {
		/*
		 * Keep the current block size.
		 * It will be used to decide whether to update
		 * fifoth register next time.
		 */
		host->prev_blksz = data->blksz;
	}
}

static void dw_mci_setup_bus(struct dw_mci_slot *slot, bool force_clkinit)
{
	struct dw_mci *host = slot->host;
	unsigned int clock = slot->clock;
	u32 div;
	u32 clk_en_a;
	u32 sdmmc_cmd_bits = SDMMC_CMD_UPD_CLK | SDMMC_CMD_PRV_DAT_WAIT;

	/* We must continue to set bit 28 in CMD until the change is complete */
	if (host->state == STATE_WAITING_CMD11_DONE)
		sdmmc_cmd_bits |= SDMMC_CMD_VOLT_SWITCH;

	slot->mmc->actual_clock = 0;

	if (!clock) {
		mci_writel(host, CLKENA, 0);
		mci_send_cmd(slot, sdmmc_cmd_bits, 0);
	} else if (clock != host->current_speed || force_clkinit) {
		div = host->bus_hz / clock;
		if (host->bus_hz % clock && host->bus_hz > clock)
			/*
			 * move the + 1 after the divide to prevent
			 * over-clocking the card.
			 */
			div += 1;

		div = (host->bus_hz != clock) ? DIV_ROUND_UP(div, 2) : 0;

		if ((clock != slot->__clk_old &&
			!test_bit(DW_MMC_CARD_NEEDS_POLL, &slot->flags)) ||
			force_clkinit) {
			/* Silent the verbose log if calling from PM context */
			if (!force_clkinit)
				dev_info(&slot->mmc->class_dev,
					 "Bus speed (slot %d) = %dHz (slot req %dHz, actual %dHZ div = %d)\n",
					 slot->id, host->bus_hz, clock,
					 div ? ((host->bus_hz / div) >> 1) :
					 host->bus_hz, div);

			/*
			 * If card is polling, display the message only
			 * one time at boot time.
			 */
			if (slot->mmc->caps & MMC_CAP_NEEDS_POLL &&
					slot->mmc->f_min == clock)
				set_bit(DW_MMC_CARD_NEEDS_POLL, &slot->flags);
		}

		/* disable clock */
		mci_writel(host, CLKENA, 0);
		mci_writel(host, CLKSRC, 0);

		/* inform CIU */
		mci_send_cmd(slot, sdmmc_cmd_bits, 0);

		/* set clock to desired speed */
		mci_writel(host, CLKDIV, div);

		/* inform CIU */
		mci_send_cmd(slot, sdmmc_cmd_bits, 0);

		/* enable clock; only low power if no SDIO */
		clk_en_a = SDMMC_CLKEN_ENABLE << slot->id;
		if (!test_bit(DW_MMC_CARD_NO_LOW_PWR, &slot->flags))
			clk_en_a |= SDMMC_CLKEN_LOW_PWR << slot->id;
		mci_writel(host, CLKENA, clk_en_a);

		/* inform CIU */
		mci_send_cmd(slot, sdmmc_cmd_bits, 0);

		/* keep the last clock value that was requested from core */
		slot->__clk_old = clock;
		slot->mmc->actual_clock = div ? ((host->bus_hz / div) >> 1) :
					  host->bus_hz;
	}

	host->current_speed = clock;

	/* Set the current slot bus width */
	mci_writel(host, CTYPE, (slot->ctype << slot->id));
}

static void dw_mci_set_data_timeout(struct dw_mci *host,
				    unsigned int timeout_ns)
{
	const struct dw_mci_drv_data *drv_data = host->drv_data;
	u32 clk_div, tmout;
	u64 tmp;

	if (drv_data && drv_data->set_data_timeout)
		return drv_data->set_data_timeout(host, timeout_ns);

	clk_div = (mci_readl(host, CLKDIV) & 0xFF) * 2;
	if (clk_div == 0)
		clk_div = 1;

	tmp = DIV_ROUND_UP_ULL((u64)timeout_ns * host->bus_hz, NSEC_PER_SEC);
	tmp = DIV_ROUND_UP_ULL(tmp, clk_div);

	/* TMOUT[7:0] (RESPONSE_TIMEOUT) */
	tmout = 0xFF; /* Set maximum */

	/* TMOUT[31:8] (DATA_TIMEOUT) */
	if (!tmp || tmp > 0xFFFFFF)
		tmout |= (0xFFFFFF << 8);
	else
		tmout |= (tmp & 0xFFFFFF) << 8;

	mci_writel(host, TMOUT, tmout);
	dev_dbg(host->dev, "timeout_ns: %u => TMOUT[31:8]: %#08x",
		timeout_ns, tmout >> 8);
}

static void __dw_mci_start_request(struct dw_mci *host,
				   struct dw_mci_slot *slot,
				   struct mmc_command *cmd)
{
	struct mmc_request *mrq;
	struct mmc_data	*data;
	u32 cmdflags;

	mrq = slot->mrq;

	host->mrq = mrq;

	host->pending_events = 0;
	host->completed_events = 0;
	host->cmd_status = 0;
	host->data_status = 0;
	host->dir_status = 0;

	data = cmd->data;
	if (data) {
		dw_mci_set_data_timeout(host, data->timeout_ns);
		mci_writel(host, BYTCNT, data->blksz*data->blocks);
		mci_writel(host, BLKSIZ, data->blksz);
	}

	cmdflags = dw_mci_prepare_command(slot->mmc, cmd);

	/* this is the first command, send the initialization clock */
	if (test_and_clear_bit(DW_MMC_CARD_NEED_INIT, &slot->flags))
		cmdflags |= SDMMC_CMD_INIT;

	if (data) {
		dw_mci_submit_data(host, data);
		wmb(); /* drain writebuffer */
	}

	dw_mci_start_command(host, cmd, cmdflags);

	if (cmd->opcode == SD_SWITCH_VOLTAGE) {
		unsigned long irqflags;

		/*
		 * Databook says to fail after 2ms w/ no response, but evidence
		 * shows that sometimes the cmd11 interrupt takes over 130ms.
		 * We'll set to 500ms, plus an extra jiffy just in case jiffies
		 * is just about to roll over.
		 *
		 * We do this whole thing under spinlock and only if the
		 * command hasn't already completed (indicating the the irq
		 * already ran so we don't want the timeout).
		 */
		spin_lock_irqsave(&host->irq_lock, irqflags);
		if (!test_bit(EVENT_CMD_COMPLETE, &host->pending_events))
			mod_timer(&host->cmd11_timer,
				jiffies + msecs_to_jiffies(500) + 1);
		spin_unlock_irqrestore(&host->irq_lock, irqflags);
	}

	host->stop_cmdr = dw_mci_prep_stop_abort(host, cmd);
}

static void dw_mci_start_request(struct dw_mci *host,
				 struct dw_mci_slot *slot)
{
	struct mmc_request *mrq = slot->mrq;
	struct mmc_command *cmd;

	cmd = mrq->sbc ? mrq->sbc : mrq->cmd;
	__dw_mci_start_request(host, slot, cmd);
}

/* must be called with host->lock held */
static void dw_mci_queue_request(struct dw_mci *host, struct dw_mci_slot *slot,
				 struct mmc_request *mrq)
{
	dev_vdbg(&slot->mmc->class_dev, "queue request: state=%d\n",
		 host->state);

	slot->mrq = mrq;

	if (host->state == STATE_WAITING_CMD11_DONE) {
		dev_warn(&slot->mmc->class_dev,
			 "Voltage change didn't complete\n");
		/*
		 * this case isn't expected to happen, so we can
		 * either crash here or just try to continue on
		 * in the closest possible state
		 */
		host->state = STATE_IDLE;
	}

	if (host->state == STATE_IDLE) {
		host->state = STATE_SENDING_CMD;
		dw_mci_start_request(host, slot);
	} else {
		list_add_tail(&slot->queue_node, &host->queue);
	}
}

static void dw_mci_request(struct mmc_host *mmc, struct mmc_request *mrq)
{
	struct dw_mci_slot *slot = mmc_priv(mmc);
	struct dw_mci *host = slot->host;

	WARN_ON(slot->mrq);

	/*
	 * The check for card presence and queueing of the request must be
	 * atomic, otherwise the card could be removed in between and the
	 * request wouldn't fail until another card was inserted.
	 */

	if (!dw_mci_get_cd(mmc)) {
		mrq->cmd->error = -ENOMEDIUM;
		mmc_request_done(mmc, mrq);
		return;
	}

	spin_lock_bh(&host->lock);

	dw_mci_queue_request(host, slot, mrq);

	spin_unlock_bh(&host->lock);
}

static void dw_mci_set_ios(struct mmc_host *mmc, struct mmc_ios *ios)
{
	struct dw_mci_slot *slot = mmc_priv(mmc);
	const struct dw_mci_drv_data *drv_data = slot->host->drv_data;
	u32 regs;
	int ret;

	switch (ios->bus_width) {
	case MMC_BUS_WIDTH_4:
		slot->ctype = SDMMC_CTYPE_4BIT;
		break;
	case MMC_BUS_WIDTH_8:
		slot->ctype = SDMMC_CTYPE_8BIT;
		break;
	default:
		/* set default 1 bit mode */
		slot->ctype = SDMMC_CTYPE_1BIT;
	}

	regs = mci_readl(slot->host, UHS_REG);

	/* DDR mode set */
	if (ios->timing == MMC_TIMING_MMC_DDR52 ||
	    ios->timing == MMC_TIMING_UHS_DDR50 ||
	    ios->timing == MMC_TIMING_MMC_HS400)
		regs |= ((0x1 << slot->id) << 16);
	else
		regs &= ~((0x1 << slot->id) << 16);

	mci_writel(slot->host, UHS_REG, regs);
	slot->host->timing = ios->timing;

	/*
	 * Use mirror of ios->clock to prevent race with mmc
	 * core ios update when finding the minimum.
	 */
	slot->clock = ios->clock;

	if (drv_data && drv_data->set_ios)
		drv_data->set_ios(slot->host, ios);

	switch (ios->power_mode) {
	case MMC_POWER_UP:
		if (!IS_ERR(mmc->supply.vmmc)) {
			ret = mmc_regulator_set_ocr(mmc, mmc->supply.vmmc,
					ios->vdd);
			if (ret) {
				dev_err(slot->host->dev,
					"failed to enable vmmc regulator\n");
				/*return, if failed turn on vmmc*/
				return;
			}
		}
		set_bit(DW_MMC_CARD_NEED_INIT, &slot->flags);
		regs = mci_readl(slot->host, PWREN);
		regs |= (1 << slot->id);
		mci_writel(slot->host, PWREN, regs);
		break;
	case MMC_POWER_ON:
		if (!slot->host->vqmmc_enabled) {
			if (!IS_ERR(mmc->supply.vqmmc)) {
				ret = regulator_enable(mmc->supply.vqmmc);
				if (ret < 0)
					dev_err(slot->host->dev,
						"failed to enable vqmmc\n");
				else
					slot->host->vqmmc_enabled = true;

			} else {
				/* Keep track so we don't reset again */
				slot->host->vqmmc_enabled = true;
			}

			/* Reset our state machine after powering on */
			dw_mci_ctrl_reset(slot->host,
					  SDMMC_CTRL_ALL_RESET_FLAGS);
		}

		/* Adjust clock / bus width after power is up */
		dw_mci_setup_bus(slot, false);

		break;
	case MMC_POWER_OFF:
		/* Turn clock off before power goes down */
		dw_mci_setup_bus(slot, false);

		if (!IS_ERR(mmc->supply.vmmc))
			mmc_regulator_set_ocr(mmc, mmc->supply.vmmc, 0);

		if (!IS_ERR(mmc->supply.vqmmc) && slot->host->vqmmc_enabled)
			regulator_disable(mmc->supply.vqmmc);
		slot->host->vqmmc_enabled = false;

		regs = mci_readl(slot->host, PWREN);
		regs &= ~(1 << slot->id);
		mci_writel(slot->host, PWREN, regs);
		break;
	default:
		break;
	}

	if (slot->host->state == STATE_WAITING_CMD11_DONE && ios->clock != 0)
		slot->host->state = STATE_IDLE;
}

static int dw_mci_card_busy(struct mmc_host *mmc)
{
	struct dw_mci_slot *slot = mmc_priv(mmc);
	u32 status;

	/*
	 * Check the busy bit which is low when DAT[3:0]
	 * (the data lines) are 0000
	 */
	status = mci_readl(slot->host, STATUS);

	return !!(status & SDMMC_STATUS_BUSY);
}

static int dw_mci_switch_voltage(struct mmc_host *mmc, struct mmc_ios *ios)
{
	struct dw_mci_slot *slot = mmc_priv(mmc);
	struct dw_mci *host = slot->host;
	const struct dw_mci_drv_data *drv_data = host->drv_data;
	u32 uhs;
	u32 v18 = SDMMC_UHS_18V << slot->id;
	int ret;

	if (drv_data && drv_data->switch_voltage)
		return drv_data->switch_voltage(mmc, ios);

	/*
	 * Program the voltage.  Note that some instances of dw_mmc may use
	 * the UHS_REG for this.  For other instances (like exynos) the UHS_REG
	 * does no harm but you need to set the regulator directly.  Try both.
	 */
	uhs = mci_readl(host, UHS_REG);
	if (ios->signal_voltage == MMC_SIGNAL_VOLTAGE_330)
		uhs &= ~v18;
	else
		uhs |= v18;

	if (!IS_ERR(mmc->supply.vqmmc)) {
		ret = mmc_regulator_set_vqmmc(mmc, ios);
		if (ret < 0) {
			dev_dbg(&mmc->class_dev,
					 "Regulator set error %d - %s V\n",
					 ret, uhs & v18 ? "1.8" : "3.3");
			return ret;
		}
	}
	mci_writel(host, UHS_REG, uhs);

	return 0;
}

static int dw_mci_get_ro(struct mmc_host *mmc)
{
	int read_only;
	struct dw_mci_slot *slot = mmc_priv(mmc);
	int gpio_ro = mmc_gpio_get_ro(mmc);

	/* Use platform get_ro function, else try on board write protect */
	if (gpio_ro >= 0)
		read_only = gpio_ro;
	else
		read_only =
			mci_readl(slot->host, WRTPRT) & (1 << slot->id) ? 1 : 0;

	dev_dbg(&mmc->class_dev, "card is %s\n",
		read_only ? "read-only" : "read-write");

	return read_only;
}

static void dw_mci_hw_reset(struct mmc_host *mmc)
{
	struct dw_mci_slot *slot = mmc_priv(mmc);
	struct dw_mci *host = slot->host;
	int reset;

	if (host->use_dma == TRANS_MODE_IDMAC)
		dw_mci_idmac_reset(host);

	if (!dw_mci_ctrl_reset(host, SDMMC_CTRL_DMA_RESET |
				     SDMMC_CTRL_FIFO_RESET))
		return;

	/*
	 * According to eMMC spec, card reset procedure:
	 * tRstW >= 1us:   RST_n pulse width
	 * tRSCA >= 200us: RST_n to Command time
	 * tRSTH >= 1us:   RST_n high period
	 */
	reset = mci_readl(host, RST_N);
	reset &= ~(SDMMC_RST_HWACTIVE << slot->id);
	mci_writel(host, RST_N, reset);
	usleep_range(1, 2);
	reset |= SDMMC_RST_HWACTIVE << slot->id;
	mci_writel(host, RST_N, reset);
	usleep_range(200, 300);
}

static void dw_mci_prepare_sdio_irq(struct dw_mci_slot *slot, bool prepare)
{
	struct dw_mci *host = slot->host;
	const u32 clken_low_pwr = SDMMC_CLKEN_LOW_PWR << slot->id;
	u32 clk_en_a_old;
	u32 clk_en_a;

	/*
	 * Low power mode will stop the card clock when idle.  According to the
	 * description of the CLKENA register we should disable low power mode
	 * for SDIO cards if we need SDIO interrupts to work.
	 */

	clk_en_a_old = mci_readl(host, CLKENA);
	if (prepare) {
		set_bit(DW_MMC_CARD_NO_LOW_PWR, &slot->flags);
		clk_en_a = clk_en_a_old & ~clken_low_pwr;
	} else {
		clear_bit(DW_MMC_CARD_NO_LOW_PWR, &slot->flags);
		clk_en_a = clk_en_a_old | clken_low_pwr;
	}

	if (clk_en_a != clk_en_a_old) {
		mci_writel(host, CLKENA, clk_en_a);
		mci_send_cmd(slot, SDMMC_CMD_UPD_CLK | SDMMC_CMD_PRV_DAT_WAIT,
			     0);
	}
}

static void __dw_mci_enable_sdio_irq(struct dw_mci_slot *slot, int enb)
{
	struct dw_mci *host = slot->host;
	unsigned long irqflags;
	u32 int_mask;

	spin_lock_irqsave(&host->irq_lock, irqflags);

	/* Enable/disable Slot Specific SDIO interrupt */
	int_mask = mci_readl(host, INTMASK);
	if (enb)
		int_mask |= SDMMC_INT_SDIO(slot->sdio_id);
	else
		int_mask &= ~SDMMC_INT_SDIO(slot->sdio_id);
	mci_writel(host, INTMASK, int_mask);

	spin_unlock_irqrestore(&host->irq_lock, irqflags);
}

static void dw_mci_enable_sdio_irq(struct mmc_host *mmc, int enb)
{
	struct dw_mci_slot *slot = mmc_priv(mmc);
	struct dw_mci *host = slot->host;

	dw_mci_prepare_sdio_irq(slot, enb);
	__dw_mci_enable_sdio_irq(slot, enb);

	/* Avoid runtime suspending the device when SDIO IRQ is enabled */
	if (enb)
		pm_runtime_get_noresume(host->dev);
	else
		pm_runtime_put_noidle(host->dev);
}

static void dw_mci_ack_sdio_irq(struct mmc_host *mmc)
{
	struct dw_mci_slot *slot = mmc_priv(mmc);

	__dw_mci_enable_sdio_irq(slot, 1);
}

static int dw_mci_execute_tuning(struct mmc_host *mmc, u32 opcode)
{
	struct dw_mci_slot *slot = mmc_priv(mmc);
	struct dw_mci *host = slot->host;
	const struct dw_mci_drv_data *drv_data = host->drv_data;
	int err = -EINVAL;

	if (drv_data && drv_data->execute_tuning)
		err = drv_data->execute_tuning(slot, opcode);
	return err;
}

static int dw_mci_prepare_hs400_tuning(struct mmc_host *mmc,
				       struct mmc_ios *ios)
{
	struct dw_mci_slot *slot = mmc_priv(mmc);
	struct dw_mci *host = slot->host;
	const struct dw_mci_drv_data *drv_data = host->drv_data;

	if (drv_data && drv_data->prepare_hs400_tuning)
		return drv_data->prepare_hs400_tuning(host, ios);

	return 0;
}

static bool dw_mci_reset(struct dw_mci *host)
{
	u32 flags = SDMMC_CTRL_RESET | SDMMC_CTRL_FIFO_RESET;
	bool ret = false;
	u32 status = 0;

	/*
	 * Resetting generates a block interrupt, hence setting
	 * the scatter-gather pointer to NULL.
	 */
	if (host->sg) {
		sg_miter_stop(&host->sg_miter);
		host->sg = NULL;
	}

	if (host->use_dma)
		flags |= SDMMC_CTRL_DMA_RESET;

	if (dw_mci_ctrl_reset(host, flags)) {
		/*
		 * In all cases we clear the RAWINTS
		 * register to clear any interrupts.
		 */
		mci_writel(host, RINTSTS, 0xFFFFFFFF);

		if (!host->use_dma) {
			ret = true;
			goto ciu_out;
		}

		/* Wait for dma_req to be cleared */
		if (readl_poll_timeout_atomic(host->regs + SDMMC_STATUS,
					      status,
					      !(status & SDMMC_STATUS_DMA_REQ),
					      1, 500 * USEC_PER_MSEC)) {
			dev_err(host->dev,
				"%s: Timeout waiting for dma_req to be cleared\n",
				__func__);
			goto ciu_out;
		}

		/* when using DMA next we reset the fifo again */
		if (!dw_mci_ctrl_reset(host, SDMMC_CTRL_FIFO_RESET))
			goto ciu_out;
	} else {
		/* if the controller reset bit did clear, then set clock regs */
		if (!(mci_readl(host, CTRL) & SDMMC_CTRL_RESET)) {
			dev_err(host->dev,
				"%s: fifo/dma reset bits didn't clear but ciu was reset, doing clock update\n",
				__func__);
			goto ciu_out;
		}
	}

	if (host->use_dma == TRANS_MODE_IDMAC)
		/* It is also required that we reinit idmac */
		dw_mci_idmac_init(host);

	ret = true;

ciu_out:
	/* After a CTRL reset we need to have CIU set clock registers  */
	mci_send_cmd(host->slot, SDMMC_CMD_UPD_CLK, 0);

	return ret;
}

static const struct mmc_host_ops dw_mci_ops = {
	.request		= dw_mci_request,
	.pre_req		= dw_mci_pre_req,
	.post_req		= dw_mci_post_req,
	.set_ios		= dw_mci_set_ios,
	.get_ro			= dw_mci_get_ro,
	.get_cd			= dw_mci_get_cd,
	.card_hw_reset          = dw_mci_hw_reset,
	.enable_sdio_irq	= dw_mci_enable_sdio_irq,
	.ack_sdio_irq		= dw_mci_ack_sdio_irq,
	.execute_tuning		= dw_mci_execute_tuning,
	.card_busy		= dw_mci_card_busy,
	.start_signal_voltage_switch = dw_mci_switch_voltage,
	.prepare_hs400_tuning	= dw_mci_prepare_hs400_tuning,
};

#ifdef CONFIG_FAULT_INJECTION
static enum hrtimer_restart dw_mci_fault_timer(struct hrtimer *t)
{
	struct dw_mci *host = container_of(t, struct dw_mci, fault_timer);
	unsigned long flags;

	spin_lock_irqsave(&host->irq_lock, flags);

	/*
	 * Only inject an error if we haven't already got an error or data over
	 * interrupt.
	 */
	if (!host->data_status) {
		host->data_status = SDMMC_INT_DCRC;
		set_bit(EVENT_DATA_ERROR, &host->pending_events);
		tasklet_schedule(&host->tasklet);
	}

	spin_unlock_irqrestore(&host->irq_lock, flags);

	return HRTIMER_NORESTART;
}

static void dw_mci_start_fault_timer(struct dw_mci *host)
{
	struct mmc_data *data = host->data;

	if (!data || data->blocks <= 1)
		return;

	if (!should_fail(&host->fail_data_crc, 1))
		return;

	/*
	 * Try to inject the error at random points during the data transfer.
	 */
	hrtimer_start(&host->fault_timer,
<<<<<<< HEAD
		      ms_to_ktime(prandom_u32_max(25)),
=======
		      ms_to_ktime(get_random_u32_below(25)),
>>>>>>> 0ee29814
		      HRTIMER_MODE_REL);
}

static void dw_mci_stop_fault_timer(struct dw_mci *host)
{
	hrtimer_cancel(&host->fault_timer);
}

static void dw_mci_init_fault(struct dw_mci *host)
{
	host->fail_data_crc = (struct fault_attr) FAULT_ATTR_INITIALIZER;

	hrtimer_init(&host->fault_timer, CLOCK_MONOTONIC, HRTIMER_MODE_REL);
	host->fault_timer.function = dw_mci_fault_timer;
}
#else
static void dw_mci_init_fault(struct dw_mci *host)
{
}

static void dw_mci_start_fault_timer(struct dw_mci *host)
{
}

static void dw_mci_stop_fault_timer(struct dw_mci *host)
{
}
#endif

static void dw_mci_request_end(struct dw_mci *host, struct mmc_request *mrq)
	__releases(&host->lock)
	__acquires(&host->lock)
{
	struct dw_mci_slot *slot;
	struct mmc_host	*prev_mmc = host->slot->mmc;

	WARN_ON(host->cmd || host->data);

	host->slot->mrq = NULL;
	host->mrq = NULL;
	if (!list_empty(&host->queue)) {
		slot = list_entry(host->queue.next,
				  struct dw_mci_slot, queue_node);
		list_del(&slot->queue_node);
		dev_vdbg(host->dev, "list not empty: %s is next\n",
			 mmc_hostname(slot->mmc));
		host->state = STATE_SENDING_CMD;
		dw_mci_start_request(host, slot);
	} else {
		dev_vdbg(host->dev, "list empty\n");

		if (host->state == STATE_SENDING_CMD11)
			host->state = STATE_WAITING_CMD11_DONE;
		else
			host->state = STATE_IDLE;
	}

	spin_unlock(&host->lock);
	mmc_request_done(prev_mmc, mrq);
	spin_lock(&host->lock);
}

static int dw_mci_command_complete(struct dw_mci *host, struct mmc_command *cmd)
{
	u32 status = host->cmd_status;

	host->cmd_status = 0;

	/* Read the response from the card (up to 16 bytes) */
	if (cmd->flags & MMC_RSP_PRESENT) {
		if (cmd->flags & MMC_RSP_136) {
			cmd->resp[3] = mci_readl(host, RESP0);
			cmd->resp[2] = mci_readl(host, RESP1);
			cmd->resp[1] = mci_readl(host, RESP2);
			cmd->resp[0] = mci_readl(host, RESP3);
		} else {
			cmd->resp[0] = mci_readl(host, RESP0);
			cmd->resp[1] = 0;
			cmd->resp[2] = 0;
			cmd->resp[3] = 0;
		}
	}

	if (status & SDMMC_INT_RTO)
		cmd->error = -ETIMEDOUT;
	else if ((cmd->flags & MMC_RSP_CRC) && (status & SDMMC_INT_RCRC))
		cmd->error = -EILSEQ;
	else if (status & SDMMC_INT_RESP_ERR)
		cmd->error = -EIO;
	else
		cmd->error = 0;

	return cmd->error;
}

static int dw_mci_data_complete(struct dw_mci *host, struct mmc_data *data)
{
	u32 status = host->data_status;

	if (status & DW_MCI_DATA_ERROR_FLAGS) {
		if (status & SDMMC_INT_DRTO) {
			data->error = -ETIMEDOUT;
		} else if (status & SDMMC_INT_DCRC) {
			data->error = -EILSEQ;
		} else if (status & SDMMC_INT_EBE) {
			if (host->dir_status ==
				DW_MCI_SEND_STATUS) {
				/*
				 * No data CRC status was returned.
				 * The number of bytes transferred
				 * will be exaggerated in PIO mode.
				 */
				data->bytes_xfered = 0;
				data->error = -ETIMEDOUT;
			} else if (host->dir_status ==
					DW_MCI_RECV_STATUS) {
				data->error = -EILSEQ;
			}
		} else {
			/* SDMMC_INT_SBE is included */
			data->error = -EILSEQ;
		}

		dev_dbg(host->dev, "data error, status 0x%08x\n", status);

		/*
		 * After an error, there may be data lingering
		 * in the FIFO
		 */
		dw_mci_reset(host);
	} else {
		data->bytes_xfered = data->blocks * data->blksz;
		data->error = 0;
	}

	return data->error;
}

static void dw_mci_set_drto(struct dw_mci *host)
{
	const struct dw_mci_drv_data *drv_data = host->drv_data;
	unsigned int drto_clks;
	unsigned int drto_div;
	unsigned int drto_ms;
	unsigned long irqflags;

	if (drv_data && drv_data->get_drto_clks)
		drto_clks = drv_data->get_drto_clks(host);
	else
		drto_clks = mci_readl(host, TMOUT) >> 8;
	drto_div = (mci_readl(host, CLKDIV) & 0xff) * 2;
	if (drto_div == 0)
		drto_div = 1;

	drto_ms = DIV_ROUND_UP_ULL((u64)MSEC_PER_SEC * drto_clks * drto_div,
				   host->bus_hz);

	dev_dbg(host->dev, "drto_ms: %u\n", drto_ms);

	/* add a bit spare time */
	drto_ms += 10;

	spin_lock_irqsave(&host->irq_lock, irqflags);
	if (!test_bit(EVENT_DATA_COMPLETE, &host->pending_events))
		mod_timer(&host->dto_timer,
			  jiffies + msecs_to_jiffies(drto_ms));
	spin_unlock_irqrestore(&host->irq_lock, irqflags);
}

static bool dw_mci_clear_pending_cmd_complete(struct dw_mci *host)
{
	if (!test_bit(EVENT_CMD_COMPLETE, &host->pending_events))
		return false;

	/*
	 * Really be certain that the timer has stopped.  This is a bit of
	 * paranoia and could only really happen if we had really bad
	 * interrupt latency and the interrupt routine and timeout were
	 * running concurrently so that the del_timer() in the interrupt
	 * handler couldn't run.
	 */
	WARN_ON(del_timer_sync(&host->cto_timer));
	clear_bit(EVENT_CMD_COMPLETE, &host->pending_events);

	return true;
}

static bool dw_mci_clear_pending_data_complete(struct dw_mci *host)
{
	if (!test_bit(EVENT_DATA_COMPLETE, &host->pending_events))
		return false;

	/* Extra paranoia just like dw_mci_clear_pending_cmd_complete() */
	WARN_ON(del_timer_sync(&host->dto_timer));
	clear_bit(EVENT_DATA_COMPLETE, &host->pending_events);

	return true;
}

static void dw_mci_tasklet_func(struct tasklet_struct *t)
{
	struct dw_mci *host = from_tasklet(host, t, tasklet);
	struct mmc_data	*data;
	struct mmc_command *cmd;
	struct mmc_request *mrq;
	enum dw_mci_state state;
	enum dw_mci_state prev_state;
	unsigned int err;

	spin_lock(&host->lock);

	state = host->state;
	data = host->data;
	mrq = host->mrq;

	do {
		prev_state = state;

		switch (state) {
		case STATE_IDLE:
		case STATE_WAITING_CMD11_DONE:
			break;

		case STATE_SENDING_CMD11:
		case STATE_SENDING_CMD:
			if (!dw_mci_clear_pending_cmd_complete(host))
				break;

			cmd = host->cmd;
			host->cmd = NULL;
			set_bit(EVENT_CMD_COMPLETE, &host->completed_events);
			err = dw_mci_command_complete(host, cmd);
			if (cmd == mrq->sbc && !err) {
				__dw_mci_start_request(host, host->slot,
						       mrq->cmd);
				goto unlock;
			}

			if (cmd->data && err) {
				/*
				 * During UHS tuning sequence, sending the stop
				 * command after the response CRC error would
				 * throw the system into a confused state
				 * causing all future tuning phases to report
				 * failure.
				 *
				 * In such case controller will move into a data
				 * transfer state after a response error or
				 * response CRC error. Let's let that finish
				 * before trying to send a stop, so we'll go to
				 * STATE_SENDING_DATA.
				 *
				 * Although letting the data transfer take place
				 * will waste a bit of time (we already know
				 * the command was bad), it can't cause any
				 * errors since it's possible it would have
				 * taken place anyway if this tasklet got
				 * delayed. Allowing the transfer to take place
				 * avoids races and keeps things simple.
				 */
				if (err != -ETIMEDOUT &&
				    host->dir_status == DW_MCI_RECV_STATUS) {
					state = STATE_SENDING_DATA;
					continue;
				}

				send_stop_abort(host, data);
				dw_mci_stop_dma(host);
				state = STATE_SENDING_STOP;
				break;
			}

			if (!cmd->data || err) {
				dw_mci_request_end(host, mrq);
				goto unlock;
			}

			prev_state = state = STATE_SENDING_DATA;
			fallthrough;

		case STATE_SENDING_DATA:
			/*
			 * We could get a data error and never a transfer
			 * complete so we'd better check for it here.
			 *
			 * Note that we don't really care if we also got a
			 * transfer complete; stopping the DMA and sending an
			 * abort won't hurt.
			 */
			if (test_and_clear_bit(EVENT_DATA_ERROR,
					       &host->pending_events)) {
				if (!(host->data_status & (SDMMC_INT_DRTO |
							   SDMMC_INT_EBE)))
					send_stop_abort(host, data);
				dw_mci_stop_dma(host);
				state = STATE_DATA_ERROR;
				break;
			}

			if (!test_and_clear_bit(EVENT_XFER_COMPLETE,
						&host->pending_events)) {
				/*
				 * If all data-related interrupts don't come
				 * within the given time in reading data state.
				 */
				if (host->dir_status == DW_MCI_RECV_STATUS)
					dw_mci_set_drto(host);
				break;
			}

			set_bit(EVENT_XFER_COMPLETE, &host->completed_events);

			/*
			 * Handle an EVENT_DATA_ERROR that might have shown up
			 * before the transfer completed.  This might not have
			 * been caught by the check above because the interrupt
			 * could have gone off between the previous check and
			 * the check for transfer complete.
			 *
			 * Technically this ought not be needed assuming we
			 * get a DATA_COMPLETE eventually (we'll notice the
			 * error and end the request), but it shouldn't hurt.
			 *
			 * This has the advantage of sending the stop command.
			 */
			if (test_and_clear_bit(EVENT_DATA_ERROR,
					       &host->pending_events)) {
				if (!(host->data_status & (SDMMC_INT_DRTO |
							   SDMMC_INT_EBE)))
					send_stop_abort(host, data);
				dw_mci_stop_dma(host);
				state = STATE_DATA_ERROR;
				break;
			}
			prev_state = state = STATE_DATA_BUSY;

			fallthrough;

		case STATE_DATA_BUSY:
			if (!dw_mci_clear_pending_data_complete(host)) {
				/*
				 * If data error interrupt comes but data over
				 * interrupt doesn't come within the given time.
				 * in reading data state.
				 */
				if (host->dir_status == DW_MCI_RECV_STATUS)
					dw_mci_set_drto(host);
				break;
			}

			dw_mci_stop_fault_timer(host);
			host->data = NULL;
			set_bit(EVENT_DATA_COMPLETE, &host->completed_events);
			err = dw_mci_data_complete(host, data);

			if (!err) {
				if (!data->stop || mrq->sbc) {
					if (mrq->sbc && data->stop)
						data->stop->error = 0;
					dw_mci_request_end(host, mrq);
					goto unlock;
				}

				/* stop command for open-ended transfer*/
				if (data->stop)
					send_stop_abort(host, data);
			} else {
				/*
				 * If we don't have a command complete now we'll
				 * never get one since we just reset everything;
				 * better end the request.
				 *
				 * If we do have a command complete we'll fall
				 * through to the SENDING_STOP command and
				 * everything will be peachy keen.
				 */
				if (!test_bit(EVENT_CMD_COMPLETE,
					      &host->pending_events)) {
					host->cmd = NULL;
					dw_mci_request_end(host, mrq);
					goto unlock;
				}
			}

			/*
			 * If err has non-zero,
			 * stop-abort command has been already issued.
			 */
			prev_state = state = STATE_SENDING_STOP;

			fallthrough;

		case STATE_SENDING_STOP:
			if (!dw_mci_clear_pending_cmd_complete(host))
				break;

			/* CMD error in data command */
			if (mrq->cmd->error && mrq->data)
				dw_mci_reset(host);

			dw_mci_stop_fault_timer(host);
			host->cmd = NULL;
			host->data = NULL;

			if (!mrq->sbc && mrq->stop)
				dw_mci_command_complete(host, mrq->stop);
			else
				host->cmd_status = 0;

			dw_mci_request_end(host, mrq);
			goto unlock;

		case STATE_DATA_ERROR:
			if (!test_and_clear_bit(EVENT_XFER_COMPLETE,
						&host->pending_events))
				break;

			state = STATE_DATA_BUSY;
			break;
		}
	} while (state != prev_state);

	host->state = state;
unlock:
	spin_unlock(&host->lock);

}

/* push final bytes to part_buf, only use during push */
static void dw_mci_set_part_bytes(struct dw_mci *host, void *buf, int cnt)
{
	memcpy((void *)&host->part_buf, buf, cnt);
	host->part_buf_count = cnt;
}

/* append bytes to part_buf, only use during push */
static int dw_mci_push_part_bytes(struct dw_mci *host, void *buf, int cnt)
{
	cnt = min(cnt, (1 << host->data_shift) - host->part_buf_count);
	memcpy((void *)&host->part_buf + host->part_buf_count, buf, cnt);
	host->part_buf_count += cnt;
	return cnt;
}

/* pull first bytes from part_buf, only use during pull */
static int dw_mci_pull_part_bytes(struct dw_mci *host, void *buf, int cnt)
{
	cnt = min_t(int, cnt, host->part_buf_count);
	if (cnt) {
		memcpy(buf, (void *)&host->part_buf + host->part_buf_start,
		       cnt);
		host->part_buf_count -= cnt;
		host->part_buf_start += cnt;
	}
	return cnt;
}

/* pull final bytes from the part_buf, assuming it's just been filled */
static void dw_mci_pull_final_bytes(struct dw_mci *host, void *buf, int cnt)
{
	memcpy(buf, &host->part_buf, cnt);
	host->part_buf_start = cnt;
	host->part_buf_count = (1 << host->data_shift) - cnt;
}

static void dw_mci_push_data16(struct dw_mci *host, void *buf, int cnt)
{
	struct mmc_data *data = host->data;
	int init_cnt = cnt;

	/* try and push anything in the part_buf */
	if (unlikely(host->part_buf_count)) {
		int len = dw_mci_push_part_bytes(host, buf, cnt);

		buf += len;
		cnt -= len;
		if (host->part_buf_count == 2) {
			mci_fifo_writew(host->fifo_reg, host->part_buf16);
			host->part_buf_count = 0;
		}
	}
#ifndef CONFIG_HAVE_EFFICIENT_UNALIGNED_ACCESS
	if (unlikely((unsigned long)buf & 0x1)) {
		while (cnt >= 2) {
			u16 aligned_buf[64];
			int len = min(cnt & -2, (int)sizeof(aligned_buf));
			int items = len >> 1;
			int i;
			/* memcpy from input buffer into aligned buffer */
			memcpy(aligned_buf, buf, len);
			buf += len;
			cnt -= len;
			/* push data from aligned buffer into fifo */
			for (i = 0; i < items; ++i)
				mci_fifo_writew(host->fifo_reg, aligned_buf[i]);
		}
	} else
#endif
	{
		u16 *pdata = buf;

		for (; cnt >= 2; cnt -= 2)
			mci_fifo_writew(host->fifo_reg, *pdata++);
		buf = pdata;
	}
	/* put anything remaining in the part_buf */
	if (cnt) {
		dw_mci_set_part_bytes(host, buf, cnt);
		 /* Push data if we have reached the expected data length */
		if ((data->bytes_xfered + init_cnt) ==
		    (data->blksz * data->blocks))
			mci_fifo_writew(host->fifo_reg, host->part_buf16);
	}
}

static void dw_mci_pull_data16(struct dw_mci *host, void *buf, int cnt)
{
#ifndef CONFIG_HAVE_EFFICIENT_UNALIGNED_ACCESS
	if (unlikely((unsigned long)buf & 0x1)) {
		while (cnt >= 2) {
			/* pull data from fifo into aligned buffer */
			u16 aligned_buf[64];
			int len = min(cnt & -2, (int)sizeof(aligned_buf));
			int items = len >> 1;
			int i;

			for (i = 0; i < items; ++i)
				aligned_buf[i] = mci_fifo_readw(host->fifo_reg);
			/* memcpy from aligned buffer into output buffer */
			memcpy(buf, aligned_buf, len);
			buf += len;
			cnt -= len;
		}
	} else
#endif
	{
		u16 *pdata = buf;

		for (; cnt >= 2; cnt -= 2)
			*pdata++ = mci_fifo_readw(host->fifo_reg);
		buf = pdata;
	}
	if (cnt) {
		host->part_buf16 = mci_fifo_readw(host->fifo_reg);
		dw_mci_pull_final_bytes(host, buf, cnt);
	}
}

static void dw_mci_push_data32(struct dw_mci *host, void *buf, int cnt)
{
	struct mmc_data *data = host->data;
	int init_cnt = cnt;

	/* try and push anything in the part_buf */
	if (unlikely(host->part_buf_count)) {
		int len = dw_mci_push_part_bytes(host, buf, cnt);

		buf += len;
		cnt -= len;
		if (host->part_buf_count == 4) {
			mci_fifo_writel(host->fifo_reg,	host->part_buf32);
			host->part_buf_count = 0;
		}
	}
#ifndef CONFIG_HAVE_EFFICIENT_UNALIGNED_ACCESS
	if (unlikely((unsigned long)buf & 0x3)) {
		while (cnt >= 4) {
			u32 aligned_buf[32];
			int len = min(cnt & -4, (int)sizeof(aligned_buf));
			int items = len >> 2;
			int i;
			/* memcpy from input buffer into aligned buffer */
			memcpy(aligned_buf, buf, len);
			buf += len;
			cnt -= len;
			/* push data from aligned buffer into fifo */
			for (i = 0; i < items; ++i)
				mci_fifo_writel(host->fifo_reg,	aligned_buf[i]);
		}
	} else
#endif
	{
		u32 *pdata = buf;

		for (; cnt >= 4; cnt -= 4)
			mci_fifo_writel(host->fifo_reg, *pdata++);
		buf = pdata;
	}
	/* put anything remaining in the part_buf */
	if (cnt) {
		dw_mci_set_part_bytes(host, buf, cnt);
		 /* Push data if we have reached the expected data length */
		if ((data->bytes_xfered + init_cnt) ==
		    (data->blksz * data->blocks))
			mci_fifo_writel(host->fifo_reg, host->part_buf32);
	}
}

static void dw_mci_pull_data32(struct dw_mci *host, void *buf, int cnt)
{
#ifndef CONFIG_HAVE_EFFICIENT_UNALIGNED_ACCESS
	if (unlikely((unsigned long)buf & 0x3)) {
		while (cnt >= 4) {
			/* pull data from fifo into aligned buffer */
			u32 aligned_buf[32];
			int len = min(cnt & -4, (int)sizeof(aligned_buf));
			int items = len >> 2;
			int i;

			for (i = 0; i < items; ++i)
				aligned_buf[i] = mci_fifo_readl(host->fifo_reg);
			/* memcpy from aligned buffer into output buffer */
			memcpy(buf, aligned_buf, len);
			buf += len;
			cnt -= len;
		}
	} else
#endif
	{
		u32 *pdata = buf;

		for (; cnt >= 4; cnt -= 4)
			*pdata++ = mci_fifo_readl(host->fifo_reg);
		buf = pdata;
	}
	if (cnt) {
		host->part_buf32 = mci_fifo_readl(host->fifo_reg);
		dw_mci_pull_final_bytes(host, buf, cnt);
	}
}

static void dw_mci_push_data64(struct dw_mci *host, void *buf, int cnt)
{
	struct mmc_data *data = host->data;
	int init_cnt = cnt;

	/* try and push anything in the part_buf */
	if (unlikely(host->part_buf_count)) {
		int len = dw_mci_push_part_bytes(host, buf, cnt);

		buf += len;
		cnt -= len;

		if (host->part_buf_count == 8) {
			mci_fifo_writeq(host->fifo_reg,	host->part_buf);
			host->part_buf_count = 0;
		}
	}
#ifndef CONFIG_HAVE_EFFICIENT_UNALIGNED_ACCESS
	if (unlikely((unsigned long)buf & 0x7)) {
		while (cnt >= 8) {
			u64 aligned_buf[16];
			int len = min(cnt & -8, (int)sizeof(aligned_buf));
			int items = len >> 3;
			int i;
			/* memcpy from input buffer into aligned buffer */
			memcpy(aligned_buf, buf, len);
			buf += len;
			cnt -= len;
			/* push data from aligned buffer into fifo */
			for (i = 0; i < items; ++i)
				mci_fifo_writeq(host->fifo_reg,	aligned_buf[i]);
		}
	} else
#endif
	{
		u64 *pdata = buf;

		for (; cnt >= 8; cnt -= 8)
			mci_fifo_writeq(host->fifo_reg, *pdata++);
		buf = pdata;
	}
	/* put anything remaining in the part_buf */
	if (cnt) {
		dw_mci_set_part_bytes(host, buf, cnt);
		/* Push data if we have reached the expected data length */
		if ((data->bytes_xfered + init_cnt) ==
		    (data->blksz * data->blocks))
			mci_fifo_writeq(host->fifo_reg, host->part_buf);
	}
}

static void dw_mci_pull_data64(struct dw_mci *host, void *buf, int cnt)
{
#ifndef CONFIG_HAVE_EFFICIENT_UNALIGNED_ACCESS
	if (unlikely((unsigned long)buf & 0x7)) {
		while (cnt >= 8) {
			/* pull data from fifo into aligned buffer */
			u64 aligned_buf[16];
			int len = min(cnt & -8, (int)sizeof(aligned_buf));
			int items = len >> 3;
			int i;

			for (i = 0; i < items; ++i)
				aligned_buf[i] = mci_fifo_readq(host->fifo_reg);

			/* memcpy from aligned buffer into output buffer */
			memcpy(buf, aligned_buf, len);
			buf += len;
			cnt -= len;
		}
	} else
#endif
	{
		u64 *pdata = buf;

		for (; cnt >= 8; cnt -= 8)
			*pdata++ = mci_fifo_readq(host->fifo_reg);
		buf = pdata;
	}
	if (cnt) {
		host->part_buf = mci_fifo_readq(host->fifo_reg);
		dw_mci_pull_final_bytes(host, buf, cnt);
	}
}

static void dw_mci_pull_data(struct dw_mci *host, void *buf, int cnt)
{
	int len;

	/* get remaining partial bytes */
	len = dw_mci_pull_part_bytes(host, buf, cnt);
	if (unlikely(len == cnt))
		return;
	buf += len;
	cnt -= len;

	/* get the rest of the data */
	host->pull_data(host, buf, cnt);
}

static void dw_mci_read_data_pio(struct dw_mci *host, bool dto)
{
	struct sg_mapping_iter *sg_miter = &host->sg_miter;
	void *buf;
	unsigned int offset;
	struct mmc_data	*data = host->data;
	int shift = host->data_shift;
	u32 status;
	unsigned int len;
	unsigned int remain, fcnt;

	do {
		if (!sg_miter_next(sg_miter))
			goto done;

		host->sg = sg_miter->piter.sg;
		buf = sg_miter->addr;
		remain = sg_miter->length;
		offset = 0;

		do {
			fcnt = (SDMMC_GET_FCNT(mci_readl(host, STATUS))
					<< shift) + host->part_buf_count;
			len = min(remain, fcnt);
			if (!len)
				break;
			dw_mci_pull_data(host, (void *)(buf + offset), len);
			data->bytes_xfered += len;
			offset += len;
			remain -= len;
		} while (remain);

		sg_miter->consumed = offset;
		status = mci_readl(host, MINTSTS);
		mci_writel(host, RINTSTS, SDMMC_INT_RXDR);
	/* if the RXDR is ready read again */
	} while ((status & SDMMC_INT_RXDR) ||
		 (dto && SDMMC_GET_FCNT(mci_readl(host, STATUS))));

	if (!remain) {
		if (!sg_miter_next(sg_miter))
			goto done;
		sg_miter->consumed = 0;
	}
	sg_miter_stop(sg_miter);
	return;

done:
	sg_miter_stop(sg_miter);
	host->sg = NULL;
	smp_wmb(); /* drain writebuffer */
	set_bit(EVENT_XFER_COMPLETE, &host->pending_events);
}

static void dw_mci_write_data_pio(struct dw_mci *host)
{
	struct sg_mapping_iter *sg_miter = &host->sg_miter;
	void *buf;
	unsigned int offset;
	struct mmc_data	*data = host->data;
	int shift = host->data_shift;
	u32 status;
	unsigned int len;
	unsigned int fifo_depth = host->fifo_depth;
	unsigned int remain, fcnt;

	do {
		if (!sg_miter_next(sg_miter))
			goto done;

		host->sg = sg_miter->piter.sg;
		buf = sg_miter->addr;
		remain = sg_miter->length;
		offset = 0;

		do {
			fcnt = ((fifo_depth -
				 SDMMC_GET_FCNT(mci_readl(host, STATUS)))
					<< shift) - host->part_buf_count;
			len = min(remain, fcnt);
			if (!len)
				break;
			host->push_data(host, (void *)(buf + offset), len);
			data->bytes_xfered += len;
			offset += len;
			remain -= len;
		} while (remain);

		sg_miter->consumed = offset;
		status = mci_readl(host, MINTSTS);
		mci_writel(host, RINTSTS, SDMMC_INT_TXDR);
	} while (status & SDMMC_INT_TXDR); /* if TXDR write again */

	if (!remain) {
		if (!sg_miter_next(sg_miter))
			goto done;
		sg_miter->consumed = 0;
	}
	sg_miter_stop(sg_miter);
	return;

done:
	sg_miter_stop(sg_miter);
	host->sg = NULL;
	smp_wmb(); /* drain writebuffer */
	set_bit(EVENT_XFER_COMPLETE, &host->pending_events);
}

static void dw_mci_cmd_interrupt(struct dw_mci *host, u32 status)
{
	del_timer(&host->cto_timer);

	if (!host->cmd_status)
		host->cmd_status = status;

	smp_wmb(); /* drain writebuffer */

	set_bit(EVENT_CMD_COMPLETE, &host->pending_events);
	tasklet_schedule(&host->tasklet);

	dw_mci_start_fault_timer(host);
}

static void dw_mci_handle_cd(struct dw_mci *host)
{
	struct dw_mci_slot *slot = host->slot;

	mmc_detect_change(slot->mmc,
		msecs_to_jiffies(host->pdata->detect_delay_ms));
}

static irqreturn_t dw_mci_interrupt(int irq, void *dev_id)
{
	struct dw_mci *host = dev_id;
	u32 pending;
	struct dw_mci_slot *slot = host->slot;

	pending = mci_readl(host, MINTSTS); /* read-only mask reg */

	if (pending) {
		/* Check volt switch first, since it can look like an error */
		if ((host->state == STATE_SENDING_CMD11) &&
		    (pending & SDMMC_INT_VOLT_SWITCH)) {
			mci_writel(host, RINTSTS, SDMMC_INT_VOLT_SWITCH);
			pending &= ~SDMMC_INT_VOLT_SWITCH;

			/*
			 * Hold the lock; we know cmd11_timer can't be kicked
			 * off after the lock is released, so safe to delete.
			 */
			spin_lock(&host->irq_lock);
			dw_mci_cmd_interrupt(host, pending);
			spin_unlock(&host->irq_lock);

			del_timer(&host->cmd11_timer);
		}

		if (pending & DW_MCI_CMD_ERROR_FLAGS) {
			spin_lock(&host->irq_lock);

			del_timer(&host->cto_timer);
			mci_writel(host, RINTSTS, DW_MCI_CMD_ERROR_FLAGS);
			host->cmd_status = pending;
			smp_wmb(); /* drain writebuffer */
			set_bit(EVENT_CMD_COMPLETE, &host->pending_events);

			spin_unlock(&host->irq_lock);
		}

		if (pending & DW_MCI_DATA_ERROR_FLAGS) {
			spin_lock(&host->irq_lock);

			if (host->quirks & DW_MMC_QUIRK_EXTENDED_TMOUT)
				del_timer(&host->dto_timer);

			/* if there is an error report DATA_ERROR */
			mci_writel(host, RINTSTS, DW_MCI_DATA_ERROR_FLAGS);
			host->data_status = pending;
			smp_wmb(); /* drain writebuffer */
			set_bit(EVENT_DATA_ERROR, &host->pending_events);

			if (host->quirks & DW_MMC_QUIRK_EXTENDED_TMOUT)
				/* In case of error, we cannot expect a DTO */
				set_bit(EVENT_DATA_COMPLETE,
					&host->pending_events);

			tasklet_schedule(&host->tasklet);

			spin_unlock(&host->irq_lock);
		}

		if (pending & SDMMC_INT_DATA_OVER) {
			spin_lock(&host->irq_lock);

			del_timer(&host->dto_timer);

			mci_writel(host, RINTSTS, SDMMC_INT_DATA_OVER);
			if (!host->data_status)
				host->data_status = pending;
			smp_wmb(); /* drain writebuffer */
			if (host->dir_status == DW_MCI_RECV_STATUS) {
				if (host->sg != NULL)
					dw_mci_read_data_pio(host, true);
			}
			set_bit(EVENT_DATA_COMPLETE, &host->pending_events);
			tasklet_schedule(&host->tasklet);

			spin_unlock(&host->irq_lock);
		}

		if (pending & SDMMC_INT_RXDR) {
			mci_writel(host, RINTSTS, SDMMC_INT_RXDR);
			if (host->dir_status == DW_MCI_RECV_STATUS && host->sg)
				dw_mci_read_data_pio(host, false);
		}

		if (pending & SDMMC_INT_TXDR) {
			mci_writel(host, RINTSTS, SDMMC_INT_TXDR);
			if (host->dir_status == DW_MCI_SEND_STATUS && host->sg)
				dw_mci_write_data_pio(host);
		}

		if (pending & SDMMC_INT_CMD_DONE) {
			spin_lock(&host->irq_lock);

			mci_writel(host, RINTSTS, SDMMC_INT_CMD_DONE);
			dw_mci_cmd_interrupt(host, pending);

			spin_unlock(&host->irq_lock);
		}

		if (pending & SDMMC_INT_CD) {
			mci_writel(host, RINTSTS, SDMMC_INT_CD);
			dw_mci_handle_cd(host);
		}

		if (pending & SDMMC_INT_SDIO(slot->sdio_id)) {
			mci_writel(host, RINTSTS,
				   SDMMC_INT_SDIO(slot->sdio_id));
			__dw_mci_enable_sdio_irq(slot, 0);
			sdio_signal_irq(slot->mmc);
		}

	}

	if (host->use_dma != TRANS_MODE_IDMAC)
		return IRQ_HANDLED;

	/* Handle IDMA interrupts */
	if (host->dma_64bit_address == 1) {
		pending = mci_readl(host, IDSTS64);
		if (pending & (SDMMC_IDMAC_INT_TI | SDMMC_IDMAC_INT_RI)) {
			mci_writel(host, IDSTS64, SDMMC_IDMAC_INT_TI |
							SDMMC_IDMAC_INT_RI);
			mci_writel(host, IDSTS64, SDMMC_IDMAC_INT_NI);
			if (!test_bit(EVENT_DATA_ERROR, &host->pending_events))
				host->dma_ops->complete((void *)host);
		}
	} else {
		pending = mci_readl(host, IDSTS);
		if (pending & (SDMMC_IDMAC_INT_TI | SDMMC_IDMAC_INT_RI)) {
			mci_writel(host, IDSTS, SDMMC_IDMAC_INT_TI |
							SDMMC_IDMAC_INT_RI);
			mci_writel(host, IDSTS, SDMMC_IDMAC_INT_NI);
			if (!test_bit(EVENT_DATA_ERROR, &host->pending_events))
				host->dma_ops->complete((void *)host);
		}
	}

	return IRQ_HANDLED;
}

static int dw_mci_init_slot_caps(struct dw_mci_slot *slot)
{
	struct dw_mci *host = slot->host;
	const struct dw_mci_drv_data *drv_data = host->drv_data;
	struct mmc_host *mmc = slot->mmc;
	int ctrl_id;

	if (host->pdata->caps)
		mmc->caps = host->pdata->caps;

	if (host->pdata->pm_caps)
		mmc->pm_caps = host->pdata->pm_caps;

	if (drv_data)
		mmc->caps |= drv_data->common_caps;

	if (host->dev->of_node) {
		ctrl_id = of_alias_get_id(host->dev->of_node, "mshc");
		if (ctrl_id < 0)
			ctrl_id = 0;
	} else {
		ctrl_id = to_platform_device(host->dev)->id;
	}

	if (drv_data && drv_data->caps) {
		if (ctrl_id >= drv_data->num_caps) {
			dev_err(host->dev, "invalid controller id %d\n",
				ctrl_id);
			return -EINVAL;
		}
		mmc->caps |= drv_data->caps[ctrl_id];
	}

	if (host->pdata->caps2)
		mmc->caps2 = host->pdata->caps2;

	/* if host has set a minimum_freq, we should respect it */
	if (host->minimum_speed)
		mmc->f_min = host->minimum_speed;
	else
		mmc->f_min = DW_MCI_FREQ_MIN;

	if (!mmc->f_max)
		mmc->f_max = DW_MCI_FREQ_MAX;

	/* Process SDIO IRQs through the sdio_irq_work. */
	if (mmc->caps & MMC_CAP_SDIO_IRQ)
		mmc->caps2 |= MMC_CAP2_SDIO_IRQ_NOTHREAD;

	return 0;
}

static int dw_mci_init_slot(struct dw_mci *host)
{
	struct mmc_host *mmc;
	struct dw_mci_slot *slot;
	int ret;

	mmc = mmc_alloc_host(sizeof(struct dw_mci_slot), host->dev);
	if (!mmc)
		return -ENOMEM;

	slot = mmc_priv(mmc);
	slot->id = 0;
	slot->sdio_id = host->sdio_id0 + slot->id;
	slot->mmc = mmc;
	slot->host = host;
	host->slot = slot;

	mmc->ops = &dw_mci_ops;

	/*if there are external regulators, get them*/
	ret = mmc_regulator_get_supply(mmc);
	if (ret)
		goto err_host_allocated;

	if (!mmc->ocr_avail)
		mmc->ocr_avail = MMC_VDD_32_33 | MMC_VDD_33_34;

	ret = mmc_of_parse(mmc);
	if (ret)
		goto err_host_allocated;

	ret = dw_mci_init_slot_caps(slot);
	if (ret)
		goto err_host_allocated;

	/* Useful defaults if platform data is unset. */
	if (host->use_dma == TRANS_MODE_IDMAC) {
		mmc->max_segs = host->ring_size;
		mmc->max_blk_size = 65535;
		mmc->max_seg_size = 0x1000;
		mmc->max_req_size = mmc->max_seg_size * host->ring_size;
		mmc->max_blk_count = mmc->max_req_size / 512;
	} else if (host->use_dma == TRANS_MODE_EDMAC) {
		mmc->max_segs = 64;
		mmc->max_blk_size = 65535;
		mmc->max_blk_count = 65535;
		mmc->max_req_size =
				mmc->max_blk_size * mmc->max_blk_count;
		mmc->max_seg_size = mmc->max_req_size;
	} else {
		/* TRANS_MODE_PIO */
		mmc->max_segs = 64;
		mmc->max_blk_size = 65535; /* BLKSIZ is 16 bits */
		mmc->max_blk_count = 512;
		mmc->max_req_size = mmc->max_blk_size *
				    mmc->max_blk_count;
		mmc->max_seg_size = mmc->max_req_size;
	}

	dw_mci_get_cd(mmc);

	ret = mmc_add_host(mmc);
	if (ret)
		goto err_host_allocated;

#if defined(CONFIG_DEBUG_FS)
	dw_mci_init_debugfs(slot);
#endif

	return 0;

err_host_allocated:
	mmc_free_host(mmc);
	return ret;
}

static void dw_mci_cleanup_slot(struct dw_mci_slot *slot)
{
	/* Debugfs stuff is cleaned up by mmc core */
	mmc_remove_host(slot->mmc);
	slot->host->slot = NULL;
	mmc_free_host(slot->mmc);
}

static void dw_mci_init_dma(struct dw_mci *host)
{
	int addr_config;
	struct device *dev = host->dev;

	/*
	* Check tansfer mode from HCON[17:16]
	* Clear the ambiguous description of dw_mmc databook:
	* 2b'00: No DMA Interface -> Actually means using Internal DMA block
	* 2b'01: DesignWare DMA Interface -> Synopsys DW-DMA block
	* 2b'10: Generic DMA Interface -> non-Synopsys generic DMA block
	* 2b'11: Non DW DMA Interface -> pio only
	* Compared to DesignWare DMA Interface, Generic DMA Interface has a
	* simpler request/acknowledge handshake mechanism and both of them
	* are regarded as external dma master for dw_mmc.
	*/
	host->use_dma = SDMMC_GET_TRANS_MODE(mci_readl(host, HCON));
	if (host->use_dma == DMA_INTERFACE_IDMA) {
		host->use_dma = TRANS_MODE_IDMAC;
	} else if (host->use_dma == DMA_INTERFACE_DWDMA ||
		   host->use_dma == DMA_INTERFACE_GDMA) {
		host->use_dma = TRANS_MODE_EDMAC;
	} else {
		goto no_dma;
	}

	/* Determine which DMA interface to use */
	if (host->use_dma == TRANS_MODE_IDMAC) {
		/*
		* Check ADDR_CONFIG bit in HCON to find
		* IDMAC address bus width
		*/
		addr_config = SDMMC_GET_ADDR_CONFIG(mci_readl(host, HCON));

		if (addr_config == 1) {
			/* host supports IDMAC in 64-bit address mode */
			host->dma_64bit_address = 1;
			dev_info(host->dev,
				 "IDMAC supports 64-bit address mode.\n");
			if (!dma_set_mask(host->dev, DMA_BIT_MASK(64)))
				dma_set_coherent_mask(host->dev,
						      DMA_BIT_MASK(64));
		} else {
			/* host supports IDMAC in 32-bit address mode */
			host->dma_64bit_address = 0;
			dev_info(host->dev,
				 "IDMAC supports 32-bit address mode.\n");
		}

		/* Alloc memory for sg translation */
		host->sg_cpu = dmam_alloc_coherent(host->dev,
						   DESC_RING_BUF_SZ,
						   &host->sg_dma, GFP_KERNEL);
		if (!host->sg_cpu) {
			dev_err(host->dev,
				"%s: could not alloc DMA memory\n",
				__func__);
			goto no_dma;
		}

		host->dma_ops = &dw_mci_idmac_ops;
		dev_info(host->dev, "Using internal DMA controller.\n");
	} else {
		/* TRANS_MODE_EDMAC: check dma bindings again */
		if ((device_property_string_array_count(dev, "dma-names") < 0) ||
		    !device_property_present(dev, "dmas")) {
			goto no_dma;
		}
		host->dma_ops = &dw_mci_edmac_ops;
		dev_info(host->dev, "Using external DMA controller.\n");
	}

	if (host->dma_ops->init && host->dma_ops->start &&
	    host->dma_ops->stop && host->dma_ops->cleanup) {
		if (host->dma_ops->init(host)) {
			dev_err(host->dev, "%s: Unable to initialize DMA Controller.\n",
				__func__);
			goto no_dma;
		}
	} else {
		dev_err(host->dev, "DMA initialization not found.\n");
		goto no_dma;
	}

	return;

no_dma:
	dev_info(host->dev, "Using PIO mode.\n");
	host->use_dma = TRANS_MODE_PIO;
}

static void dw_mci_cmd11_timer(struct timer_list *t)
{
	struct dw_mci *host = from_timer(host, t, cmd11_timer);

	if (host->state != STATE_SENDING_CMD11) {
		dev_warn(host->dev, "Unexpected CMD11 timeout\n");
		return;
	}

	host->cmd_status = SDMMC_INT_RTO;
	set_bit(EVENT_CMD_COMPLETE, &host->pending_events);
	tasklet_schedule(&host->tasklet);
}

static void dw_mci_cto_timer(struct timer_list *t)
{
	struct dw_mci *host = from_timer(host, t, cto_timer);
	unsigned long irqflags;
	u32 pending;

	spin_lock_irqsave(&host->irq_lock, irqflags);

	/*
	 * If somehow we have very bad interrupt latency it's remotely possible
	 * that the timer could fire while the interrupt is still pending or
	 * while the interrupt is midway through running.  Let's be paranoid
	 * and detect those two cases.  Note that this is paranoia is somewhat
	 * justified because in this function we don't actually cancel the
	 * pending command in the controller--we just assume it will never come.
	 */
	pending = mci_readl(host, MINTSTS); /* read-only mask reg */
	if (pending & (DW_MCI_CMD_ERROR_FLAGS | SDMMC_INT_CMD_DONE)) {
		/* The interrupt should fire; no need to act but we can warn */
		dev_warn(host->dev, "Unexpected interrupt latency\n");
		goto exit;
	}
	if (test_bit(EVENT_CMD_COMPLETE, &host->pending_events)) {
		/* Presumably interrupt handler couldn't delete the timer */
		dev_warn(host->dev, "CTO timeout when already completed\n");
		goto exit;
	}

	/*
	 * Continued paranoia to make sure we're in the state we expect.
	 * This paranoia isn't really justified but it seems good to be safe.
	 */
	switch (host->state) {
	case STATE_SENDING_CMD11:
	case STATE_SENDING_CMD:
	case STATE_SENDING_STOP:
		/*
		 * If CMD_DONE interrupt does NOT come in sending command
		 * state, we should notify the driver to terminate current
		 * transfer and report a command timeout to the core.
		 */
		host->cmd_status = SDMMC_INT_RTO;
		set_bit(EVENT_CMD_COMPLETE, &host->pending_events);
		tasklet_schedule(&host->tasklet);
		break;
	default:
		dev_warn(host->dev, "Unexpected command timeout, state %d\n",
			 host->state);
		break;
	}

exit:
	spin_unlock_irqrestore(&host->irq_lock, irqflags);
}

static void dw_mci_dto_timer(struct timer_list *t)
{
	struct dw_mci *host = from_timer(host, t, dto_timer);
	unsigned long irqflags;
	u32 pending;

	spin_lock_irqsave(&host->irq_lock, irqflags);

	/*
	 * The DTO timer is much longer than the CTO timer, so it's even less
	 * likely that we'll these cases, but it pays to be paranoid.
	 */
	pending = mci_readl(host, MINTSTS); /* read-only mask reg */
	if (pending & SDMMC_INT_DATA_OVER) {
		/* The interrupt should fire; no need to act but we can warn */
		dev_warn(host->dev, "Unexpected data interrupt latency\n");
		goto exit;
	}
	if (test_bit(EVENT_DATA_COMPLETE, &host->pending_events)) {
		/* Presumably interrupt handler couldn't delete the timer */
		dev_warn(host->dev, "DTO timeout when already completed\n");
		goto exit;
	}

	/*
	 * Continued paranoia to make sure we're in the state we expect.
	 * This paranoia isn't really justified but it seems good to be safe.
	 */
	switch (host->state) {
	case STATE_SENDING_DATA:
	case STATE_DATA_BUSY:
		/*
		 * If DTO interrupt does NOT come in sending data state,
		 * we should notify the driver to terminate current transfer
		 * and report a data timeout to the core.
		 */
		host->data_status = SDMMC_INT_DRTO;
		set_bit(EVENT_DATA_ERROR, &host->pending_events);
		set_bit(EVENT_DATA_COMPLETE, &host->pending_events);
		tasklet_schedule(&host->tasklet);
		break;
	default:
		dev_warn(host->dev, "Unexpected data timeout, state %d\n",
			 host->state);
		break;
	}

exit:
	spin_unlock_irqrestore(&host->irq_lock, irqflags);
}

#ifdef CONFIG_OF
static struct dw_mci_board *dw_mci_parse_dt(struct dw_mci *host)
{
	struct dw_mci_board *pdata;
	struct device *dev = host->dev;
	const struct dw_mci_drv_data *drv_data = host->drv_data;
	int ret;
	u32 clock_frequency;

	pdata = devm_kzalloc(dev, sizeof(*pdata), GFP_KERNEL);
	if (!pdata)
		return ERR_PTR(-ENOMEM);

	/* find reset controller when exist */
	pdata->rstc = devm_reset_control_get_optional_exclusive(dev, "reset");
	if (IS_ERR(pdata->rstc))
		return ERR_CAST(pdata->rstc);

	if (device_property_read_u32(dev, "fifo-depth", &pdata->fifo_depth))
		dev_info(dev,
			 "fifo-depth property not found, using value of FIFOTH register as default\n");

	device_property_read_u32(dev, "card-detect-delay",
				 &pdata->detect_delay_ms);

	device_property_read_u32(dev, "data-addr", &host->data_addr_override);

	if (device_property_present(dev, "fifo-watermark-aligned"))
		host->wm_aligned = true;

	if (!device_property_read_u32(dev, "clock-frequency", &clock_frequency))
		pdata->bus_hz = clock_frequency;

	if (drv_data && drv_data->parse_dt) {
		ret = drv_data->parse_dt(host);
		if (ret)
			return ERR_PTR(ret);
	}

	return pdata;
}

#else /* CONFIG_OF */
static struct dw_mci_board *dw_mci_parse_dt(struct dw_mci *host)
{
	return ERR_PTR(-EINVAL);
}
#endif /* CONFIG_OF */

static void dw_mci_enable_cd(struct dw_mci *host)
{
	unsigned long irqflags;
	u32 temp;

	/*
	 * No need for CD if all slots have a non-error GPIO
	 * as well as broken card detection is found.
	 */
	if (host->slot->mmc->caps & MMC_CAP_NEEDS_POLL)
		return;

	if (mmc_gpio_get_cd(host->slot->mmc) < 0) {
		spin_lock_irqsave(&host->irq_lock, irqflags);
		temp = mci_readl(host, INTMASK);
		temp  |= SDMMC_INT_CD;
		mci_writel(host, INTMASK, temp);
		spin_unlock_irqrestore(&host->irq_lock, irqflags);
	}
}

int dw_mci_probe(struct dw_mci *host)
{
	const struct dw_mci_drv_data *drv_data = host->drv_data;
	int width, i, ret = 0;
	u32 fifo_size;

	if (!host->pdata) {
		host->pdata = dw_mci_parse_dt(host);
		if (IS_ERR(host->pdata))
			return dev_err_probe(host->dev, PTR_ERR(host->pdata),
					     "platform data not available\n");
	}

	host->biu_clk = devm_clk_get(host->dev, "biu");
	if (IS_ERR(host->biu_clk)) {
		dev_dbg(host->dev, "biu clock not available\n");
	} else {
		ret = clk_prepare_enable(host->biu_clk);
		if (ret) {
			dev_err(host->dev, "failed to enable biu clock\n");
			return ret;
		}
	}

	host->ciu_clk = devm_clk_get(host->dev, "ciu");
	if (IS_ERR(host->ciu_clk)) {
		dev_dbg(host->dev, "ciu clock not available\n");
		host->bus_hz = host->pdata->bus_hz;
	} else {
		ret = clk_prepare_enable(host->ciu_clk);
		if (ret) {
			dev_err(host->dev, "failed to enable ciu clock\n");
			goto err_clk_biu;
		}

		if (host->pdata->bus_hz) {
			ret = clk_set_rate(host->ciu_clk, host->pdata->bus_hz);
			if (ret)
				dev_warn(host->dev,
					 "Unable to set bus rate to %uHz\n",
					 host->pdata->bus_hz);
		}
		host->bus_hz = clk_get_rate(host->ciu_clk);
	}

	if (!host->bus_hz) {
		dev_err(host->dev,
			"Platform data must supply bus speed\n");
		ret = -ENODEV;
		goto err_clk_ciu;
	}

	if (host->pdata->rstc) {
		reset_control_assert(host->pdata->rstc);
		usleep_range(10, 50);
		reset_control_deassert(host->pdata->rstc);
	}

	if (drv_data && drv_data->init) {
		ret = drv_data->init(host);
		if (ret) {
			dev_err(host->dev,
				"implementation specific init failed\n");
			goto err_clk_ciu;
		}
	}

	timer_setup(&host->cmd11_timer, dw_mci_cmd11_timer, 0);
	timer_setup(&host->cto_timer, dw_mci_cto_timer, 0);
	timer_setup(&host->dto_timer, dw_mci_dto_timer, 0);

	spin_lock_init(&host->lock);
	spin_lock_init(&host->irq_lock);
	INIT_LIST_HEAD(&host->queue);

	dw_mci_init_fault(host);

	/*
	 * Get the host data width - this assumes that HCON has been set with
	 * the correct values.
	 */
	i = SDMMC_GET_HDATA_WIDTH(mci_readl(host, HCON));
	if (!i) {
		host->push_data = dw_mci_push_data16;
		host->pull_data = dw_mci_pull_data16;
		width = 16;
		host->data_shift = 1;
	} else if (i == 2) {
		host->push_data = dw_mci_push_data64;
		host->pull_data = dw_mci_pull_data64;
		width = 64;
		host->data_shift = 3;
	} else {
		/* Check for a reserved value, and warn if it is */
		WARN((i != 1),
		     "HCON reports a reserved host data width!\n"
		     "Defaulting to 32-bit access.\n");
		host->push_data = dw_mci_push_data32;
		host->pull_data = dw_mci_pull_data32;
		width = 32;
		host->data_shift = 2;
	}

	/* Reset all blocks */
	if (!dw_mci_ctrl_reset(host, SDMMC_CTRL_ALL_RESET_FLAGS)) {
		ret = -ENODEV;
		goto err_clk_ciu;
	}

	host->dma_ops = host->pdata->dma_ops;
	dw_mci_init_dma(host);

	/* Clear the interrupts for the host controller */
	mci_writel(host, RINTSTS, 0xFFFFFFFF);
	mci_writel(host, INTMASK, 0); /* disable all mmc interrupt first */

	/* Put in max timeout */
	mci_writel(host, TMOUT, 0xFFFFFFFF);

	/*
	 * FIFO threshold settings  RxMark  = fifo_size / 2 - 1,
	 *                          Tx Mark = fifo_size / 2 DMA Size = 8
	 */
	if (!host->pdata->fifo_depth) {
		/*
		 * Power-on value of RX_WMark is FIFO_DEPTH-1, but this may
		 * have been overwritten by the bootloader, just like we're
		 * about to do, so if you know the value for your hardware, you
		 * should put it in the platform data.
		 */
		fifo_size = mci_readl(host, FIFOTH);
		fifo_size = 1 + ((fifo_size >> 16) & 0xfff);
	} else {
		fifo_size = host->pdata->fifo_depth;
	}
	host->fifo_depth = fifo_size;
	host->fifoth_val =
		SDMMC_SET_FIFOTH(0x2, fifo_size / 2 - 1, fifo_size / 2);
	mci_writel(host, FIFOTH, host->fifoth_val);

	/* disable clock to CIU */
	mci_writel(host, CLKENA, 0);
	mci_writel(host, CLKSRC, 0);

	/*
	 * In 2.40a spec, Data offset is changed.
	 * Need to check the version-id and set data-offset for DATA register.
	 */
	host->verid = SDMMC_GET_VERID(mci_readl(host, VERID));
	dev_info(host->dev, "Version ID is %04x\n", host->verid);

	if (host->data_addr_override)
		host->fifo_reg = host->regs + host->data_addr_override;
	else if (host->verid < DW_MMC_240A)
		host->fifo_reg = host->regs + DATA_OFFSET;
	else
		host->fifo_reg = host->regs + DATA_240A_OFFSET;

	tasklet_setup(&host->tasklet, dw_mci_tasklet_func);
	ret = devm_request_irq(host->dev, host->irq, dw_mci_interrupt,
			       host->irq_flags, "dw-mci", host);
	if (ret)
		goto err_dmaunmap;

	/*
	 * Enable interrupts for command done, data over, data empty,
	 * receive ready and error such as transmit, receive timeout, crc error
	 */
	mci_writel(host, INTMASK, SDMMC_INT_CMD_DONE | SDMMC_INT_DATA_OVER |
		   SDMMC_INT_TXDR | SDMMC_INT_RXDR |
		   DW_MCI_ERROR_FLAGS);
	/* Enable mci interrupt */
	mci_writel(host, CTRL, SDMMC_CTRL_INT_ENABLE);

	dev_info(host->dev,
		 "DW MMC controller at irq %d,%d bit host data width,%u deep fifo\n",
		 host->irq, width, fifo_size);

	/* We need at least one slot to succeed */
	ret = dw_mci_init_slot(host);
	if (ret) {
		dev_dbg(host->dev, "slot %d init failed\n", i);
		goto err_dmaunmap;
	}

	/* Now that slots are all setup, we can enable card detect */
	dw_mci_enable_cd(host);

	return 0;

err_dmaunmap:
	if (host->use_dma && host->dma_ops->exit)
		host->dma_ops->exit(host);

	reset_control_assert(host->pdata->rstc);

err_clk_ciu:
	clk_disable_unprepare(host->ciu_clk);

err_clk_biu:
	clk_disable_unprepare(host->biu_clk);

	return ret;
}
EXPORT_SYMBOL(dw_mci_probe);

void dw_mci_remove(struct dw_mci *host)
{
	dev_dbg(host->dev, "remove slot\n");
	if (host->slot)
		dw_mci_cleanup_slot(host->slot);

	mci_writel(host, RINTSTS, 0xFFFFFFFF);
	mci_writel(host, INTMASK, 0); /* disable all mmc interrupt first */

	/* disable clock to CIU */
	mci_writel(host, CLKENA, 0);
	mci_writel(host, CLKSRC, 0);

	if (host->use_dma && host->dma_ops->exit)
		host->dma_ops->exit(host);

	reset_control_assert(host->pdata->rstc);

	clk_disable_unprepare(host->ciu_clk);
	clk_disable_unprepare(host->biu_clk);
}
EXPORT_SYMBOL(dw_mci_remove);



#ifdef CONFIG_PM
int dw_mci_runtime_suspend(struct device *dev)
{
	struct dw_mci *host = dev_get_drvdata(dev);

	if (host->use_dma && host->dma_ops->exit)
		host->dma_ops->exit(host);

	clk_disable_unprepare(host->ciu_clk);

	if (host->slot &&
	    (mmc_can_gpio_cd(host->slot->mmc) ||
	     !mmc_card_is_removable(host->slot->mmc)))
		clk_disable_unprepare(host->biu_clk);

	return 0;
}
EXPORT_SYMBOL(dw_mci_runtime_suspend);

int dw_mci_runtime_resume(struct device *dev)
{
	int ret = 0;
	struct dw_mci *host = dev_get_drvdata(dev);

	if (host->slot &&
	    (mmc_can_gpio_cd(host->slot->mmc) ||
	     !mmc_card_is_removable(host->slot->mmc))) {
		ret = clk_prepare_enable(host->biu_clk);
		if (ret)
			return ret;
	}

	ret = clk_prepare_enable(host->ciu_clk);
	if (ret)
		goto err;

	if (!dw_mci_ctrl_reset(host, SDMMC_CTRL_ALL_RESET_FLAGS)) {
		clk_disable_unprepare(host->ciu_clk);
		ret = -ENODEV;
		goto err;
	}

	if (host->use_dma && host->dma_ops->init)
		host->dma_ops->init(host);

	/*
	 * Restore the initial value at FIFOTH register
	 * And Invalidate the prev_blksz with zero
	 */
	mci_writel(host, FIFOTH, host->fifoth_val);
	host->prev_blksz = 0;

	/* Put in max timeout */
	mci_writel(host, TMOUT, 0xFFFFFFFF);

	mci_writel(host, RINTSTS, 0xFFFFFFFF);
	mci_writel(host, INTMASK, SDMMC_INT_CMD_DONE | SDMMC_INT_DATA_OVER |
		   SDMMC_INT_TXDR | SDMMC_INT_RXDR |
		   DW_MCI_ERROR_FLAGS);
	mci_writel(host, CTRL, SDMMC_CTRL_INT_ENABLE);


	if (host->slot && host->slot->mmc->pm_flags & MMC_PM_KEEP_POWER)
		dw_mci_set_ios(host->slot->mmc, &host->slot->mmc->ios);

	/* Force setup bus to guarantee available clock output */
	dw_mci_setup_bus(host->slot, true);

	/* Re-enable SDIO interrupts. */
	if (sdio_irq_claimed(host->slot->mmc))
		__dw_mci_enable_sdio_irq(host->slot, 1);

	/* Now that slots are all setup, we can enable card detect */
	dw_mci_enable_cd(host);

	return 0;

err:
	if (host->slot &&
	    (mmc_can_gpio_cd(host->slot->mmc) ||
	     !mmc_card_is_removable(host->slot->mmc)))
		clk_disable_unprepare(host->biu_clk);

	return ret;
}
EXPORT_SYMBOL(dw_mci_runtime_resume);
#endif /* CONFIG_PM */

static int __init dw_mci_init(void)
{
	pr_info("Synopsys Designware Multimedia Card Interface Driver\n");
	return 0;
}

static void __exit dw_mci_exit(void)
{
}

module_init(dw_mci_init);
module_exit(dw_mci_exit);

MODULE_DESCRIPTION("DW Multimedia Card Interface driver");
MODULE_AUTHOR("NXP Semiconductor VietNam");
MODULE_AUTHOR("Imagination Technologies Ltd");
MODULE_LICENSE("GPL v2");<|MERGE_RESOLUTION|>--- conflicted
+++ resolved
@@ -1858,11 +1858,7 @@
 	 * Try to inject the error at random points during the data transfer.
 	 */
 	hrtimer_start(&host->fault_timer,
-<<<<<<< HEAD
-		      ms_to_ktime(prandom_u32_max(25)),
-=======
 		      ms_to_ktime(get_random_u32_below(25)),
->>>>>>> 0ee29814
 		      HRTIMER_MODE_REL);
 }
 
