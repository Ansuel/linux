// SPDX-License-Identifier: GPL-2.0-or-later
/*
 * Core registration and callback routines for MTD
 * drivers and users.
 *
 * Copyright © 1999-2010 David Woodhouse <dwmw2@infradead.org>
 * Copyright © 2006      Red Hat UK Limited 
 */

#include <linux/module.h>
#include <linux/kernel.h>
#include <linux/ptrace.h>
#include <linux/seq_file.h>
#include <linux/string.h>
#include <linux/timer.h>
#include <linux/major.h>
#include <linux/fs.h>
#include <linux/err.h>
#include <linux/ioctl.h>
#include <linux/init.h>
#include <linux/of.h>
#include <linux/proc_fs.h>
#include <linux/idr.h>
#include <linux/backing-dev.h>
#include <linux/gfp.h>
#include <linux/slab.h>
#include <linux/reboot.h>
#include <linux/leds.h>
#include <linux/debugfs.h>
#include <linux/nvmem-provider.h>
#include <linux/root_dev.h>

#include <linux/mtd/mtd.h>
#include <linux/mtd/partitions.h>

#include "mtdcore.h"

struct backing_dev_info *mtd_bdi;

#ifdef CONFIG_PM_SLEEP

static int mtd_cls_suspend(struct device *dev)
{
	struct mtd_info *mtd = dev_get_drvdata(dev);

	return mtd ? mtd_suspend(mtd) : 0;
}

static int mtd_cls_resume(struct device *dev)
{
	struct mtd_info *mtd = dev_get_drvdata(dev);

	if (mtd)
		mtd_resume(mtd);
	return 0;
}

static SIMPLE_DEV_PM_OPS(mtd_cls_pm_ops, mtd_cls_suspend, mtd_cls_resume);
#define MTD_CLS_PM_OPS (&mtd_cls_pm_ops)
#else
#define MTD_CLS_PM_OPS NULL
#endif

static struct class mtd_class = {
	.name = "mtd",
	.owner = THIS_MODULE,
	.pm = MTD_CLS_PM_OPS,
};

static DEFINE_IDR(mtd_idr);

/* These are exported solely for the purpose of mtd_blkdevs.c. You
   should not use them for _anything_ else */
DEFINE_MUTEX(mtd_table_mutex);
EXPORT_SYMBOL_GPL(mtd_table_mutex);

struct mtd_info *__mtd_next_device(int i)
{
	return idr_get_next(&mtd_idr, &i);
}
EXPORT_SYMBOL_GPL(__mtd_next_device);

static LIST_HEAD(mtd_notifiers);


#define MTD_DEVT(index) MKDEV(MTD_CHAR_MAJOR, (index)*2)

/* REVISIT once MTD uses the driver model better, whoever allocates
 * the mtd_info will probably want to use the release() hook...
 */
static void mtd_release(struct device *dev)
{
	struct mtd_info *mtd = dev_get_drvdata(dev);
	dev_t index = MTD_DEVT(mtd->index);

	/* remove /dev/mtdXro node */
	device_destroy(&mtd_class, index + 1);
}

#define MTD_DEVICE_ATTR_RO(name) \
static DEVICE_ATTR(name, 0444, mtd_##name##_show, NULL)

#define MTD_DEVICE_ATTR_RW(name) \
static DEVICE_ATTR(name, 0644, mtd_##name##_show, mtd_##name##_store)

static ssize_t mtd_type_show(struct device *dev,
		struct device_attribute *attr, char *buf)
{
	struct mtd_info *mtd = dev_get_drvdata(dev);
	char *type;

	switch (mtd->type) {
	case MTD_ABSENT:
		type = "absent";
		break;
	case MTD_RAM:
		type = "ram";
		break;
	case MTD_ROM:
		type = "rom";
		break;
	case MTD_NORFLASH:
		type = "nor";
		break;
	case MTD_NANDFLASH:
		type = "nand";
		break;
	case MTD_DATAFLASH:
		type = "dataflash";
		break;
	case MTD_UBIVOLUME:
		type = "ubi";
		break;
	case MTD_MLCNANDFLASH:
		type = "mlc-nand";
		break;
	default:
		type = "unknown";
	}

	return sysfs_emit(buf, "%s\n", type);
}
MTD_DEVICE_ATTR_RO(type);

static ssize_t mtd_flags_show(struct device *dev,
		struct device_attribute *attr, char *buf)
{
	struct mtd_info *mtd = dev_get_drvdata(dev);

	return sysfs_emit(buf, "0x%lx\n", (unsigned long)mtd->flags);
}
MTD_DEVICE_ATTR_RO(flags);

static ssize_t mtd_size_show(struct device *dev,
		struct device_attribute *attr, char *buf)
{
	struct mtd_info *mtd = dev_get_drvdata(dev);

	return sysfs_emit(buf, "%llu\n", (unsigned long long)mtd->size);
}
MTD_DEVICE_ATTR_RO(size);

static ssize_t mtd_erasesize_show(struct device *dev,
		struct device_attribute *attr, char *buf)
{
	struct mtd_info *mtd = dev_get_drvdata(dev);

	return sysfs_emit(buf, "%lu\n", (unsigned long)mtd->erasesize);
}
MTD_DEVICE_ATTR_RO(erasesize);

static ssize_t mtd_writesize_show(struct device *dev,
		struct device_attribute *attr, char *buf)
{
	struct mtd_info *mtd = dev_get_drvdata(dev);

	return sysfs_emit(buf, "%lu\n", (unsigned long)mtd->writesize);
}
MTD_DEVICE_ATTR_RO(writesize);

static ssize_t mtd_subpagesize_show(struct device *dev,
		struct device_attribute *attr, char *buf)
{
	struct mtd_info *mtd = dev_get_drvdata(dev);
	unsigned int subpagesize = mtd->writesize >> mtd->subpage_sft;

	return sysfs_emit(buf, "%u\n", subpagesize);
}
MTD_DEVICE_ATTR_RO(subpagesize);

static ssize_t mtd_oobsize_show(struct device *dev,
		struct device_attribute *attr, char *buf)
{
	struct mtd_info *mtd = dev_get_drvdata(dev);

	return sysfs_emit(buf, "%lu\n", (unsigned long)mtd->oobsize);
}
MTD_DEVICE_ATTR_RO(oobsize);

static ssize_t mtd_oobavail_show(struct device *dev,
				 struct device_attribute *attr, char *buf)
{
	struct mtd_info *mtd = dev_get_drvdata(dev);

	return sysfs_emit(buf, "%u\n", mtd->oobavail);
}
MTD_DEVICE_ATTR_RO(oobavail);

static ssize_t mtd_numeraseregions_show(struct device *dev,
		struct device_attribute *attr, char *buf)
{
	struct mtd_info *mtd = dev_get_drvdata(dev);

	return sysfs_emit(buf, "%u\n", mtd->numeraseregions);
}
MTD_DEVICE_ATTR_RO(numeraseregions);

static ssize_t mtd_name_show(struct device *dev,
		struct device_attribute *attr, char *buf)
{
	struct mtd_info *mtd = dev_get_drvdata(dev);

	return sysfs_emit(buf, "%s\n", mtd->name);
}
MTD_DEVICE_ATTR_RO(name);

static ssize_t mtd_ecc_strength_show(struct device *dev,
				     struct device_attribute *attr, char *buf)
{
	struct mtd_info *mtd = dev_get_drvdata(dev);

	return sysfs_emit(buf, "%u\n", mtd->ecc_strength);
}
MTD_DEVICE_ATTR_RO(ecc_strength);

static ssize_t mtd_bitflip_threshold_show(struct device *dev,
					  struct device_attribute *attr,
					  char *buf)
{
	struct mtd_info *mtd = dev_get_drvdata(dev);

	return sysfs_emit(buf, "%u\n", mtd->bitflip_threshold);
}

static ssize_t mtd_bitflip_threshold_store(struct device *dev,
					   struct device_attribute *attr,
					   const char *buf, size_t count)
{
	struct mtd_info *mtd = dev_get_drvdata(dev);
	unsigned int bitflip_threshold;
	int retval;

	retval = kstrtouint(buf, 0, &bitflip_threshold);
	if (retval)
		return retval;

	mtd->bitflip_threshold = bitflip_threshold;
	return count;
}
MTD_DEVICE_ATTR_RW(bitflip_threshold);

static ssize_t mtd_ecc_step_size_show(struct device *dev,
		struct device_attribute *attr, char *buf)
{
	struct mtd_info *mtd = dev_get_drvdata(dev);

	return sysfs_emit(buf, "%u\n", mtd->ecc_step_size);

}
MTD_DEVICE_ATTR_RO(ecc_step_size);

static ssize_t mtd_corrected_bits_show(struct device *dev,
		struct device_attribute *attr, char *buf)
{
	struct mtd_info *mtd = dev_get_drvdata(dev);
	struct mtd_ecc_stats *ecc_stats = &mtd->ecc_stats;

	return sysfs_emit(buf, "%u\n", ecc_stats->corrected);
}
MTD_DEVICE_ATTR_RO(corrected_bits);	/* ecc stats corrected */

static ssize_t mtd_ecc_failures_show(struct device *dev,
		struct device_attribute *attr, char *buf)
{
	struct mtd_info *mtd = dev_get_drvdata(dev);
	struct mtd_ecc_stats *ecc_stats = &mtd->ecc_stats;

	return sysfs_emit(buf, "%u\n", ecc_stats->failed);
}
MTD_DEVICE_ATTR_RO(ecc_failures);	/* ecc stats errors */

static ssize_t mtd_bad_blocks_show(struct device *dev,
		struct device_attribute *attr, char *buf)
{
	struct mtd_info *mtd = dev_get_drvdata(dev);
	struct mtd_ecc_stats *ecc_stats = &mtd->ecc_stats;

	return sysfs_emit(buf, "%u\n", ecc_stats->badblocks);
}
MTD_DEVICE_ATTR_RO(bad_blocks);

static ssize_t mtd_bbt_blocks_show(struct device *dev,
		struct device_attribute *attr, char *buf)
{
	struct mtd_info *mtd = dev_get_drvdata(dev);
	struct mtd_ecc_stats *ecc_stats = &mtd->ecc_stats;

	return sysfs_emit(buf, "%u\n", ecc_stats->bbtblocks);
}
MTD_DEVICE_ATTR_RO(bbt_blocks);

static struct attribute *mtd_attrs[] = {
	&dev_attr_type.attr,
	&dev_attr_flags.attr,
	&dev_attr_size.attr,
	&dev_attr_erasesize.attr,
	&dev_attr_writesize.attr,
	&dev_attr_subpagesize.attr,
	&dev_attr_oobsize.attr,
	&dev_attr_oobavail.attr,
	&dev_attr_numeraseregions.attr,
	&dev_attr_name.attr,
	&dev_attr_ecc_strength.attr,
	&dev_attr_ecc_step_size.attr,
	&dev_attr_corrected_bits.attr,
	&dev_attr_ecc_failures.attr,
	&dev_attr_bad_blocks.attr,
	&dev_attr_bbt_blocks.attr,
	&dev_attr_bitflip_threshold.attr,
	NULL,
};
ATTRIBUTE_GROUPS(mtd);

static const struct device_type mtd_devtype = {
	.name		= "mtd",
	.groups		= mtd_groups,
	.release	= mtd_release,
};

static bool mtd_expert_analysis_mode;

#ifdef CONFIG_DEBUG_FS
bool mtd_check_expert_analysis_mode(void)
{
	const char *mtd_expert_analysis_warning =
		"Bad block checks have been entirely disabled.\n"
		"This is only reserved for post-mortem forensics and debug purposes.\n"
		"Never enable this mode if you do not know what you are doing!\n";

	return WARN_ONCE(mtd_expert_analysis_mode, mtd_expert_analysis_warning);
}
EXPORT_SYMBOL_GPL(mtd_check_expert_analysis_mode);
#endif

static struct dentry *dfs_dir_mtd;

static void mtd_debugfs_populate(struct mtd_info *mtd)
{
	struct device *dev = &mtd->dev;

	if (IS_ERR_OR_NULL(dfs_dir_mtd))
		return;

	mtd->dbg.dfs_dir = debugfs_create_dir(dev_name(dev), dfs_dir_mtd);
}

#ifndef CONFIG_MMU
unsigned mtd_mmap_capabilities(struct mtd_info *mtd)
{
	switch (mtd->type) {
	case MTD_RAM:
		return NOMMU_MAP_COPY | NOMMU_MAP_DIRECT | NOMMU_MAP_EXEC |
			NOMMU_MAP_READ | NOMMU_MAP_WRITE;
	case MTD_ROM:
		return NOMMU_MAP_COPY | NOMMU_MAP_DIRECT | NOMMU_MAP_EXEC |
			NOMMU_MAP_READ;
	default:
		return NOMMU_MAP_COPY;
	}
}
EXPORT_SYMBOL_GPL(mtd_mmap_capabilities);
#endif

static int mtd_reboot_notifier(struct notifier_block *n, unsigned long state,
			       void *cmd)
{
	struct mtd_info *mtd;

	mtd = container_of(n, struct mtd_info, reboot_notifier);
	mtd->_reboot(mtd);

	return NOTIFY_DONE;
}

/**
 * mtd_wunit_to_pairing_info - get pairing information of a wunit
 * @mtd: pointer to new MTD device info structure
 * @wunit: write unit we are interested in
 * @info: returned pairing information
 *
 * Retrieve pairing information associated to the wunit.
 * This is mainly useful when dealing with MLC/TLC NANDs where pages can be
 * paired together, and where programming a page may influence the page it is
 * paired with.
 * The notion of page is replaced by the term wunit (write-unit) to stay
 * consistent with the ->writesize field.
 *
 * The @wunit argument can be extracted from an absolute offset using
 * mtd_offset_to_wunit(). @info is filled with the pairing information attached
 * to @wunit.
 *
 * From the pairing info the MTD user can find all the wunits paired with
 * @wunit using the following loop:
 *
 * for (i = 0; i < mtd_pairing_groups(mtd); i++) {
 *	info.pair = i;
 *	mtd_pairing_info_to_wunit(mtd, &info);
 *	...
 * }
 */
int mtd_wunit_to_pairing_info(struct mtd_info *mtd, int wunit,
			      struct mtd_pairing_info *info)
{
	struct mtd_info *master = mtd_get_master(mtd);
	int npairs = mtd_wunit_per_eb(master) / mtd_pairing_groups(master);

	if (wunit < 0 || wunit >= npairs)
		return -EINVAL;

	if (master->pairing && master->pairing->get_info)
		return master->pairing->get_info(master, wunit, info);

	info->group = 0;
	info->pair = wunit;

	return 0;
}
EXPORT_SYMBOL_GPL(mtd_wunit_to_pairing_info);

/**
 * mtd_pairing_info_to_wunit - get wunit from pairing information
 * @mtd: pointer to new MTD device info structure
 * @info: pairing information struct
 *
 * Returns a positive number representing the wunit associated to the info
 * struct, or a negative error code.
 *
 * This is the reverse of mtd_wunit_to_pairing_info(), and can help one to
 * iterate over all wunits of a given pair (see mtd_wunit_to_pairing_info()
 * doc).
 *
 * It can also be used to only program the first page of each pair (i.e.
 * page attached to group 0), which allows one to use an MLC NAND in
 * software-emulated SLC mode:
 *
 * info.group = 0;
 * npairs = mtd_wunit_per_eb(mtd) / mtd_pairing_groups(mtd);
 * for (info.pair = 0; info.pair < npairs; info.pair++) {
 *	wunit = mtd_pairing_info_to_wunit(mtd, &info);
 *	mtd_write(mtd, mtd_wunit_to_offset(mtd, blkoffs, wunit),
 *		  mtd->writesize, &retlen, buf + (i * mtd->writesize));
 * }
 */
int mtd_pairing_info_to_wunit(struct mtd_info *mtd,
			      const struct mtd_pairing_info *info)
{
	struct mtd_info *master = mtd_get_master(mtd);
	int ngroups = mtd_pairing_groups(master);
	int npairs = mtd_wunit_per_eb(master) / ngroups;

	if (!info || info->pair < 0 || info->pair >= npairs ||
	    info->group < 0 || info->group >= ngroups)
		return -EINVAL;

	if (master->pairing && master->pairing->get_wunit)
		return mtd->pairing->get_wunit(master, info);

	return info->pair;
}
EXPORT_SYMBOL_GPL(mtd_pairing_info_to_wunit);

/**
 * mtd_pairing_groups - get the number of pairing groups
 * @mtd: pointer to new MTD device info structure
 *
 * Returns the number of pairing groups.
 *
 * This number is usually equal to the number of bits exposed by a single
 * cell, and can be used in conjunction with mtd_pairing_info_to_wunit()
 * to iterate over all pages of a given pair.
 */
int mtd_pairing_groups(struct mtd_info *mtd)
{
	struct mtd_info *master = mtd_get_master(mtd);

	if (!master->pairing || !master->pairing->ngroups)
		return 1;

	return master->pairing->ngroups;
}
EXPORT_SYMBOL_GPL(mtd_pairing_groups);

static int mtd_nvmem_reg_read(void *priv, unsigned int offset,
			      void *val, size_t bytes)
{
	struct mtd_info *mtd = priv;
	size_t retlen;
	int err;

	err = mtd_read(mtd, offset, bytes, &retlen, val);
	if (err && err != -EUCLEAN)
		return err;

	return retlen == bytes ? 0 : -EIO;
}

static int mtd_nvmem_add(struct mtd_info *mtd)
{
	struct device_node *node = mtd_get_of_node(mtd);
	struct nvmem_config config = {};

	config.id = -1;
	config.dev = &mtd->dev;
	config.name = dev_name(&mtd->dev);
	config.owner = THIS_MODULE;
	config.reg_read = mtd_nvmem_reg_read;
	config.size = mtd->size;
	config.word_size = 1;
	config.stride = 1;
	config.read_only = true;
	config.root_only = true;
	config.ignore_wp = true;
	config.no_of_node = !of_device_is_compatible(node, "nvmem-cells");
	config.priv = mtd;

	mtd->nvmem = nvmem_register(&config);
	if (IS_ERR(mtd->nvmem)) {
		/* Just ignore if there is no NVMEM support in the kernel */
		if (PTR_ERR(mtd->nvmem) == -EOPNOTSUPP) {
			mtd->nvmem = NULL;
		} else {
			dev_err(&mtd->dev, "Failed to register NVMEM device\n");
			return PTR_ERR(mtd->nvmem);
		}
	}

	return 0;
}

static void mtd_check_of_node(struct mtd_info *mtd)
{
	struct device_node *partitions, *parent_dn, *mtd_dn = NULL;
	const char *pname, *prefix = "partition-";
	int plen, mtd_name_len, offset, prefix_len;

	/* Check if MTD already has a device node */
	if (mtd_get_of_node(mtd))
		return;

	if (!mtd_is_partition(mtd))
		return;
<<<<<<< HEAD
	parent = mtd->parent;
	parent_dn = of_node_get(dev_of_node(&parent->dev));
=======

	parent_dn = of_node_get(mtd_get_of_node(mtd->parent));
>>>>>>> 0ee29814
	if (!parent_dn)
		return;

	if (mtd_is_partition(mtd->parent))
		partitions = of_node_get(parent_dn);
	else
		partitions = of_get_child_by_name(parent_dn, "partitions");
	if (!partitions)
		goto exit_parent;

	prefix_len = strlen(prefix);
	mtd_name_len = strlen(mtd->name);

	/* Search if a partition is defined with the same name */
	for_each_child_of_node(partitions, mtd_dn) {
		/* Skip partition with no/wrong prefix */
		if (!of_node_name_prefix(mtd_dn, prefix))
			continue;

		/* Label have priority. Check that first */
		if (!of_property_read_string(mtd_dn, "label", &pname)) {
			offset = 0;
		} else {
			pname = mtd_dn->name;
			offset = prefix_len;
		}

		plen = strlen(pname) - offset;
		if (plen == mtd_name_len &&
		    !strncmp(mtd->name, pname + offset, plen)) {
			mtd_set_of_node(mtd, mtd_dn);
			break;
		}
	}

	of_node_put(partitions);
exit_parent:
	of_node_put(parent_dn);
}

/**
 *	add_mtd_device - register an MTD device
 *	@mtd: pointer to new MTD device info structure
 *
 *	Add a device to the list of MTD devices present in the system, and
 *	notify each currently active MTD 'user' of its arrival. Returns
 *	zero on success or non-zero on failure.
 */

int add_mtd_device(struct mtd_info *mtd)
{
	struct device_node *np = mtd_get_of_node(mtd);
	struct mtd_info *master = mtd_get_master(mtd);
	struct mtd_notifier *not;
	int i, error, ofidx;

	/*
	 * May occur, for instance, on buggy drivers which call
	 * mtd_device_parse_register() multiple times on the same master MTD,
	 * especially with CONFIG_MTD_PARTITIONED_MASTER=y.
	 */
	if (WARN_ONCE(mtd->dev.type, "MTD already registered\n"))
		return -EEXIST;

	BUG_ON(mtd->writesize == 0);

	/*
	 * MTD drivers should implement ->_{write,read}() or
	 * ->_{write,read}_oob(), but not both.
	 */
	if (WARN_ON((mtd->_write && mtd->_write_oob) ||
		    (mtd->_read && mtd->_read_oob)))
		return -EINVAL;

	if (WARN_ON((!mtd->erasesize || !master->_erase) &&
		    !(mtd->flags & MTD_NO_ERASE)))
		return -EINVAL;

	/*
	 * MTD_SLC_ON_MLC_EMULATION can only be set on partitions, when the
	 * master is an MLC NAND and has a proper pairing scheme defined.
	 * We also reject masters that implement ->_writev() for now, because
	 * NAND controller drivers don't implement this hook, and adding the
	 * SLC -> MLC address/length conversion to this path is useless if we
	 * don't have a user.
	 */
	if (mtd->flags & MTD_SLC_ON_MLC_EMULATION &&
	    (!mtd_is_partition(mtd) || master->type != MTD_MLCNANDFLASH ||
	     !master->pairing || master->_writev))
		return -EINVAL;

	mutex_lock(&mtd_table_mutex);

	ofidx = -1;
	if (np)
		ofidx = of_alias_get_id(np, "mtd");
	if (ofidx >= 0)
		i = idr_alloc(&mtd_idr, mtd, ofidx, ofidx + 1, GFP_KERNEL);
	else
		i = idr_alloc(&mtd_idr, mtd, 0, 0, GFP_KERNEL);
	if (i < 0) {
		error = i;
		goto fail_locked;
	}

	mtd->index = i;
	mtd->usecount = 0;

	/* default value if not set by driver */
	if (mtd->bitflip_threshold == 0)
		mtd->bitflip_threshold = mtd->ecc_strength;

	if (mtd->flags & MTD_SLC_ON_MLC_EMULATION) {
		int ngroups = mtd_pairing_groups(master);

		mtd->erasesize /= ngroups;
		mtd->size = (u64)mtd_div_by_eb(mtd->size, master) *
			    mtd->erasesize;
	}

	if (is_power_of_2(mtd->erasesize))
		mtd->erasesize_shift = ffs(mtd->erasesize) - 1;
	else
		mtd->erasesize_shift = 0;

	if (is_power_of_2(mtd->writesize))
		mtd->writesize_shift = ffs(mtd->writesize) - 1;
	else
		mtd->writesize_shift = 0;

	mtd->erasesize_mask = (1 << mtd->erasesize_shift) - 1;
	mtd->writesize_mask = (1 << mtd->writesize_shift) - 1;

	/* Some chips always power up locked. Unlock them now */
	if ((mtd->flags & MTD_WRITEABLE) && (mtd->flags & MTD_POWERUP_LOCK)) {
		error = mtd_unlock(mtd, 0, mtd->size);
		if (error && error != -EOPNOTSUPP)
			printk(KERN_WARNING
			       "%s: unlock failed, writes may not work\n",
			       mtd->name);
		/* Ignore unlock failures? */
		error = 0;
	}

	/* Caller should have set dev.parent to match the
	 * physical device, if appropriate.
	 */
	mtd->dev.type = &mtd_devtype;
	mtd->dev.class = &mtd_class;
	mtd->dev.devt = MTD_DEVT(i);
	dev_set_name(&mtd->dev, "mtd%d", i);
	dev_set_drvdata(&mtd->dev, mtd);
	mtd_check_of_node(mtd);
	of_node_get(mtd_get_of_node(mtd));
	error = device_register(&mtd->dev);
	if (error) {
		put_device(&mtd->dev);
		goto fail_added;
	}

	/* Add the nvmem provider */
	error = mtd_nvmem_add(mtd);
	if (error)
		goto fail_nvmem_add;

	mtd_debugfs_populate(mtd);

	device_create(&mtd_class, mtd->dev.parent, MTD_DEVT(i) + 1, NULL,
		      "mtd%dro", i);

	pr_debug("mtd: Giving out device %d to %s\n", i, mtd->name);
	/* No need to get a refcount on the module containing
	   the notifier, since we hold the mtd_table_mutex */
	list_for_each_entry(not, &mtd_notifiers, list)
		not->add(mtd);

	mutex_unlock(&mtd_table_mutex);

	if (of_find_property(mtd_get_of_node(mtd), "linux,rootfs", NULL)) {
		if (IS_BUILTIN(CONFIG_MTD)) {
			pr_info("mtd: setting mtd%d (%s) as root device\n", mtd->index, mtd->name);
			ROOT_DEV = MKDEV(MTD_BLOCK_MAJOR, mtd->index);
		} else {
			pr_warn("mtd: can't set mtd%d (%s) as root device - mtd must be builtin\n",
				mtd->index, mtd->name);
		}
	}

	/* We _know_ we aren't being removed, because
	   our caller is still holding us here. So none
	   of this try_ nonsense, and no bitching about it
	   either. :) */
	__module_get(THIS_MODULE);
	return 0;

fail_nvmem_add:
	device_unregister(&mtd->dev);
fail_added:
	of_node_put(mtd_get_of_node(mtd));
	idr_remove(&mtd_idr, i);
fail_locked:
	mutex_unlock(&mtd_table_mutex);
	return error;
}

/**
 *	del_mtd_device - unregister an MTD device
 *	@mtd: pointer to MTD device info structure
 *
 *	Remove a device from the list of MTD devices present in the system,
 *	and notify each currently active MTD 'user' of its departure.
 *	Returns zero on success or 1 on failure, which currently will happen
 *	if the requested device does not appear to be present in the list.
 */

int del_mtd_device(struct mtd_info *mtd)
{
	int ret;
	struct mtd_notifier *not;
	struct device_node *mtd_of_node;

	mutex_lock(&mtd_table_mutex);

	if (idr_find(&mtd_idr, mtd->index) != mtd) {
		ret = -ENODEV;
		goto out_error;
	}

	/* No need to get a refcount on the module containing
		the notifier, since we hold the mtd_table_mutex */
	list_for_each_entry(not, &mtd_notifiers, list)
		not->remove(mtd);

	if (mtd->usecount) {
		printk(KERN_NOTICE "Removing MTD device #%d (%s) with use count %d\n",
		       mtd->index, mtd->name, mtd->usecount);
		ret = -EBUSY;
	} else {
		mtd_of_node = mtd_get_of_node(mtd);
		debugfs_remove_recursive(mtd->dbg.dfs_dir);

		/* Try to remove the NVMEM provider */
		nvmem_unregister(mtd->nvmem);

		device_unregister(&mtd->dev);

		/* Clear dev so mtd can be safely re-registered later if desired */
		memset(&mtd->dev, 0, sizeof(mtd->dev));

		idr_remove(&mtd_idr, mtd->index);
		of_node_put(mtd_of_node);

		module_put(THIS_MODULE);
		ret = 0;
	}

out_error:
	mutex_unlock(&mtd_table_mutex);
	return ret;
}

/*
 * Set a few defaults based on the parent devices, if not provided by the
 * driver
 */
static void mtd_set_dev_defaults(struct mtd_info *mtd)
{
	if (mtd->dev.parent) {
		if (!mtd->owner && mtd->dev.parent->driver)
			mtd->owner = mtd->dev.parent->driver->owner;
		if (!mtd->name)
			mtd->name = dev_name(mtd->dev.parent);
	} else {
		pr_debug("mtd device won't show a device symlink in sysfs\n");
	}

	INIT_LIST_HEAD(&mtd->partitions);
	mutex_init(&mtd->master.partitions_lock);
	mutex_init(&mtd->master.chrdev_lock);
}

static ssize_t mtd_otp_size(struct mtd_info *mtd, bool is_user)
{
	struct otp_info *info;
	ssize_t size = 0;
	unsigned int i;
	size_t retlen;
	int ret;

	info = kmalloc(PAGE_SIZE, GFP_KERNEL);
	if (!info)
		return -ENOMEM;

	if (is_user)
		ret = mtd_get_user_prot_info(mtd, PAGE_SIZE, &retlen, info);
	else
		ret = mtd_get_fact_prot_info(mtd, PAGE_SIZE, &retlen, info);
	if (ret)
		goto err;

	for (i = 0; i < retlen / sizeof(*info); i++)
		size += info[i].length;

	kfree(info);
	return size;

err:
	kfree(info);

	/* ENODATA means there is no OTP region. */
	return ret == -ENODATA ? 0 : ret;
}

static struct nvmem_device *mtd_otp_nvmem_register(struct mtd_info *mtd,
						   const char *compatible,
						   int size,
						   nvmem_reg_read_t reg_read)
{
	struct nvmem_device *nvmem = NULL;
	struct nvmem_config config = {};
	struct device_node *np;

	/* DT binding is optional */
	np = of_get_compatible_child(mtd->dev.of_node, compatible);

	/* OTP nvmem will be registered on the physical device */
	config.dev = mtd->dev.parent;
	config.name = kasprintf(GFP_KERNEL, "%s-%s", dev_name(&mtd->dev), compatible);
	config.id = NVMEM_DEVID_NONE;
	config.owner = THIS_MODULE;
	config.type = NVMEM_TYPE_OTP;
	config.root_only = true;
	config.ignore_wp = true;
	config.reg_read = reg_read;
	config.size = size;
	config.of_node = np;
	config.priv = mtd;

	nvmem = nvmem_register(&config);
	/* Just ignore if there is no NVMEM support in the kernel */
	if (IS_ERR(nvmem) && PTR_ERR(nvmem) == -EOPNOTSUPP)
		nvmem = NULL;

	of_node_put(np);
	kfree(config.name);

	return nvmem;
}

static int mtd_nvmem_user_otp_reg_read(void *priv, unsigned int offset,
				       void *val, size_t bytes)
{
	struct mtd_info *mtd = priv;
	size_t retlen;
	int ret;

	ret = mtd_read_user_prot_reg(mtd, offset, bytes, &retlen, val);
	if (ret)
		return ret;

	return retlen == bytes ? 0 : -EIO;
}

static int mtd_nvmem_fact_otp_reg_read(void *priv, unsigned int offset,
				       void *val, size_t bytes)
{
	struct mtd_info *mtd = priv;
	size_t retlen;
	int ret;

	ret = mtd_read_fact_prot_reg(mtd, offset, bytes, &retlen, val);
	if (ret)
		return ret;

	return retlen == bytes ? 0 : -EIO;
}

static int mtd_otp_nvmem_add(struct mtd_info *mtd)
{
	struct nvmem_device *nvmem;
	ssize_t size;
	int err;

	if (mtd->_get_user_prot_info && mtd->_read_user_prot_reg) {
		size = mtd_otp_size(mtd, true);
		if (size < 0)
			return size;

		if (size > 0) {
			nvmem = mtd_otp_nvmem_register(mtd, "user-otp", size,
						       mtd_nvmem_user_otp_reg_read);
			if (IS_ERR(nvmem)) {
				dev_err(&mtd->dev, "Failed to register OTP NVMEM device\n");
				return PTR_ERR(nvmem);
			}
			mtd->otp_user_nvmem = nvmem;
		}
	}

	if (mtd->_get_fact_prot_info && mtd->_read_fact_prot_reg) {
		size = mtd_otp_size(mtd, false);
		if (size < 0) {
			err = size;
			goto err;
		}

		if (size > 0) {
			nvmem = mtd_otp_nvmem_register(mtd, "factory-otp", size,
						       mtd_nvmem_fact_otp_reg_read);
			if (IS_ERR(nvmem)) {
				dev_err(&mtd->dev, "Failed to register OTP NVMEM device\n");
				err = PTR_ERR(nvmem);
				goto err;
			}
			mtd->otp_factory_nvmem = nvmem;
		}
	}

	return 0;

err:
	nvmem_unregister(mtd->otp_user_nvmem);
	return err;
}

/**
 * mtd_device_parse_register - parse partitions and register an MTD device.
 *
 * @mtd: the MTD device to register
 * @types: the list of MTD partition probes to try, see
 *         'parse_mtd_partitions()' for more information
 * @parser_data: MTD partition parser-specific data
 * @parts: fallback partition information to register, if parsing fails;
 *         only valid if %nr_parts > %0
 * @nr_parts: the number of partitions in parts, if zero then the full
 *            MTD device is registered if no partition info is found
 *
 * This function aggregates MTD partitions parsing (done by
 * 'parse_mtd_partitions()') and MTD device and partitions registering. It
 * basically follows the most common pattern found in many MTD drivers:
 *
 * * If the MTD_PARTITIONED_MASTER option is set, then the device as a whole is
 *   registered first.
 * * Then It tries to probe partitions on MTD device @mtd using parsers
 *   specified in @types (if @types is %NULL, then the default list of parsers
 *   is used, see 'parse_mtd_partitions()' for more information). If none are
 *   found this functions tries to fallback to information specified in
 *   @parts/@nr_parts.
 * * If no partitions were found this function just registers the MTD device
 *   @mtd and exits.
 *
 * Returns zero in case of success and a negative error code in case of failure.
 */
int mtd_device_parse_register(struct mtd_info *mtd, const char * const *types,
			      struct mtd_part_parser_data *parser_data,
			      const struct mtd_partition *parts,
			      int nr_parts)
{
	int ret;

	mtd_set_dev_defaults(mtd);

	if (IS_ENABLED(CONFIG_MTD_PARTITIONED_MASTER)) {
		ret = add_mtd_device(mtd);
		if (ret)
			return ret;
	}

	/* Prefer parsed partitions over driver-provided fallback */
	ret = parse_mtd_partitions(mtd, types, parser_data);
	if (ret == -EPROBE_DEFER)
		goto out;

	if (ret > 0)
		ret = 0;
	else if (nr_parts)
		ret = add_mtd_partitions(mtd, parts, nr_parts);
	else if (!device_is_registered(&mtd->dev))
		ret = add_mtd_device(mtd);
	else
		ret = 0;

	if (ret)
		goto out;

	/*
	 * FIXME: some drivers unfortunately call this function more than once.
	 * So we have to check if we've already assigned the reboot notifier.
	 *
	 * Generally, we can make multiple calls work for most cases, but it
	 * does cause problems with parse_mtd_partitions() above (e.g.,
	 * cmdlineparts will register partitions more than once).
	 */
	WARN_ONCE(mtd->_reboot && mtd->reboot_notifier.notifier_call,
		  "MTD already registered\n");
	if (mtd->_reboot && !mtd->reboot_notifier.notifier_call) {
		mtd->reboot_notifier.notifier_call = mtd_reboot_notifier;
		register_reboot_notifier(&mtd->reboot_notifier);
	}

	ret = mtd_otp_nvmem_add(mtd);

out:
	if (ret && device_is_registered(&mtd->dev))
		del_mtd_device(mtd);

	return ret;
}
EXPORT_SYMBOL_GPL(mtd_device_parse_register);

/**
 * mtd_device_unregister - unregister an existing MTD device.
 *
 * @master: the MTD device to unregister.  This will unregister both the master
 *          and any partitions if registered.
 */
int mtd_device_unregister(struct mtd_info *master)
{
	int err;

	if (master->_reboot) {
		unregister_reboot_notifier(&master->reboot_notifier);
		memset(&master->reboot_notifier, 0, sizeof(master->reboot_notifier));
	}

	nvmem_unregister(master->otp_user_nvmem);
	nvmem_unregister(master->otp_factory_nvmem);

	err = del_mtd_partitions(master);
	if (err)
		return err;

	if (!device_is_registered(&master->dev))
		return 0;

	return del_mtd_device(master);
}
EXPORT_SYMBOL_GPL(mtd_device_unregister);

/**
 *	register_mtd_user - register a 'user' of MTD devices.
 *	@new: pointer to notifier info structure
 *
 *	Registers a pair of callbacks function to be called upon addition
 *	or removal of MTD devices. Causes the 'add' callback to be immediately
 *	invoked for each MTD device currently present in the system.
 */
void register_mtd_user (struct mtd_notifier *new)
{
	struct mtd_info *mtd;

	mutex_lock(&mtd_table_mutex);

	list_add(&new->list, &mtd_notifiers);

	__module_get(THIS_MODULE);

	mtd_for_each_device(mtd)
		new->add(mtd);

	mutex_unlock(&mtd_table_mutex);
}
EXPORT_SYMBOL_GPL(register_mtd_user);

/**
 *	unregister_mtd_user - unregister a 'user' of MTD devices.
 *	@old: pointer to notifier info structure
 *
 *	Removes a callback function pair from the list of 'users' to be
 *	notified upon addition or removal of MTD devices. Causes the
 *	'remove' callback to be immediately invoked for each MTD device
 *	currently present in the system.
 */
int unregister_mtd_user (struct mtd_notifier *old)
{
	struct mtd_info *mtd;

	mutex_lock(&mtd_table_mutex);

	module_put(THIS_MODULE);

	mtd_for_each_device(mtd)
		old->remove(mtd);

	list_del(&old->list);
	mutex_unlock(&mtd_table_mutex);
	return 0;
}
EXPORT_SYMBOL_GPL(unregister_mtd_user);

/**
 *	get_mtd_device - obtain a validated handle for an MTD device
 *	@mtd: last known address of the required MTD device
 *	@num: internal device number of the required MTD device
 *
 *	Given a number and NULL address, return the num'th entry in the device
 *	table, if any.	Given an address and num == -1, search the device table
 *	for a device with that address and return if it's still present. Given
 *	both, return the num'th driver only if its address matches. Return
 *	error code if not.
 */
struct mtd_info *get_mtd_device(struct mtd_info *mtd, int num)
{
	struct mtd_info *ret = NULL, *other;
	int err = -ENODEV;

	mutex_lock(&mtd_table_mutex);

	if (num == -1) {
		mtd_for_each_device(other) {
			if (other == mtd) {
				ret = mtd;
				break;
			}
		}
	} else if (num >= 0) {
		ret = idr_find(&mtd_idr, num);
		if (mtd && mtd != ret)
			ret = NULL;
	}

	if (!ret) {
		ret = ERR_PTR(err);
		goto out;
	}

	err = __get_mtd_device(ret);
	if (err)
		ret = ERR_PTR(err);
out:
	mutex_unlock(&mtd_table_mutex);
	return ret;
}
EXPORT_SYMBOL_GPL(get_mtd_device);


int __get_mtd_device(struct mtd_info *mtd)
{
	struct mtd_info *master = mtd_get_master(mtd);
	int err;

	if (!try_module_get(master->owner))
		return -ENODEV;

	if (master->_get_device) {
		err = master->_get_device(mtd);

		if (err) {
			module_put(master->owner);
			return err;
		}
	}

	master->usecount++;

	while (mtd->parent) {
		mtd->usecount++;
		mtd = mtd->parent;
	}

	return 0;
}
EXPORT_SYMBOL_GPL(__get_mtd_device);

/**
 * of_get_mtd_device_by_node - obtain an MTD device associated with a given node
 *
 * @np: device tree node
 */
struct mtd_info *of_get_mtd_device_by_node(struct device_node *np)
{
	struct mtd_info *mtd = NULL;
	struct mtd_info *tmp;
	int err;

	mutex_lock(&mtd_table_mutex);

	err = -EPROBE_DEFER;
	mtd_for_each_device(tmp) {
		if (mtd_get_of_node(tmp) == np) {
			mtd = tmp;
			err = __get_mtd_device(mtd);
			break;
		}
	}

	mutex_unlock(&mtd_table_mutex);

	return err ? ERR_PTR(err) : mtd;
}
EXPORT_SYMBOL_GPL(of_get_mtd_device_by_node);

/**
 *	get_mtd_device_nm - obtain a validated handle for an MTD device by
 *	device name
 *	@name: MTD device name to open
 *
 * 	This function returns MTD device description structure in case of
 * 	success and an error code in case of failure.
 */
struct mtd_info *get_mtd_device_nm(const char *name)
{
	int err = -ENODEV;
	struct mtd_info *mtd = NULL, *other;

	mutex_lock(&mtd_table_mutex);

	mtd_for_each_device(other) {
		if (!strcmp(name, other->name)) {
			mtd = other;
			break;
		}
	}

	if (!mtd)
		goto out_unlock;

	err = __get_mtd_device(mtd);
	if (err)
		goto out_unlock;

	mutex_unlock(&mtd_table_mutex);
	return mtd;

out_unlock:
	mutex_unlock(&mtd_table_mutex);
	return ERR_PTR(err);
}
EXPORT_SYMBOL_GPL(get_mtd_device_nm);

void put_mtd_device(struct mtd_info *mtd)
{
	mutex_lock(&mtd_table_mutex);
	__put_mtd_device(mtd);
	mutex_unlock(&mtd_table_mutex);

}
EXPORT_SYMBOL_GPL(put_mtd_device);

void __put_mtd_device(struct mtd_info *mtd)
{
	struct mtd_info *master = mtd_get_master(mtd);

	while (mtd->parent) {
		--mtd->usecount;
		BUG_ON(mtd->usecount < 0);
		mtd = mtd->parent;
	}

	master->usecount--;

	if (master->_put_device)
		master->_put_device(master);

	module_put(master->owner);
}
EXPORT_SYMBOL_GPL(__put_mtd_device);

/*
 * Erase is an synchronous operation. Device drivers are epected to return a
 * negative error code if the operation failed and update instr->fail_addr
 * to point the portion that was not properly erased.
 */
int mtd_erase(struct mtd_info *mtd, struct erase_info *instr)
{
	struct mtd_info *master = mtd_get_master(mtd);
	u64 mst_ofs = mtd_get_master_ofs(mtd, 0);
	struct erase_info adjinstr;
	int ret;

	instr->fail_addr = MTD_FAIL_ADDR_UNKNOWN;
	adjinstr = *instr;

	if (!mtd->erasesize || !master->_erase)
		return -ENOTSUPP;

	if (instr->addr >= mtd->size || instr->len > mtd->size - instr->addr)
		return -EINVAL;
	if (!(mtd->flags & MTD_WRITEABLE))
		return -EROFS;

	if (!instr->len)
		return 0;

	ledtrig_mtd_activity();

	if (mtd->flags & MTD_SLC_ON_MLC_EMULATION) {
		adjinstr.addr = (loff_t)mtd_div_by_eb(instr->addr, mtd) *
				master->erasesize;
		adjinstr.len = ((u64)mtd_div_by_eb(instr->addr + instr->len, mtd) *
				master->erasesize) -
			       adjinstr.addr;
	}

	adjinstr.addr += mst_ofs;

	ret = master->_erase(master, &adjinstr);

	if (adjinstr.fail_addr != MTD_FAIL_ADDR_UNKNOWN) {
		instr->fail_addr = adjinstr.fail_addr - mst_ofs;
		if (mtd->flags & MTD_SLC_ON_MLC_EMULATION) {
			instr->fail_addr = mtd_div_by_eb(instr->fail_addr,
							 master);
			instr->fail_addr *= mtd->erasesize;
		}
	}

	return ret;
}
EXPORT_SYMBOL_GPL(mtd_erase);

/*
 * This stuff for eXecute-In-Place. phys is optional and may be set to NULL.
 */
int mtd_point(struct mtd_info *mtd, loff_t from, size_t len, size_t *retlen,
	      void **virt, resource_size_t *phys)
{
	struct mtd_info *master = mtd_get_master(mtd);

	*retlen = 0;
	*virt = NULL;
	if (phys)
		*phys = 0;
	if (!master->_point)
		return -EOPNOTSUPP;
	if (from < 0 || from >= mtd->size || len > mtd->size - from)
		return -EINVAL;
	if (!len)
		return 0;

	from = mtd_get_master_ofs(mtd, from);
	return master->_point(master, from, len, retlen, virt, phys);
}
EXPORT_SYMBOL_GPL(mtd_point);

/* We probably shouldn't allow XIP if the unpoint isn't a NULL */
int mtd_unpoint(struct mtd_info *mtd, loff_t from, size_t len)
{
	struct mtd_info *master = mtd_get_master(mtd);

	if (!master->_unpoint)
		return -EOPNOTSUPP;
	if (from < 0 || from >= mtd->size || len > mtd->size - from)
		return -EINVAL;
	if (!len)
		return 0;
	return master->_unpoint(master, mtd_get_master_ofs(mtd, from), len);
}
EXPORT_SYMBOL_GPL(mtd_unpoint);

/*
 * Allow NOMMU mmap() to directly map the device (if not NULL)
 * - return the address to which the offset maps
 * - return -ENOSYS to indicate refusal to do the mapping
 */
unsigned long mtd_get_unmapped_area(struct mtd_info *mtd, unsigned long len,
				    unsigned long offset, unsigned long flags)
{
	size_t retlen;
	void *virt;
	int ret;

	ret = mtd_point(mtd, offset, len, &retlen, &virt, NULL);
	if (ret)
		return ret;
	if (retlen != len) {
		mtd_unpoint(mtd, offset, retlen);
		return -ENOSYS;
	}
	return (unsigned long)virt;
}
EXPORT_SYMBOL_GPL(mtd_get_unmapped_area);

static void mtd_update_ecc_stats(struct mtd_info *mtd, struct mtd_info *master,
				 const struct mtd_ecc_stats *old_stats)
{
	struct mtd_ecc_stats diff;

	if (master == mtd)
		return;

	diff = master->ecc_stats;
	diff.failed -= old_stats->failed;
	diff.corrected -= old_stats->corrected;

	while (mtd->parent) {
		mtd->ecc_stats.failed += diff.failed;
		mtd->ecc_stats.corrected += diff.corrected;
		mtd = mtd->parent;
	}
}

int mtd_read(struct mtd_info *mtd, loff_t from, size_t len, size_t *retlen,
	     u_char *buf)
{
	struct mtd_oob_ops ops = {
		.len = len,
		.datbuf = buf,
	};
	int ret;

	ret = mtd_read_oob(mtd, from, &ops);
	*retlen = ops.retlen;

	return ret;
}
EXPORT_SYMBOL_GPL(mtd_read);

int mtd_write(struct mtd_info *mtd, loff_t to, size_t len, size_t *retlen,
	      const u_char *buf)
{
	struct mtd_oob_ops ops = {
		.len = len,
		.datbuf = (u8 *)buf,
	};
	int ret;

	ret = mtd_write_oob(mtd, to, &ops);
	*retlen = ops.retlen;

	return ret;
}
EXPORT_SYMBOL_GPL(mtd_write);

/*
 * In blackbox flight recorder like scenarios we want to make successful writes
 * in interrupt context. panic_write() is only intended to be called when its
 * known the kernel is about to panic and we need the write to succeed. Since
 * the kernel is not going to be running for much longer, this function can
 * break locks and delay to ensure the write succeeds (but not sleep).
 */
int mtd_panic_write(struct mtd_info *mtd, loff_t to, size_t len, size_t *retlen,
		    const u_char *buf)
{
	struct mtd_info *master = mtd_get_master(mtd);

	*retlen = 0;
	if (!master->_panic_write)
		return -EOPNOTSUPP;
	if (to < 0 || to >= mtd->size || len > mtd->size - to)
		return -EINVAL;
	if (!(mtd->flags & MTD_WRITEABLE))
		return -EROFS;
	if (!len)
		return 0;
	if (!master->oops_panic_write)
		master->oops_panic_write = true;

	return master->_panic_write(master, mtd_get_master_ofs(mtd, to), len,
				    retlen, buf);
}
EXPORT_SYMBOL_GPL(mtd_panic_write);

static int mtd_check_oob_ops(struct mtd_info *mtd, loff_t offs,
			     struct mtd_oob_ops *ops)
{
	/*
	 * Some users are setting ->datbuf or ->oobbuf to NULL, but are leaving
	 * ->len or ->ooblen uninitialized. Force ->len and ->ooblen to 0 in
	 *  this case.
	 */
	if (!ops->datbuf)
		ops->len = 0;

	if (!ops->oobbuf)
		ops->ooblen = 0;

	if (offs < 0 || offs + ops->len > mtd->size)
		return -EINVAL;

	if (ops->ooblen) {
		size_t maxooblen;

		if (ops->ooboffs >= mtd_oobavail(mtd, ops))
			return -EINVAL;

		maxooblen = ((size_t)(mtd_div_by_ws(mtd->size, mtd) -
				      mtd_div_by_ws(offs, mtd)) *
			     mtd_oobavail(mtd, ops)) - ops->ooboffs;
		if (ops->ooblen > maxooblen)
			return -EINVAL;
	}

	return 0;
}

static int mtd_read_oob_std(struct mtd_info *mtd, loff_t from,
			    struct mtd_oob_ops *ops)
{
	struct mtd_info *master = mtd_get_master(mtd);
	int ret;

	from = mtd_get_master_ofs(mtd, from);
	if (master->_read_oob)
		ret = master->_read_oob(master, from, ops);
	else
		ret = master->_read(master, from, ops->len, &ops->retlen,
				    ops->datbuf);

	return ret;
}

static int mtd_write_oob_std(struct mtd_info *mtd, loff_t to,
			     struct mtd_oob_ops *ops)
{
	struct mtd_info *master = mtd_get_master(mtd);
	int ret;

	to = mtd_get_master_ofs(mtd, to);
	if (master->_write_oob)
		ret = master->_write_oob(master, to, ops);
	else
		ret = master->_write(master, to, ops->len, &ops->retlen,
				     ops->datbuf);

	return ret;
}

static int mtd_io_emulated_slc(struct mtd_info *mtd, loff_t start, bool read,
			       struct mtd_oob_ops *ops)
{
	struct mtd_info *master = mtd_get_master(mtd);
	int ngroups = mtd_pairing_groups(master);
	int npairs = mtd_wunit_per_eb(master) / ngroups;
	struct mtd_oob_ops adjops = *ops;
	unsigned int wunit, oobavail;
	struct mtd_pairing_info info;
	int max_bitflips = 0;
	u32 ebofs, pageofs;
	loff_t base, pos;

	ebofs = mtd_mod_by_eb(start, mtd);
	base = (loff_t)mtd_div_by_eb(start, mtd) * master->erasesize;
	info.group = 0;
	info.pair = mtd_div_by_ws(ebofs, mtd);
	pageofs = mtd_mod_by_ws(ebofs, mtd);
	oobavail = mtd_oobavail(mtd, ops);

	while (ops->retlen < ops->len || ops->oobretlen < ops->ooblen) {
		int ret;

		if (info.pair >= npairs) {
			info.pair = 0;
			base += master->erasesize;
		}

		wunit = mtd_pairing_info_to_wunit(master, &info);
		pos = mtd_wunit_to_offset(mtd, base, wunit);

		adjops.len = ops->len - ops->retlen;
		if (adjops.len > mtd->writesize - pageofs)
			adjops.len = mtd->writesize - pageofs;

		adjops.ooblen = ops->ooblen - ops->oobretlen;
		if (adjops.ooblen > oobavail - adjops.ooboffs)
			adjops.ooblen = oobavail - adjops.ooboffs;

		if (read) {
			ret = mtd_read_oob_std(mtd, pos + pageofs, &adjops);
			if (ret > 0)
				max_bitflips = max(max_bitflips, ret);
		} else {
			ret = mtd_write_oob_std(mtd, pos + pageofs, &adjops);
		}

		if (ret < 0)
			return ret;

		max_bitflips = max(max_bitflips, ret);
		ops->retlen += adjops.retlen;
		ops->oobretlen += adjops.oobretlen;
		adjops.datbuf += adjops.retlen;
		adjops.oobbuf += adjops.oobretlen;
		adjops.ooboffs = 0;
		pageofs = 0;
		info.pair++;
	}

	return max_bitflips;
}

int mtd_read_oob(struct mtd_info *mtd, loff_t from, struct mtd_oob_ops *ops)
{
	struct mtd_info *master = mtd_get_master(mtd);
	struct mtd_ecc_stats old_stats = master->ecc_stats;
	int ret_code;

	ops->retlen = ops->oobretlen = 0;

	ret_code = mtd_check_oob_ops(mtd, from, ops);
	if (ret_code)
		return ret_code;

	ledtrig_mtd_activity();

	/* Check the validity of a potential fallback on mtd->_read */
	if (!master->_read_oob && (!master->_read || ops->oobbuf))
		return -EOPNOTSUPP;

	if (ops->stats)
		memset(ops->stats, 0, sizeof(*ops->stats));

	if (mtd->flags & MTD_SLC_ON_MLC_EMULATION)
		ret_code = mtd_io_emulated_slc(mtd, from, true, ops);
	else
		ret_code = mtd_read_oob_std(mtd, from, ops);

	mtd_update_ecc_stats(mtd, master, &old_stats);

	/*
	 * In cases where ops->datbuf != NULL, mtd->_read_oob() has semantics
	 * similar to mtd->_read(), returning a non-negative integer
	 * representing max bitflips. In other cases, mtd->_read_oob() may
	 * return -EUCLEAN. In all cases, perform similar logic to mtd_read().
	 */
	if (unlikely(ret_code < 0))
		return ret_code;
	if (mtd->ecc_strength == 0)
		return 0;	/* device lacks ecc */
	if (ops->stats)
		ops->stats->max_bitflips = ret_code;
	return ret_code >= mtd->bitflip_threshold ? -EUCLEAN : 0;
}
EXPORT_SYMBOL_GPL(mtd_read_oob);

int mtd_write_oob(struct mtd_info *mtd, loff_t to,
				struct mtd_oob_ops *ops)
{
	struct mtd_info *master = mtd_get_master(mtd);
	int ret;

	ops->retlen = ops->oobretlen = 0;

	if (!(mtd->flags & MTD_WRITEABLE))
		return -EROFS;

	ret = mtd_check_oob_ops(mtd, to, ops);
	if (ret)
		return ret;

	ledtrig_mtd_activity();

	/* Check the validity of a potential fallback on mtd->_write */
	if (!master->_write_oob && (!master->_write || ops->oobbuf))
		return -EOPNOTSUPP;

	if (mtd->flags & MTD_SLC_ON_MLC_EMULATION)
		return mtd_io_emulated_slc(mtd, to, false, ops);

	return mtd_write_oob_std(mtd, to, ops);
}
EXPORT_SYMBOL_GPL(mtd_write_oob);

/**
 * mtd_ooblayout_ecc - Get the OOB region definition of a specific ECC section
 * @mtd: MTD device structure
 * @section: ECC section. Depending on the layout you may have all the ECC
 *	     bytes stored in a single contiguous section, or one section
 *	     per ECC chunk (and sometime several sections for a single ECC
 *	     ECC chunk)
 * @oobecc: OOB region struct filled with the appropriate ECC position
 *	    information
 *
 * This function returns ECC section information in the OOB area. If you want
 * to get all the ECC bytes information, then you should call
 * mtd_ooblayout_ecc(mtd, section++, oobecc) until it returns -ERANGE.
 *
 * Returns zero on success, a negative error code otherwise.
 */
int mtd_ooblayout_ecc(struct mtd_info *mtd, int section,
		      struct mtd_oob_region *oobecc)
{
	struct mtd_info *master = mtd_get_master(mtd);

	memset(oobecc, 0, sizeof(*oobecc));

	if (!master || section < 0)
		return -EINVAL;

	if (!master->ooblayout || !master->ooblayout->ecc)
		return -ENOTSUPP;

	return master->ooblayout->ecc(master, section, oobecc);
}
EXPORT_SYMBOL_GPL(mtd_ooblayout_ecc);

/**
 * mtd_ooblayout_free - Get the OOB region definition of a specific free
 *			section
 * @mtd: MTD device structure
 * @section: Free section you are interested in. Depending on the layout
 *	     you may have all the free bytes stored in a single contiguous
 *	     section, or one section per ECC chunk plus an extra section
 *	     for the remaining bytes (or other funky layout).
 * @oobfree: OOB region struct filled with the appropriate free position
 *	     information
 *
 * This function returns free bytes position in the OOB area. If you want
 * to get all the free bytes information, then you should call
 * mtd_ooblayout_free(mtd, section++, oobfree) until it returns -ERANGE.
 *
 * Returns zero on success, a negative error code otherwise.
 */
int mtd_ooblayout_free(struct mtd_info *mtd, int section,
		       struct mtd_oob_region *oobfree)
{
	struct mtd_info *master = mtd_get_master(mtd);

	memset(oobfree, 0, sizeof(*oobfree));

	if (!master || section < 0)
		return -EINVAL;

	if (!master->ooblayout || !master->ooblayout->free)
		return -ENOTSUPP;

	return master->ooblayout->free(master, section, oobfree);
}
EXPORT_SYMBOL_GPL(mtd_ooblayout_free);

/**
 * mtd_ooblayout_find_region - Find the region attached to a specific byte
 * @mtd: mtd info structure
 * @byte: the byte we are searching for
 * @sectionp: pointer where the section id will be stored
 * @oobregion: used to retrieve the ECC position
 * @iter: iterator function. Should be either mtd_ooblayout_free or
 *	  mtd_ooblayout_ecc depending on the region type you're searching for
 *
 * This function returns the section id and oobregion information of a
 * specific byte. For example, say you want to know where the 4th ECC byte is
 * stored, you'll use:
 *
 * mtd_ooblayout_find_region(mtd, 3, &section, &oobregion, mtd_ooblayout_ecc);
 *
 * Returns zero on success, a negative error code otherwise.
 */
static int mtd_ooblayout_find_region(struct mtd_info *mtd, int byte,
				int *sectionp, struct mtd_oob_region *oobregion,
				int (*iter)(struct mtd_info *,
					    int section,
					    struct mtd_oob_region *oobregion))
{
	int pos = 0, ret, section = 0;

	memset(oobregion, 0, sizeof(*oobregion));

	while (1) {
		ret = iter(mtd, section, oobregion);
		if (ret)
			return ret;

		if (pos + oobregion->length > byte)
			break;

		pos += oobregion->length;
		section++;
	}

	/*
	 * Adjust region info to make it start at the beginning at the
	 * 'start' ECC byte.
	 */
	oobregion->offset += byte - pos;
	oobregion->length -= byte - pos;
	*sectionp = section;

	return 0;
}

/**
 * mtd_ooblayout_find_eccregion - Find the ECC region attached to a specific
 *				  ECC byte
 * @mtd: mtd info structure
 * @eccbyte: the byte we are searching for
 * @section: pointer where the section id will be stored
 * @oobregion: OOB region information
 *
 * Works like mtd_ooblayout_find_region() except it searches for a specific ECC
 * byte.
 *
 * Returns zero on success, a negative error code otherwise.
 */
int mtd_ooblayout_find_eccregion(struct mtd_info *mtd, int eccbyte,
				 int *section,
				 struct mtd_oob_region *oobregion)
{
	return mtd_ooblayout_find_region(mtd, eccbyte, section, oobregion,
					 mtd_ooblayout_ecc);
}
EXPORT_SYMBOL_GPL(mtd_ooblayout_find_eccregion);

/**
 * mtd_ooblayout_get_bytes - Extract OOB bytes from the oob buffer
 * @mtd: mtd info structure
 * @buf: destination buffer to store OOB bytes
 * @oobbuf: OOB buffer
 * @start: first byte to retrieve
 * @nbytes: number of bytes to retrieve
 * @iter: section iterator
 *
 * Extract bytes attached to a specific category (ECC or free)
 * from the OOB buffer and copy them into buf.
 *
 * Returns zero on success, a negative error code otherwise.
 */
static int mtd_ooblayout_get_bytes(struct mtd_info *mtd, u8 *buf,
				const u8 *oobbuf, int start, int nbytes,
				int (*iter)(struct mtd_info *,
					    int section,
					    struct mtd_oob_region *oobregion))
{
	struct mtd_oob_region oobregion;
	int section, ret;

	ret = mtd_ooblayout_find_region(mtd, start, &section,
					&oobregion, iter);

	while (!ret) {
		int cnt;

		cnt = min_t(int, nbytes, oobregion.length);
		memcpy(buf, oobbuf + oobregion.offset, cnt);
		buf += cnt;
		nbytes -= cnt;

		if (!nbytes)
			break;

		ret = iter(mtd, ++section, &oobregion);
	}

	return ret;
}

/**
 * mtd_ooblayout_set_bytes - put OOB bytes into the oob buffer
 * @mtd: mtd info structure
 * @buf: source buffer to get OOB bytes from
 * @oobbuf: OOB buffer
 * @start: first OOB byte to set
 * @nbytes: number of OOB bytes to set
 * @iter: section iterator
 *
 * Fill the OOB buffer with data provided in buf. The category (ECC or free)
 * is selected by passing the appropriate iterator.
 *
 * Returns zero on success, a negative error code otherwise.
 */
static int mtd_ooblayout_set_bytes(struct mtd_info *mtd, const u8 *buf,
				u8 *oobbuf, int start, int nbytes,
				int (*iter)(struct mtd_info *,
					    int section,
					    struct mtd_oob_region *oobregion))
{
	struct mtd_oob_region oobregion;
	int section, ret;

	ret = mtd_ooblayout_find_region(mtd, start, &section,
					&oobregion, iter);

	while (!ret) {
		int cnt;

		cnt = min_t(int, nbytes, oobregion.length);
		memcpy(oobbuf + oobregion.offset, buf, cnt);
		buf += cnt;
		nbytes -= cnt;

		if (!nbytes)
			break;

		ret = iter(mtd, ++section, &oobregion);
	}

	return ret;
}

/**
 * mtd_ooblayout_count_bytes - count the number of bytes in a OOB category
 * @mtd: mtd info structure
 * @iter: category iterator
 *
 * Count the number of bytes in a given category.
 *
 * Returns a positive value on success, a negative error code otherwise.
 */
static int mtd_ooblayout_count_bytes(struct mtd_info *mtd,
				int (*iter)(struct mtd_info *,
					    int section,
					    struct mtd_oob_region *oobregion))
{
	struct mtd_oob_region oobregion;
	int section = 0, ret, nbytes = 0;

	while (1) {
		ret = iter(mtd, section++, &oobregion);
		if (ret) {
			if (ret == -ERANGE)
				ret = nbytes;
			break;
		}

		nbytes += oobregion.length;
	}

	return ret;
}

/**
 * mtd_ooblayout_get_eccbytes - extract ECC bytes from the oob buffer
 * @mtd: mtd info structure
 * @eccbuf: destination buffer to store ECC bytes
 * @oobbuf: OOB buffer
 * @start: first ECC byte to retrieve
 * @nbytes: number of ECC bytes to retrieve
 *
 * Works like mtd_ooblayout_get_bytes(), except it acts on ECC bytes.
 *
 * Returns zero on success, a negative error code otherwise.
 */
int mtd_ooblayout_get_eccbytes(struct mtd_info *mtd, u8 *eccbuf,
			       const u8 *oobbuf, int start, int nbytes)
{
	return mtd_ooblayout_get_bytes(mtd, eccbuf, oobbuf, start, nbytes,
				       mtd_ooblayout_ecc);
}
EXPORT_SYMBOL_GPL(mtd_ooblayout_get_eccbytes);

/**
 * mtd_ooblayout_set_eccbytes - set ECC bytes into the oob buffer
 * @mtd: mtd info structure
 * @eccbuf: source buffer to get ECC bytes from
 * @oobbuf: OOB buffer
 * @start: first ECC byte to set
 * @nbytes: number of ECC bytes to set
 *
 * Works like mtd_ooblayout_set_bytes(), except it acts on ECC bytes.
 *
 * Returns zero on success, a negative error code otherwise.
 */
int mtd_ooblayout_set_eccbytes(struct mtd_info *mtd, const u8 *eccbuf,
			       u8 *oobbuf, int start, int nbytes)
{
	return mtd_ooblayout_set_bytes(mtd, eccbuf, oobbuf, start, nbytes,
				       mtd_ooblayout_ecc);
}
EXPORT_SYMBOL_GPL(mtd_ooblayout_set_eccbytes);

/**
 * mtd_ooblayout_get_databytes - extract data bytes from the oob buffer
 * @mtd: mtd info structure
 * @databuf: destination buffer to store ECC bytes
 * @oobbuf: OOB buffer
 * @start: first ECC byte to retrieve
 * @nbytes: number of ECC bytes to retrieve
 *
 * Works like mtd_ooblayout_get_bytes(), except it acts on free bytes.
 *
 * Returns zero on success, a negative error code otherwise.
 */
int mtd_ooblayout_get_databytes(struct mtd_info *mtd, u8 *databuf,
				const u8 *oobbuf, int start, int nbytes)
{
	return mtd_ooblayout_get_bytes(mtd, databuf, oobbuf, start, nbytes,
				       mtd_ooblayout_free);
}
EXPORT_SYMBOL_GPL(mtd_ooblayout_get_databytes);

/**
 * mtd_ooblayout_set_databytes - set data bytes into the oob buffer
 * @mtd: mtd info structure
 * @databuf: source buffer to get data bytes from
 * @oobbuf: OOB buffer
 * @start: first ECC byte to set
 * @nbytes: number of ECC bytes to set
 *
 * Works like mtd_ooblayout_set_bytes(), except it acts on free bytes.
 *
 * Returns zero on success, a negative error code otherwise.
 */
int mtd_ooblayout_set_databytes(struct mtd_info *mtd, const u8 *databuf,
				u8 *oobbuf, int start, int nbytes)
{
	return mtd_ooblayout_set_bytes(mtd, databuf, oobbuf, start, nbytes,
				       mtd_ooblayout_free);
}
EXPORT_SYMBOL_GPL(mtd_ooblayout_set_databytes);

/**
 * mtd_ooblayout_count_freebytes - count the number of free bytes in OOB
 * @mtd: mtd info structure
 *
 * Works like mtd_ooblayout_count_bytes(), except it count free bytes.
 *
 * Returns zero on success, a negative error code otherwise.
 */
int mtd_ooblayout_count_freebytes(struct mtd_info *mtd)
{
	return mtd_ooblayout_count_bytes(mtd, mtd_ooblayout_free);
}
EXPORT_SYMBOL_GPL(mtd_ooblayout_count_freebytes);

/**
 * mtd_ooblayout_count_eccbytes - count the number of ECC bytes in OOB
 * @mtd: mtd info structure
 *
 * Works like mtd_ooblayout_count_bytes(), except it count ECC bytes.
 *
 * Returns zero on success, a negative error code otherwise.
 */
int mtd_ooblayout_count_eccbytes(struct mtd_info *mtd)
{
	return mtd_ooblayout_count_bytes(mtd, mtd_ooblayout_ecc);
}
EXPORT_SYMBOL_GPL(mtd_ooblayout_count_eccbytes);

/*
 * Method to access the protection register area, present in some flash
 * devices. The user data is one time programmable but the factory data is read
 * only.
 */
int mtd_get_fact_prot_info(struct mtd_info *mtd, size_t len, size_t *retlen,
			   struct otp_info *buf)
{
	struct mtd_info *master = mtd_get_master(mtd);

	if (!master->_get_fact_prot_info)
		return -EOPNOTSUPP;
	if (!len)
		return 0;
	return master->_get_fact_prot_info(master, len, retlen, buf);
}
EXPORT_SYMBOL_GPL(mtd_get_fact_prot_info);

int mtd_read_fact_prot_reg(struct mtd_info *mtd, loff_t from, size_t len,
			   size_t *retlen, u_char *buf)
{
	struct mtd_info *master = mtd_get_master(mtd);

	*retlen = 0;
	if (!master->_read_fact_prot_reg)
		return -EOPNOTSUPP;
	if (!len)
		return 0;
	return master->_read_fact_prot_reg(master, from, len, retlen, buf);
}
EXPORT_SYMBOL_GPL(mtd_read_fact_prot_reg);

int mtd_get_user_prot_info(struct mtd_info *mtd, size_t len, size_t *retlen,
			   struct otp_info *buf)
{
	struct mtd_info *master = mtd_get_master(mtd);

	if (!master->_get_user_prot_info)
		return -EOPNOTSUPP;
	if (!len)
		return 0;
	return master->_get_user_prot_info(master, len, retlen, buf);
}
EXPORT_SYMBOL_GPL(mtd_get_user_prot_info);

int mtd_read_user_prot_reg(struct mtd_info *mtd, loff_t from, size_t len,
			   size_t *retlen, u_char *buf)
{
	struct mtd_info *master = mtd_get_master(mtd);

	*retlen = 0;
	if (!master->_read_user_prot_reg)
		return -EOPNOTSUPP;
	if (!len)
		return 0;
	return master->_read_user_prot_reg(master, from, len, retlen, buf);
}
EXPORT_SYMBOL_GPL(mtd_read_user_prot_reg);

int mtd_write_user_prot_reg(struct mtd_info *mtd, loff_t to, size_t len,
			    size_t *retlen, const u_char *buf)
{
	struct mtd_info *master = mtd_get_master(mtd);
	int ret;

	*retlen = 0;
	if (!master->_write_user_prot_reg)
		return -EOPNOTSUPP;
	if (!len)
		return 0;
	ret = master->_write_user_prot_reg(master, to, len, retlen, buf);
	if (ret)
		return ret;

	/*
	 * If no data could be written at all, we are out of memory and
	 * must return -ENOSPC.
	 */
	return (*retlen) ? 0 : -ENOSPC;
}
EXPORT_SYMBOL_GPL(mtd_write_user_prot_reg);

int mtd_lock_user_prot_reg(struct mtd_info *mtd, loff_t from, size_t len)
{
	struct mtd_info *master = mtd_get_master(mtd);

	if (!master->_lock_user_prot_reg)
		return -EOPNOTSUPP;
	if (!len)
		return 0;
	return master->_lock_user_prot_reg(master, from, len);
}
EXPORT_SYMBOL_GPL(mtd_lock_user_prot_reg);

int mtd_erase_user_prot_reg(struct mtd_info *mtd, loff_t from, size_t len)
{
	struct mtd_info *master = mtd_get_master(mtd);

	if (!master->_erase_user_prot_reg)
		return -EOPNOTSUPP;
	if (!len)
		return 0;
	return master->_erase_user_prot_reg(master, from, len);
}
EXPORT_SYMBOL_GPL(mtd_erase_user_prot_reg);

/* Chip-supported device locking */
int mtd_lock(struct mtd_info *mtd, loff_t ofs, uint64_t len)
{
	struct mtd_info *master = mtd_get_master(mtd);

	if (!master->_lock)
		return -EOPNOTSUPP;
	if (ofs < 0 || ofs >= mtd->size || len > mtd->size - ofs)
		return -EINVAL;
	if (!len)
		return 0;

	if (mtd->flags & MTD_SLC_ON_MLC_EMULATION) {
		ofs = (loff_t)mtd_div_by_eb(ofs, mtd) * master->erasesize;
		len = (u64)mtd_div_by_eb(len, mtd) * master->erasesize;
	}

	return master->_lock(master, mtd_get_master_ofs(mtd, ofs), len);
}
EXPORT_SYMBOL_GPL(mtd_lock);

int mtd_unlock(struct mtd_info *mtd, loff_t ofs, uint64_t len)
{
	struct mtd_info *master = mtd_get_master(mtd);

	if (!master->_unlock)
		return -EOPNOTSUPP;
	if (ofs < 0 || ofs >= mtd->size || len > mtd->size - ofs)
		return -EINVAL;
	if (!len)
		return 0;

	if (mtd->flags & MTD_SLC_ON_MLC_EMULATION) {
		ofs = (loff_t)mtd_div_by_eb(ofs, mtd) * master->erasesize;
		len = (u64)mtd_div_by_eb(len, mtd) * master->erasesize;
	}

	return master->_unlock(master, mtd_get_master_ofs(mtd, ofs), len);
}
EXPORT_SYMBOL_GPL(mtd_unlock);

int mtd_is_locked(struct mtd_info *mtd, loff_t ofs, uint64_t len)
{
	struct mtd_info *master = mtd_get_master(mtd);

	if (!master->_is_locked)
		return -EOPNOTSUPP;
	if (ofs < 0 || ofs >= mtd->size || len > mtd->size - ofs)
		return -EINVAL;
	if (!len)
		return 0;

	if (mtd->flags & MTD_SLC_ON_MLC_EMULATION) {
		ofs = (loff_t)mtd_div_by_eb(ofs, mtd) * master->erasesize;
		len = (u64)mtd_div_by_eb(len, mtd) * master->erasesize;
	}

	return master->_is_locked(master, mtd_get_master_ofs(mtd, ofs), len);
}
EXPORT_SYMBOL_GPL(mtd_is_locked);

int mtd_block_isreserved(struct mtd_info *mtd, loff_t ofs)
{
	struct mtd_info *master = mtd_get_master(mtd);

	if (ofs < 0 || ofs >= mtd->size)
		return -EINVAL;
	if (!master->_block_isreserved)
		return 0;

	if (mtd->flags & MTD_SLC_ON_MLC_EMULATION)
		ofs = (loff_t)mtd_div_by_eb(ofs, mtd) * master->erasesize;

	return master->_block_isreserved(master, mtd_get_master_ofs(mtd, ofs));
}
EXPORT_SYMBOL_GPL(mtd_block_isreserved);

int mtd_block_isbad(struct mtd_info *mtd, loff_t ofs)
{
	struct mtd_info *master = mtd_get_master(mtd);

	if (ofs < 0 || ofs >= mtd->size)
		return -EINVAL;
	if (!master->_block_isbad)
		return 0;

	if (mtd->flags & MTD_SLC_ON_MLC_EMULATION)
		ofs = (loff_t)mtd_div_by_eb(ofs, mtd) * master->erasesize;

	return master->_block_isbad(master, mtd_get_master_ofs(mtd, ofs));
}
EXPORT_SYMBOL_GPL(mtd_block_isbad);

int mtd_block_markbad(struct mtd_info *mtd, loff_t ofs)
{
	struct mtd_info *master = mtd_get_master(mtd);
	int ret;

	if (!master->_block_markbad)
		return -EOPNOTSUPP;
	if (ofs < 0 || ofs >= mtd->size)
		return -EINVAL;
	if (!(mtd->flags & MTD_WRITEABLE))
		return -EROFS;

	if (mtd->flags & MTD_SLC_ON_MLC_EMULATION)
		ofs = (loff_t)mtd_div_by_eb(ofs, mtd) * master->erasesize;

	ret = master->_block_markbad(master, mtd_get_master_ofs(mtd, ofs));
	if (ret)
		return ret;

	while (mtd->parent) {
		mtd->ecc_stats.badblocks++;
		mtd = mtd->parent;
	}

	return 0;
}
EXPORT_SYMBOL_GPL(mtd_block_markbad);

/*
 * default_mtd_writev - the default writev method
 * @mtd: mtd device description object pointer
 * @vecs: the vectors to write
 * @count: count of vectors in @vecs
 * @to: the MTD device offset to write to
 * @retlen: on exit contains the count of bytes written to the MTD device.
 *
 * This function returns zero in case of success and a negative error code in
 * case of failure.
 */
static int default_mtd_writev(struct mtd_info *mtd, const struct kvec *vecs,
			      unsigned long count, loff_t to, size_t *retlen)
{
	unsigned long i;
	size_t totlen = 0, thislen;
	int ret = 0;

	for (i = 0; i < count; i++) {
		if (!vecs[i].iov_len)
			continue;
		ret = mtd_write(mtd, to, vecs[i].iov_len, &thislen,
				vecs[i].iov_base);
		totlen += thislen;
		if (ret || thislen != vecs[i].iov_len)
			break;
		to += vecs[i].iov_len;
	}
	*retlen = totlen;
	return ret;
}

/*
 * mtd_writev - the vector-based MTD write method
 * @mtd: mtd device description object pointer
 * @vecs: the vectors to write
 * @count: count of vectors in @vecs
 * @to: the MTD device offset to write to
 * @retlen: on exit contains the count of bytes written to the MTD device.
 *
 * This function returns zero in case of success and a negative error code in
 * case of failure.
 */
int mtd_writev(struct mtd_info *mtd, const struct kvec *vecs,
	       unsigned long count, loff_t to, size_t *retlen)
{
	struct mtd_info *master = mtd_get_master(mtd);

	*retlen = 0;
	if (!(mtd->flags & MTD_WRITEABLE))
		return -EROFS;

	if (!master->_writev)
		return default_mtd_writev(mtd, vecs, count, to, retlen);

	return master->_writev(master, vecs, count,
			       mtd_get_master_ofs(mtd, to), retlen);
}
EXPORT_SYMBOL_GPL(mtd_writev);

/**
 * mtd_kmalloc_up_to - allocate a contiguous buffer up to the specified size
 * @mtd: mtd device description object pointer
 * @size: a pointer to the ideal or maximum size of the allocation, points
 *        to the actual allocation size on success.
 *
 * This routine attempts to allocate a contiguous kernel buffer up to
 * the specified size, backing off the size of the request exponentially
 * until the request succeeds or until the allocation size falls below
 * the system page size. This attempts to make sure it does not adversely
 * impact system performance, so when allocating more than one page, we
 * ask the memory allocator to avoid re-trying, swapping, writing back
 * or performing I/O.
 *
 * Note, this function also makes sure that the allocated buffer is aligned to
 * the MTD device's min. I/O unit, i.e. the "mtd->writesize" value.
 *
 * This is called, for example by mtd_{read,write} and jffs2_scan_medium,
 * to handle smaller (i.e. degraded) buffer allocations under low- or
 * fragmented-memory situations where such reduced allocations, from a
 * requested ideal, are allowed.
 *
 * Returns a pointer to the allocated buffer on success; otherwise, NULL.
 */
void *mtd_kmalloc_up_to(const struct mtd_info *mtd, size_t *size)
{
	gfp_t flags = __GFP_NOWARN | __GFP_DIRECT_RECLAIM | __GFP_NORETRY;
	size_t min_alloc = max_t(size_t, mtd->writesize, PAGE_SIZE);
	void *kbuf;

	*size = min_t(size_t, *size, KMALLOC_MAX_SIZE);

	while (*size > min_alloc) {
		kbuf = kmalloc(*size, flags);
		if (kbuf)
			return kbuf;

		*size >>= 1;
		*size = ALIGN(*size, mtd->writesize);
	}

	/*
	 * For the last resort allocation allow 'kmalloc()' to do all sorts of
	 * things (write-back, dropping caches, etc) by using GFP_KERNEL.
	 */
	return kmalloc(*size, GFP_KERNEL);
}
EXPORT_SYMBOL_GPL(mtd_kmalloc_up_to);

#ifdef CONFIG_PROC_FS

/*====================================================================*/
/* Support for /proc/mtd */

static int mtd_proc_show(struct seq_file *m, void *v)
{
	struct mtd_info *mtd;

	seq_puts(m, "dev:    size   erasesize  name\n");
	mutex_lock(&mtd_table_mutex);
	mtd_for_each_device(mtd) {
		seq_printf(m, "mtd%d: %8.8llx %8.8x \"%s\"\n",
			   mtd->index, (unsigned long long)mtd->size,
			   mtd->erasesize, mtd->name);
	}
	mutex_unlock(&mtd_table_mutex);
	return 0;
}
#endif /* CONFIG_PROC_FS */

/*====================================================================*/
/* Init code */

static struct backing_dev_info * __init mtd_bdi_init(const char *name)
{
	struct backing_dev_info *bdi;
	int ret;

	bdi = bdi_alloc(NUMA_NO_NODE);
	if (!bdi)
		return ERR_PTR(-ENOMEM);
	bdi->ra_pages = 0;
	bdi->io_pages = 0;

	/*
	 * We put '-0' suffix to the name to get the same name format as we
	 * used to get. Since this is called only once, we get a unique name. 
	 */
	ret = bdi_register(bdi, "%.28s-0", name);
	if (ret)
		bdi_put(bdi);

	return ret ? ERR_PTR(ret) : bdi;
}

static struct proc_dir_entry *proc_mtd;

static int __init init_mtd(void)
{
	int ret;

	ret = class_register(&mtd_class);
	if (ret)
		goto err_reg;

	mtd_bdi = mtd_bdi_init("mtd");
	if (IS_ERR(mtd_bdi)) {
		ret = PTR_ERR(mtd_bdi);
		goto err_bdi;
	}

	proc_mtd = proc_create_single("mtd", 0, NULL, mtd_proc_show);

	ret = init_mtdchar();
	if (ret)
		goto out_procfs;

	dfs_dir_mtd = debugfs_create_dir("mtd", NULL);
	debugfs_create_bool("expert_analysis_mode", 0600, dfs_dir_mtd,
			    &mtd_expert_analysis_mode);

	return 0;

out_procfs:
	if (proc_mtd)
		remove_proc_entry("mtd", NULL);
	bdi_unregister(mtd_bdi);
	bdi_put(mtd_bdi);
err_bdi:
	class_unregister(&mtd_class);
err_reg:
	pr_err("Error registering mtd class or bdi: %d\n", ret);
	return ret;
}

static void __exit cleanup_mtd(void)
{
	debugfs_remove_recursive(dfs_dir_mtd);
	cleanup_mtdchar();
	if (proc_mtd)
		remove_proc_entry("mtd", NULL);
	class_unregister(&mtd_class);
	bdi_unregister(mtd_bdi);
	bdi_put(mtd_bdi);
	idr_destroy(&mtd_idr);
}

module_init(init_mtd);
module_exit(cleanup_mtd);

MODULE_LICENSE("GPL");
MODULE_AUTHOR("David Woodhouse <dwmw2@infradead.org>");
MODULE_DESCRIPTION("Core MTD registration and access routines");<|MERGE_RESOLUTION|>--- conflicted
+++ resolved
@@ -559,13 +559,8 @@
 
 	if (!mtd_is_partition(mtd))
 		return;
-<<<<<<< HEAD
-	parent = mtd->parent;
-	parent_dn = of_node_get(dev_of_node(&parent->dev));
-=======
 
 	parent_dn = of_node_get(mtd_get_of_node(mtd->parent));
->>>>>>> 0ee29814
 	if (!parent_dn)
 		return;
 
