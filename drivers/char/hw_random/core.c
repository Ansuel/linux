--- conflicted
+++ resolved
@@ -515,15 +515,9 @@
 
 		if (rc <= 0)
 			hwrng_msleep(rng, 10000);
-<<<<<<< HEAD
 
 		put_rng(rng);
 
-=======
-
-		put_rng(rng);
-
->>>>>>> 0ee29814
 		if (rc <= 0)
 			continue;
 
