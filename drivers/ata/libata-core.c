--- conflicted
+++ resolved
@@ -5516,18 +5516,6 @@
 }
 EXPORT_SYMBOL_GPL(ata_port_free);
 
-void ata_port_free(struct ata_port *ap)
-{
-	if (!ap)
-		return;
-
-	kfree(ap->pmp_link);
-	kfree(ap->slave_link);
-	kfree(ap->ncq_sense_buf);
-	kfree(ap);
-}
-EXPORT_SYMBOL_GPL(ata_port_free);
-
 static void ata_devres_release(struct device *gendev, void *res)
 {
 	struct ata_host *host = dev_get_drvdata(gendev);
@@ -5927,22 +5915,6 @@
 		return -EINVAL;
 	}
 
-<<<<<<< HEAD
-	/* Blow away unused ports.  This happens when LLD can't
-	 * determine the exact number of ports to allocate at
-	 * allocation time.
-	 */
-	for (i = host->n_ports; host->ports[i]; i++)
-		ata_port_free(host->ports[i]);
-
-	/* give ports names and add SCSI hosts */
-	for (i = 0; i < host->n_ports; i++) {
-		host->ports[i]->print_id = atomic_inc_return(&ata_print_id);
-		host->ports[i]->local_port_no = i + 1;
-	}
-
-=======
->>>>>>> de9c2c66
 	/* Create associated sysfs transport objects  */
 	for (i = 0; i < host->n_ports; i++) {
 		rc = ata_tport_add(host->dev,host->ports[i]);
