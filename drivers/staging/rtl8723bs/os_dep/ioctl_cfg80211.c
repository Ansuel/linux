--- conflicted
+++ resolved
@@ -920,15 +920,9 @@
 
 		ret = rtw_cfg80211_ap_set_encryption(ndev, param, param_len);
 	} else if (check_fwstate(pmlmepriv, WIFI_ADHOC_STATE) == true
-<<<<<<< HEAD
-                || check_fwstate(pmlmepriv, WIFI_ADHOC_MASTER_STATE) == true) {
-                ret =  rtw_cfg80211_set_encryption(ndev, param, param_len);
-        }
-=======
 		|| check_fwstate(pmlmepriv, WIFI_ADHOC_MASTER_STATE) == true) {
 		ret =  rtw_cfg80211_set_encryption(ndev, param, param_len);
 	}
->>>>>>> 7365df19
 
 addkey_end:
 	kfree(param);
@@ -1506,51 +1500,6 @@
 		pairwise_cipher = WPA_CIPHER_NONE;
 
 	switch (group_cipher) {
-<<<<<<< HEAD
-		case WPA_CIPHER_NONE:
-			padapter->securitypriv.dot118021XGrpPrivacy = _NO_PRIVACY_;
-			padapter->securitypriv.ndisencryptstatus = Ndis802_11EncryptionDisabled;
-			break;
-		case WPA_CIPHER_WEP40:
-			padapter->securitypriv.dot118021XGrpPrivacy = _WEP40_;
-			padapter->securitypriv.ndisencryptstatus = Ndis802_11Encryption1Enabled;
-			break;
-		case WPA_CIPHER_TKIP:
-			padapter->securitypriv.dot118021XGrpPrivacy = _TKIP_;
-			padapter->securitypriv.ndisencryptstatus = Ndis802_11Encryption2Enabled;
-			break;
-		case WPA_CIPHER_CCMP:
-			padapter->securitypriv.dot118021XGrpPrivacy = _AES_;
-			padapter->securitypriv.ndisencryptstatus = Ndis802_11Encryption3Enabled;
-			break;
-		case WPA_CIPHER_WEP104:
-			padapter->securitypriv.dot118021XGrpPrivacy = _WEP104_;
-			padapter->securitypriv.ndisencryptstatus = Ndis802_11Encryption1Enabled;
-			break;
-	}
-
-	switch (pairwise_cipher) {
-		case WPA_CIPHER_NONE:
-			padapter->securitypriv.dot11PrivacyAlgrthm = _NO_PRIVACY_;
-			padapter->securitypriv.ndisencryptstatus = Ndis802_11EncryptionDisabled;
-			break;
-		case WPA_CIPHER_WEP40:
-			padapter->securitypriv.dot11PrivacyAlgrthm = _WEP40_;
-			padapter->securitypriv.ndisencryptstatus = Ndis802_11Encryption1Enabled;
-			break;
-		case WPA_CIPHER_TKIP:
-			padapter->securitypriv.dot11PrivacyAlgrthm = _TKIP_;
-			padapter->securitypriv.ndisencryptstatus = Ndis802_11Encryption2Enabled;
-			break;
-		case WPA_CIPHER_CCMP:
-			padapter->securitypriv.dot11PrivacyAlgrthm = _AES_;
-			padapter->securitypriv.ndisencryptstatus = Ndis802_11Encryption3Enabled;
-			break;
-		case WPA_CIPHER_WEP104:
-			padapter->securitypriv.dot11PrivacyAlgrthm = _WEP104_;
-			padapter->securitypriv.ndisencryptstatus = Ndis802_11Encryption1Enabled;
-			break;
-=======
 	case WPA_CIPHER_NONE:
 		padapter->securitypriv.dot118021XGrpPrivacy = _NO_PRIVACY_;
 		padapter->securitypriv.ndisencryptstatus = Ndis802_11EncryptionDisabled;
@@ -1594,7 +1543,6 @@
 		padapter->securitypriv.dot11PrivacyAlgrthm = _WEP104_;
 		padapter->securitypriv.ndisencryptstatus = Ndis802_11Encryption1Enabled;
 		break;
->>>>>>> 7365df19
 	}
 
 	{/* handle wps_ie */
