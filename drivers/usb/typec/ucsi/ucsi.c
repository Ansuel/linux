// SPDX-License-Identifier: GPL-2.0
/*
 * USB Type-C Connector System Software Interface driver
 *
 * Copyright (C) 2017, Intel Corporation
 * Author: Heikki Krogerus <heikki.krogerus@linux.intel.com>
 */

#include <linux/completion.h>
#include <linux/property.h>
#include <linux/device.h>
#include <linux/module.h>
#include <linux/delay.h>
#include <linux/slab.h>
#include <linux/usb/typec_dp.h>

#include "ucsi.h"
#include "trace.h"

/*
 * UCSI_TIMEOUT_MS - PPM communication timeout
 *
 * Ideally we could use MIN_TIME_TO_RESPOND_WITH_BUSY (which is defined in UCSI
 * specification) here as reference, but unfortunately we can't. It is very
 * difficult to estimate the time it takes for the system to process the command
 * before it is actually passed to the PPM.
 */
#define UCSI_TIMEOUT_MS		5000

/*
 * UCSI_SWAP_TIMEOUT_MS - Timeout for role swap requests
 *
 * 5 seconds is close to the time it takes for CapsCounter to reach 0, so even
 * if the PPM does not generate Connector Change events before that with
 * partners that do not support USB Power Delivery, this should still work.
 */
#define UCSI_SWAP_TIMEOUT_MS	5000

void ucsi_notify_common(struct ucsi *ucsi, u32 cci)
{
	if (UCSI_CCI_CONNECTOR(cci))
		ucsi_connector_change(ucsi, UCSI_CCI_CONNECTOR(cci));

	if (cci & UCSI_CCI_ACK_COMPLETE &&
	    test_bit(ACK_PENDING, &ucsi->flags))
		complete(&ucsi->complete);

	if (cci & UCSI_CCI_COMMAND_COMPLETE &&
	    test_bit(COMMAND_PENDING, &ucsi->flags))
		complete(&ucsi->complete);
}
EXPORT_SYMBOL_GPL(ucsi_notify_common);

int ucsi_sync_control_common(struct ucsi *ucsi, u64 command)
{
	bool ack = UCSI_COMMAND(command) == UCSI_ACK_CC_CI;
	int ret;

	if (ack)
		set_bit(ACK_PENDING, &ucsi->flags);
	else
		set_bit(COMMAND_PENDING, &ucsi->flags);

	ret = ucsi->ops->async_control(ucsi, command);
	if (ret)
		goto out_clear_bit;

	if (!wait_for_completion_timeout(&ucsi->complete, 5 * HZ))
		ret = -ETIMEDOUT;

out_clear_bit:
	if (ack)
		clear_bit(ACK_PENDING, &ucsi->flags);
	else
		clear_bit(COMMAND_PENDING, &ucsi->flags);

	return ret;
}
EXPORT_SYMBOL_GPL(ucsi_sync_control_common);

static int ucsi_acknowledge(struct ucsi *ucsi, bool conn_ack)
{
	u64 ctrl;

	ctrl = UCSI_ACK_CC_CI;
	ctrl |= UCSI_ACK_COMMAND_COMPLETE;
	if (conn_ack) {
		clear_bit(EVENT_PENDING, &ucsi->flags);
		ctrl |= UCSI_ACK_CONNECTOR_CHANGE;
	}

	return ucsi->ops->sync_control(ucsi, ctrl);
}

static int ucsi_run_command(struct ucsi *ucsi, u64 command, u32 *cci,
			    void *data, size_t size, bool conn_ack)
{
	int ret, err;

	*cci = 0;

	/*
	 * Below UCSI 2.0, MESSAGE_IN was limited to 16 bytes. Truncate the
	 * reads here.
	 */
	if (ucsi->version <= UCSI_VERSION_1_2)
		size = clamp(size, 0, 16);

	ret = ucsi->ops->sync_control(ucsi, command);
	if (ret)
		return ret;

	ret = ucsi->ops->read_cci(ucsi, cci);
	if (ret)
		return ret;

	if (*cci & UCSI_CCI_BUSY)
		return -EBUSY;

	if (!(*cci & UCSI_CCI_COMMAND_COMPLETE))
		return -EIO;

	if (*cci & UCSI_CCI_NOT_SUPPORTED)
		err = -EOPNOTSUPP;
	else if (*cci & UCSI_CCI_ERROR)
		err = -EIO;
	else
		err = 0;

	if (!err && data && UCSI_CCI_LENGTH(*cci))
		err = ucsi->ops->read_message_in(ucsi, data, size);

	/*
	 * Don't ACK connection change if there was an error.
	 */
	ret = ucsi_acknowledge(ucsi, err ? false : conn_ack);
	if (ret)
		return ret;

<<<<<<< HEAD
	return err;
=======
	return err ?: UCSI_CCI_LENGTH(*cci);
>>>>>>> aa4674c5
}

static int ucsi_read_error(struct ucsi *ucsi, u8 connector_num)
{
	u64 command;
	u16 error;
	u32 cci;
	int ret;

	command = UCSI_GET_ERROR_STATUS | UCSI_CONNECTOR_NUMBER(connector_num);
	ret = ucsi_run_command(ucsi, command, &cci,
			       &error, sizeof(error), false);

	if (cci & UCSI_CCI_BUSY) {
		ret = ucsi_run_command(ucsi, UCSI_CANCEL, &cci, NULL, 0, false);

		return ret ? ret : -EBUSY;
	}

	if (ret < 0)
		return ret;

	if (cci & UCSI_CCI_ERROR)
		return -EIO;

	switch (error) {
	case UCSI_ERROR_INCOMPATIBLE_PARTNER:
		return -EOPNOTSUPP;
	case UCSI_ERROR_CC_COMMUNICATION_ERR:
		return -ECOMM;
	case UCSI_ERROR_CONTRACT_NEGOTIATION_FAIL:
		return -EPROTO;
	case UCSI_ERROR_DEAD_BATTERY:
		dev_warn(ucsi->dev, "Dead battery condition!\n");
		return -EPERM;
	case UCSI_ERROR_INVALID_CON_NUM:
	case UCSI_ERROR_UNREGONIZED_CMD:
	case UCSI_ERROR_INVALID_CMD_ARGUMENT:
		dev_err(ucsi->dev, "possible UCSI driver bug %u\n", error);
		return -EINVAL;
	case UCSI_ERROR_OVERCURRENT:
		dev_warn(ucsi->dev, "Overcurrent condition\n");
		break;
	case UCSI_ERROR_PARTNER_REJECTED_SWAP:
		dev_warn(ucsi->dev, "Partner rejected swap\n");
		break;
	case UCSI_ERROR_HARD_RESET:
		dev_warn(ucsi->dev, "Hard reset occurred\n");
		break;
	case UCSI_ERROR_PPM_POLICY_CONFLICT:
		dev_warn(ucsi->dev, "PPM Policy conflict\n");
		break;
	case UCSI_ERROR_SWAP_REJECTED:
		dev_warn(ucsi->dev, "Swap rejected\n");
		break;
	case UCSI_ERROR_REVERSE_CURRENT_PROTECTION:
		dev_warn(ucsi->dev, "Reverse Current Protection detected\n");
		break;
	case UCSI_ERROR_SET_SINK_PATH_REJECTED:
		dev_warn(ucsi->dev, "Set Sink Path rejected\n");
		break;
	case UCSI_ERROR_UNDEFINED:
	default:
		dev_err(ucsi->dev, "unknown error %u\n", error);
		break;
	}

	return -EIO;
}

static int ucsi_send_command_common(struct ucsi *ucsi, u64 cmd,
				    void *data, size_t size, bool conn_ack)
{
	u8 connector_num;
	u32 cci;
	int ret;

	if (ucsi->version > UCSI_VERSION_1_2) {
		switch (UCSI_COMMAND(cmd)) {
		case UCSI_GET_ALTERNATE_MODES:
			connector_num = UCSI_GET_ALTMODE_GET_CONNECTOR_NUMBER(cmd);
			break;
		case UCSI_PPM_RESET:
		case UCSI_CANCEL:
		case UCSI_ACK_CC_CI:
		case UCSI_SET_NOTIFICATION_ENABLE:
		case UCSI_GET_CAPABILITY:
			connector_num = 0;
			break;
		default:
			connector_num = UCSI_DEFAULT_GET_CONNECTOR_NUMBER(cmd);
			break;
		}
	} else {
		connector_num = 0;
	}

	mutex_lock(&ucsi->ppm_lock);

	ret = ucsi_run_command(ucsi, cmd, &cci, data, size, conn_ack);
<<<<<<< HEAD
	if (cci & UCSI_CCI_BUSY) {
		ret = ucsi_run_command(ucsi, UCSI_CANCEL, &cci, NULL, 0, false);
		return ret ? ret : -EBUSY;
	}

	if (cci & UCSI_CCI_ERROR)
		return ucsi_read_error(ucsi, connector_num);

=======
	if (cci & UCSI_CCI_BUSY)
		ret = ucsi_run_command(ucsi, UCSI_CANCEL, &cci, NULL, 0, false) ?: -EBUSY;
	else if (cci & UCSI_CCI_ERROR)
		ret = ucsi_read_error(ucsi, connector_num);

>>>>>>> aa4674c5
	mutex_unlock(&ucsi->ppm_lock);
	return ret;
}

int ucsi_send_command(struct ucsi *ucsi, u64 command,
		      void *data, size_t size)
{
	return ucsi_send_command_common(ucsi, command, data, size, false);
}
EXPORT_SYMBOL_GPL(ucsi_send_command);

/* -------------------------------------------------------------------------- */

struct ucsi_work {
	struct delayed_work work;
	struct list_head node;
	unsigned long delay;
	unsigned int count;
	struct ucsi_connector *con;
	int (*cb)(struct ucsi_connector *);
};

static void ucsi_poll_worker(struct work_struct *work)
{
	struct ucsi_work *uwork = container_of(work, struct ucsi_work, work.work);
	struct ucsi_connector *con = uwork->con;
	int ret;

	mutex_lock(&con->lock);

	if (!con->partner) {
		list_del(&uwork->node);
		mutex_unlock(&con->lock);
		kfree(uwork);
		return;
	}

	ret = uwork->cb(con);

	if (uwork->count-- && (ret == -EBUSY || ret == -ETIMEDOUT)) {
		queue_delayed_work(con->wq, &uwork->work, uwork->delay);
	} else {
		list_del(&uwork->node);
		kfree(uwork);
	}

	mutex_unlock(&con->lock);
}

static int ucsi_partner_task(struct ucsi_connector *con,
			     int (*cb)(struct ucsi_connector *),
			     int retries, unsigned long delay)
{
	struct ucsi_work *uwork;

	if (!con->partner)
		return 0;

	uwork = kzalloc(sizeof(*uwork), GFP_KERNEL);
	if (!uwork)
		return -ENOMEM;

	INIT_DELAYED_WORK(&uwork->work, ucsi_poll_worker);
	uwork->count = retries;
	uwork->delay = delay;
	uwork->con = con;
	uwork->cb = cb;

	list_add_tail(&uwork->node, &con->partner_tasks);
	queue_delayed_work(con->wq, &uwork->work, delay);

	return 0;
}

/* -------------------------------------------------------------------------- */

void ucsi_altmode_update_active(struct ucsi_connector *con)
{
	const struct typec_altmode *altmode = NULL;
	u64 command;
	int ret;
	u8 cur;
	int i;

	command = UCSI_GET_CURRENT_CAM | UCSI_CONNECTOR_NUMBER(con->num);
	ret = ucsi_send_command(con->ucsi, command, &cur, sizeof(cur));
	if (ret < 0) {
		if (con->ucsi->version > 0x0100) {
			dev_err(con->ucsi->dev,
				"GET_CURRENT_CAM command failed\n");
			return;
		}
		cur = 0xff;
	}

	if (cur < UCSI_MAX_ALTMODES)
		altmode = typec_altmode_get_partner(con->port_altmode[cur]);

	for (i = 0; con->partner_altmode[i]; i++)
		typec_altmode_update_active(con->partner_altmode[i],
					    con->partner_altmode[i] == altmode);
}

static int ucsi_altmode_next_mode(struct typec_altmode **alt, u16 svid)
{
	u8 mode = 1;
	int i;

	for (i = 0; alt[i]; i++) {
		if (i > MODE_DISCOVERY_MAX)
			return -ERANGE;

		if (alt[i]->svid == svid)
			mode++;
	}

	return mode;
}

static int ucsi_next_altmode(struct typec_altmode **alt)
{
	int i = 0;

	for (i = 0; i < UCSI_MAX_ALTMODES; i++)
		if (!alt[i])
			return i;

	return -ENOENT;
}

static int ucsi_get_num_altmode(struct typec_altmode **alt)
{
	int i;

	for (i = 0; i < UCSI_MAX_ALTMODES; i++)
		if (!alt[i])
			break;

	return i;
}

static int ucsi_register_altmode(struct ucsi_connector *con,
				 struct typec_altmode_desc *desc,
				 u8 recipient)
{
	struct typec_altmode *alt;
	bool override;
	int ret;
	int i;

	override = !!(con->ucsi->cap.features & UCSI_CAP_ALT_MODE_OVERRIDE);

	switch (recipient) {
	case UCSI_RECIPIENT_CON:
		i = ucsi_next_altmode(con->port_altmode);
		if (i < 0) {
			ret = i;
			goto err;
		}

		ret = ucsi_altmode_next_mode(con->port_altmode, desc->svid);
		if (ret < 0)
			return ret;

		desc->mode = ret;

		switch (desc->svid) {
		case USB_TYPEC_DP_SID:
			alt = ucsi_register_displayport(con, override, i, desc);
			break;
		case USB_TYPEC_NVIDIA_VLINK_SID:
			if (desc->vdo == USB_TYPEC_NVIDIA_VLINK_DBG_VDO)
				alt = typec_port_register_altmode(con->port,
								  desc);
			else
				alt = ucsi_register_displayport(con, override,
								i, desc);
			break;
		default:
			alt = typec_port_register_altmode(con->port, desc);
			break;
		}

		if (IS_ERR(alt)) {
			ret = PTR_ERR(alt);
			goto err;
		}

		con->port_altmode[i] = alt;
		break;
	case UCSI_RECIPIENT_SOP:
		i = ucsi_next_altmode(con->partner_altmode);
		if (i < 0) {
			ret = i;
			goto err;
		}

		ret = ucsi_altmode_next_mode(con->partner_altmode, desc->svid);
		if (ret < 0)
			return ret;

		desc->mode = ret;

		alt = typec_partner_register_altmode(con->partner, desc);
		if (IS_ERR(alt)) {
			ret = PTR_ERR(alt);
			goto err;
		}

		con->partner_altmode[i] = alt;
		break;
	case UCSI_RECIPIENT_SOP_P:
		i = ucsi_next_altmode(con->plug_altmode);
		if (i < 0) {
			ret = i;
			goto err;
		}

		ret = ucsi_altmode_next_mode(con->plug_altmode, desc->svid);
		if (ret < 0)
			return ret;

		desc->mode = ret;

		alt = typec_plug_register_altmode(con->plug, desc);
		if (IS_ERR(alt)) {
			ret = PTR_ERR(alt);
			goto err;
		}

		con->plug_altmode[i] = alt;
		break;
	default:
		return -EINVAL;
	}

	trace_ucsi_register_altmode(recipient, alt);

	return 0;

err:
	dev_err(con->ucsi->dev, "failed to registers svid 0x%04x mode %d\n",
		desc->svid, desc->mode);

	return ret;
}

static int
ucsi_register_altmodes_nvidia(struct ucsi_connector *con, u8 recipient)
{
	int max_altmodes = UCSI_MAX_ALTMODES;
	struct typec_altmode_desc desc;
	struct ucsi_altmode alt;
	struct ucsi_altmode orig[UCSI_MAX_ALTMODES];
	struct ucsi_altmode updated[UCSI_MAX_ALTMODES];
	struct ucsi *ucsi = con->ucsi;
	bool multi_dp = false;
	u64 command;
	int ret;
	int len;
	int i;
	int k = 0;

	if (recipient == UCSI_RECIPIENT_CON)
		max_altmodes = con->ucsi->cap.num_alt_modes;

	memset(orig, 0, sizeof(orig));
	memset(updated, 0, sizeof(updated));

	/* First get all the alternate modes */
	for (i = 0; i < max_altmodes; i++) {
		memset(&alt, 0, sizeof(alt));
		command = UCSI_GET_ALTERNATE_MODES;
		command |= UCSI_GET_ALTMODE_RECIPIENT(recipient);
		command |= UCSI_GET_ALTMODE_CONNECTOR_NUMBER(con->num);
		command |= UCSI_GET_ALTMODE_OFFSET(i);
		len = ucsi_send_command(con->ucsi, command, &alt, sizeof(alt));
		/*
		 * We are collecting all altmodes first and then registering.
		 * Some type-C device will return zero length data beyond last
		 * alternate modes. We should not return if length is zero.
		 */
		if (len < 0)
			return len;

		/* We got all altmodes, now break out and register them */
		if (!len || !alt.svid)
			break;

		orig[k].mid = alt.mid;
		orig[k].svid = alt.svid;
		k++;
	}
	/*
	 * Update the original altmode table as some ppms may report
	 * multiple DP altmodes.
	 */
	if (recipient == UCSI_RECIPIENT_CON)
		multi_dp = ucsi->ops->update_altmodes(ucsi, orig, updated);

	/* now register altmodes */
	for (i = 0; i < max_altmodes; i++) {
		memset(&desc, 0, sizeof(desc));
		if (multi_dp && recipient == UCSI_RECIPIENT_CON) {
			desc.svid = updated[i].svid;
			desc.vdo = updated[i].mid;
		} else {
			desc.svid = orig[i].svid;
			desc.vdo = orig[i].mid;
		}
		desc.roles = TYPEC_PORT_DRD;

		if (!desc.svid)
			return 0;

		ret = ucsi_register_altmode(con, &desc, recipient);
		if (ret)
			return ret;
	}

	return 0;
}

static int ucsi_register_altmodes(struct ucsi_connector *con, u8 recipient)
{
	int max_altmodes = UCSI_MAX_ALTMODES;
	struct typec_altmode_desc desc;
	struct ucsi_altmode alt[2];
	u64 command;
	int num;
	int ret;
	int len;
	int j;
	int i;

	if (!(con->ucsi->cap.features & UCSI_CAP_ALT_MODE_DETAILS))
		return 0;

	if (recipient == UCSI_RECIPIENT_SOP && con->partner_altmode[0])
		return 0;

	if (con->ucsi->ops->update_altmodes)
		return ucsi_register_altmodes_nvidia(con, recipient);

	if (recipient == UCSI_RECIPIENT_CON)
		max_altmodes = con->ucsi->cap.num_alt_modes;

	for (i = 0; i < max_altmodes;) {
		memset(alt, 0, sizeof(alt));
		command = UCSI_GET_ALTERNATE_MODES;
		command |= UCSI_GET_ALTMODE_RECIPIENT(recipient);
		command |= UCSI_GET_ALTMODE_CONNECTOR_NUMBER(con->num);
		command |= UCSI_GET_ALTMODE_OFFSET(i);
		len = ucsi_send_command(con->ucsi, command, alt, sizeof(alt));
		if (len == -EBUSY)
			continue;
		if (len <= 0)
			return len;

		/*
		 * This code is requesting one alt mode at a time, but some PPMs
		 * may still return two. If that happens both alt modes need be
		 * registered and the offset for the next alt mode has to be
		 * incremented.
		 */
		num = len / sizeof(alt[0]);
		i += num;

		for (j = 0; j < num; j++) {
			if (!alt[j].svid)
				return 0;

			memset(&desc, 0, sizeof(desc));
			desc.vdo = alt[j].mid;
			desc.svid = alt[j].svid;
			desc.roles = TYPEC_PORT_DRD;

			ret = ucsi_register_altmode(con, &desc, recipient);
			if (ret)
				return ret;
		}
	}

	return 0;
}

static void ucsi_unregister_altmodes(struct ucsi_connector *con, u8 recipient)
{
	const struct typec_altmode *pdev;
	struct typec_altmode **adev;
	int i = 0;

	switch (recipient) {
	case UCSI_RECIPIENT_CON:
		adev = con->port_altmode;
		break;
	case UCSI_RECIPIENT_SOP:
		adev = con->partner_altmode;
		break;
	case UCSI_RECIPIENT_SOP_P:
		adev = con->plug_altmode;
		break;
	default:
		return;
	}

	while (adev[i]) {
		if (recipient == UCSI_RECIPIENT_SOP &&
		    (adev[i]->svid == USB_TYPEC_DP_SID ||
			(adev[i]->svid == USB_TYPEC_NVIDIA_VLINK_SID &&
			adev[i]->vdo != USB_TYPEC_NVIDIA_VLINK_DBG_VDO))) {
			pdev = typec_altmode_get_partner(adev[i]);
			ucsi_displayport_remove_partner((void *)pdev);
		}
		typec_unregister_altmode(adev[i]);
		adev[i++] = NULL;
	}
}

static int ucsi_read_pdos(struct ucsi_connector *con,
			  enum typec_role role, int is_partner,
			  u32 *pdos, int offset, int num_pdos)
{
	struct ucsi *ucsi = con->ucsi;
	u64 command;
	int ret;

	if (is_partner &&
	    ucsi->quirks & UCSI_NO_PARTNER_PDOS &&
	    ((con->status.flags & UCSI_CONSTAT_PWR_DIR) ||
	     !is_source(role)))
		return 0;

	command = UCSI_COMMAND(UCSI_GET_PDOS) | UCSI_CONNECTOR_NUMBER(con->num);
	command |= UCSI_GET_PDOS_PARTNER_PDO(is_partner);
	command |= UCSI_GET_PDOS_PDO_OFFSET(offset);
	command |= UCSI_GET_PDOS_NUM_PDOS(num_pdos - 1);
	command |= is_source(role) ? UCSI_GET_PDOS_SRC_PDOS : 0;
	ret = ucsi_send_command(ucsi, command, pdos + offset,
				num_pdos * sizeof(u32));
	if (ret < 0 && ret != -ETIMEDOUT)
		dev_err(ucsi->dev, "UCSI_GET_PDOS failed (%d)\n", ret);

	return ret;
}

static int ucsi_get_pdos(struct ucsi_connector *con, enum typec_role role,
			 int is_partner, u32 *pdos)
{
	struct ucsi *ucsi = con->ucsi;
	u8 num_pdos;
	int ret;

	if (!(ucsi->cap.features & UCSI_CAP_PDO_DETAILS))
		return 0;

	/* UCSI max payload means only getting at most 4 PDOs at a time */
	ret = ucsi_read_pdos(con, role, is_partner, pdos, 0, UCSI_MAX_PDOS);
	if (ret < 0)
		return ret;

	num_pdos = ret / sizeof(u32); /* number of bytes to 32-bit PDOs */
	if (num_pdos < UCSI_MAX_PDOS)
		return num_pdos;

	/* get the remaining PDOs, if any */
	ret = ucsi_read_pdos(con, role, is_partner, pdos, UCSI_MAX_PDOS,
			     PDO_MAX_OBJECTS - UCSI_MAX_PDOS);
	if (ret < 0)
		return ret;

	return ret / sizeof(u32) + num_pdos;
}

static int ucsi_get_src_pdos(struct ucsi_connector *con)
{
	int ret;

	ret = ucsi_get_pdos(con, TYPEC_SOURCE, 1, con->src_pdos);
	if (ret < 0)
		return ret;

	con->num_pdos = ret;

	ucsi_port_psy_changed(con);

	return ret;
}

static struct usb_power_delivery_capabilities *ucsi_get_pd_caps(struct ucsi_connector *con,
								enum typec_role role,
								bool is_partner)
{
	struct usb_power_delivery_capabilities_desc pd_caps;
	int ret;

	ret = ucsi_get_pdos(con, role, is_partner, pd_caps.pdo);
	if (ret <= 0)
		return ERR_PTR(ret);

	if (ret < PDO_MAX_OBJECTS)
		pd_caps.pdo[ret] = 0;

	pd_caps.role = role;

	return usb_power_delivery_register_capabilities(is_partner ? con->partner_pd : con->pd,
							&pd_caps);
}

static int ucsi_read_identity(struct ucsi_connector *con, u8 recipient,
			      u8 offset, u8 bytes, void *resp)
{
	struct ucsi *ucsi = con->ucsi;
	u64 command;
	int ret;

	command = UCSI_COMMAND(UCSI_GET_PD_MESSAGE) |
	    UCSI_CONNECTOR_NUMBER(con->num);
	command |= UCSI_GET_PD_MESSAGE_RECIPIENT(recipient);
	command |= UCSI_GET_PD_MESSAGE_OFFSET(offset);
	command |= UCSI_GET_PD_MESSAGE_BYTES(bytes);
	command |= UCSI_GET_PD_MESSAGE_TYPE(UCSI_GET_PD_MESSAGE_TYPE_IDENTITY);

	ret = ucsi_send_command(ucsi, command, resp, bytes);
	if (ret < 0)
		dev_err(ucsi->dev, "UCSI_GET_PD_MESSAGE failed (%d)\n", ret);

	return ret;
}

static int ucsi_get_identity(struct ucsi_connector *con, u8 recipient,
			      struct usb_pd_identity *id)
{
	struct ucsi *ucsi = con->ucsi;
	struct ucsi_pd_message_disc_id resp = {};
	int ret;

	if (ucsi->version < UCSI_VERSION_2_0) {
		/*
		 * Before UCSI v2.0, MESSAGE_IN is 16 bytes which cannot fit
		 * the 28 byte identity response including the VDM header.
		 * First request the VDM header, ID Header VDO, Cert Stat VDO
		 * and Product VDO.
		 */
		ret = ucsi_read_identity(con, recipient, 0, 0x10, &resp);
		if (ret < 0)
			return ret;


		/* Then request Product Type VDO1 through Product Type VDO3. */
		ret = ucsi_read_identity(con, recipient, 0x10, 0xc,
					 &resp.vdo[0]);
		if (ret < 0)
			return ret;

	} else {
		/*
		 * In UCSI v2.0 and after, MESSAGE_IN is large enough to request
		 * the large enough to request the full Discover Identity
		 * response at once.
		 */
		ret = ucsi_read_identity(con, recipient, 0x0, 0x1c, &resp);
		if (ret < 0)
			return ret;
	}

	id->id_header = resp.id_header;
	id->cert_stat = resp.cert_stat;
	id->product = resp.product;
	id->vdo[0] = resp.vdo[0];
	id->vdo[1] = resp.vdo[1];
	id->vdo[2] = resp.vdo[2];
	return 0;
}

static int ucsi_get_partner_identity(struct ucsi_connector *con)
{
	int ret;

	ret = ucsi_get_identity(con, UCSI_RECIPIENT_SOP,
				 &con->partner_identity);
	if (ret < 0)
		return ret;

	ret = typec_partner_set_identity(con->partner);
	if (ret < 0) {
		dev_err(con->ucsi->dev, "Failed to set partner identity (%d)\n",
			ret);
	}

	return ret;
}

static int ucsi_get_cable_identity(struct ucsi_connector *con)
{
	int ret;

	ret = ucsi_get_identity(con, UCSI_RECIPIENT_SOP_P,
				 &con->cable_identity);
	if (ret < 0)
		return ret;

	ret = typec_cable_set_identity(con->cable);
	if (ret < 0) {
		dev_err(con->ucsi->dev, "Failed to set cable identity (%d)\n",
			ret);
	}

	return ret;
}

static int ucsi_check_altmodes(struct ucsi_connector *con)
{
	int ret, num_partner_am;

	ret = ucsi_register_altmodes(con, UCSI_RECIPIENT_SOP);
	if (ret && ret != -ETIMEDOUT)
		dev_err(con->ucsi->dev,
			"con%d: failed to register partner alt modes (%d)\n",
			con->num, ret);

	/* Ignoring the errors in this case. */
	if (con->partner_altmode[0]) {
		num_partner_am = ucsi_get_num_altmode(con->partner_altmode);
		typec_partner_set_num_altmodes(con->partner, num_partner_am);
		ucsi_altmode_update_active(con);
		return 0;
	} else {
		typec_partner_set_num_altmodes(con->partner, 0);
	}

	return ret;
}

static void ucsi_register_device_pdos(struct ucsi_connector *con)
{
	struct ucsi *ucsi = con->ucsi;
	struct usb_power_delivery_desc desc = { ucsi->cap.pd_version };
	struct usb_power_delivery_capabilities *pd_cap;

	if (con->pd)
		return;

	con->pd = usb_power_delivery_register(ucsi->dev, &desc);

	pd_cap = ucsi_get_pd_caps(con, TYPEC_SOURCE, false);
	if (!IS_ERR(pd_cap))
		con->port_source_caps = pd_cap;

	pd_cap = ucsi_get_pd_caps(con, TYPEC_SINK, false);
	if (!IS_ERR(pd_cap))
		con->port_sink_caps = pd_cap;

	typec_port_set_usb_power_delivery(con->port, con->pd);
}

static int ucsi_register_partner_pdos(struct ucsi_connector *con)
{
	struct usb_power_delivery_desc desc = { con->ucsi->cap.pd_version };
	struct usb_power_delivery_capabilities *cap;

	if (con->partner_pd)
		return 0;

	con->partner_pd = typec_partner_usb_power_delivery_register(con->partner, &desc);
	if (IS_ERR(con->partner_pd))
		return PTR_ERR(con->partner_pd);

	cap = ucsi_get_pd_caps(con, TYPEC_SOURCE, true);
	if (IS_ERR(cap))
	    return PTR_ERR(cap);

	con->partner_source_caps = cap;

	cap = ucsi_get_pd_caps(con, TYPEC_SINK, true);
	if (IS_ERR(cap))
	    return PTR_ERR(cap);

	con->partner_sink_caps = cap;

	return typec_partner_set_usb_power_delivery(con->partner, con->partner_pd);
}

static void ucsi_unregister_partner_pdos(struct ucsi_connector *con)
{
	usb_power_delivery_unregister_capabilities(con->partner_sink_caps);
	con->partner_sink_caps = NULL;
	usb_power_delivery_unregister_capabilities(con->partner_source_caps);
	con->partner_source_caps = NULL;
	usb_power_delivery_unregister(con->partner_pd);
	con->partner_pd = NULL;
}

static int ucsi_register_plug(struct ucsi_connector *con)
{
	struct typec_plug *plug;
	struct typec_plug_desc desc = {.index = TYPEC_PLUG_SOP_P};

	plug = typec_register_plug(con->cable, &desc);
	if (IS_ERR(plug)) {
		dev_err(con->ucsi->dev,
			"con%d: failed to register plug (%ld)\n", con->num,
			PTR_ERR(plug));
		return PTR_ERR(plug);
	}

	con->plug = plug;
	return 0;
}

static void ucsi_unregister_plug(struct ucsi_connector *con)
{
	if (!con->plug)
		return;

	ucsi_unregister_altmodes(con, UCSI_RECIPIENT_SOP_P);
	typec_unregister_plug(con->plug);
	con->plug = NULL;
}

static int ucsi_register_cable(struct ucsi_connector *con)
{
	struct typec_cable *cable;
	struct typec_cable_desc desc = {};

	switch (UCSI_CABLE_PROP_FLAG_PLUG_TYPE(con->cable_prop.flags)) {
	case UCSI_CABLE_PROPERTY_PLUG_TYPE_A:
		desc.type = USB_PLUG_TYPE_A;
		break;
	case UCSI_CABLE_PROPERTY_PLUG_TYPE_B:
		desc.type = USB_PLUG_TYPE_B;
		break;
	case UCSI_CABLE_PROPERTY_PLUG_TYPE_C:
		desc.type = USB_PLUG_TYPE_C;
		break;
	default:
		desc.type = USB_PLUG_NONE;
		break;
	}

	desc.identity = &con->cable_identity;
	desc.active = !!(UCSI_CABLE_PROP_FLAG_ACTIVE_CABLE &
			 con->cable_prop.flags);
	desc.pd_revision = UCSI_CABLE_PROP_FLAG_PD_MAJOR_REV_AS_BCD(
	    con->cable_prop.flags);

	cable = typec_register_cable(con->port, &desc);
	if (IS_ERR(cable)) {
		dev_err(con->ucsi->dev,
			"con%d: failed to register cable (%ld)\n", con->num,
			PTR_ERR(cable));
		return PTR_ERR(cable);
	}

	con->cable = cable;
	return 0;
}

static void ucsi_unregister_cable(struct ucsi_connector *con)
{
	if (!con->cable)
		return;

	ucsi_unregister_plug(con);
	typec_unregister_cable(con->cable);
	memset(&con->cable_identity, 0, sizeof(con->cable_identity));
	con->cable = NULL;
}

static void ucsi_pwr_opmode_change(struct ucsi_connector *con)
{
	switch (UCSI_CONSTAT_PWR_OPMODE(con->status.flags)) {
	case UCSI_CONSTAT_PWR_OPMODE_PD:
		con->rdo = con->status.request_data_obj;
		typec_set_pwr_opmode(con->port, TYPEC_PWR_MODE_PD);
		ucsi_partner_task(con, ucsi_get_src_pdos, 30, 0);
		ucsi_partner_task(con, ucsi_check_altmodes, 30, HZ);
		ucsi_partner_task(con, ucsi_register_partner_pdos, 1, HZ);
		break;
	case UCSI_CONSTAT_PWR_OPMODE_TYPEC1_5:
		con->rdo = 0;
		typec_set_pwr_opmode(con->port, TYPEC_PWR_MODE_1_5A);
		break;
	case UCSI_CONSTAT_PWR_OPMODE_TYPEC3_0:
		con->rdo = 0;
		typec_set_pwr_opmode(con->port, TYPEC_PWR_MODE_3_0A);
		break;
	default:
		con->rdo = 0;
		typec_set_pwr_opmode(con->port, TYPEC_PWR_MODE_USB);
		break;
	}
}

static int ucsi_register_partner(struct ucsi_connector *con)
{
	u8 pwr_opmode = UCSI_CONSTAT_PWR_OPMODE(con->status.flags);
	struct typec_partner_desc desc;
	struct typec_partner *partner;

	if (con->partner)
		return 0;

	memset(&desc, 0, sizeof(desc));

	switch (UCSI_CONSTAT_PARTNER_TYPE(con->status.flags)) {
	case UCSI_CONSTAT_PARTNER_TYPE_DEBUG:
		desc.accessory = TYPEC_ACCESSORY_DEBUG;
		break;
	case UCSI_CONSTAT_PARTNER_TYPE_AUDIO:
		desc.accessory = TYPEC_ACCESSORY_AUDIO;
		break;
	default:
		break;
	}

	if (pwr_opmode == UCSI_CONSTAT_PWR_OPMODE_PD)
		ucsi_register_device_pdos(con);

	desc.identity = &con->partner_identity;
	desc.usb_pd = pwr_opmode == UCSI_CONSTAT_PWR_OPMODE_PD;
	desc.pd_revision = UCSI_CONCAP_FLAG_PARTNER_PD_MAJOR_REV_AS_BCD(con->cap.flags);

	partner = typec_register_partner(con->port, &desc);
	if (IS_ERR(partner)) {
		dev_err(con->ucsi->dev,
			"con%d: failed to register partner (%ld)\n", con->num,
			PTR_ERR(partner));
		return PTR_ERR(partner);
	}

	con->partner = partner;

	return 0;
}

static void ucsi_unregister_partner(struct ucsi_connector *con)
{
	if (!con->partner)
		return;

	typec_set_mode(con->port, TYPEC_STATE_SAFE);

	typec_partner_set_usb_power_delivery(con->partner, NULL);
	ucsi_unregister_partner_pdos(con);
	ucsi_unregister_altmodes(con, UCSI_RECIPIENT_SOP);
	ucsi_unregister_cable(con);
	typec_unregister_partner(con->partner);
	memset(&con->partner_identity, 0, sizeof(con->partner_identity));
	con->partner = NULL;
}

static void ucsi_partner_change(struct ucsi_connector *con)
{
	enum usb_role u_role = USB_ROLE_NONE;
	int ret;

	switch (UCSI_CONSTAT_PARTNER_TYPE(con->status.flags)) {
	case UCSI_CONSTAT_PARTNER_TYPE_UFP:
	case UCSI_CONSTAT_PARTNER_TYPE_CABLE_AND_UFP:
		u_role = USB_ROLE_HOST;
		fallthrough;
	case UCSI_CONSTAT_PARTNER_TYPE_CABLE:
		typec_set_data_role(con->port, TYPEC_HOST);
		break;
	case UCSI_CONSTAT_PARTNER_TYPE_DFP:
		u_role = USB_ROLE_DEVICE;
		typec_set_data_role(con->port, TYPEC_DEVICE);
		break;
	default:
		break;
	}

	if (con->status.flags & UCSI_CONSTAT_CONNECTED) {
		switch (UCSI_CONSTAT_PARTNER_TYPE(con->status.flags)) {
		case UCSI_CONSTAT_PARTNER_TYPE_DEBUG:
			typec_set_mode(con->port, TYPEC_MODE_DEBUG);
			break;
		case UCSI_CONSTAT_PARTNER_TYPE_AUDIO:
			typec_set_mode(con->port, TYPEC_MODE_AUDIO);
			break;
		default:
			if (UCSI_CONSTAT_PARTNER_FLAGS(con->status.flags) ==
					UCSI_CONSTAT_PARTNER_FLAG_USB)
				typec_set_mode(con->port, TYPEC_STATE_USB);
		}
	}

	/* Only notify USB controller if partner supports USB data */
	if (!(UCSI_CONSTAT_PARTNER_FLAGS(con->status.flags) & UCSI_CONSTAT_PARTNER_FLAG_USB))
		u_role = USB_ROLE_NONE;

	ret = usb_role_switch_set_role(con->usb_role_sw, u_role);
	if (ret)
		dev_err(con->ucsi->dev, "con:%d: failed to set usb role:%d\n",
			con->num, u_role);
}

static int ucsi_check_connector_capability(struct ucsi_connector *con)
{
	u64 command;
	int ret;

	if (!con->partner || con->ucsi->version < UCSI_VERSION_2_0)
		return 0;

	command = UCSI_GET_CONNECTOR_CAPABILITY | UCSI_CONNECTOR_NUMBER(con->num);
	ret = ucsi_send_command(con->ucsi, command, &con->cap, sizeof(con->cap));
	if (ret < 0) {
		dev_err(con->ucsi->dev, "GET_CONNECTOR_CAPABILITY failed (%d)\n", ret);
		return ret;
	}

	typec_partner_set_pd_revision(con->partner,
		UCSI_CONCAP_FLAG_PARTNER_PD_MAJOR_REV_AS_BCD(con->cap.flags));

	return ret;
}

static int ucsi_check_connection(struct ucsi_connector *con)
{
	u8 prev_flags = con->status.flags;
	u64 command;
	int ret;

	command = UCSI_GET_CONNECTOR_STATUS | UCSI_CONNECTOR_NUMBER(con->num);
	ret = ucsi_send_command(con->ucsi, command, &con->status, sizeof(con->status));
	if (ret < 0) {
		dev_err(con->ucsi->dev, "GET_CONNECTOR_STATUS failed (%d)\n", ret);
		return ret;
	}

	if (con->status.flags == prev_flags)
		return 0;

	if (con->status.flags & UCSI_CONSTAT_CONNECTED) {
		ucsi_register_partner(con);
		ucsi_pwr_opmode_change(con);
		ucsi_partner_change(con);
	} else {
		ucsi_partner_change(con);
		ucsi_port_psy_changed(con);
		ucsi_unregister_partner(con);
	}

	return 0;
}

static int ucsi_check_cable(struct ucsi_connector *con)
{
	u64 command;
	int ret, num_plug_am;

	if (con->cable)
		return 0;

	command = UCSI_GET_CABLE_PROPERTY | UCSI_CONNECTOR_NUMBER(con->num);
	ret = ucsi_send_command(con->ucsi, command, &con->cable_prop,
				sizeof(con->cable_prop));
	if (ret < 0) {
		dev_err(con->ucsi->dev, "GET_CABLE_PROPERTY failed (%d)\n",
			ret);
		return ret;
	}

	ret = ucsi_register_cable(con);
	if (ret < 0)
		return ret;

	if (con->ucsi->cap.features & UCSI_CAP_GET_PD_MESSAGE) {
		ret = ucsi_get_cable_identity(con);
		if (ret < 0)
			return ret;
	}

	if (con->ucsi->cap.features & UCSI_CAP_ALT_MODE_DETAILS) {
		ret = ucsi_register_plug(con);
		if (ret < 0)
			return ret;

		ret = ucsi_register_altmodes(con, UCSI_RECIPIENT_SOP_P);
		if (ret < 0)
			return ret;

		if (con->plug_altmode[0]) {
			num_plug_am = ucsi_get_num_altmode(con->plug_altmode);
			typec_plug_set_num_altmodes(con->plug, num_plug_am);
		} else {
			typec_plug_set_num_altmodes(con->plug, 0);
		}
	}

	return 0;
}

static void ucsi_handle_connector_change(struct work_struct *work)
{
	struct ucsi_connector *con = container_of(work, struct ucsi_connector,
						  work);
	struct ucsi *ucsi = con->ucsi;
	enum typec_role role;
	u64 command;
	int ret;

	mutex_lock(&con->lock);

	command = UCSI_GET_CONNECTOR_STATUS | UCSI_CONNECTOR_NUMBER(con->num);

	ret = ucsi_send_command_common(ucsi, command, &con->status,
				       sizeof(con->status), true);
	if (ret < 0) {
		dev_err(ucsi->dev, "%s: GET_CONNECTOR_STATUS failed (%d)\n",
			__func__, ret);
		clear_bit(EVENT_PENDING, &con->ucsi->flags);
		goto out_unlock;
	}

	trace_ucsi_connector_change(con->num, &con->status);

	if (ucsi->ops->connector_status)
		ucsi->ops->connector_status(con);

	role = !!(con->status.flags & UCSI_CONSTAT_PWR_DIR);

	if (con->status.change & UCSI_CONSTAT_POWER_DIR_CHANGE) {
		typec_set_pwr_role(con->port, role);

		/* Complete pending power role swap */
		if (!completion_done(&con->complete))
			complete(&con->complete);
	}

	if (con->status.change & UCSI_CONSTAT_CONNECT_CHANGE) {
		typec_set_pwr_role(con->port, role);
		ucsi_port_psy_changed(con);
		ucsi_partner_change(con);

		if (con->status.flags & UCSI_CONSTAT_CONNECTED) {
			ucsi_register_partner(con);
			ucsi_partner_task(con, ucsi_check_connection, 1, HZ);
			ucsi_partner_task(con, ucsi_check_connector_capability, 1, HZ);
			if (con->ucsi->cap.features & UCSI_CAP_GET_PD_MESSAGE)
				ucsi_partner_task(con, ucsi_get_partner_identity, 1, HZ);
			if (con->ucsi->cap.features & UCSI_CAP_CABLE_DETAILS)
				ucsi_partner_task(con, ucsi_check_cable, 1, HZ);

			if (UCSI_CONSTAT_PWR_OPMODE(con->status.flags) ==
			    UCSI_CONSTAT_PWR_OPMODE_PD)
				ucsi_partner_task(con, ucsi_register_partner_pdos, 1, HZ);
		} else {
			ucsi_unregister_partner(con);
		}
	}

	if (con->status.change & UCSI_CONSTAT_POWER_OPMODE_CHANGE ||
	    con->status.change & UCSI_CONSTAT_POWER_LEVEL_CHANGE)
		ucsi_pwr_opmode_change(con);

	if (con->partner && con->status.change & UCSI_CONSTAT_PARTNER_CHANGE) {
		ucsi_partner_change(con);

		/* Complete pending data role swap */
		if (!completion_done(&con->complete))
			complete(&con->complete);
	}

	if (con->status.change & UCSI_CONSTAT_CAM_CHANGE)
		ucsi_partner_task(con, ucsi_check_altmodes, 1, HZ);

	if (con->status.change & UCSI_CONSTAT_BC_CHANGE)
		ucsi_port_psy_changed(con);

out_unlock:
	mutex_unlock(&con->lock);
}

/**
 * ucsi_connector_change - Process Connector Change Event
 * @ucsi: UCSI Interface
 * @num: Connector number
 */
void ucsi_connector_change(struct ucsi *ucsi, u8 num)
{
	struct ucsi_connector *con = &ucsi->connector[num - 1];

	if (!(ucsi->ntfy & UCSI_ENABLE_NTFY_CONNECTOR_CHANGE)) {
		dev_dbg(ucsi->dev, "Early connector change event\n");
		return;
	}

	if (!test_and_set_bit(EVENT_PENDING, &ucsi->flags))
		schedule_work(&con->work);
}
EXPORT_SYMBOL_GPL(ucsi_connector_change);

/* -------------------------------------------------------------------------- */

static int ucsi_reset_connector(struct ucsi_connector *con, bool hard)
{
	u64 command;

	command = UCSI_CONNECTOR_RESET | UCSI_CONNECTOR_NUMBER(con->num);
	command |= hard ? UCSI_CONNECTOR_RESET_HARD : 0;

	return ucsi_send_command(con->ucsi, command, NULL, 0);
}

static int ucsi_reset_ppm(struct ucsi *ucsi)
{
	u64 command;
	unsigned long tmo;
	u32 cci;
	int ret;

	mutex_lock(&ucsi->ppm_lock);

	ret = ucsi->ops->read_cci(ucsi, &cci);
	if (ret < 0)
		goto out;

	/*
	 * If UCSI_CCI_RESET_COMPLETE is already set we must clear
	 * the flag before we start another reset. Send a
	 * UCSI_SET_NOTIFICATION_ENABLE command to achieve this.
	 * Ignore a timeout and try the reset anyway if this fails.
	 */
	if (cci & UCSI_CCI_RESET_COMPLETE) {
		command = UCSI_SET_NOTIFICATION_ENABLE;
		ret = ucsi->ops->async_control(ucsi, command);
		if (ret < 0)
			goto out;

		tmo = jiffies + msecs_to_jiffies(UCSI_TIMEOUT_MS);
		do {
			ret = ucsi->ops->read_cci(ucsi, &cci);
			if (ret < 0)
				goto out;
			if (cci & UCSI_CCI_COMMAND_COMPLETE)
				break;
			if (time_is_before_jiffies(tmo))
				break;
			msleep(20);
		} while (1);

		WARN_ON(cci & UCSI_CCI_RESET_COMPLETE);
	}

	command = UCSI_PPM_RESET;
	ret = ucsi->ops->async_control(ucsi, command);
	if (ret < 0)
		goto out;

	tmo = jiffies + msecs_to_jiffies(UCSI_TIMEOUT_MS);

	do {
		if (time_is_before_jiffies(tmo)) {
			ret = -ETIMEDOUT;
			goto out;
		}

		/* Give the PPM time to process a reset before reading CCI */
		msleep(20);

		ret = ucsi->ops->read_cci(ucsi, &cci);
		if (ret)
			goto out;

		/* If the PPM is still doing something else, reset it again. */
		if (cci & ~UCSI_CCI_RESET_COMPLETE) {
			ret = ucsi->ops->async_control(ucsi, command);
			if (ret < 0)
				goto out;
		}

	} while (!(cci & UCSI_CCI_RESET_COMPLETE));

out:
	mutex_unlock(&ucsi->ppm_lock);
	return ret;
}

static int ucsi_role_cmd(struct ucsi_connector *con, u64 command)
{
	int ret;

	ret = ucsi_send_command(con->ucsi, command, NULL, 0);
	if (ret == -ETIMEDOUT) {
		u64 c;

		/* PPM most likely stopped responding. Resetting everything. */
		ucsi_reset_ppm(con->ucsi);

		c = UCSI_SET_NOTIFICATION_ENABLE | con->ucsi->ntfy;
		ucsi_send_command(con->ucsi, c, NULL, 0);

		ucsi_reset_connector(con, true);
	}

	return ret;
}

static int ucsi_dr_swap(struct typec_port *port, enum typec_data_role role)
{
	struct ucsi_connector *con = typec_get_drvdata(port);
	u8 partner_type;
	u64 command;
	int ret = 0;

	mutex_lock(&con->lock);

	if (!con->partner) {
		ret = -ENOTCONN;
		goto out_unlock;
	}

	partner_type = UCSI_CONSTAT_PARTNER_TYPE(con->status.flags);
	if ((partner_type == UCSI_CONSTAT_PARTNER_TYPE_DFP &&
	     role == TYPEC_DEVICE) ||
	    (partner_type == UCSI_CONSTAT_PARTNER_TYPE_UFP &&
	     role == TYPEC_HOST))
		goto out_unlock;

	reinit_completion(&con->complete);

	command = UCSI_SET_UOR | UCSI_CONNECTOR_NUMBER(con->num);
	command |= UCSI_SET_UOR_ROLE(role);
	command |= UCSI_SET_UOR_ACCEPT_ROLE_SWAPS;
	ret = ucsi_role_cmd(con, command);
	if (ret < 0)
		goto out_unlock;

	mutex_unlock(&con->lock);

	if (!wait_for_completion_timeout(&con->complete,
					 msecs_to_jiffies(UCSI_SWAP_TIMEOUT_MS)))
		return -ETIMEDOUT;

	return 0;

out_unlock:
	mutex_unlock(&con->lock);

	return ret;
}

static int ucsi_pr_swap(struct typec_port *port, enum typec_role role)
{
	struct ucsi_connector *con = typec_get_drvdata(port);
	enum typec_role cur_role;
	u64 command;
	int ret = 0;

	mutex_lock(&con->lock);

	if (!con->partner) {
		ret = -ENOTCONN;
		goto out_unlock;
	}

	cur_role = !!(con->status.flags & UCSI_CONSTAT_PWR_DIR);

	if (cur_role == role)
		goto out_unlock;

	reinit_completion(&con->complete);

	command = UCSI_SET_PDR | UCSI_CONNECTOR_NUMBER(con->num);
	command |= UCSI_SET_PDR_ROLE(role);
	command |= UCSI_SET_PDR_ACCEPT_ROLE_SWAPS;
	ret = ucsi_role_cmd(con, command);
	if (ret < 0)
		goto out_unlock;

	mutex_unlock(&con->lock);

	if (!wait_for_completion_timeout(&con->complete,
					 msecs_to_jiffies(UCSI_SWAP_TIMEOUT_MS)))
		return -ETIMEDOUT;

	mutex_lock(&con->lock);

	/* Something has gone wrong while swapping the role */
	if (UCSI_CONSTAT_PWR_OPMODE(con->status.flags) !=
	    UCSI_CONSTAT_PWR_OPMODE_PD) {
		ucsi_reset_connector(con, true);
		ret = -EPROTO;
	}

out_unlock:
	mutex_unlock(&con->lock);

	return ret;
}

static const struct typec_operations ucsi_ops = {
	.dr_set = ucsi_dr_swap,
	.pr_set = ucsi_pr_swap
};

/* Caller must call fwnode_handle_put() after use */
static struct fwnode_handle *ucsi_find_fwnode(struct ucsi_connector *con)
{
	struct fwnode_handle *fwnode;
	int i = 1;

	device_for_each_child_node(con->ucsi->dev, fwnode)
		if (i++ == con->num)
			return fwnode;
	return NULL;
}

static int ucsi_register_port(struct ucsi *ucsi, struct ucsi_connector *con)
{
	struct typec_capability *cap = &con->typec_cap;
	enum typec_accessory *accessory = cap->accessory;
	enum usb_role u_role = USB_ROLE_NONE;
	u64 command;
	char *name;
	int ret;

	name = kasprintf(GFP_KERNEL, "%s-con%d", dev_name(ucsi->dev), con->num);
	if (!name)
		return -ENOMEM;

	con->wq = create_singlethread_workqueue(name);
	kfree(name);
	if (!con->wq)
		return -ENOMEM;

	INIT_WORK(&con->work, ucsi_handle_connector_change);
	init_completion(&con->complete);
	mutex_init(&con->lock);
	INIT_LIST_HEAD(&con->partner_tasks);
	con->ucsi = ucsi;

	cap->fwnode = ucsi_find_fwnode(con);
	con->usb_role_sw = fwnode_usb_role_switch_get(cap->fwnode);
	if (IS_ERR(con->usb_role_sw))
		return dev_err_probe(ucsi->dev, PTR_ERR(con->usb_role_sw),
			"con%d: failed to get usb role switch\n", con->num);

	/* Delay other interactions with the con until registration is complete */
	mutex_lock(&con->lock);

	/* Get connector capability */
	command = UCSI_GET_CONNECTOR_CAPABILITY;
	command |= UCSI_CONNECTOR_NUMBER(con->num);
	ret = ucsi_send_command(ucsi, command, &con->cap, sizeof(con->cap));
	if (ret < 0)
		goto out_unlock;

	if (con->cap.op_mode & UCSI_CONCAP_OPMODE_DRP)
		cap->data = TYPEC_PORT_DRD;
	else if (con->cap.op_mode & UCSI_CONCAP_OPMODE_DFP)
		cap->data = TYPEC_PORT_DFP;
	else if (con->cap.op_mode & UCSI_CONCAP_OPMODE_UFP)
		cap->data = TYPEC_PORT_UFP;

	if ((con->cap.flags & UCSI_CONCAP_FLAG_PROVIDER) &&
	    (con->cap.flags & UCSI_CONCAP_FLAG_CONSUMER))
		cap->type = TYPEC_PORT_DRP;
	else if (con->cap.flags & UCSI_CONCAP_FLAG_PROVIDER)
		cap->type = TYPEC_PORT_SRC;
	else if (con->cap.flags & UCSI_CONCAP_FLAG_CONSUMER)
		cap->type = TYPEC_PORT_SNK;

	cap->revision = ucsi->cap.typec_version;
	cap->pd_revision = ucsi->cap.pd_version;
	cap->svdm_version = SVDM_VER_2_0;
	cap->prefer_role = TYPEC_NO_PREFERRED_ROLE;

	if (con->cap.op_mode & UCSI_CONCAP_OPMODE_AUDIO_ACCESSORY)
		*accessory++ = TYPEC_ACCESSORY_AUDIO;
	if (con->cap.op_mode & UCSI_CONCAP_OPMODE_DEBUG_ACCESSORY)
		*accessory = TYPEC_ACCESSORY_DEBUG;

	cap->driver_data = con;
	cap->ops = &ucsi_ops;

	if (ucsi->ops->update_connector)
		ucsi->ops->update_connector(con);

	ret = ucsi_register_port_psy(con);
	if (ret)
		goto out;

	/* Register the connector */
	con->port = typec_register_port(ucsi->dev, cap);
	if (IS_ERR(con->port)) {
		ret = PTR_ERR(con->port);
		goto out;
	}

	if (!(ucsi->quirks & UCSI_DELAY_DEVICE_PDOS))
		ucsi_register_device_pdos(con);

	/* Alternate modes */
	ret = ucsi_register_altmodes(con, UCSI_RECIPIENT_CON);
	if (ret) {
		dev_err(ucsi->dev, "con%d: failed to register alt modes\n",
			con->num);
		goto out;
	}

	/* Get the status */
	command = UCSI_GET_CONNECTOR_STATUS | UCSI_CONNECTOR_NUMBER(con->num);
	ret = ucsi_send_command(ucsi, command, &con->status, sizeof(con->status));
	if (ret < 0) {
		dev_err(ucsi->dev, "con%d: failed to get status\n", con->num);
		ret = 0;
		goto out;
	}
	ret = 0; /* ucsi_send_command() returns length on success */

	if (ucsi->ops->connector_status)
		ucsi->ops->connector_status(con);

	switch (UCSI_CONSTAT_PARTNER_TYPE(con->status.flags)) {
	case UCSI_CONSTAT_PARTNER_TYPE_UFP:
	case UCSI_CONSTAT_PARTNER_TYPE_CABLE_AND_UFP:
		u_role = USB_ROLE_HOST;
		fallthrough;
	case UCSI_CONSTAT_PARTNER_TYPE_CABLE:
		typec_set_data_role(con->port, TYPEC_HOST);
		break;
	case UCSI_CONSTAT_PARTNER_TYPE_DFP:
		u_role = USB_ROLE_DEVICE;
		typec_set_data_role(con->port, TYPEC_DEVICE);
		break;
	default:
		break;
	}

	/* Check if there is already something connected */
	if (con->status.flags & UCSI_CONSTAT_CONNECTED) {
		typec_set_pwr_role(con->port,
				  !!(con->status.flags & UCSI_CONSTAT_PWR_DIR));
		ucsi_register_partner(con);
		ucsi_pwr_opmode_change(con);
		ucsi_port_psy_changed(con);
		if (con->ucsi->cap.features & UCSI_CAP_GET_PD_MESSAGE)
			ucsi_get_partner_identity(con);
		if (con->ucsi->cap.features & UCSI_CAP_CABLE_DETAILS)
			ucsi_check_cable(con);
	}

	/* Only notify USB controller if partner supports USB data */
	if (!(UCSI_CONSTAT_PARTNER_FLAGS(con->status.flags) & UCSI_CONSTAT_PARTNER_FLAG_USB))
		u_role = USB_ROLE_NONE;

	ret = usb_role_switch_set_role(con->usb_role_sw, u_role);
	if (ret) {
		dev_err(ucsi->dev, "con:%d: failed to set usb role:%d\n",
			con->num, u_role);
		ret = 0;
	}

	if (con->partner &&
	    UCSI_CONSTAT_PWR_OPMODE(con->status.flags) ==
	    UCSI_CONSTAT_PWR_OPMODE_PD) {
		ucsi_register_device_pdos(con);
		ucsi_get_src_pdos(con);
		ucsi_check_altmodes(con);
	}

	trace_ucsi_register_port(con->num, &con->status);

out:
	fwnode_handle_put(cap->fwnode);
out_unlock:
	mutex_unlock(&con->lock);

	if (ret && con->wq) {
		destroy_workqueue(con->wq);
		con->wq = NULL;
	}

	return ret;
}

static u64 ucsi_get_supported_notifications(struct ucsi *ucsi)
{
	u16 features = ucsi->cap.features;
	u64 ntfy = UCSI_ENABLE_NTFY_ALL;

	if (!(features & UCSI_CAP_ALT_MODE_DETAILS))
		ntfy &= ~UCSI_ENABLE_NTFY_CAM_CHANGE;

	if (!(features & UCSI_CAP_PDO_DETAILS))
		ntfy &= ~(UCSI_ENABLE_NTFY_PWR_LEVEL_CHANGE |
			  UCSI_ENABLE_NTFY_CAP_CHANGE);

	if (!(features & UCSI_CAP_EXT_SUPPLY_NOTIFICATIONS))
		ntfy &= ~UCSI_ENABLE_NTFY_EXT_PWR_SRC_CHANGE;

	if (!(features & UCSI_CAP_PD_RESET))
		ntfy &= ~UCSI_ENABLE_NTFY_PD_RESET_COMPLETE;

	if (ucsi->version <= UCSI_VERSION_1_2)
		return ntfy;

	ntfy |= UCSI_ENABLE_NTFY_SINK_PATH_STS_CHANGE;

	if (features & UCSI_CAP_GET_ATTENTION_VDO)
		ntfy |= UCSI_ENABLE_NTFY_ATTENTION;

	if (features & UCSI_CAP_FW_UPDATE_REQUEST)
		ntfy |= UCSI_ENABLE_NTFY_LPM_FW_UPDATE_REQ;

	if (features & UCSI_CAP_SECURITY_REQUEST)
		ntfy |= UCSI_ENABLE_NTFY_SECURITY_REQ_PARTNER;

	if (features & UCSI_CAP_SET_RETIMER_MODE)
		ntfy |= UCSI_ENABLE_NTFY_SET_RETIMER_MODE;

	return ntfy;
}

/**
 * ucsi_init - Initialize UCSI interface
 * @ucsi: UCSI to be initialized
 *
 * Registers all ports @ucsi has and enables all notification events.
 */
static int ucsi_init(struct ucsi *ucsi)
{
	struct ucsi_connector *con, *connector;
	u64 command, ntfy;
	u32 cci;
	int ret;
	int i;

	/* Reset the PPM */
	ret = ucsi_reset_ppm(ucsi);
	if (ret) {
		dev_err(ucsi->dev, "failed to reset PPM!\n");
		goto err;
	}

	/* Enable basic notifications */
	ntfy = UCSI_ENABLE_NTFY_CMD_COMPLETE | UCSI_ENABLE_NTFY_ERROR;
	command = UCSI_SET_NOTIFICATION_ENABLE | ntfy;
	ret = ucsi_send_command(ucsi, command, NULL, 0);
	if (ret < 0)
		goto err_reset;

	/* Get PPM capabilities */
	command = UCSI_GET_CAPABILITY;
	ret = ucsi_send_command(ucsi, command, &ucsi->cap, sizeof(ucsi->cap));
	if (ret < 0)
		goto err_reset;

	if (!ucsi->cap.num_connectors) {
		ret = -ENODEV;
		goto err_reset;
	}

	/* Allocate the connectors. Released in ucsi_unregister() */
	connector = kcalloc(ucsi->cap.num_connectors + 1, sizeof(*connector), GFP_KERNEL);
	if (!connector) {
		ret = -ENOMEM;
		goto err_reset;
	}

	/* Register all connectors */
	for (i = 0; i < ucsi->cap.num_connectors; i++) {
		connector[i].num = i + 1;
		ret = ucsi_register_port(ucsi, &connector[i]);
		if (ret)
			goto err_unregister;
	}

	/* Enable all supported notifications */
	ntfy = ucsi_get_supported_notifications(ucsi);
	command = UCSI_SET_NOTIFICATION_ENABLE | ntfy;
	ret = ucsi_send_command(ucsi, command, NULL, 0);
	if (ret < 0)
		goto err_unregister;

	ucsi->connector = connector;
	ucsi->ntfy = ntfy;

	mutex_lock(&ucsi->ppm_lock);
	ret = ucsi->ops->read_cci(ucsi, &cci);
	mutex_unlock(&ucsi->ppm_lock);
	if (ret)
		return ret;
	if (UCSI_CCI_CONNECTOR(cci))
		ucsi_connector_change(ucsi, UCSI_CCI_CONNECTOR(cci));

	return 0;

err_unregister:
	for (con = connector; con->port; con++) {
		ucsi_unregister_partner(con);
		ucsi_unregister_altmodes(con, UCSI_RECIPIENT_CON);
		ucsi_unregister_port_psy(con);
		if (con->wq)
			destroy_workqueue(con->wq);

		usb_power_delivery_unregister_capabilities(con->port_sink_caps);
		con->port_sink_caps = NULL;
		usb_power_delivery_unregister_capabilities(con->port_source_caps);
		con->port_source_caps = NULL;
		usb_power_delivery_unregister(con->pd);
		con->pd = NULL;
		typec_unregister_port(con->port);
		con->port = NULL;
	}
	kfree(connector);
err_reset:
	memset(&ucsi->cap, 0, sizeof(ucsi->cap));
	ucsi_reset_ppm(ucsi);
err:
	return ret;
}

static void ucsi_resume_work(struct work_struct *work)
{
	struct ucsi *ucsi = container_of(work, struct ucsi, resume_work);
	struct ucsi_connector *con;
	u64 command;
	int ret;

	/* Restore UCSI notification enable mask after system resume */
	command = UCSI_SET_NOTIFICATION_ENABLE | ucsi->ntfy;
	ret = ucsi_send_command(ucsi, command, NULL, 0);
	if (ret < 0) {
		dev_err(ucsi->dev, "failed to re-enable notifications (%d)\n", ret);
		return;
	}

	for (con = ucsi->connector; con->port; con++) {
		mutex_lock(&con->lock);
		ucsi_partner_task(con, ucsi_check_connection, 1, 0);
		mutex_unlock(&con->lock);
	}
}

int ucsi_resume(struct ucsi *ucsi)
{
	if (ucsi->connector)
		queue_work(system_long_wq, &ucsi->resume_work);
	return 0;
}
EXPORT_SYMBOL_GPL(ucsi_resume);

static void ucsi_init_work(struct work_struct *work)
{
	struct ucsi *ucsi = container_of(work, struct ucsi, work.work);
	int ret;

	ret = ucsi_init(ucsi);
	if (ret)
		dev_err_probe(ucsi->dev, ret, "PPM init failed\n");

	if (ret == -EPROBE_DEFER) {
		if (ucsi->work_count++ > UCSI_ROLE_SWITCH_WAIT_COUNT) {
			dev_err(ucsi->dev, "PPM init failed, stop trying\n");
			return;
		}

		queue_delayed_work(system_long_wq, &ucsi->work,
				   UCSI_ROLE_SWITCH_INTERVAL);
	}
}

/**
 * ucsi_get_drvdata - Return private driver data pointer
 * @ucsi: UCSI interface
 */
void *ucsi_get_drvdata(struct ucsi *ucsi)
{
	return ucsi->driver_data;
}
EXPORT_SYMBOL_GPL(ucsi_get_drvdata);

/**
 * ucsi_set_drvdata - Assign private driver data pointer
 * @ucsi: UCSI interface
 * @data: Private data pointer
 */
void ucsi_set_drvdata(struct ucsi *ucsi, void *data)
{
	ucsi->driver_data = data;
}
EXPORT_SYMBOL_GPL(ucsi_set_drvdata);

/**
 * ucsi_create - Allocate UCSI instance
 * @dev: Device interface to the PPM (Platform Policy Manager)
 * @ops: I/O routines
 */
struct ucsi *ucsi_create(struct device *dev, const struct ucsi_operations *ops)
{
	struct ucsi *ucsi;

	if (!ops ||
	    !ops->read_version || !ops->read_cci || !ops->read_message_in ||
	    !ops->sync_control || !ops->async_control)
		return ERR_PTR(-EINVAL);

	ucsi = kzalloc(sizeof(*ucsi), GFP_KERNEL);
	if (!ucsi)
		return ERR_PTR(-ENOMEM);

	INIT_WORK(&ucsi->resume_work, ucsi_resume_work);
	INIT_DELAYED_WORK(&ucsi->work, ucsi_init_work);
	mutex_init(&ucsi->ppm_lock);
	init_completion(&ucsi->complete);
	ucsi->dev = dev;
	ucsi->ops = ops;

	return ucsi;
}
EXPORT_SYMBOL_GPL(ucsi_create);

/**
 * ucsi_destroy - Free UCSI instance
 * @ucsi: UCSI instance to be freed
 */
void ucsi_destroy(struct ucsi *ucsi)
{
	ucsi_debugfs_unregister(ucsi);
	kfree(ucsi);
}
EXPORT_SYMBOL_GPL(ucsi_destroy);

/**
 * ucsi_register - Register UCSI interface
 * @ucsi: UCSI instance
 */
int ucsi_register(struct ucsi *ucsi)
{
	int ret;

	ret = ucsi->ops->read_version(ucsi, &ucsi->version);
	if (ret)
		return ret;

	if (!ucsi->version)
		return -ENODEV;

	/*
	 * Version format is JJ.M.N (JJ = Major version, M = Minor version,
	 * N = sub-minor version).
	 */
	dev_dbg(ucsi->dev, "Registered UCSI interface with version %x.%x.%x",
		UCSI_BCD_GET_MAJOR(ucsi->version),
		UCSI_BCD_GET_MINOR(ucsi->version),
		UCSI_BCD_GET_SUBMINOR(ucsi->version));

	queue_delayed_work(system_long_wq, &ucsi->work, 0);

	ucsi_debugfs_register(ucsi);
	return 0;
}
EXPORT_SYMBOL_GPL(ucsi_register);

/**
 * ucsi_unregister - Unregister UCSI interface
 * @ucsi: UCSI interface to be unregistered
 *
 * Unregister UCSI interface that was created with ucsi_register().
 */
void ucsi_unregister(struct ucsi *ucsi)
{
	u64 cmd = UCSI_SET_NOTIFICATION_ENABLE;
	int i;

	/* Make sure that we are not in the middle of driver initialization */
	cancel_delayed_work_sync(&ucsi->work);
	cancel_work_sync(&ucsi->resume_work);

	/* Disable notifications */
	ucsi->ops->async_control(ucsi, cmd);

	if (!ucsi->connector)
		return;

	for (i = 0; i < ucsi->cap.num_connectors; i++) {
		cancel_work_sync(&ucsi->connector[i].work);
		ucsi_unregister_partner(&ucsi->connector[i]);
		ucsi_unregister_altmodes(&ucsi->connector[i],
					 UCSI_RECIPIENT_CON);
		ucsi_unregister_port_psy(&ucsi->connector[i]);

		if (ucsi->connector[i].wq) {
			struct ucsi_work *uwork;

			mutex_lock(&ucsi->connector[i].lock);
			/*
			 * queue delayed items immediately so they can execute
			 * and free themselves before the wq is destroyed
			 */
			list_for_each_entry(uwork, &ucsi->connector[i].partner_tasks, node)
				mod_delayed_work(ucsi->connector[i].wq, &uwork->work, 0);
			mutex_unlock(&ucsi->connector[i].lock);
			destroy_workqueue(ucsi->connector[i].wq);
		}

		usb_power_delivery_unregister_capabilities(ucsi->connector[i].port_sink_caps);
		ucsi->connector[i].port_sink_caps = NULL;
		usb_power_delivery_unregister_capabilities(ucsi->connector[i].port_source_caps);
		ucsi->connector[i].port_source_caps = NULL;
		usb_power_delivery_unregister(ucsi->connector[i].pd);
		ucsi->connector[i].pd = NULL;
		typec_unregister_port(ucsi->connector[i].port);
	}

	kfree(ucsi->connector);
}
EXPORT_SYMBOL_GPL(ucsi_unregister);

static int __init ucsi_module_init(void)
{
	ucsi_debugfs_init();
	return 0;
}
module_init(ucsi_module_init);

static void __exit ucsi_module_exit(void)
{
	ucsi_debugfs_exit();
}
module_exit(ucsi_module_exit);

MODULE_AUTHOR("Heikki Krogerus <heikki.krogerus@linux.intel.com>");
MODULE_LICENSE("GPL v2");
MODULE_DESCRIPTION("USB Type-C Connector System Software Interface driver");<|MERGE_RESOLUTION|>--- conflicted
+++ resolved
@@ -137,11 +137,7 @@
 	if (ret)
 		return ret;
 
-<<<<<<< HEAD
-	return err;
-=======
 	return err ?: UCSI_CCI_LENGTH(*cci);
->>>>>>> aa4674c5
 }
 
 static int ucsi_read_error(struct ucsi *ucsi, u8 connector_num)
@@ -242,22 +238,11 @@
 	mutex_lock(&ucsi->ppm_lock);
 
 	ret = ucsi_run_command(ucsi, cmd, &cci, data, size, conn_ack);
-<<<<<<< HEAD
-	if (cci & UCSI_CCI_BUSY) {
-		ret = ucsi_run_command(ucsi, UCSI_CANCEL, &cci, NULL, 0, false);
-		return ret ? ret : -EBUSY;
-	}
-
-	if (cci & UCSI_CCI_ERROR)
-		return ucsi_read_error(ucsi, connector_num);
-
-=======
 	if (cci & UCSI_CCI_BUSY)
 		ret = ucsi_run_command(ucsi, UCSI_CANCEL, &cci, NULL, 0, false) ?: -EBUSY;
 	else if (cci & UCSI_CCI_ERROR)
 		ret = ucsi_read_error(ucsi, connector_num);
 
->>>>>>> aa4674c5
 	mutex_unlock(&ucsi->ppm_lock);
 	return ret;
 }
