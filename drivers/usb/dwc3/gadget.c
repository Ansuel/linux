// SPDX-License-Identifier: GPL-2.0
/*
 * gadget.c - DesignWare USB3 DRD Controller Gadget Framework Link
 *
 * Copyright (C) 2010-2011 Texas Instruments Incorporated - https://www.ti.com
 *
 * Authors: Felipe Balbi <balbi@ti.com>,
 *	    Sebastian Andrzej Siewior <bigeasy@linutronix.de>
 */

#include <linux/kernel.h>
#include <linux/delay.h>
#include <linux/slab.h>
#include <linux/spinlock.h>
#include <linux/platform_device.h>
#include <linux/pm_runtime.h>
#include <linux/interrupt.h>
#include <linux/io.h>
#include <linux/list.h>
#include <linux/dma-mapping.h>

#include <linux/usb/ch9.h>
#include <linux/usb/gadget.h>

#include "debug.h"
#include "core.h"
#include "gadget.h"
#include "io.h"

#define DWC3_ALIGN_FRAME(d, n)	(((d)->frame_number + ((d)->interval * (n))) \
					& ~((d)->interval - 1))

/**
 * dwc3_gadget_set_test_mode - enables usb2 test modes
 * @dwc: pointer to our context structure
 * @mode: the mode to set (J, K SE0 NAK, Force Enable)
 *
 * Caller should take care of locking. This function will return 0 on
 * success or -EINVAL if wrong Test Selector is passed.
 */
int dwc3_gadget_set_test_mode(struct dwc3 *dwc, int mode)
{
	u32		reg;

	reg = dwc3_readl(dwc->regs, DWC3_DCTL);
	reg &= ~DWC3_DCTL_TSTCTRL_MASK;

	switch (mode) {
	case USB_TEST_J:
	case USB_TEST_K:
	case USB_TEST_SE0_NAK:
	case USB_TEST_PACKET:
	case USB_TEST_FORCE_ENABLE:
		reg |= mode << 1;
		break;
	default:
		return -EINVAL;
	}

	dwc3_gadget_dctl_write_safe(dwc, reg);

	return 0;
}

/**
 * dwc3_gadget_get_link_state - gets current state of usb link
 * @dwc: pointer to our context structure
 *
 * Caller should take care of locking. This function will
 * return the link state on success (>= 0) or -ETIMEDOUT.
 */
int dwc3_gadget_get_link_state(struct dwc3 *dwc)
{
	u32		reg;

	reg = dwc3_readl(dwc->regs, DWC3_DSTS);

	return DWC3_DSTS_USBLNKST(reg);
}

/**
 * dwc3_gadget_set_link_state - sets usb link to a particular state
 * @dwc: pointer to our context structure
 * @state: the state to put link into
 *
 * Caller should take care of locking. This function will
 * return 0 on success or -ETIMEDOUT.
 */
int dwc3_gadget_set_link_state(struct dwc3 *dwc, enum dwc3_link_state state)
{
	int		retries = 10000;
	u32		reg;

	/*
	 * Wait until device controller is ready. Only applies to 1.94a and
	 * later RTL.
	 */
	if (!DWC3_VER_IS_PRIOR(DWC3, 194A)) {
		while (--retries) {
			reg = dwc3_readl(dwc->regs, DWC3_DSTS);
			if (reg & DWC3_DSTS_DCNRD)
				udelay(5);
			else
				break;
		}

		if (retries <= 0)
			return -ETIMEDOUT;
	}

	reg = dwc3_readl(dwc->regs, DWC3_DCTL);
	reg &= ~DWC3_DCTL_ULSTCHNGREQ_MASK;

	/* set no action before sending new link state change */
	dwc3_writel(dwc->regs, DWC3_DCTL, reg);

	/* set requested state */
	reg |= DWC3_DCTL_ULSTCHNGREQ(state);
	dwc3_writel(dwc->regs, DWC3_DCTL, reg);

	/*
	 * The following code is racy when called from dwc3_gadget_wakeup,
	 * and is not needed, at least on newer versions
	 */
	if (!DWC3_VER_IS_PRIOR(DWC3, 194A))
		return 0;

	/* wait for a change in DSTS */
	retries = 10000;
	while (--retries) {
		reg = dwc3_readl(dwc->regs, DWC3_DSTS);

		if (DWC3_DSTS_USBLNKST(reg) == state)
			return 0;

		udelay(5);
	}

	return -ETIMEDOUT;
}

/**
 * dwc3_ep_inc_trb - increment a trb index.
 * @index: Pointer to the TRB index to increment.
 *
 * The index should never point to the link TRB. After incrementing,
 * if it is point to the link TRB, wrap around to the beginning. The
 * link TRB is always at the last TRB entry.
 */
static void dwc3_ep_inc_trb(u8 *index)
{
	(*index)++;
	if (*index == (DWC3_TRB_NUM - 1))
		*index = 0;
}

/**
 * dwc3_ep_inc_enq - increment endpoint's enqueue pointer
 * @dep: The endpoint whose enqueue pointer we're incrementing
 */
static void dwc3_ep_inc_enq(struct dwc3_ep *dep)
{
	dwc3_ep_inc_trb(&dep->trb_enqueue);
}

/**
 * dwc3_ep_inc_deq - increment endpoint's dequeue pointer
 * @dep: The endpoint whose enqueue pointer we're incrementing
 */
static void dwc3_ep_inc_deq(struct dwc3_ep *dep)
{
	dwc3_ep_inc_trb(&dep->trb_dequeue);
}

static void dwc3_gadget_del_and_unmap_request(struct dwc3_ep *dep,
		struct dwc3_request *req, int status)
{
	struct dwc3			*dwc = dep->dwc;

	list_del(&req->list);
	req->remaining = 0;
	req->needs_extra_trb = false;

	if (req->request.status == -EINPROGRESS)
		req->request.status = status;

	if (req->trb)
		usb_gadget_unmap_request_by_dev(dwc->sysdev,
				&req->request, req->direction);

	req->trb = NULL;
	trace_dwc3_gadget_giveback(req);

	if (dep->number > 1)
		pm_runtime_put(dwc->dev);
}

/**
 * dwc3_gadget_giveback - call struct usb_request's ->complete callback
 * @dep: The endpoint to whom the request belongs to
 * @req: The request we're giving back
 * @status: completion code for the request
 *
 * Must be called with controller's lock held and interrupts disabled. This
 * function will unmap @req and call its ->complete() callback to notify upper
 * layers that it has completed.
 */
void dwc3_gadget_giveback(struct dwc3_ep *dep, struct dwc3_request *req,
		int status)
{
	struct dwc3			*dwc = dep->dwc;

	dwc3_gadget_del_and_unmap_request(dep, req, status);
	req->status = DWC3_REQUEST_STATUS_COMPLETED;

	spin_unlock(&dwc->lock);
	usb_gadget_giveback_request(&dep->endpoint, &req->request);
	spin_lock(&dwc->lock);
}

/**
 * dwc3_send_gadget_generic_command - issue a generic command for the controller
 * @dwc: pointer to the controller context
 * @cmd: the command to be issued
 * @param: command parameter
 *
 * Caller should take care of locking. Issue @cmd with a given @param to @dwc
 * and wait for its completion.
 */
int dwc3_send_gadget_generic_command(struct dwc3 *dwc, unsigned int cmd,
		u32 param)
{
	u32		timeout = 500;
	int		status = 0;
	int		ret = 0;
	u32		reg;

	dwc3_writel(dwc->regs, DWC3_DGCMDPAR, param);
	dwc3_writel(dwc->regs, DWC3_DGCMD, cmd | DWC3_DGCMD_CMDACT);

	do {
		reg = dwc3_readl(dwc->regs, DWC3_DGCMD);
		if (!(reg & DWC3_DGCMD_CMDACT)) {
			status = DWC3_DGCMD_STATUS(reg);
			if (status)
				ret = -EINVAL;
			break;
		}
	} while (--timeout);

	if (!timeout) {
		ret = -ETIMEDOUT;
		status = -ETIMEDOUT;
	}

	trace_dwc3_gadget_generic_cmd(cmd, param, status);

	return ret;
}

static int __dwc3_gadget_wakeup(struct dwc3 *dwc);

/**
 * dwc3_send_gadget_ep_cmd - issue an endpoint command
 * @dep: the endpoint to which the command is going to be issued
 * @cmd: the command to be issued
 * @params: parameters to the command
 *
 * Caller should handle locking. This function will issue @cmd with given
 * @params to @dep and wait for its completion.
 */
int dwc3_send_gadget_ep_cmd(struct dwc3_ep *dep, unsigned int cmd,
		struct dwc3_gadget_ep_cmd_params *params)
{
	const struct usb_endpoint_descriptor *desc = dep->endpoint.desc;
	struct dwc3		*dwc = dep->dwc;
	u32			timeout = 5000;
	u32			saved_config = 0;
	u32			reg;

	int			cmd_status = 0;
	int			ret = -EINVAL;

	/*
	 * When operating in USB 2.0 speeds (HS/FS), if GUSB2PHYCFG.ENBLSLPM or
	 * GUSB2PHYCFG.SUSPHY is set, it must be cleared before issuing an
	 * endpoint command.
	 *
	 * Save and clear both GUSB2PHYCFG.ENBLSLPM and GUSB2PHYCFG.SUSPHY
	 * settings. Restore them after the command is completed.
	 *
	 * DWC_usb3 3.30a and DWC_usb31 1.90a programming guide section 3.2.2
	 */
	if (dwc->gadget->speed <= USB_SPEED_HIGH ||
	    DWC3_DEPCMD_CMD(cmd) == DWC3_DEPCMD_ENDTRANSFER) {
		reg = dwc3_readl(dwc->regs, DWC3_GUSB2PHYCFG(0));
		if (unlikely(reg & DWC3_GUSB2PHYCFG_SUSPHY)) {
			saved_config |= DWC3_GUSB2PHYCFG_SUSPHY;
			reg &= ~DWC3_GUSB2PHYCFG_SUSPHY;
		}

		if (reg & DWC3_GUSB2PHYCFG_ENBLSLPM) {
			saved_config |= DWC3_GUSB2PHYCFG_ENBLSLPM;
			reg &= ~DWC3_GUSB2PHYCFG_ENBLSLPM;
		}

		if (saved_config)
			dwc3_writel(dwc->regs, DWC3_GUSB2PHYCFG(0), reg);
	}

	if (DWC3_DEPCMD_CMD(cmd) == DWC3_DEPCMD_STARTTRANSFER) {
		int link_state;

		/*
		 * Initiate remote wakeup if the link state is in U3 when
		 * operating in SS/SSP or L1/L2 when operating in HS/FS. If the
		 * link state is in U1/U2, no remote wakeup is needed. The Start
		 * Transfer command will initiate the link recovery.
		 */
		link_state = dwc3_gadget_get_link_state(dwc);
		switch (link_state) {
		case DWC3_LINK_STATE_U2:
			if (dwc->gadget->speed >= USB_SPEED_SUPER)
				break;

			fallthrough;
		case DWC3_LINK_STATE_U3:
			ret = __dwc3_gadget_wakeup(dwc);
			dev_WARN_ONCE(dwc->dev, ret, "wakeup failed --> %d\n",
					ret);
			break;
		}
	}

	/*
	 * For some commands such as Update Transfer command, DEPCMDPARn
	 * registers are reserved. Since the driver often sends Update Transfer
	 * command, don't write to DEPCMDPARn to avoid register write delays and
	 * improve performance.
	 */
	if (DWC3_DEPCMD_CMD(cmd) != DWC3_DEPCMD_UPDATETRANSFER) {
		dwc3_writel(dep->regs, DWC3_DEPCMDPAR0, params->param0);
		dwc3_writel(dep->regs, DWC3_DEPCMDPAR1, params->param1);
		dwc3_writel(dep->regs, DWC3_DEPCMDPAR2, params->param2);
	}

	/*
	 * Synopsys Databook 2.60a states in section 6.3.2.5.6 of that if we're
	 * not relying on XferNotReady, we can make use of a special "No
	 * Response Update Transfer" command where we should clear both CmdAct
	 * and CmdIOC bits.
	 *
	 * With this, we don't need to wait for command completion and can
	 * straight away issue further commands to the endpoint.
	 *
	 * NOTICE: We're making an assumption that control endpoints will never
	 * make use of Update Transfer command. This is a safe assumption
	 * because we can never have more than one request at a time with
	 * Control Endpoints. If anybody changes that assumption, this chunk
	 * needs to be updated accordingly.
	 */
	if (DWC3_DEPCMD_CMD(cmd) == DWC3_DEPCMD_UPDATETRANSFER &&
			!usb_endpoint_xfer_isoc(desc))
		cmd &= ~(DWC3_DEPCMD_CMDIOC | DWC3_DEPCMD_CMDACT);
	else
		cmd |= DWC3_DEPCMD_CMDACT;

	dwc3_writel(dep->regs, DWC3_DEPCMD, cmd);

	if (!(cmd & DWC3_DEPCMD_CMDACT) ||
		(DWC3_DEPCMD_CMD(cmd) == DWC3_DEPCMD_ENDTRANSFER &&
		!(cmd & DWC3_DEPCMD_CMDIOC))) {
		ret = 0;
		goto skip_status;
	}

	do {
		reg = dwc3_readl(dep->regs, DWC3_DEPCMD);
		if (!(reg & DWC3_DEPCMD_CMDACT)) {
			cmd_status = DWC3_DEPCMD_STATUS(reg);

			switch (cmd_status) {
			case 0:
				ret = 0;
				break;
			case DEPEVT_TRANSFER_NO_RESOURCE:
				dev_WARN(dwc->dev, "No resource for %s\n",
					 dep->name);
				ret = -EINVAL;
				break;
			case DEPEVT_TRANSFER_BUS_EXPIRY:
				/*
				 * SW issues START TRANSFER command to
				 * isochronous ep with future frame interval. If
				 * future interval time has already passed when
				 * core receives the command, it will respond
				 * with an error status of 'Bus Expiry'.
				 *
				 * Instead of always returning -EINVAL, let's
				 * give a hint to the gadget driver that this is
				 * the case by returning -EAGAIN.
				 */
				ret = -EAGAIN;
				break;
			default:
				dev_WARN(dwc->dev, "UNKNOWN cmd status\n");
			}

			break;
		}
	} while (--timeout);

	if (timeout == 0) {
		ret = -ETIMEDOUT;
		cmd_status = -ETIMEDOUT;
	}

skip_status:
	trace_dwc3_gadget_ep_cmd(dep, cmd, params, cmd_status);

	if (DWC3_DEPCMD_CMD(cmd) == DWC3_DEPCMD_STARTTRANSFER) {
		if (ret == 0)
			dep->flags |= DWC3_EP_TRANSFER_STARTED;

		if (ret != -ETIMEDOUT)
			dwc3_gadget_ep_get_transfer_index(dep);
	}

	if (saved_config) {
		reg = dwc3_readl(dwc->regs, DWC3_GUSB2PHYCFG(0));
		reg |= saved_config;
		dwc3_writel(dwc->regs, DWC3_GUSB2PHYCFG(0), reg);
	}

	return ret;
}

static int dwc3_send_clear_stall_ep_cmd(struct dwc3_ep *dep)
{
	struct dwc3 *dwc = dep->dwc;
	struct dwc3_gadget_ep_cmd_params params;
	u32 cmd = DWC3_DEPCMD_CLEARSTALL;

	/*
	 * As of core revision 2.60a the recommended programming model
	 * is to set the ClearPendIN bit when issuing a Clear Stall EP
	 * command for IN endpoints. This is to prevent an issue where
	 * some (non-compliant) hosts may not send ACK TPs for pending
	 * IN transfers due to a mishandled error condition. Synopsys
	 * STAR 9000614252.
	 */
	if (dep->direction &&
	    !DWC3_VER_IS_PRIOR(DWC3, 260A) &&
	    (dwc->gadget->speed >= USB_SPEED_SUPER))
		cmd |= DWC3_DEPCMD_CLEARPENDIN;

	memset(&params, 0, sizeof(params));

	return dwc3_send_gadget_ep_cmd(dep, cmd, &params);
}

static dma_addr_t dwc3_trb_dma_offset(struct dwc3_ep *dep,
		struct dwc3_trb *trb)
{
	u32		offset = (char *) trb - (char *) dep->trb_pool;

	return dep->trb_pool_dma + offset;
}

static int dwc3_alloc_trb_pool(struct dwc3_ep *dep)
{
	struct dwc3		*dwc = dep->dwc;

	if (dep->trb_pool)
		return 0;

	dep->trb_pool = dma_alloc_coherent(dwc->sysdev,
			sizeof(struct dwc3_trb) * DWC3_TRB_NUM,
			&dep->trb_pool_dma, GFP_KERNEL);
	if (!dep->trb_pool) {
		dev_err(dep->dwc->dev, "failed to allocate trb pool for %s\n",
				dep->name);
		return -ENOMEM;
	}

	return 0;
}

static void dwc3_free_trb_pool(struct dwc3_ep *dep)
{
	struct dwc3		*dwc = dep->dwc;

	dma_free_coherent(dwc->sysdev, sizeof(struct dwc3_trb) * DWC3_TRB_NUM,
			dep->trb_pool, dep->trb_pool_dma);

	dep->trb_pool = NULL;
	dep->trb_pool_dma = 0;
}

static int dwc3_gadget_set_xfer_resource(struct dwc3_ep *dep)
{
	struct dwc3_gadget_ep_cmd_params params;

	memset(&params, 0x00, sizeof(params));

	params.param0 = DWC3_DEPXFERCFG_NUM_XFER_RES(1);

	return dwc3_send_gadget_ep_cmd(dep, DWC3_DEPCMD_SETTRANSFRESOURCE,
			&params);
}

/**
 * dwc3_gadget_start_config - configure ep resources
 * @dep: endpoint that is being enabled
 *
 * Issue a %DWC3_DEPCMD_DEPSTARTCFG command to @dep. After the command's
 * completion, it will set Transfer Resource for all available endpoints.
 *
 * The assignment of transfer resources cannot perfectly follow the data book
 * due to the fact that the controller driver does not have all knowledge of the
 * configuration in advance. It is given this information piecemeal by the
 * composite gadget framework after every SET_CONFIGURATION and
 * SET_INTERFACE. Trying to follow the databook programming model in this
 * scenario can cause errors. For two reasons:
 *
 * 1) The databook says to do %DWC3_DEPCMD_DEPSTARTCFG for every
 * %USB_REQ_SET_CONFIGURATION and %USB_REQ_SET_INTERFACE (8.1.5). This is
 * incorrect in the scenario of multiple interfaces.
 *
 * 2) The databook does not mention doing more %DWC3_DEPCMD_DEPXFERCFG for new
 * endpoint on alt setting (8.1.6).
 *
 * The following simplified method is used instead:
 *
 * All hardware endpoints can be assigned a transfer resource and this setting
 * will stay persistent until either a core reset or hibernation. So whenever we
 * do a %DWC3_DEPCMD_DEPSTARTCFG(0) we can go ahead and do
 * %DWC3_DEPCMD_DEPXFERCFG for every hardware endpoint as well. We are
 * guaranteed that there are as many transfer resources as endpoints.
 *
 * This function is called for each endpoint when it is being enabled but is
 * triggered only when called for EP0-out, which always happens first, and which
 * should only happen in one of the above conditions.
 */
static int dwc3_gadget_start_config(struct dwc3_ep *dep)
{
	struct dwc3_gadget_ep_cmd_params params;
	struct dwc3		*dwc;
	u32			cmd;
	int			i;
	int			ret;

	if (dep->number)
		return 0;

	memset(&params, 0x00, sizeof(params));
	cmd = DWC3_DEPCMD_DEPSTARTCFG;
	dwc = dep->dwc;

	ret = dwc3_send_gadget_ep_cmd(dep, cmd, &params);
	if (ret)
		return ret;

	for (i = 0; i < DWC3_ENDPOINTS_NUM; i++) {
		struct dwc3_ep *dep = dwc->eps[i];

		if (!dep)
			continue;

		ret = dwc3_gadget_set_xfer_resource(dep);
		if (ret)
			return ret;
	}

	return 0;
}

static int dwc3_gadget_set_ep_config(struct dwc3_ep *dep, unsigned int action)
{
	const struct usb_ss_ep_comp_descriptor *comp_desc;
	const struct usb_endpoint_descriptor *desc;
	struct dwc3_gadget_ep_cmd_params params;
	struct dwc3 *dwc = dep->dwc;

	comp_desc = dep->endpoint.comp_desc;
	desc = dep->endpoint.desc;

	memset(&params, 0x00, sizeof(params));

	params.param0 = DWC3_DEPCFG_EP_TYPE(usb_endpoint_type(desc))
		| DWC3_DEPCFG_MAX_PACKET_SIZE(usb_endpoint_maxp(desc));

	/* Burst size is only needed in SuperSpeed mode */
	if (dwc->gadget->speed >= USB_SPEED_SUPER) {
		u32 burst = dep->endpoint.maxburst;

		params.param0 |= DWC3_DEPCFG_BURST_SIZE(burst - 1);
	}

	params.param0 |= action;
	if (action == DWC3_DEPCFG_ACTION_RESTORE)
		params.param2 |= dep->saved_state;

	if (usb_endpoint_xfer_control(desc))
		params.param1 = DWC3_DEPCFG_XFER_COMPLETE_EN;

	if (dep->number <= 1 || usb_endpoint_xfer_isoc(desc))
		params.param1 |= DWC3_DEPCFG_XFER_NOT_READY_EN;

	if (usb_ss_max_streams(comp_desc) && usb_endpoint_xfer_bulk(desc)) {
		params.param1 |= DWC3_DEPCFG_STREAM_CAPABLE
			| DWC3_DEPCFG_XFER_COMPLETE_EN
			| DWC3_DEPCFG_STREAM_EVENT_EN;
		dep->stream_capable = true;
	}

	if (!usb_endpoint_xfer_control(desc))
		params.param1 |= DWC3_DEPCFG_XFER_IN_PROGRESS_EN;

	/*
	 * We are doing 1:1 mapping for endpoints, meaning
	 * Physical Endpoints 2 maps to Logical Endpoint 2 and
	 * so on. We consider the direction bit as part of the physical
	 * endpoint number. So USB endpoint 0x81 is 0x03.
	 */
	params.param1 |= DWC3_DEPCFG_EP_NUMBER(dep->number);

	/*
	 * We must use the lower 16 TX FIFOs even though
	 * HW might have more
	 */
	if (dep->direction)
		params.param0 |= DWC3_DEPCFG_FIFO_NUMBER(dep->number >> 1);

	if (desc->bInterval) {
		u8 bInterval_m1;

		/*
		 * Valid range for DEPCFG.bInterval_m1 is from 0 to 13.
		 *
		 * NOTE: The programming guide incorrectly stated bInterval_m1
		 * must be set to 0 when operating in fullspeed. Internally the
		 * controller does not have this limitation. See DWC_usb3x
		 * programming guide section 3.2.2.1.
		 */
		bInterval_m1 = min_t(u8, desc->bInterval - 1, 13);

		if (usb_endpoint_type(desc) == USB_ENDPOINT_XFER_INT &&
		    dwc->gadget->speed == USB_SPEED_FULL)
			dep->interval = desc->bInterval;
		else
			dep->interval = 1 << (desc->bInterval - 1);

		params.param1 |= DWC3_DEPCFG_BINTERVAL_M1(bInterval_m1);
	}

	return dwc3_send_gadget_ep_cmd(dep, DWC3_DEPCMD_SETEPCONFIG, &params);
}

/**
 * dwc3_gadget_calc_tx_fifo_size - calculates the txfifo size value
 * @dwc: pointer to the DWC3 context
 * @mult: multiplier to be used when calculating the fifo_size
 *
 * Calculates the size value based on the equation below:
 *
 * DWC3 revision 280A and prior:
 * fifo_size = mult * (max_packet / mdwidth) + 1;
 *
 * DWC3 revision 290A and onwards:
 * fifo_size = mult * ((max_packet + mdwidth)/mdwidth + 1) + 1
 *
 * The max packet size is set to 1024, as the txfifo requirements mainly apply
 * to super speed USB use cases.  However, it is safe to overestimate the fifo
 * allocations for other scenarios, i.e. high speed USB.
 */
static int dwc3_gadget_calc_tx_fifo_size(struct dwc3 *dwc, int mult)
{
	int max_packet = 1024;
	int fifo_size;
	int mdwidth;

	mdwidth = dwc3_mdwidth(dwc);

	/* MDWIDTH is represented in bits, we need it in bytes */
	mdwidth >>= 3;

	if (DWC3_VER_IS_PRIOR(DWC3, 290A))
		fifo_size = mult * (max_packet / mdwidth) + 1;
	else
		fifo_size = mult * ((max_packet + mdwidth) / mdwidth) + 1;
	return fifo_size;
}

/**
 * dwc3_gadget_clear_tx_fifos - Clears txfifo allocation
 * @dwc: pointer to the DWC3 context
 *
 * Iterates through all the endpoint registers and clears the previous txfifo
 * allocations.
 */
void dwc3_gadget_clear_tx_fifos(struct dwc3 *dwc)
{
	struct dwc3_ep *dep;
	int fifo_depth;
	int size;
	int num;

	if (!dwc->do_fifo_resize)
		return;

	/* Read ep0IN related TXFIFO size */
	dep = dwc->eps[1];
	size = dwc3_readl(dwc->regs, DWC3_GTXFIFOSIZ(0));
	if (DWC3_IP_IS(DWC3))
		fifo_depth = DWC3_GTXFIFOSIZ_TXFDEP(size);
	else
		fifo_depth = DWC31_GTXFIFOSIZ_TXFDEP(size);

	dwc->last_fifo_depth = fifo_depth;
	/* Clear existing TXFIFO for all IN eps except ep0 */
	for (num = 3; num < min_t(int, dwc->num_eps, DWC3_ENDPOINTS_NUM);
	     num += 2) {
		dep = dwc->eps[num];
		/* Don't change TXFRAMNUM on usb31 version */
		size = DWC3_IP_IS(DWC3) ? 0 :
			dwc3_readl(dwc->regs, DWC3_GTXFIFOSIZ(num >> 1)) &
				   DWC31_GTXFIFOSIZ_TXFRAMNUM;

		dwc3_writel(dwc->regs, DWC3_GTXFIFOSIZ(num >> 1), size);
		dep->flags &= ~DWC3_EP_TXFIFO_RESIZED;
	}
	dwc->num_ep_resized = 0;
}

/*
 * dwc3_gadget_resize_tx_fifos - reallocate fifo spaces for current use-case
 * @dwc: pointer to our context structure
 *
 * This function will a best effort FIFO allocation in order
 * to improve FIFO usage and throughput, while still allowing
 * us to enable as many endpoints as possible.
 *
 * Keep in mind that this operation will be highly dependent
 * on the configured size for RAM1 - which contains TxFifo -,
 * the amount of endpoints enabled on coreConsultant tool, and
 * the width of the Master Bus.
 *
 * In general, FIFO depths are represented with the following equation:
 *
 * fifo_size = mult * ((max_packet + mdwidth)/mdwidth + 1) + 1
 *
 * In conjunction with dwc3_gadget_check_config(), this resizing logic will
 * ensure that all endpoints will have enough internal memory for one max
 * packet per endpoint.
 */
static int dwc3_gadget_resize_tx_fifos(struct dwc3_ep *dep)
{
	struct dwc3 *dwc = dep->dwc;
	int fifo_0_start;
	int ram1_depth;
	int fifo_size;
	int min_depth;
	int num_in_ep;
	int remaining;
	int num_fifos = 1;
	int fifo;
	int tmp;

	if (!dwc->do_fifo_resize)
		return 0;

	/* resize IN endpoints except ep0 */
	if (!usb_endpoint_dir_in(dep->endpoint.desc) || dep->number <= 1)
		return 0;

	/* bail if already resized */
	if (dep->flags & DWC3_EP_TXFIFO_RESIZED)
		return 0;

	ram1_depth = DWC3_RAM1_DEPTH(dwc->hwparams.hwparams7);

	if ((dep->endpoint.maxburst > 1 &&
	     usb_endpoint_xfer_bulk(dep->endpoint.desc)) ||
	    usb_endpoint_xfer_isoc(dep->endpoint.desc))
		num_fifos = 3;

	if (dep->endpoint.maxburst > 6 &&
	    (usb_endpoint_xfer_bulk(dep->endpoint.desc) ||
	     usb_endpoint_xfer_isoc(dep->endpoint.desc)) && DWC3_IP_IS(DWC31))
		num_fifos = dwc->tx_fifo_resize_max_num;

	/* FIFO size for a single buffer */
	fifo = dwc3_gadget_calc_tx_fifo_size(dwc, 1);

	/* Calculate the number of remaining EPs w/o any FIFO */
	num_in_ep = dwc->max_cfg_eps;
	num_in_ep -= dwc->num_ep_resized;

	/* Reserve at least one FIFO for the number of IN EPs */
	min_depth = num_in_ep * (fifo + 1);
	remaining = ram1_depth - min_depth - dwc->last_fifo_depth;
	remaining = max_t(int, 0, remaining);
	/*
	 * We've already reserved 1 FIFO per EP, so check what we can fit in
	 * addition to it.  If there is not enough remaining space, allocate
	 * all the remaining space to the EP.
	 */
	fifo_size = (num_fifos - 1) * fifo;
	if (remaining < fifo_size)
		fifo_size = remaining;

	fifo_size += fifo;
	/* Last increment according to the TX FIFO size equation */
	fifo_size++;

	/* Check if TXFIFOs start at non-zero addr */
	tmp = dwc3_readl(dwc->regs, DWC3_GTXFIFOSIZ(0));
	fifo_0_start = DWC3_GTXFIFOSIZ_TXFSTADDR(tmp);

	fifo_size |= (fifo_0_start + (dwc->last_fifo_depth << 16));
	if (DWC3_IP_IS(DWC3))
		dwc->last_fifo_depth += DWC3_GTXFIFOSIZ_TXFDEP(fifo_size);
	else
		dwc->last_fifo_depth += DWC31_GTXFIFOSIZ_TXFDEP(fifo_size);

	/* Check fifo size allocation doesn't exceed available RAM size. */
	if (dwc->last_fifo_depth >= ram1_depth) {
		dev_err(dwc->dev, "Fifosize(%d) > RAM size(%d) %s depth:%d\n",
			dwc->last_fifo_depth, ram1_depth,
			dep->endpoint.name, fifo_size);
		if (DWC3_IP_IS(DWC3))
			fifo_size = DWC3_GTXFIFOSIZ_TXFDEP(fifo_size);
		else
			fifo_size = DWC31_GTXFIFOSIZ_TXFDEP(fifo_size);

		dwc->last_fifo_depth -= fifo_size;
		return -ENOMEM;
	}

	dwc3_writel(dwc->regs, DWC3_GTXFIFOSIZ(dep->number >> 1), fifo_size);
	dep->flags |= DWC3_EP_TXFIFO_RESIZED;
	dwc->num_ep_resized++;

	return 0;
}

/**
 * __dwc3_gadget_ep_enable - initializes a hw endpoint
 * @dep: endpoint to be initialized
 * @action: one of INIT, MODIFY or RESTORE
 *
 * Caller should take care of locking. Execute all necessary commands to
 * initialize a HW endpoint so it can be used by a gadget driver.
 */
static int __dwc3_gadget_ep_enable(struct dwc3_ep *dep, unsigned int action)
{
	const struct usb_endpoint_descriptor *desc = dep->endpoint.desc;
	struct dwc3		*dwc = dep->dwc;

	u32			reg;
	int			ret;

	if (!(dep->flags & DWC3_EP_ENABLED)) {
		ret = dwc3_gadget_resize_tx_fifos(dep);
		if (ret)
			return ret;

		ret = dwc3_gadget_start_config(dep);
		if (ret)
			return ret;
	}

	ret = dwc3_gadget_set_ep_config(dep, action);
	if (ret)
		return ret;

	if (!(dep->flags & DWC3_EP_ENABLED)) {
		struct dwc3_trb	*trb_st_hw;
		struct dwc3_trb	*trb_link;

		dep->type = usb_endpoint_type(desc);
		dep->flags |= DWC3_EP_ENABLED;

		reg = dwc3_readl(dwc->regs, DWC3_DALEPENA);
		reg |= DWC3_DALEPENA_EP(dep->number);
		dwc3_writel(dwc->regs, DWC3_DALEPENA, reg);

		dep->trb_dequeue = 0;
		dep->trb_enqueue = 0;

		if (usb_endpoint_xfer_control(desc))
			goto out;

		/* Initialize the TRB ring */
		memset(dep->trb_pool, 0,
		       sizeof(struct dwc3_trb) * DWC3_TRB_NUM);

		/* Link TRB. The HWO bit is never reset */
		trb_st_hw = &dep->trb_pool[0];

		trb_link = &dep->trb_pool[DWC3_TRB_NUM - 1];
		trb_link->bpl = lower_32_bits(dwc3_trb_dma_offset(dep, trb_st_hw));
		trb_link->bph = upper_32_bits(dwc3_trb_dma_offset(dep, trb_st_hw));
		trb_link->ctrl |= DWC3_TRBCTL_LINK_TRB;
		trb_link->ctrl |= DWC3_TRB_CTRL_HWO;
	}

	/*
	 * Issue StartTransfer here with no-op TRB so we can always rely on No
	 * Response Update Transfer command.
	 */
	if (usb_endpoint_xfer_bulk(desc) ||
			usb_endpoint_xfer_int(desc)) {
		struct dwc3_gadget_ep_cmd_params params;
		struct dwc3_trb	*trb;
		dma_addr_t trb_dma;
		u32 cmd;

		memset(&params, 0, sizeof(params));
		trb = &dep->trb_pool[0];
		trb_dma = dwc3_trb_dma_offset(dep, trb);

		params.param0 = upper_32_bits(trb_dma);
		params.param1 = lower_32_bits(trb_dma);

		cmd = DWC3_DEPCMD_STARTTRANSFER;

		ret = dwc3_send_gadget_ep_cmd(dep, cmd, &params);
		if (ret < 0)
			return ret;

		if (dep->stream_capable) {
			/*
			 * For streams, at start, there maybe a race where the
			 * host primes the endpoint before the function driver
			 * queues a request to initiate a stream. In that case,
			 * the controller will not see the prime to generate the
			 * ERDY and start stream. To workaround this, issue a
			 * no-op TRB as normal, but end it immediately. As a
			 * result, when the function driver queues the request,
			 * the next START_TRANSFER command will cause the
			 * controller to generate an ERDY to initiate the
			 * stream.
			 */
			dwc3_stop_active_transfer(dep, true, true);

			/*
			 * All stream eps will reinitiate stream on NoStream
			 * rejection until we can determine that the host can
			 * prime after the first transfer.
			 *
			 * However, if the controller is capable of
			 * TXF_FLUSH_BYPASS, then IN direction endpoints will
			 * automatically restart the stream without the driver
			 * initiation.
			 */
			if (!dep->direction ||
			    !(dwc->hwparams.hwparams9 &
			      DWC3_GHWPARAMS9_DEV_TXF_FLUSH_BYPASS))
				dep->flags |= DWC3_EP_FORCE_RESTART_STREAM;
		}
	}

out:
	trace_dwc3_gadget_ep_enable(dep);

	return 0;
}

void dwc3_remove_requests(struct dwc3 *dwc, struct dwc3_ep *dep, int status)
{
	struct dwc3_request		*req;

	dwc3_stop_active_transfer(dep, true, false);

	/* If endxfer is delayed, avoid unmapping requests */
	if (dep->flags & DWC3_EP_DELAY_STOP)
		return;

	/* - giveback all requests to gadget driver */
	while (!list_empty(&dep->started_list)) {
		req = next_request(&dep->started_list);

		dwc3_gadget_giveback(dep, req, status);
	}

	while (!list_empty(&dep->pending_list)) {
		req = next_request(&dep->pending_list);

		dwc3_gadget_giveback(dep, req, status);
	}

	while (!list_empty(&dep->cancelled_list)) {
		req = next_request(&dep->cancelled_list);

		dwc3_gadget_giveback(dep, req, status);
	}
}

/**
 * __dwc3_gadget_ep_disable - disables a hw endpoint
 * @dep: the endpoint to disable
 *
 * This function undoes what __dwc3_gadget_ep_enable did and also removes
 * requests which are currently being processed by the hardware and those which
 * are not yet scheduled.
 *
 * Caller should take care of locking.
 */
static int __dwc3_gadget_ep_disable(struct dwc3_ep *dep)
{
	struct dwc3		*dwc = dep->dwc;
	u32			reg;
	u32			mask;

	trace_dwc3_gadget_ep_disable(dep);

	/* make sure HW endpoint isn't stalled */
	if (dep->flags & DWC3_EP_STALL)
		__dwc3_gadget_ep_set_halt(dep, 0, false);

	reg = dwc3_readl(dwc->regs, DWC3_DALEPENA);
	reg &= ~DWC3_DALEPENA_EP(dep->number);
	dwc3_writel(dwc->regs, DWC3_DALEPENA, reg);

	dwc3_remove_requests(dwc, dep, -ESHUTDOWN);

	dep->stream_capable = false;
	dep->type = 0;
	mask = DWC3_EP_TXFIFO_RESIZED;
	/*
	 * dwc3_remove_requests() can exit early if DWC3 EP delayed stop is
	 * set.  Do not clear DEP flags, so that the end transfer command will
	 * be reattempted during the next SETUP stage.
	 */
	if (dep->flags & DWC3_EP_DELAY_STOP)
		mask |= (DWC3_EP_DELAY_STOP | DWC3_EP_TRANSFER_STARTED);
	dep->flags &= mask;

	/* Clear out the ep descriptors for non-ep0 */
	if (dep->number > 1) {
		dep->endpoint.comp_desc = NULL;
		dep->endpoint.desc = NULL;
	}

<<<<<<< HEAD
	dwc3_remove_requests(dwc, dep, -ECONNRESET);

	dep->stream_capable = false;
	dep->type = 0;
	mask = DWC3_EP_TXFIFO_RESIZED;
	/*
	 * dwc3_remove_requests() can exit early if DWC3 EP delayed stop is
	 * set.  Do not clear DEP flags, so that the end transfer command will
	 * be reattempted during the next SETUP stage.
	 */
	if (dep->flags & DWC3_EP_DELAY_STOP)
		mask |= (DWC3_EP_DELAY_STOP | DWC3_EP_TRANSFER_STARTED);
	dep->flags &= mask;

=======
>>>>>>> 0ee29814
	return 0;
}

/* -------------------------------------------------------------------------- */

static int dwc3_gadget_ep0_enable(struct usb_ep *ep,
		const struct usb_endpoint_descriptor *desc)
{
	return -EINVAL;
}

static int dwc3_gadget_ep0_disable(struct usb_ep *ep)
{
	return -EINVAL;
}

/* -------------------------------------------------------------------------- */

static int dwc3_gadget_ep_enable(struct usb_ep *ep,
		const struct usb_endpoint_descriptor *desc)
{
	struct dwc3_ep			*dep;
	struct dwc3			*dwc;
	unsigned long			flags;
	int				ret;

	if (!ep || !desc || desc->bDescriptorType != USB_DT_ENDPOINT) {
		pr_debug("dwc3: invalid parameters\n");
		return -EINVAL;
	}

	if (!desc->wMaxPacketSize) {
		pr_debug("dwc3: missing wMaxPacketSize\n");
		return -EINVAL;
	}

	dep = to_dwc3_ep(ep);
	dwc = dep->dwc;

	if (dev_WARN_ONCE(dwc->dev, dep->flags & DWC3_EP_ENABLED,
					"%s is already enabled\n",
					dep->name))
		return 0;

	spin_lock_irqsave(&dwc->lock, flags);
	ret = __dwc3_gadget_ep_enable(dep, DWC3_DEPCFG_ACTION_INIT);
	spin_unlock_irqrestore(&dwc->lock, flags);

	return ret;
}

static int dwc3_gadget_ep_disable(struct usb_ep *ep)
{
	struct dwc3_ep			*dep;
	struct dwc3			*dwc;
	unsigned long			flags;
	int				ret;

	if (!ep) {
		pr_debug("dwc3: invalid parameters\n");
		return -EINVAL;
	}

	dep = to_dwc3_ep(ep);
	dwc = dep->dwc;

	if (dev_WARN_ONCE(dwc->dev, !(dep->flags & DWC3_EP_ENABLED),
					"%s is already disabled\n",
					dep->name))
		return 0;

	spin_lock_irqsave(&dwc->lock, flags);
	ret = __dwc3_gadget_ep_disable(dep);
	spin_unlock_irqrestore(&dwc->lock, flags);

	return ret;
}

static struct usb_request *dwc3_gadget_ep_alloc_request(struct usb_ep *ep,
		gfp_t gfp_flags)
{
	struct dwc3_request		*req;
	struct dwc3_ep			*dep = to_dwc3_ep(ep);

	req = kzalloc(sizeof(*req), gfp_flags);
	if (!req)
		return NULL;

	req->direction	= dep->direction;
	req->epnum	= dep->number;
	req->dep	= dep;
	req->status	= DWC3_REQUEST_STATUS_UNKNOWN;

	trace_dwc3_alloc_request(req);

	return &req->request;
}

static void dwc3_gadget_ep_free_request(struct usb_ep *ep,
		struct usb_request *request)
{
	struct dwc3_request		*req = to_dwc3_request(request);

	trace_dwc3_free_request(req);
	kfree(req);
}

/**
 * dwc3_ep_prev_trb - returns the previous TRB in the ring
 * @dep: The endpoint with the TRB ring
 * @index: The index of the current TRB in the ring
 *
 * Returns the TRB prior to the one pointed to by the index. If the
 * index is 0, we will wrap backwards, skip the link TRB, and return
 * the one just before that.
 */
static struct dwc3_trb *dwc3_ep_prev_trb(struct dwc3_ep *dep, u8 index)
{
	u8 tmp = index;

	if (!tmp)
		tmp = DWC3_TRB_NUM - 1;

	return &dep->trb_pool[tmp - 1];
}

static u32 dwc3_calc_trbs_left(struct dwc3_ep *dep)
{
	u8			trbs_left;

	/*
	 * If the enqueue & dequeue are equal then the TRB ring is either full
	 * or empty. It's considered full when there are DWC3_TRB_NUM-1 of TRBs
	 * pending to be processed by the driver.
	 */
	if (dep->trb_enqueue == dep->trb_dequeue) {
		/*
		 * If there is any request remained in the started_list at
		 * this point, that means there is no TRB available.
		 */
		if (!list_empty(&dep->started_list))
			return 0;

		return DWC3_TRB_NUM - 1;
	}

	trbs_left = dep->trb_dequeue - dep->trb_enqueue;
	trbs_left &= (DWC3_TRB_NUM - 1);

	if (dep->trb_dequeue < dep->trb_enqueue)
		trbs_left--;

	return trbs_left;
}

/**
 * dwc3_prepare_one_trb - setup one TRB from one request
 * @dep: endpoint for which this request is prepared
 * @req: dwc3_request pointer
 * @trb_length: buffer size of the TRB
 * @chain: should this TRB be chained to the next?
 * @node: only for isochronous endpoints. First TRB needs different type.
 * @use_bounce_buffer: set to use bounce buffer
 * @must_interrupt: set to interrupt on TRB completion
 */
static void dwc3_prepare_one_trb(struct dwc3_ep *dep,
		struct dwc3_request *req, unsigned int trb_length,
		unsigned int chain, unsigned int node, bool use_bounce_buffer,
		bool must_interrupt)
{
	struct dwc3_trb		*trb;
	dma_addr_t		dma;
	unsigned int		stream_id = req->request.stream_id;
	unsigned int		short_not_ok = req->request.short_not_ok;
	unsigned int		no_interrupt = req->request.no_interrupt;
	unsigned int		is_last = req->request.is_last;
	struct dwc3		*dwc = dep->dwc;
	struct usb_gadget	*gadget = dwc->gadget;
	enum usb_device_speed	speed = gadget->speed;

	if (use_bounce_buffer)
		dma = dep->dwc->bounce_addr;
	else if (req->request.num_sgs > 0)
		dma = sg_dma_address(req->start_sg);
	else
		dma = req->request.dma;

	trb = &dep->trb_pool[dep->trb_enqueue];

	if (!req->trb) {
		dwc3_gadget_move_started_request(req);
		req->trb = trb;
		req->trb_dma = dwc3_trb_dma_offset(dep, trb);
	}

	req->num_trbs++;

	trb->size = DWC3_TRB_SIZE_LENGTH(trb_length);
	trb->bpl = lower_32_bits(dma);
	trb->bph = upper_32_bits(dma);

	switch (usb_endpoint_type(dep->endpoint.desc)) {
	case USB_ENDPOINT_XFER_CONTROL:
		trb->ctrl = DWC3_TRBCTL_CONTROL_SETUP;
		break;

	case USB_ENDPOINT_XFER_ISOC:
		if (!node) {
			trb->ctrl = DWC3_TRBCTL_ISOCHRONOUS_FIRST;

			/*
			 * USB Specification 2.0 Section 5.9.2 states that: "If
			 * there is only a single transaction in the microframe,
			 * only a DATA0 data packet PID is used.  If there are
			 * two transactions per microframe, DATA1 is used for
			 * the first transaction data packet and DATA0 is used
			 * for the second transaction data packet.  If there are
			 * three transactions per microframe, DATA2 is used for
			 * the first transaction data packet, DATA1 is used for
			 * the second, and DATA0 is used for the third."
			 *
			 * IOW, we should satisfy the following cases:
			 *
			 * 1) length <= maxpacket
			 *	- DATA0
			 *
			 * 2) maxpacket < length <= (2 * maxpacket)
			 *	- DATA1, DATA0
			 *
			 * 3) (2 * maxpacket) < length <= (3 * maxpacket)
			 *	- DATA2, DATA1, DATA0
			 */
			if (speed == USB_SPEED_HIGH) {
				struct usb_ep *ep = &dep->endpoint;
				unsigned int mult = 2;
				unsigned int maxp = usb_endpoint_maxp(ep->desc);

				if (req->request.length <= (2 * maxp))
					mult--;

				if (req->request.length <= maxp)
					mult--;

				trb->size |= DWC3_TRB_SIZE_PCM1(mult);
			}
		} else {
			trb->ctrl = DWC3_TRBCTL_ISOCHRONOUS;
		}

		if (!no_interrupt && !chain)
			trb->ctrl |= DWC3_TRB_CTRL_ISP_IMI;
		break;

	case USB_ENDPOINT_XFER_BULK:
	case USB_ENDPOINT_XFER_INT:
		trb->ctrl = DWC3_TRBCTL_NORMAL;
		break;
	default:
		/*
		 * This is only possible with faulty memory because we
		 * checked it already :)
		 */
		dev_WARN(dwc->dev, "Unknown endpoint type %d\n",
				usb_endpoint_type(dep->endpoint.desc));
	}

	/*
	 * Enable Continue on Short Packet
	 * when endpoint is not a stream capable
	 */
	if (usb_endpoint_dir_out(dep->endpoint.desc)) {
		if (!dep->stream_capable)
			trb->ctrl |= DWC3_TRB_CTRL_CSP;

		if (short_not_ok)
			trb->ctrl |= DWC3_TRB_CTRL_ISP_IMI;
	}

	/* All TRBs setup for MST must set CSP=1 when LST=0 */
	if (dep->stream_capable && DWC3_MST_CAPABLE(&dwc->hwparams))
		trb->ctrl |= DWC3_TRB_CTRL_CSP;

	if ((!no_interrupt && !chain) || must_interrupt)
		trb->ctrl |= DWC3_TRB_CTRL_IOC;

	if (chain)
		trb->ctrl |= DWC3_TRB_CTRL_CHN;
	else if (dep->stream_capable && is_last &&
		 !DWC3_MST_CAPABLE(&dwc->hwparams))
		trb->ctrl |= DWC3_TRB_CTRL_LST;

	if (usb_endpoint_xfer_bulk(dep->endpoint.desc) && dep->stream_capable)
		trb->ctrl |= DWC3_TRB_CTRL_SID_SOFN(stream_id);

	/*
	 * As per data book 4.2.3.2TRB Control Bit Rules section
	 *
	 * The controller autonomously checks the HWO field of a TRB to determine if the
	 * entire TRB is valid. Therefore, software must ensure that the rest of the TRB
	 * is valid before setting the HWO field to '1'. In most systems, this means that
	 * software must update the fourth DWORD of a TRB last.
	 *
	 * However there is a possibility of CPU re-ordering here which can cause
	 * controller to observe the HWO bit set prematurely.
	 * Add a write memory barrier to prevent CPU re-ordering.
	 */
	wmb();
	trb->ctrl |= DWC3_TRB_CTRL_HWO;

	dwc3_ep_inc_enq(dep);

	trace_dwc3_prepare_trb(dep, trb);
}

static bool dwc3_needs_extra_trb(struct dwc3_ep *dep, struct dwc3_request *req)
{
	unsigned int maxp = usb_endpoint_maxp(dep->endpoint.desc);
	unsigned int rem = req->request.length % maxp;

	if ((req->request.length && req->request.zero && !rem &&
			!usb_endpoint_xfer_isoc(dep->endpoint.desc)) ||
			(!req->direction && rem))
		return true;

	return false;
}

/**
 * dwc3_prepare_last_sg - prepare TRBs for the last SG entry
 * @dep: The endpoint that the request belongs to
 * @req: The request to prepare
 * @entry_length: The last SG entry size
 * @node: Indicates whether this is not the first entry (for isoc only)
 *
 * Return the number of TRBs prepared.
 */
static int dwc3_prepare_last_sg(struct dwc3_ep *dep,
		struct dwc3_request *req, unsigned int entry_length,
		unsigned int node)
{
	unsigned int maxp = usb_endpoint_maxp(dep->endpoint.desc);
	unsigned int rem = req->request.length % maxp;
	unsigned int num_trbs = 1;

	if (dwc3_needs_extra_trb(dep, req))
		num_trbs++;

	if (dwc3_calc_trbs_left(dep) < num_trbs)
		return 0;

	req->needs_extra_trb = num_trbs > 1;

	/* Prepare a normal TRB */
	if (req->direction || req->request.length)
		dwc3_prepare_one_trb(dep, req, entry_length,
				req->needs_extra_trb, node, false, false);

	/* Prepare extra TRBs for ZLP and MPS OUT transfer alignment */
	if ((!req->direction && !req->request.length) || req->needs_extra_trb)
		dwc3_prepare_one_trb(dep, req,
				req->direction ? 0 : maxp - rem,
				false, 1, true, false);

	return num_trbs;
}

static int dwc3_prepare_trbs_sg(struct dwc3_ep *dep,
		struct dwc3_request *req)
{
	struct scatterlist *sg = req->start_sg;
	struct scatterlist *s;
	int		i;
	unsigned int length = req->request.length;
	unsigned int remaining = req->request.num_mapped_sgs
		- req->num_queued_sgs;
	unsigned int num_trbs = req->num_trbs;
	bool needs_extra_trb = dwc3_needs_extra_trb(dep, req);

	/*
	 * If we resume preparing the request, then get the remaining length of
	 * the request and resume where we left off.
	 */
	for_each_sg(req->request.sg, s, req->num_queued_sgs, i)
		length -= sg_dma_len(s);

	for_each_sg(sg, s, remaining, i) {
		unsigned int num_trbs_left = dwc3_calc_trbs_left(dep);
		unsigned int trb_length;
		bool must_interrupt = false;
		bool last_sg = false;

		trb_length = min_t(unsigned int, length, sg_dma_len(s));

		length -= trb_length;

		/*
		 * IOMMU driver is coalescing the list of sgs which shares a
		 * page boundary into one and giving it to USB driver. With
		 * this the number of sgs mapped is not equal to the number of
		 * sgs passed. So mark the chain bit to false if it isthe last
		 * mapped sg.
		 */
		if ((i == remaining - 1) || !length)
			last_sg = true;

		if (!num_trbs_left)
			break;

		if (last_sg) {
			if (!dwc3_prepare_last_sg(dep, req, trb_length, i))
				break;
		} else {
			/*
			 * Look ahead to check if we have enough TRBs for the
			 * next SG entry. If not, set interrupt on this TRB to
			 * resume preparing the next SG entry when more TRBs are
			 * free.
			 */
			if (num_trbs_left == 1 || (needs_extra_trb &&
					num_trbs_left <= 2 &&
					sg_dma_len(sg_next(s)) >= length))
				must_interrupt = true;

			dwc3_prepare_one_trb(dep, req, trb_length, 1, i, false,
					must_interrupt);
		}

		/*
		 * There can be a situation where all sgs in sglist are not
		 * queued because of insufficient trb number. To handle this
		 * case, update start_sg to next sg to be queued, so that
		 * we have free trbs we can continue queuing from where we
		 * previously stopped
		 */
		if (!last_sg)
			req->start_sg = sg_next(s);

		req->num_queued_sgs++;
		req->num_pending_sgs--;

		/*
		 * The number of pending SG entries may not correspond to the
		 * number of mapped SG entries. If all the data are queued, then
		 * don't include unused SG entries.
		 */
		if (length == 0) {
			req->num_pending_sgs = 0;
			break;
		}

		if (must_interrupt)
			break;
	}

	return req->num_trbs - num_trbs;
}

static int dwc3_prepare_trbs_linear(struct dwc3_ep *dep,
		struct dwc3_request *req)
{
	return dwc3_prepare_last_sg(dep, req, req->request.length, 0);
}

/*
 * dwc3_prepare_trbs - setup TRBs from requests
 * @dep: endpoint for which requests are being prepared
 *
 * The function goes through the requests list and sets up TRBs for the
 * transfers. The function returns once there are no more TRBs available or
 * it runs out of requests.
 *
 * Returns the number of TRBs prepared or negative errno.
 */
static int dwc3_prepare_trbs(struct dwc3_ep *dep)
{
	struct dwc3_request	*req, *n;
	int			ret = 0;

	BUILD_BUG_ON_NOT_POWER_OF_2(DWC3_TRB_NUM);

	/*
	 * We can get in a situation where there's a request in the started list
	 * but there weren't enough TRBs to fully kick it in the first time
	 * around, so it has been waiting for more TRBs to be freed up.
	 *
	 * In that case, we should check if we have a request with pending_sgs
	 * in the started list and prepare TRBs for that request first,
	 * otherwise we will prepare TRBs completely out of order and that will
	 * break things.
	 */
	list_for_each_entry(req, &dep->started_list, list) {
		if (req->num_pending_sgs > 0) {
			ret = dwc3_prepare_trbs_sg(dep, req);
			if (!ret || req->num_pending_sgs)
				return ret;
		}

		if (!dwc3_calc_trbs_left(dep))
			return ret;

		/*
		 * Don't prepare beyond a transfer. In DWC_usb32, its transfer
		 * burst capability may try to read and use TRBs beyond the
		 * active transfer instead of stopping.
		 */
		if (dep->stream_capable && req->request.is_last &&
		    !DWC3_MST_CAPABLE(&dep->dwc->hwparams))
			return ret;
	}

	list_for_each_entry_safe(req, n, &dep->pending_list, list) {
		struct dwc3	*dwc = dep->dwc;

		ret = usb_gadget_map_request_by_dev(dwc->sysdev, &req->request,
						    dep->direction);
		if (ret)
			return ret;

		req->sg			= req->request.sg;
		req->start_sg		= req->sg;
		req->num_queued_sgs	= 0;
		req->num_pending_sgs	= req->request.num_mapped_sgs;

		if (req->num_pending_sgs > 0) {
			ret = dwc3_prepare_trbs_sg(dep, req);
			if (req->num_pending_sgs)
				return ret;
		} else {
			ret = dwc3_prepare_trbs_linear(dep, req);
		}

		if (!ret || !dwc3_calc_trbs_left(dep))
			return ret;

		/*
		 * Don't prepare beyond a transfer. In DWC_usb32, its transfer
		 * burst capability may try to read and use TRBs beyond the
		 * active transfer instead of stopping.
		 */
		if (dep->stream_capable && req->request.is_last &&
		    !DWC3_MST_CAPABLE(&dwc->hwparams))
			return ret;
	}

	return ret;
}

static void dwc3_gadget_ep_cleanup_cancelled_requests(struct dwc3_ep *dep);

static int __dwc3_gadget_kick_transfer(struct dwc3_ep *dep)
{
	struct dwc3_gadget_ep_cmd_params params;
	struct dwc3_request		*req;
	int				starting;
	int				ret;
	u32				cmd;

	/*
	 * Note that it's normal to have no new TRBs prepared (i.e. ret == 0).
	 * This happens when we need to stop and restart a transfer such as in
	 * the case of reinitiating a stream or retrying an isoc transfer.
	 */
	ret = dwc3_prepare_trbs(dep);
	if (ret < 0)
		return ret;

	starting = !(dep->flags & DWC3_EP_TRANSFER_STARTED);

	/*
	 * If there's no new TRB prepared and we don't need to restart a
	 * transfer, there's no need to update the transfer.
	 */
	if (!ret && !starting)
		return ret;

	req = next_request(&dep->started_list);
	if (!req) {
		dep->flags |= DWC3_EP_PENDING_REQUEST;
		return 0;
	}

	memset(&params, 0, sizeof(params));

	if (starting) {
		params.param0 = upper_32_bits(req->trb_dma);
		params.param1 = lower_32_bits(req->trb_dma);
		cmd = DWC3_DEPCMD_STARTTRANSFER;

		if (dep->stream_capable)
			cmd |= DWC3_DEPCMD_PARAM(req->request.stream_id);

		if (usb_endpoint_xfer_isoc(dep->endpoint.desc))
			cmd |= DWC3_DEPCMD_PARAM(dep->frame_number);
	} else {
		cmd = DWC3_DEPCMD_UPDATETRANSFER |
			DWC3_DEPCMD_PARAM(dep->resource_index);
	}

	ret = dwc3_send_gadget_ep_cmd(dep, cmd, &params);
	if (ret < 0) {
		struct dwc3_request *tmp;

		if (ret == -EAGAIN)
			return ret;

		dwc3_stop_active_transfer(dep, true, true);

		list_for_each_entry_safe(req, tmp, &dep->started_list, list)
			dwc3_gadget_move_cancelled_request(req, DWC3_REQUEST_STATUS_DEQUEUED);

		/* If ep isn't started, then there's no end transfer pending */
		if (!(dep->flags & DWC3_EP_END_TRANSFER_PENDING))
			dwc3_gadget_ep_cleanup_cancelled_requests(dep);

		return ret;
	}

	if (dep->stream_capable && req->request.is_last &&
	    !DWC3_MST_CAPABLE(&dep->dwc->hwparams))
		dep->flags |= DWC3_EP_WAIT_TRANSFER_COMPLETE;

	return 0;
}

static int __dwc3_gadget_get_frame(struct dwc3 *dwc)
{
	u32			reg;

	reg = dwc3_readl(dwc->regs, DWC3_DSTS);
	return DWC3_DSTS_SOFFN(reg);
}

/**
 * __dwc3_stop_active_transfer - stop the current active transfer
 * @dep: isoc endpoint
 * @force: set forcerm bit in the command
 * @interrupt: command complete interrupt after End Transfer command
 *
 * When setting force, the ForceRM bit will be set. In that case
 * the controller won't update the TRB progress on command
 * completion. It also won't clear the HWO bit in the TRB.
 * The command will also not complete immediately in that case.
 */
static int __dwc3_stop_active_transfer(struct dwc3_ep *dep, bool force, bool interrupt)
{
	struct dwc3_gadget_ep_cmd_params params;
	u32 cmd;
	int ret;

	cmd = DWC3_DEPCMD_ENDTRANSFER;
	cmd |= force ? DWC3_DEPCMD_HIPRI_FORCERM : 0;
	cmd |= interrupt ? DWC3_DEPCMD_CMDIOC : 0;
	cmd |= DWC3_DEPCMD_PARAM(dep->resource_index);
	memset(&params, 0, sizeof(params));
	ret = dwc3_send_gadget_ep_cmd(dep, cmd, &params);
	/*
	 * If the End Transfer command was timed out while the device is
	 * not in SETUP phase, it's possible that an incoming Setup packet
	 * may prevent the command's completion. Let's retry when the
	 * ep0state returns to EP0_SETUP_PHASE.
	 */
	if (ret == -ETIMEDOUT && dep->dwc->ep0state != EP0_SETUP_PHASE) {
		dep->flags |= DWC3_EP_DELAY_STOP;
		return 0;
	}
	WARN_ON_ONCE(ret);
	dep->resource_index = 0;

	if (!interrupt)
		dep->flags &= ~DWC3_EP_TRANSFER_STARTED;
	else if (!ret)
		dep->flags |= DWC3_EP_END_TRANSFER_PENDING;

	return ret;
}

/**
 * dwc3_gadget_start_isoc_quirk - workaround invalid frame number
 * @dep: isoc endpoint
 *
 * This function tests for the correct combination of BIT[15:14] from the 16-bit
 * microframe number reported by the XferNotReady event for the future frame
 * number to start the isoc transfer.
 *
 * In DWC_usb31 version 1.70a-ea06 and prior, for highspeed and fullspeed
 * isochronous IN, BIT[15:14] of the 16-bit microframe number reported by the
 * XferNotReady event are invalid. The driver uses this number to schedule the
 * isochronous transfer and passes it to the START TRANSFER command. Because
 * this number is invalid, the command may fail. If BIT[15:14] matches the
 * internal 16-bit microframe, the START TRANSFER command will pass and the
 * transfer will start at the scheduled time, if it is off by 1, the command
 * will still pass, but the transfer will start 2 seconds in the future. For all
 * other conditions, the START TRANSFER command will fail with bus-expiry.
 *
 * In order to workaround this issue, we can test for the correct combination of
 * BIT[15:14] by sending START TRANSFER commands with different values of
 * BIT[15:14]: 'b00, 'b01, 'b10, and 'b11. Each combination is 2^14 uframe apart
 * (or 2 seconds). 4 seconds into the future will result in a bus-expiry status.
 * As the result, within the 4 possible combinations for BIT[15:14], there will
 * be 2 successful and 2 failure START COMMAND status. One of the 2 successful
 * command status will result in a 2-second delay start. The smaller BIT[15:14]
 * value is the correct combination.
 *
 * Since there are only 4 outcomes and the results are ordered, we can simply
 * test 2 START TRANSFER commands with BIT[15:14] combinations 'b00 and 'b01 to
 * deduce the smaller successful combination.
 *
 * Let test0 = test status for combination 'b00 and test1 = test status for 'b01
 * of BIT[15:14]. The correct combination is as follow:
 *
 * if test0 fails and test1 passes, BIT[15:14] is 'b01
 * if test0 fails and test1 fails, BIT[15:14] is 'b10
 * if test0 passes and test1 fails, BIT[15:14] is 'b11
 * if test0 passes and test1 passes, BIT[15:14] is 'b00
 *
 * Synopsys STAR 9001202023: Wrong microframe number for isochronous IN
 * endpoints.
 */
static int dwc3_gadget_start_isoc_quirk(struct dwc3_ep *dep)
{
	int cmd_status = 0;
	bool test0;
	bool test1;

	while (dep->combo_num < 2) {
		struct dwc3_gadget_ep_cmd_params params;
		u32 test_frame_number;
		u32 cmd;

		/*
		 * Check if we can start isoc transfer on the next interval or
		 * 4 uframes in the future with BIT[15:14] as dep->combo_num
		 */
		test_frame_number = dep->frame_number & DWC3_FRNUMBER_MASK;
		test_frame_number |= dep->combo_num << 14;
		test_frame_number += max_t(u32, 4, dep->interval);

		params.param0 = upper_32_bits(dep->dwc->bounce_addr);
		params.param1 = lower_32_bits(dep->dwc->bounce_addr);

		cmd = DWC3_DEPCMD_STARTTRANSFER;
		cmd |= DWC3_DEPCMD_PARAM(test_frame_number);
		cmd_status = dwc3_send_gadget_ep_cmd(dep, cmd, &params);

		/* Redo if some other failure beside bus-expiry is received */
		if (cmd_status && cmd_status != -EAGAIN) {
			dep->start_cmd_status = 0;
			dep->combo_num = 0;
			return 0;
		}

		/* Store the first test status */
		if (dep->combo_num == 0)
			dep->start_cmd_status = cmd_status;

		dep->combo_num++;

		/*
		 * End the transfer if the START_TRANSFER command is successful
		 * to wait for the next XferNotReady to test the command again
		 */
		if (cmd_status == 0) {
			dwc3_stop_active_transfer(dep, true, true);
			return 0;
		}
	}

	/* test0 and test1 are both completed at this point */
	test0 = (dep->start_cmd_status == 0);
	test1 = (cmd_status == 0);

	if (!test0 && test1)
		dep->combo_num = 1;
	else if (!test0 && !test1)
		dep->combo_num = 2;
	else if (test0 && !test1)
		dep->combo_num = 3;
	else if (test0 && test1)
		dep->combo_num = 0;

	dep->frame_number &= DWC3_FRNUMBER_MASK;
	dep->frame_number |= dep->combo_num << 14;
	dep->frame_number += max_t(u32, 4, dep->interval);

	/* Reinitialize test variables */
	dep->start_cmd_status = 0;
	dep->combo_num = 0;

	return __dwc3_gadget_kick_transfer(dep);
}

static int __dwc3_gadget_start_isoc(struct dwc3_ep *dep)
{
	const struct usb_endpoint_descriptor *desc = dep->endpoint.desc;
	struct dwc3 *dwc = dep->dwc;
	int ret;
	int i;

	if (list_empty(&dep->pending_list) &&
	    list_empty(&dep->started_list)) {
		dep->flags |= DWC3_EP_PENDING_REQUEST;
		return -EAGAIN;
	}

	if (!dwc->dis_start_transfer_quirk &&
	    (DWC3_VER_IS_PRIOR(DWC31, 170A) ||
	     DWC3_VER_TYPE_IS_WITHIN(DWC31, 170A, EA01, EA06))) {
		if (dwc->gadget->speed <= USB_SPEED_HIGH && dep->direction)
			return dwc3_gadget_start_isoc_quirk(dep);
	}

	if (desc->bInterval <= 14 &&
	    dwc->gadget->speed >= USB_SPEED_HIGH) {
		u32 frame = __dwc3_gadget_get_frame(dwc);
		bool rollover = frame <
				(dep->frame_number & DWC3_FRNUMBER_MASK);

		/*
		 * frame_number is set from XferNotReady and may be already
		 * out of date. DSTS only provides the lower 14 bit of the
		 * current frame number. So add the upper two bits of
		 * frame_number and handle a possible rollover.
		 * This will provide the correct frame_number unless more than
		 * rollover has happened since XferNotReady.
		 */

		dep->frame_number = (dep->frame_number & ~DWC3_FRNUMBER_MASK) |
				     frame;
		if (rollover)
			dep->frame_number += BIT(14);
	}

	for (i = 0; i < DWC3_ISOC_MAX_RETRIES; i++) {
		int future_interval = i + 1;

		/* Give the controller at least 500us to schedule transfers */
		if (desc->bInterval < 3)
			future_interval += 3 - desc->bInterval;

		dep->frame_number = DWC3_ALIGN_FRAME(dep, future_interval);

		ret = __dwc3_gadget_kick_transfer(dep);
		if (ret != -EAGAIN)
			break;
	}

	/*
	 * After a number of unsuccessful start attempts due to bus-expiry
	 * status, issue END_TRANSFER command and retry on the next XferNotReady
	 * event.
	 */
	if (ret == -EAGAIN)
		ret = __dwc3_stop_active_transfer(dep, false, true);

	return ret;
}

static int __dwc3_gadget_ep_queue(struct dwc3_ep *dep, struct dwc3_request *req)
{
	struct dwc3		*dwc = dep->dwc;

	if (!dep->endpoint.desc || !dwc->pullups_connected || !dwc->connected) {
		dev_dbg(dwc->dev, "%s: can't queue to disabled endpoint\n",
				dep->name);
		return -ESHUTDOWN;
	}

	if (WARN(req->dep != dep, "request %pK belongs to '%s'\n",
				&req->request, req->dep->name))
		return -EINVAL;

	if (WARN(req->status < DWC3_REQUEST_STATUS_COMPLETED,
				"%s: request %pK already in flight\n",
				dep->name, &req->request))
		return -EINVAL;

	pm_runtime_get(dwc->dev);

	req->request.actual	= 0;
	req->request.status	= -EINPROGRESS;

	trace_dwc3_ep_queue(req);

	list_add_tail(&req->list, &dep->pending_list);
	req->status = DWC3_REQUEST_STATUS_QUEUED;

	if (dep->flags & DWC3_EP_WAIT_TRANSFER_COMPLETE)
		return 0;

	/*
	 * Start the transfer only after the END_TRANSFER is completed
	 * and endpoint STALL is cleared.
	 */
	if ((dep->flags & DWC3_EP_END_TRANSFER_PENDING) ||
	    (dep->flags & DWC3_EP_WEDGE) ||
	    (dep->flags & DWC3_EP_DELAY_STOP) ||
	    (dep->flags & DWC3_EP_STALL)) {
		dep->flags |= DWC3_EP_DELAY_START;
		return 0;
	}

	/*
	 * NOTICE: Isochronous endpoints should NEVER be prestarted. We must
	 * wait for a XferNotReady event so we will know what's the current
	 * (micro-)frame number.
	 *
	 * Without this trick, we are very, very likely gonna get Bus Expiry
	 * errors which will force us issue EndTransfer command.
	 */
	if (usb_endpoint_xfer_isoc(dep->endpoint.desc)) {
		if (!(dep->flags & DWC3_EP_TRANSFER_STARTED)) {
			if ((dep->flags & DWC3_EP_PENDING_REQUEST))
				return __dwc3_gadget_start_isoc(dep);

			return 0;
		}
	}

	__dwc3_gadget_kick_transfer(dep);

	return 0;
}

static int dwc3_gadget_ep_queue(struct usb_ep *ep, struct usb_request *request,
	gfp_t gfp_flags)
{
	struct dwc3_request		*req = to_dwc3_request(request);
	struct dwc3_ep			*dep = to_dwc3_ep(ep);
	struct dwc3			*dwc = dep->dwc;

	unsigned long			flags;

	int				ret;

	spin_lock_irqsave(&dwc->lock, flags);
	ret = __dwc3_gadget_ep_queue(dep, req);
	spin_unlock_irqrestore(&dwc->lock, flags);

	return ret;
}

static void dwc3_gadget_ep_skip_trbs(struct dwc3_ep *dep, struct dwc3_request *req)
{
	int i;

	/* If req->trb is not set, then the request has not started */
	if (!req->trb)
		return;

	/*
	 * If request was already started, this means we had to
	 * stop the transfer. With that we also need to ignore
	 * all TRBs used by the request, however TRBs can only
	 * be modified after completion of END_TRANSFER
	 * command. So what we do here is that we wait for
	 * END_TRANSFER completion and only after that, we jump
	 * over TRBs by clearing HWO and incrementing dequeue
	 * pointer.
	 */
	for (i = 0; i < req->num_trbs; i++) {
		struct dwc3_trb *trb;

		trb = &dep->trb_pool[dep->trb_dequeue];
		trb->ctrl &= ~DWC3_TRB_CTRL_HWO;
		dwc3_ep_inc_deq(dep);
	}

	req->num_trbs = 0;
}

static void dwc3_gadget_ep_cleanup_cancelled_requests(struct dwc3_ep *dep)
{
	struct dwc3_request		*req;
	struct dwc3			*dwc = dep->dwc;

	while (!list_empty(&dep->cancelled_list)) {
		req = next_request(&dep->cancelled_list);
		dwc3_gadget_ep_skip_trbs(dep, req);
		switch (req->status) {
		case DWC3_REQUEST_STATUS_DISCONNECTED:
			dwc3_gadget_giveback(dep, req, -ESHUTDOWN);
			break;
		case DWC3_REQUEST_STATUS_DEQUEUED:
			dwc3_gadget_giveback(dep, req, -ECONNRESET);
			break;
		case DWC3_REQUEST_STATUS_STALLED:
			dwc3_gadget_giveback(dep, req, -EPIPE);
			break;
		default:
			dev_err(dwc->dev, "request cancelled with wrong reason:%d\n", req->status);
			dwc3_gadget_giveback(dep, req, -ECONNRESET);
			break;
		}
		/*
		 * The endpoint is disabled, let the dwc3_remove_requests()
		 * handle the cleanup.
		 */
		if (!dep->endpoint.desc)
			break;
	}
}

static int dwc3_gadget_ep_dequeue(struct usb_ep *ep,
		struct usb_request *request)
{
	struct dwc3_request		*req = to_dwc3_request(request);
	struct dwc3_request		*r = NULL;

	struct dwc3_ep			*dep = to_dwc3_ep(ep);
	struct dwc3			*dwc = dep->dwc;

	unsigned long			flags;
	int				ret = 0;

	trace_dwc3_ep_dequeue(req);

	spin_lock_irqsave(&dwc->lock, flags);

	list_for_each_entry(r, &dep->cancelled_list, list) {
		if (r == req)
			goto out;
	}

	list_for_each_entry(r, &dep->pending_list, list) {
		if (r == req) {
			dwc3_gadget_giveback(dep, req, -ECONNRESET);
			goto out;
		}
	}

	list_for_each_entry(r, &dep->started_list, list) {
		if (r == req) {
			struct dwc3_request *t;

			/* wait until it is processed */
			dwc3_stop_active_transfer(dep, true, true);

			/*
			 * Remove any started request if the transfer is
			 * cancelled.
			 */
			list_for_each_entry_safe(r, t, &dep->started_list, list)
				dwc3_gadget_move_cancelled_request(r,
						DWC3_REQUEST_STATUS_DEQUEUED);

			dep->flags &= ~DWC3_EP_WAIT_TRANSFER_COMPLETE;

			goto out;
		}
	}

	dev_err(dwc->dev, "request %pK was not queued to %s\n",
		request, ep->name);
	ret = -EINVAL;
out:
	spin_unlock_irqrestore(&dwc->lock, flags);

	return ret;
}

int __dwc3_gadget_ep_set_halt(struct dwc3_ep *dep, int value, int protocol)
{
	struct dwc3_gadget_ep_cmd_params	params;
	struct dwc3				*dwc = dep->dwc;
	struct dwc3_request			*req;
	struct dwc3_request			*tmp;
	int					ret;

	if (usb_endpoint_xfer_isoc(dep->endpoint.desc)) {
		dev_err(dwc->dev, "%s is of Isochronous type\n", dep->name);
		return -EINVAL;
	}

	memset(&params, 0x00, sizeof(params));

	if (value) {
		struct dwc3_trb *trb;

		unsigned int transfer_in_flight;
		unsigned int started;

		if (dep->number > 1)
			trb = dwc3_ep_prev_trb(dep, dep->trb_enqueue);
		else
			trb = &dwc->ep0_trb[dep->trb_enqueue];

		transfer_in_flight = trb->ctrl & DWC3_TRB_CTRL_HWO;
		started = !list_empty(&dep->started_list);

		if (!protocol && ((dep->direction && transfer_in_flight) ||
				(!dep->direction && started))) {
			return -EAGAIN;
		}

		ret = dwc3_send_gadget_ep_cmd(dep, DWC3_DEPCMD_SETSTALL,
				&params);
		if (ret)
			dev_err(dwc->dev, "failed to set STALL on %s\n",
					dep->name);
		else
			dep->flags |= DWC3_EP_STALL;
	} else {
		/*
		 * Don't issue CLEAR_STALL command to control endpoints. The
		 * controller automatically clears the STALL when it receives
		 * the SETUP token.
		 */
		if (dep->number <= 1) {
			dep->flags &= ~(DWC3_EP_STALL | DWC3_EP_WEDGE);
			return 0;
		}

		dwc3_stop_active_transfer(dep, true, true);

		list_for_each_entry_safe(req, tmp, &dep->started_list, list)
			dwc3_gadget_move_cancelled_request(req, DWC3_REQUEST_STATUS_STALLED);

		if (dep->flags & DWC3_EP_END_TRANSFER_PENDING ||
		    (dep->flags & DWC3_EP_DELAY_STOP)) {
			dep->flags |= DWC3_EP_PENDING_CLEAR_STALL;
			if (protocol)
				dwc->clear_stall_protocol = dep->number;

			return 0;
		}

		dwc3_gadget_ep_cleanup_cancelled_requests(dep);

		ret = dwc3_send_clear_stall_ep_cmd(dep);
		if (ret) {
			dev_err(dwc->dev, "failed to clear STALL on %s\n",
					dep->name);
			return ret;
		}

		dep->flags &= ~(DWC3_EP_STALL | DWC3_EP_WEDGE);

		if ((dep->flags & DWC3_EP_DELAY_START) &&
		    !usb_endpoint_xfer_isoc(dep->endpoint.desc))
			__dwc3_gadget_kick_transfer(dep);

		dep->flags &= ~DWC3_EP_DELAY_START;
	}

	return ret;
}

static int dwc3_gadget_ep_set_halt(struct usb_ep *ep, int value)
{
	struct dwc3_ep			*dep = to_dwc3_ep(ep);
	struct dwc3			*dwc = dep->dwc;

	unsigned long			flags;

	int				ret;

	spin_lock_irqsave(&dwc->lock, flags);
	ret = __dwc3_gadget_ep_set_halt(dep, value, false);
	spin_unlock_irqrestore(&dwc->lock, flags);

	return ret;
}

static int dwc3_gadget_ep_set_wedge(struct usb_ep *ep)
{
	struct dwc3_ep			*dep = to_dwc3_ep(ep);
	struct dwc3			*dwc = dep->dwc;
	unsigned long			flags;
	int				ret;

	spin_lock_irqsave(&dwc->lock, flags);
	dep->flags |= DWC3_EP_WEDGE;

	if (dep->number == 0 || dep->number == 1)
		ret = __dwc3_gadget_ep0_set_halt(ep, 1);
	else
		ret = __dwc3_gadget_ep_set_halt(dep, 1, false);
	spin_unlock_irqrestore(&dwc->lock, flags);

	return ret;
}

/* -------------------------------------------------------------------------- */

static struct usb_endpoint_descriptor dwc3_gadget_ep0_desc = {
	.bLength	= USB_DT_ENDPOINT_SIZE,
	.bDescriptorType = USB_DT_ENDPOINT,
	.bmAttributes	= USB_ENDPOINT_XFER_CONTROL,
};

static const struct usb_ep_ops dwc3_gadget_ep0_ops = {
	.enable		= dwc3_gadget_ep0_enable,
	.disable	= dwc3_gadget_ep0_disable,
	.alloc_request	= dwc3_gadget_ep_alloc_request,
	.free_request	= dwc3_gadget_ep_free_request,
	.queue		= dwc3_gadget_ep0_queue,
	.dequeue	= dwc3_gadget_ep_dequeue,
	.set_halt	= dwc3_gadget_ep0_set_halt,
	.set_wedge	= dwc3_gadget_ep_set_wedge,
};

static const struct usb_ep_ops dwc3_gadget_ep_ops = {
	.enable		= dwc3_gadget_ep_enable,
	.disable	= dwc3_gadget_ep_disable,
	.alloc_request	= dwc3_gadget_ep_alloc_request,
	.free_request	= dwc3_gadget_ep_free_request,
	.queue		= dwc3_gadget_ep_queue,
	.dequeue	= dwc3_gadget_ep_dequeue,
	.set_halt	= dwc3_gadget_ep_set_halt,
	.set_wedge	= dwc3_gadget_ep_set_wedge,
};

/* -------------------------------------------------------------------------- */

static int dwc3_gadget_get_frame(struct usb_gadget *g)
{
	struct dwc3		*dwc = gadget_to_dwc(g);

	return __dwc3_gadget_get_frame(dwc);
}

static int __dwc3_gadget_wakeup(struct dwc3 *dwc)
{
	int			retries;

	int			ret;
	u32			reg;

	u8			link_state;

	/*
	 * According to the Databook Remote wakeup request should
	 * be issued only when the device is in early suspend state.
	 *
	 * We can check that via USB Link State bits in DSTS register.
	 */
	reg = dwc3_readl(dwc->regs, DWC3_DSTS);

	link_state = DWC3_DSTS_USBLNKST(reg);

	switch (link_state) {
	case DWC3_LINK_STATE_RESET:
	case DWC3_LINK_STATE_RX_DET:	/* in HS, means Early Suspend */
	case DWC3_LINK_STATE_U3:	/* in HS, means SUSPEND */
	case DWC3_LINK_STATE_U2:	/* in HS, means Sleep (L1) */
	case DWC3_LINK_STATE_U1:
	case DWC3_LINK_STATE_RESUME:
		break;
	default:
		return -EINVAL;
	}

	ret = dwc3_gadget_set_link_state(dwc, DWC3_LINK_STATE_RECOV);
	if (ret < 0) {
		dev_err(dwc->dev, "failed to put link in Recovery\n");
		return ret;
	}

	/* Recent versions do this automatically */
	if (DWC3_VER_IS_PRIOR(DWC3, 194A)) {
		/* write zeroes to Link Change Request */
		reg = dwc3_readl(dwc->regs, DWC3_DCTL);
		reg &= ~DWC3_DCTL_ULSTCHNGREQ_MASK;
		dwc3_writel(dwc->regs, DWC3_DCTL, reg);
	}

	/* poll until Link State changes to ON */
	retries = 20000;

	while (retries--) {
		reg = dwc3_readl(dwc->regs, DWC3_DSTS);

		/* in HS, means ON */
		if (DWC3_DSTS_USBLNKST(reg) == DWC3_LINK_STATE_U0)
			break;
	}

	if (DWC3_DSTS_USBLNKST(reg) != DWC3_LINK_STATE_U0) {
		dev_err(dwc->dev, "failed to send remote wakeup\n");
		return -EINVAL;
	}

	return 0;
}

static int dwc3_gadget_wakeup(struct usb_gadget *g)
{
	struct dwc3		*dwc = gadget_to_dwc(g);
	unsigned long		flags;
	int			ret;

	spin_lock_irqsave(&dwc->lock, flags);
	ret = __dwc3_gadget_wakeup(dwc);
	spin_unlock_irqrestore(&dwc->lock, flags);

	return ret;
}

static int dwc3_gadget_set_selfpowered(struct usb_gadget *g,
		int is_selfpowered)
{
	struct dwc3		*dwc = gadget_to_dwc(g);
	unsigned long		flags;

	spin_lock_irqsave(&dwc->lock, flags);
	g->is_selfpowered = !!is_selfpowered;
	spin_unlock_irqrestore(&dwc->lock, flags);

	return 0;
}

static void dwc3_stop_active_transfers(struct dwc3 *dwc)
{
	u32 epnum;

	for (epnum = 2; epnum < dwc->num_eps; epnum++) {
		struct dwc3_ep *dep;

		dep = dwc->eps[epnum];
		if (!dep)
			continue;

		dwc3_remove_requests(dwc, dep, -ESHUTDOWN);
	}
}

static void __dwc3_gadget_set_ssp_rate(struct dwc3 *dwc)
{
	enum usb_ssp_rate	ssp_rate = dwc->gadget_ssp_rate;
	u32			reg;

	if (ssp_rate == USB_SSP_GEN_UNKNOWN)
		ssp_rate = dwc->max_ssp_rate;

	reg = dwc3_readl(dwc->regs, DWC3_DCFG);
	reg &= ~DWC3_DCFG_SPEED_MASK;
	reg &= ~DWC3_DCFG_NUMLANES(~0);

	if (ssp_rate == USB_SSP_GEN_1x2)
		reg |= DWC3_DCFG_SUPERSPEED;
	else if (dwc->max_ssp_rate != USB_SSP_GEN_1x2)
		reg |= DWC3_DCFG_SUPERSPEED_PLUS;

	if (ssp_rate != USB_SSP_GEN_2x1 &&
	    dwc->max_ssp_rate != USB_SSP_GEN_2x1)
		reg |= DWC3_DCFG_NUMLANES(1);

	dwc3_writel(dwc->regs, DWC3_DCFG, reg);
}

static void __dwc3_gadget_set_speed(struct dwc3 *dwc)
{
	enum usb_device_speed	speed;
	u32			reg;

	speed = dwc->gadget_max_speed;
	if (speed == USB_SPEED_UNKNOWN || speed > dwc->maximum_speed)
		speed = dwc->maximum_speed;

	if (speed == USB_SPEED_SUPER_PLUS &&
	    DWC3_IP_IS(DWC32)) {
		__dwc3_gadget_set_ssp_rate(dwc);
		return;
	}

	reg = dwc3_readl(dwc->regs, DWC3_DCFG);
	reg &= ~(DWC3_DCFG_SPEED_MASK);

	/*
	 * WORKAROUND: DWC3 revision < 2.20a have an issue
	 * which would cause metastability state on Run/Stop
	 * bit if we try to force the IP to USB2-only mode.
	 *
	 * Because of that, we cannot configure the IP to any
	 * speed other than the SuperSpeed
	 *
	 * Refers to:
	 *
	 * STAR#9000525659: Clock Domain Crossing on DCTL in
	 * USB 2.0 Mode
	 */
	if (DWC3_VER_IS_PRIOR(DWC3, 220A) &&
	    !dwc->dis_metastability_quirk) {
		reg |= DWC3_DCFG_SUPERSPEED;
	} else {
		switch (speed) {
		case USB_SPEED_FULL:
			reg |= DWC3_DCFG_FULLSPEED;
			break;
		case USB_SPEED_HIGH:
			reg |= DWC3_DCFG_HIGHSPEED;
			break;
		case USB_SPEED_SUPER:
			reg |= DWC3_DCFG_SUPERSPEED;
			break;
		case USB_SPEED_SUPER_PLUS:
			if (DWC3_IP_IS(DWC3))
				reg |= DWC3_DCFG_SUPERSPEED;
			else
				reg |= DWC3_DCFG_SUPERSPEED_PLUS;
			break;
		default:
			dev_err(dwc->dev, "invalid speed (%d)\n", speed);

			if (DWC3_IP_IS(DWC3))
				reg |= DWC3_DCFG_SUPERSPEED;
			else
				reg |= DWC3_DCFG_SUPERSPEED_PLUS;
		}
	}

	if (DWC3_IP_IS(DWC32) &&
	    speed > USB_SPEED_UNKNOWN &&
	    speed < USB_SPEED_SUPER_PLUS)
		reg &= ~DWC3_DCFG_NUMLANES(~0);

	dwc3_writel(dwc->regs, DWC3_DCFG, reg);
}

static int dwc3_gadget_run_stop(struct dwc3 *dwc, int is_on, int suspend)
{
	u32			reg;
	u32			timeout = 2000;

	if (pm_runtime_suspended(dwc->dev))
		return 0;

	reg = dwc3_readl(dwc->regs, DWC3_DCTL);
	if (is_on) {
		if (DWC3_VER_IS_WITHIN(DWC3, ANY, 187A)) {
			reg &= ~DWC3_DCTL_TRGTULST_MASK;
			reg |= DWC3_DCTL_TRGTULST_RX_DET;
		}

		if (!DWC3_VER_IS_PRIOR(DWC3, 194A))
			reg &= ~DWC3_DCTL_KEEP_CONNECT;
		reg |= DWC3_DCTL_RUN_STOP;

		if (dwc->has_hibernation)
			reg |= DWC3_DCTL_KEEP_CONNECT;

		__dwc3_gadget_set_speed(dwc);
		dwc->pullups_connected = true;
	} else {
		reg &= ~DWC3_DCTL_RUN_STOP;

		if (dwc->has_hibernation && !suspend)
			reg &= ~DWC3_DCTL_KEEP_CONNECT;

		dwc->pullups_connected = false;
	}

	dwc3_gadget_dctl_write_safe(dwc, reg);

	do {
		usleep_range(1000, 2000);
		reg = dwc3_readl(dwc->regs, DWC3_DSTS);
		reg &= DWC3_DSTS_DEVCTRLHLT;
	} while (--timeout && !(!is_on ^ !reg));

	if (!timeout)
		return -ETIMEDOUT;

	return 0;
}

static void dwc3_gadget_disable_irq(struct dwc3 *dwc);
static void __dwc3_gadget_stop(struct dwc3 *dwc);
static int __dwc3_gadget_start(struct dwc3 *dwc);

static int dwc3_gadget_soft_disconnect(struct dwc3 *dwc)
{
	unsigned long flags;

	spin_lock_irqsave(&dwc->lock, flags);
	dwc->connected = false;

	/*
	 * Per databook, when we want to stop the gadget, if a control transfer
	 * is still in process, complete it and get the core into setup phase.
	 */
	if (dwc->ep0state != EP0_SETUP_PHASE) {
		int ret;

		if (dwc->delayed_status)
			dwc3_ep0_send_delayed_status(dwc);

		reinit_completion(&dwc->ep0_in_setup);

		spin_unlock_irqrestore(&dwc->lock, flags);
		ret = wait_for_completion_timeout(&dwc->ep0_in_setup,
				msecs_to_jiffies(DWC3_PULL_UP_TIMEOUT));
		spin_lock_irqsave(&dwc->lock, flags);
		if (ret == 0)
			dev_warn(dwc->dev, "timed out waiting for SETUP phase\n");
	}

	/*
	 * In the Synopsys DesignWare Cores USB3 Databook Rev. 3.30a
	 * Section 4.1.8 Table 4-7, it states that for a device-initiated
	 * disconnect, the SW needs to ensure that it sends "a DEPENDXFER
	 * command for any active transfers" before clearing the RunStop
	 * bit.
	 */
	dwc3_stop_active_transfers(dwc);
	__dwc3_gadget_stop(dwc);
	spin_unlock_irqrestore(&dwc->lock, flags);

	/*
	 * Note: if the GEVNTCOUNT indicates events in the event buffer, the
	 * driver needs to acknowledge them before the controller can halt.
	 * Simply let the interrupt handler acknowledges and handle the
	 * remaining event generated by the controller while polling for
	 * DSTS.DEVCTLHLT.
	 */
	return dwc3_gadget_run_stop(dwc, false, false);
}

static int dwc3_gadget_pullup(struct usb_gadget *g, int is_on)
{
	struct dwc3		*dwc = gadget_to_dwc(g);
	int			ret;

	is_on = !!is_on;

	dwc->softconnect = is_on;

	/*
	 * Avoid issuing a runtime resume if the device is already in the
	 * suspended state during gadget disconnect.  DWC3 gadget was already
	 * halted/stopped during runtime suspend.
	 */
	if (!is_on) {
		pm_runtime_barrier(dwc->dev);
		if (pm_runtime_suspended(dwc->dev))
			return 0;
	}

	/*
	 * Check the return value for successful resume, or error.  For a
	 * successful resume, the DWC3 runtime PM resume routine will handle
	 * the run stop sequence, so avoid duplicate operations here.
	 */
	ret = pm_runtime_get_sync(dwc->dev);
	if (!ret || ret < 0) {
		pm_runtime_put(dwc->dev);
		return 0;
	}

	if (dwc->pullups_connected == is_on) {
		pm_runtime_put(dwc->dev);
		return 0;
	}

	synchronize_irq(dwc->irq_gadget);

	if (!is_on) {
		ret = dwc3_gadget_soft_disconnect(dwc);
	} else {
		/*
		 * In the Synopsys DWC_usb31 1.90a programming guide section
		 * 4.1.9, it specifies that for a reconnect after a
		 * device-initiated disconnect requires a core soft reset
		 * (DCTL.CSftRst) before enabling the run/stop bit.
		 */
		dwc3_core_soft_reset(dwc);

		dwc3_event_buffers_setup(dwc);
		__dwc3_gadget_start(dwc);
		ret = dwc3_gadget_run_stop(dwc, true, false);
	}

	pm_runtime_put(dwc->dev);

	return ret;
}

static void dwc3_gadget_enable_irq(struct dwc3 *dwc)
{
	u32			reg;

	/* Enable all but Start and End of Frame IRQs */
	reg = (DWC3_DEVTEN_EVNTOVERFLOWEN |
			DWC3_DEVTEN_CMDCMPLTEN |
			DWC3_DEVTEN_ERRTICERREN |
			DWC3_DEVTEN_WKUPEVTEN |
			DWC3_DEVTEN_CONNECTDONEEN |
			DWC3_DEVTEN_USBRSTEN |
			DWC3_DEVTEN_DISCONNEVTEN);

	if (DWC3_VER_IS_PRIOR(DWC3, 250A))
		reg |= DWC3_DEVTEN_ULSTCNGEN;

	/* On 2.30a and above this bit enables U3/L2-L1 Suspend Events */
	if (!DWC3_VER_IS_PRIOR(DWC3, 230A))
		reg |= DWC3_DEVTEN_U3L2L1SUSPEN;

	dwc3_writel(dwc->regs, DWC3_DEVTEN, reg);
}

static void dwc3_gadget_disable_irq(struct dwc3 *dwc)
{
	/* mask all interrupts */
	dwc3_writel(dwc->regs, DWC3_DEVTEN, 0x00);
}

static irqreturn_t dwc3_interrupt(int irq, void *_dwc);
static irqreturn_t dwc3_thread_interrupt(int irq, void *_dwc);

/**
 * dwc3_gadget_setup_nump - calculate and initialize NUMP field of %DWC3_DCFG
 * @dwc: pointer to our context structure
 *
 * The following looks like complex but it's actually very simple. In order to
 * calculate the number of packets we can burst at once on OUT transfers, we're
 * gonna use RxFIFO size.
 *
 * To calculate RxFIFO size we need two numbers:
 * MDWIDTH = size, in bits, of the internal memory bus
 * RAM2_DEPTH = depth, in MDWIDTH, of internal RAM2 (where RxFIFO sits)
 *
 * Given these two numbers, the formula is simple:
 *
 * RxFIFO Size = (RAM2_DEPTH * MDWIDTH / 8) - 24 - 16;
 *
 * 24 bytes is for 3x SETUP packets
 * 16 bytes is a clock domain crossing tolerance
 *
 * Given RxFIFO Size, NUMP = RxFIFOSize / 1024;
 */
static void dwc3_gadget_setup_nump(struct dwc3 *dwc)
{
	u32 ram2_depth;
	u32 mdwidth;
	u32 nump;
	u32 reg;

	ram2_depth = DWC3_GHWPARAMS7_RAM2_DEPTH(dwc->hwparams.hwparams7);
	mdwidth = dwc3_mdwidth(dwc);

	nump = ((ram2_depth * mdwidth / 8) - 24 - 16) / 1024;
	nump = min_t(u32, nump, 16);

	/* update NumP */
	reg = dwc3_readl(dwc->regs, DWC3_DCFG);
	reg &= ~DWC3_DCFG_NUMP_MASK;
	reg |= nump << DWC3_DCFG_NUMP_SHIFT;
	dwc3_writel(dwc->regs, DWC3_DCFG, reg);
}

static int __dwc3_gadget_start(struct dwc3 *dwc)
{
	struct dwc3_ep		*dep;
	int			ret = 0;
	u32			reg;

	/*
	 * Use IMOD if enabled via dwc->imod_interval. Otherwise, if
	 * the core supports IMOD, disable it.
	 */
	if (dwc->imod_interval) {
		dwc3_writel(dwc->regs, DWC3_DEV_IMOD(0), dwc->imod_interval);
		dwc3_writel(dwc->regs, DWC3_GEVNTCOUNT(0), DWC3_GEVNTCOUNT_EHB);
	} else if (dwc3_has_imod(dwc)) {
		dwc3_writel(dwc->regs, DWC3_DEV_IMOD(0), 0);
	}

	/*
	 * We are telling dwc3 that we want to use DCFG.NUMP as ACK TP's NUMP
	 * field instead of letting dwc3 itself calculate that automatically.
	 *
	 * This way, we maximize the chances that we'll be able to get several
	 * bursts of data without going through any sort of endpoint throttling.
	 */
	reg = dwc3_readl(dwc->regs, DWC3_GRXTHRCFG);
	if (DWC3_IP_IS(DWC3))
		reg &= ~DWC3_GRXTHRCFG_PKTCNTSEL;
	else
		reg &= ~DWC31_GRXTHRCFG_PKTCNTSEL;

	dwc3_writel(dwc->regs, DWC3_GRXTHRCFG, reg);

	dwc3_gadget_setup_nump(dwc);

	/*
	 * Currently the controller handles single stream only. So, Ignore
	 * Packet Pending bit for stream selection and don't search for another
	 * stream if the host sends Data Packet with PP=0 (for OUT direction) or
	 * ACK with NumP=0 and PP=0 (for IN direction). This slightly improves
	 * the stream performance.
	 */
	reg = dwc3_readl(dwc->regs, DWC3_DCFG);
	reg |= DWC3_DCFG_IGNSTRMPP;
	dwc3_writel(dwc->regs, DWC3_DCFG, reg);

	/* Enable MST by default if the device is capable of MST */
	if (DWC3_MST_CAPABLE(&dwc->hwparams)) {
		reg = dwc3_readl(dwc->regs, DWC3_DCFG1);
		reg &= ~DWC3_DCFG1_DIS_MST_ENH;
		dwc3_writel(dwc->regs, DWC3_DCFG1, reg);
	}

	/* Start with SuperSpeed Default */
	dwc3_gadget_ep0_desc.wMaxPacketSize = cpu_to_le16(512);

	dep = dwc->eps[0];
	dep->flags = 0;
	ret = __dwc3_gadget_ep_enable(dep, DWC3_DEPCFG_ACTION_INIT);
	if (ret) {
		dev_err(dwc->dev, "failed to enable %s\n", dep->name);
		goto err0;
	}

	dep = dwc->eps[1];
	dep->flags = 0;
	ret = __dwc3_gadget_ep_enable(dep, DWC3_DEPCFG_ACTION_INIT);
	if (ret) {
		dev_err(dwc->dev, "failed to enable %s\n", dep->name);
		goto err1;
	}

	/* begin to receive SETUP packets */
	dwc->ep0state = EP0_SETUP_PHASE;
	dwc->ep0_bounced = false;
	dwc->link_state = DWC3_LINK_STATE_SS_DIS;
	dwc->delayed_status = false;
	dwc3_ep0_out_start(dwc);

	dwc3_gadget_enable_irq(dwc);

	return 0;

err1:
	__dwc3_gadget_ep_disable(dwc->eps[0]);

err0:
	return ret;
}

static int dwc3_gadget_start(struct usb_gadget *g,
		struct usb_gadget_driver *driver)
{
	struct dwc3		*dwc = gadget_to_dwc(g);
	unsigned long		flags;
	int			ret;
	int			irq;

	irq = dwc->irq_gadget;
	ret = request_threaded_irq(irq, dwc3_interrupt, dwc3_thread_interrupt,
			IRQF_SHARED, "dwc3", dwc->ev_buf);
	if (ret) {
		dev_err(dwc->dev, "failed to request irq #%d --> %d\n",
				irq, ret);
		return ret;
	}

	spin_lock_irqsave(&dwc->lock, flags);
	dwc->gadget_driver	= driver;
	spin_unlock_irqrestore(&dwc->lock, flags);

	return 0;
}

static void __dwc3_gadget_stop(struct dwc3 *dwc)
{
	dwc3_gadget_disable_irq(dwc);
	__dwc3_gadget_ep_disable(dwc->eps[0]);
	__dwc3_gadget_ep_disable(dwc->eps[1]);
}

static int dwc3_gadget_stop(struct usb_gadget *g)
{
	struct dwc3		*dwc = gadget_to_dwc(g);
	unsigned long		flags;

	spin_lock_irqsave(&dwc->lock, flags);
	dwc->gadget_driver	= NULL;
	dwc->max_cfg_eps = 0;
	spin_unlock_irqrestore(&dwc->lock, flags);

	free_irq(dwc->irq_gadget, dwc->ev_buf);

	return 0;
}

static void dwc3_gadget_config_params(struct usb_gadget *g,
				      struct usb_dcd_config_params *params)
{
	struct dwc3		*dwc = gadget_to_dwc(g);

	params->besl_baseline = USB_DEFAULT_BESL_UNSPECIFIED;
	params->besl_deep = USB_DEFAULT_BESL_UNSPECIFIED;

	/* Recommended BESL */
	if (!dwc->dis_enblslpm_quirk) {
		/*
		 * If the recommended BESL baseline is 0 or if the BESL deep is
		 * less than 2, Microsoft's Windows 10 host usb stack will issue
		 * a usb reset immediately after it receives the extended BOS
		 * descriptor and the enumeration will fail. To maintain
		 * compatibility with the Windows' usb stack, let's set the
		 * recommended BESL baseline to 1 and clamp the BESL deep to be
		 * within 2 to 15.
		 */
		params->besl_baseline = 1;
		if (dwc->is_utmi_l1_suspend)
			params->besl_deep =
				clamp_t(u8, dwc->hird_threshold, 2, 15);
	}

	/* U1 Device exit Latency */
	if (dwc->dis_u1_entry_quirk)
		params->bU1devExitLat = 0;
	else
		params->bU1devExitLat = DWC3_DEFAULT_U1_DEV_EXIT_LAT;

	/* U2 Device exit Latency */
	if (dwc->dis_u2_entry_quirk)
		params->bU2DevExitLat = 0;
	else
		params->bU2DevExitLat =
				cpu_to_le16(DWC3_DEFAULT_U2_DEV_EXIT_LAT);
}

static void dwc3_gadget_set_speed(struct usb_gadget *g,
				  enum usb_device_speed speed)
{
	struct dwc3		*dwc = gadget_to_dwc(g);
	unsigned long		flags;

	spin_lock_irqsave(&dwc->lock, flags);
	dwc->gadget_max_speed = speed;
	spin_unlock_irqrestore(&dwc->lock, flags);
}

static void dwc3_gadget_set_ssp_rate(struct usb_gadget *g,
				     enum usb_ssp_rate rate)
{
	struct dwc3		*dwc = gadget_to_dwc(g);
	unsigned long		flags;

	spin_lock_irqsave(&dwc->lock, flags);
	dwc->gadget_max_speed = USB_SPEED_SUPER_PLUS;
	dwc->gadget_ssp_rate = rate;
	spin_unlock_irqrestore(&dwc->lock, flags);
}

static int dwc3_gadget_vbus_draw(struct usb_gadget *g, unsigned int mA)
{
	struct dwc3		*dwc = gadget_to_dwc(g);
	union power_supply_propval	val = {0};
	int				ret;

	if (dwc->usb2_phy)
		return usb_phy_set_power(dwc->usb2_phy, mA);

	if (!dwc->usb_psy)
		return -EOPNOTSUPP;

	val.intval = 1000 * mA;
	ret = power_supply_set_property(dwc->usb_psy, POWER_SUPPLY_PROP_INPUT_CURRENT_LIMIT, &val);

	return ret;
}

/**
 * dwc3_gadget_check_config - ensure dwc3 can support the USB configuration
 * @g: pointer to the USB gadget
 *
 * Used to record the maximum number of endpoints being used in a USB composite
 * device. (across all configurations)  This is to be used in the calculation
 * of the TXFIFO sizes when resizing internal memory for individual endpoints.
 * It will help ensured that the resizing logic reserves enough space for at
 * least one max packet.
 */
static int dwc3_gadget_check_config(struct usb_gadget *g)
{
	struct dwc3 *dwc = gadget_to_dwc(g);
	struct usb_ep *ep;
	int fifo_size = 0;
	int ram1_depth;
	int ep_num = 0;

	if (!dwc->do_fifo_resize)
		return 0;

	list_for_each_entry(ep, &g->ep_list, ep_list) {
		/* Only interested in the IN endpoints */
		if (ep->claimed && (ep->address & USB_DIR_IN))
			ep_num++;
	}

	if (ep_num <= dwc->max_cfg_eps)
		return 0;

	/* Update the max number of eps in the composition */
	dwc->max_cfg_eps = ep_num;

	fifo_size = dwc3_gadget_calc_tx_fifo_size(dwc, dwc->max_cfg_eps);
	/* Based on the equation, increment by one for every ep */
	fifo_size += dwc->max_cfg_eps;

	/* Check if we can fit a single fifo per endpoint */
	ram1_depth = DWC3_RAM1_DEPTH(dwc->hwparams.hwparams7);
	if (fifo_size > ram1_depth)
		return -ENOMEM;

	return 0;
}

static void dwc3_gadget_async_callbacks(struct usb_gadget *g, bool enable)
{
	struct dwc3		*dwc = gadget_to_dwc(g);
	unsigned long		flags;

	spin_lock_irqsave(&dwc->lock, flags);
	dwc->async_callbacks = enable;
	spin_unlock_irqrestore(&dwc->lock, flags);
}

static const struct usb_gadget_ops dwc3_gadget_ops = {
	.get_frame		= dwc3_gadget_get_frame,
	.wakeup			= dwc3_gadget_wakeup,
	.set_selfpowered	= dwc3_gadget_set_selfpowered,
	.pullup			= dwc3_gadget_pullup,
	.udc_start		= dwc3_gadget_start,
	.udc_stop		= dwc3_gadget_stop,
	.udc_set_speed		= dwc3_gadget_set_speed,
	.udc_set_ssp_rate	= dwc3_gadget_set_ssp_rate,
	.get_config_params	= dwc3_gadget_config_params,
	.vbus_draw		= dwc3_gadget_vbus_draw,
	.check_config		= dwc3_gadget_check_config,
	.udc_async_callbacks	= dwc3_gadget_async_callbacks,
};

/* -------------------------------------------------------------------------- */

static int dwc3_gadget_init_control_endpoint(struct dwc3_ep *dep)
{
	struct dwc3 *dwc = dep->dwc;

	usb_ep_set_maxpacket_limit(&dep->endpoint, 512);
	dep->endpoint.maxburst = 1;
	dep->endpoint.ops = &dwc3_gadget_ep0_ops;
	if (!dep->direction)
		dwc->gadget->ep0 = &dep->endpoint;

	dep->endpoint.caps.type_control = true;

	return 0;
}

static int dwc3_gadget_init_in_endpoint(struct dwc3_ep *dep)
{
	struct dwc3 *dwc = dep->dwc;
	u32 mdwidth;
	int size;
	int maxpacket;

	mdwidth = dwc3_mdwidth(dwc);

	/* MDWIDTH is represented in bits, we need it in bytes */
	mdwidth /= 8;

	size = dwc3_readl(dwc->regs, DWC3_GTXFIFOSIZ(dep->number >> 1));
	if (DWC3_IP_IS(DWC3))
		size = DWC3_GTXFIFOSIZ_TXFDEP(size);
	else
		size = DWC31_GTXFIFOSIZ_TXFDEP(size);

	/*
	 * maxpacket size is determined as part of the following, after assuming
	 * a mult value of one maxpacket:
	 * DWC3 revision 280A and prior:
	 * fifo_size = mult * (max_packet / mdwidth) + 1;
	 * maxpacket = mdwidth * (fifo_size - 1);
	 *
	 * DWC3 revision 290A and onwards:
	 * fifo_size = mult * ((max_packet + mdwidth)/mdwidth + 1) + 1
	 * maxpacket = mdwidth * ((fifo_size - 1) - 1) - mdwidth;
	 */
	if (DWC3_VER_IS_PRIOR(DWC3, 290A))
		maxpacket = mdwidth * (size - 1);
	else
		maxpacket = mdwidth * ((size - 1) - 1) - mdwidth;

	/* Functionally, space for one max packet is sufficient */
	size = min_t(int, maxpacket, 1024);
	usb_ep_set_maxpacket_limit(&dep->endpoint, size);

	dep->endpoint.max_streams = 16;
	dep->endpoint.ops = &dwc3_gadget_ep_ops;
	list_add_tail(&dep->endpoint.ep_list,
			&dwc->gadget->ep_list);
	dep->endpoint.caps.type_iso = true;
	dep->endpoint.caps.type_bulk = true;
	dep->endpoint.caps.type_int = true;

	return dwc3_alloc_trb_pool(dep);
}

static int dwc3_gadget_init_out_endpoint(struct dwc3_ep *dep)
{
	struct dwc3 *dwc = dep->dwc;
	u32 mdwidth;
	int size;

	mdwidth = dwc3_mdwidth(dwc);

	/* MDWIDTH is represented in bits, convert to bytes */
	mdwidth /= 8;

	/* All OUT endpoints share a single RxFIFO space */
	size = dwc3_readl(dwc->regs, DWC3_GRXFIFOSIZ(0));
	if (DWC3_IP_IS(DWC3))
		size = DWC3_GRXFIFOSIZ_RXFDEP(size);
	else
		size = DWC31_GRXFIFOSIZ_RXFDEP(size);

	/* FIFO depth is in MDWDITH bytes */
	size *= mdwidth;

	/*
	 * To meet performance requirement, a minimum recommended RxFIFO size
	 * is defined as follow:
	 * RxFIFO size >= (3 x MaxPacketSize) +
	 * (3 x 8 bytes setup packets size) + (16 bytes clock crossing margin)
	 *
	 * Then calculate the max packet limit as below.
	 */
	size -= (3 * 8) + 16;
	if (size < 0)
		size = 0;
	else
		size /= 3;

	usb_ep_set_maxpacket_limit(&dep->endpoint, size);
	dep->endpoint.max_streams = 16;
	dep->endpoint.ops = &dwc3_gadget_ep_ops;
	list_add_tail(&dep->endpoint.ep_list,
			&dwc->gadget->ep_list);
	dep->endpoint.caps.type_iso = true;
	dep->endpoint.caps.type_bulk = true;
	dep->endpoint.caps.type_int = true;

	return dwc3_alloc_trb_pool(dep);
}

static int dwc3_gadget_init_endpoint(struct dwc3 *dwc, u8 epnum)
{
	struct dwc3_ep			*dep;
	bool				direction = epnum & 1;
	int				ret;
	u8				num = epnum >> 1;

	dep = kzalloc(sizeof(*dep), GFP_KERNEL);
	if (!dep)
		return -ENOMEM;

	dep->dwc = dwc;
	dep->number = epnum;
	dep->direction = direction;
	dep->regs = dwc->regs + DWC3_DEP_BASE(epnum);
	dwc->eps[epnum] = dep;
	dep->combo_num = 0;
	dep->start_cmd_status = 0;

	snprintf(dep->name, sizeof(dep->name), "ep%u%s", num,
			direction ? "in" : "out");

	dep->endpoint.name = dep->name;

	if (!(dep->number > 1)) {
		dep->endpoint.desc = &dwc3_gadget_ep0_desc;
		dep->endpoint.comp_desc = NULL;
	}

	if (num == 0)
		ret = dwc3_gadget_init_control_endpoint(dep);
	else if (direction)
		ret = dwc3_gadget_init_in_endpoint(dep);
	else
		ret = dwc3_gadget_init_out_endpoint(dep);

	if (ret)
		return ret;

	dep->endpoint.caps.dir_in = direction;
	dep->endpoint.caps.dir_out = !direction;

	INIT_LIST_HEAD(&dep->pending_list);
	INIT_LIST_HEAD(&dep->started_list);
	INIT_LIST_HEAD(&dep->cancelled_list);

	dwc3_debugfs_create_endpoint_dir(dep);

	return 0;
}

static int dwc3_gadget_init_endpoints(struct dwc3 *dwc, u8 total)
{
	u8				epnum;

	INIT_LIST_HEAD(&dwc->gadget->ep_list);

	for (epnum = 0; epnum < total; epnum++) {
		int			ret;

		ret = dwc3_gadget_init_endpoint(dwc, epnum);
		if (ret)
			return ret;
	}

	return 0;
}

static void dwc3_gadget_free_endpoints(struct dwc3 *dwc)
{
	struct dwc3_ep			*dep;
	u8				epnum;

	for (epnum = 0; epnum < DWC3_ENDPOINTS_NUM; epnum++) {
		dep = dwc->eps[epnum];
		if (!dep)
			continue;
		/*
		 * Physical endpoints 0 and 1 are special; they form the
		 * bi-directional USB endpoint 0.
		 *
		 * For those two physical endpoints, we don't allocate a TRB
		 * pool nor do we add them the endpoints list. Due to that, we
		 * shouldn't do these two operations otherwise we would end up
		 * with all sorts of bugs when removing dwc3.ko.
		 */
		if (epnum != 0 && epnum != 1) {
			dwc3_free_trb_pool(dep);
			list_del(&dep->endpoint.ep_list);
		}

		debugfs_remove_recursive(debugfs_lookup(dep->name,
				debugfs_lookup(dev_name(dep->dwc->dev),
					       usb_debug_root)));
		kfree(dep);
	}
}

/* -------------------------------------------------------------------------- */

static int dwc3_gadget_ep_reclaim_completed_trb(struct dwc3_ep *dep,
		struct dwc3_request *req, struct dwc3_trb *trb,
		const struct dwc3_event_depevt *event, int status, int chain)
{
	unsigned int		count;

	dwc3_ep_inc_deq(dep);

	trace_dwc3_complete_trb(dep, trb);
	req->num_trbs--;

	/*
	 * If we're in the middle of series of chained TRBs and we
	 * receive a short transfer along the way, DWC3 will skip
	 * through all TRBs including the last TRB in the chain (the
	 * where CHN bit is zero. DWC3 will also avoid clearing HWO
	 * bit and SW has to do it manually.
	 *
	 * We're going to do that here to avoid problems of HW trying
	 * to use bogus TRBs for transfers.
	 */
	if (chain && (trb->ctrl & DWC3_TRB_CTRL_HWO))
		trb->ctrl &= ~DWC3_TRB_CTRL_HWO;

	/*
	 * For isochronous transfers, the first TRB in a service interval must
	 * have the Isoc-First type. Track and report its interval frame number.
	 */
	if (usb_endpoint_xfer_isoc(dep->endpoint.desc) &&
	    (trb->ctrl & DWC3_TRBCTL_ISOCHRONOUS_FIRST)) {
		unsigned int frame_number;

		frame_number = DWC3_TRB_CTRL_GET_SID_SOFN(trb->ctrl);
		frame_number &= ~(dep->interval - 1);
		req->request.frame_number = frame_number;
	}

	/*
	 * We use bounce buffer for requests that needs extra TRB or OUT ZLP. If
	 * this TRB points to the bounce buffer address, it's a MPS alignment
	 * TRB. Don't add it to req->remaining calculation.
	 */
	if (trb->bpl == lower_32_bits(dep->dwc->bounce_addr) &&
	    trb->bph == upper_32_bits(dep->dwc->bounce_addr)) {
		trb->ctrl &= ~DWC3_TRB_CTRL_HWO;
		return 1;
	}

	count = trb->size & DWC3_TRB_SIZE_MASK;
	req->remaining += count;

	if ((trb->ctrl & DWC3_TRB_CTRL_HWO) && status != -ESHUTDOWN)
		return 1;

	if (event->status & DEPEVT_STATUS_SHORT && !chain)
		return 1;

	if ((trb->ctrl & DWC3_TRB_CTRL_ISP_IMI) &&
	    DWC3_TRB_SIZE_TRBSTS(trb->size) == DWC3_TRBSTS_MISSED_ISOC)
		return 1;

	if ((trb->ctrl & DWC3_TRB_CTRL_IOC) ||
	    (trb->ctrl & DWC3_TRB_CTRL_LST))
		return 1;

	return 0;
}

static int dwc3_gadget_ep_reclaim_trb_sg(struct dwc3_ep *dep,
		struct dwc3_request *req, const struct dwc3_event_depevt *event,
		int status)
{
	struct dwc3_trb *trb = &dep->trb_pool[dep->trb_dequeue];
	struct scatterlist *sg = req->sg;
	struct scatterlist *s;
	unsigned int num_queued = req->num_queued_sgs;
	unsigned int i;
	int ret = 0;

	for_each_sg(sg, s, num_queued, i) {
		trb = &dep->trb_pool[dep->trb_dequeue];

		req->sg = sg_next(s);
		req->num_queued_sgs--;

		ret = dwc3_gadget_ep_reclaim_completed_trb(dep, req,
				trb, event, status, true);
		if (ret)
			break;
	}

	return ret;
}

static int dwc3_gadget_ep_reclaim_trb_linear(struct dwc3_ep *dep,
		struct dwc3_request *req, const struct dwc3_event_depevt *event,
		int status)
{
	struct dwc3_trb *trb = &dep->trb_pool[dep->trb_dequeue];

	return dwc3_gadget_ep_reclaim_completed_trb(dep, req, trb,
			event, status, false);
}

static bool dwc3_gadget_ep_request_completed(struct dwc3_request *req)
{
	return req->num_pending_sgs == 0 && req->num_queued_sgs == 0;
}

static int dwc3_gadget_ep_cleanup_completed_request(struct dwc3_ep *dep,
		const struct dwc3_event_depevt *event,
		struct dwc3_request *req, int status)
{
	int request_status;
	int ret;

	if (req->request.num_mapped_sgs)
		ret = dwc3_gadget_ep_reclaim_trb_sg(dep, req, event,
				status);
	else
		ret = dwc3_gadget_ep_reclaim_trb_linear(dep, req, event,
				status);

	req->request.actual = req->request.length - req->remaining;

	if (!dwc3_gadget_ep_request_completed(req))
		goto out;

	if (req->needs_extra_trb) {
		ret = dwc3_gadget_ep_reclaim_trb_linear(dep, req, event,
				status);
		req->needs_extra_trb = false;
	}

	/*
	 * The event status only reflects the status of the TRB with IOC set.
	 * For the requests that don't set interrupt on completion, the driver
	 * needs to check and return the status of the completed TRBs associated
	 * with the request. Use the status of the last TRB of the request.
	 */
	if (req->request.no_interrupt) {
		struct dwc3_trb *trb;

		trb = dwc3_ep_prev_trb(dep, dep->trb_dequeue);
		switch (DWC3_TRB_SIZE_TRBSTS(trb->size)) {
		case DWC3_TRBSTS_MISSED_ISOC:
			/* Isoc endpoint only */
			request_status = -EXDEV;
			break;
		case DWC3_TRB_STS_XFER_IN_PROG:
			/* Applicable when End Transfer with ForceRM=0 */
		case DWC3_TRBSTS_SETUP_PENDING:
			/* Control endpoint only */
		case DWC3_TRBSTS_OK:
		default:
			request_status = 0;
			break;
		}
	} else {
		request_status = status;
	}

	dwc3_gadget_giveback(dep, req, request_status);

out:
	return ret;
}

static void dwc3_gadget_ep_cleanup_completed_requests(struct dwc3_ep *dep,
		const struct dwc3_event_depevt *event, int status)
{
	struct dwc3_request	*req;

	while (!list_empty(&dep->started_list)) {
		int ret;

		req = next_request(&dep->started_list);
		ret = dwc3_gadget_ep_cleanup_completed_request(dep, event,
				req, status);
		if (ret)
			break;
		/*
		 * The endpoint is disabled, let the dwc3_remove_requests()
		 * handle the cleanup.
		 */
		if (!dep->endpoint.desc)
			break;
	}
}

static bool dwc3_gadget_ep_should_continue(struct dwc3_ep *dep)
{
	struct dwc3_request	*req;
	struct dwc3		*dwc = dep->dwc;

	if (!dep->endpoint.desc || !dwc->pullups_connected ||
	    !dwc->connected)
		return false;

	if (!list_empty(&dep->pending_list))
		return true;

	/*
	 * We only need to check the first entry of the started list. We can
	 * assume the completed requests are removed from the started list.
	 */
	req = next_request(&dep->started_list);
	if (!req)
		return false;

	return !dwc3_gadget_ep_request_completed(req);
}

static void dwc3_gadget_endpoint_frame_from_event(struct dwc3_ep *dep,
		const struct dwc3_event_depevt *event)
{
	dep->frame_number = event->parameters;
}

static bool dwc3_gadget_endpoint_trbs_complete(struct dwc3_ep *dep,
		const struct dwc3_event_depevt *event, int status)
{
	struct dwc3		*dwc = dep->dwc;
	bool			no_started_trb = true;

	dwc3_gadget_ep_cleanup_completed_requests(dep, event, status);

	if (dep->flags & DWC3_EP_END_TRANSFER_PENDING)
		goto out;

	if (!dep->endpoint.desc)
		return no_started_trb;

	if (usb_endpoint_xfer_isoc(dep->endpoint.desc) &&
		list_empty(&dep->started_list) &&
		(list_empty(&dep->pending_list) || status == -EXDEV))
		dwc3_stop_active_transfer(dep, true, true);
	else if (dwc3_gadget_ep_should_continue(dep))
		if (__dwc3_gadget_kick_transfer(dep) == 0)
			no_started_trb = false;

out:
	/*
	 * WORKAROUND: This is the 2nd half of U1/U2 -> U0 workaround.
	 * See dwc3_gadget_linksts_change_interrupt() for 1st half.
	 */
	if (DWC3_VER_IS_PRIOR(DWC3, 183A)) {
		u32		reg;
		int		i;

		for (i = 0; i < DWC3_ENDPOINTS_NUM; i++) {
			dep = dwc->eps[i];

			if (!(dep->flags & DWC3_EP_ENABLED))
				continue;

			if (!list_empty(&dep->started_list))
				return no_started_trb;
		}

		reg = dwc3_readl(dwc->regs, DWC3_DCTL);
		reg |= dwc->u1u2;
		dwc3_writel(dwc->regs, DWC3_DCTL, reg);

		dwc->u1u2 = 0;
	}

	return no_started_trb;
}

static void dwc3_gadget_endpoint_transfer_in_progress(struct dwc3_ep *dep,
		const struct dwc3_event_depevt *event)
{
	int status = 0;

	if (!dep->endpoint.desc)
		return;

	if (usb_endpoint_xfer_isoc(dep->endpoint.desc))
		dwc3_gadget_endpoint_frame_from_event(dep, event);

	if (event->status & DEPEVT_STATUS_BUSERR)
		status = -ECONNRESET;

	if (event->status & DEPEVT_STATUS_MISSED_ISOC)
		status = -EXDEV;

	dwc3_gadget_endpoint_trbs_complete(dep, event, status);
}

static void dwc3_gadget_endpoint_transfer_complete(struct dwc3_ep *dep,
		const struct dwc3_event_depevt *event)
{
	int status = 0;

	dep->flags &= ~DWC3_EP_TRANSFER_STARTED;

	if (event->status & DEPEVT_STATUS_BUSERR)
		status = -ECONNRESET;

	if (dwc3_gadget_endpoint_trbs_complete(dep, event, status))
		dep->flags &= ~DWC3_EP_WAIT_TRANSFER_COMPLETE;
}

static void dwc3_gadget_endpoint_transfer_not_ready(struct dwc3_ep *dep,
		const struct dwc3_event_depevt *event)
{
	dwc3_gadget_endpoint_frame_from_event(dep, event);

	/*
	 * The XferNotReady event is generated only once before the endpoint
	 * starts. It will be generated again when END_TRANSFER command is
	 * issued. For some controller versions, the XferNotReady event may be
	 * generated while the END_TRANSFER command is still in process. Ignore
	 * it and wait for the next XferNotReady event after the command is
	 * completed.
	 */
	if (dep->flags & DWC3_EP_END_TRANSFER_PENDING)
		return;

	(void) __dwc3_gadget_start_isoc(dep);
}

static void dwc3_gadget_endpoint_command_complete(struct dwc3_ep *dep,
		const struct dwc3_event_depevt *event)
{
	u8 cmd = DEPEVT_PARAMETER_CMD(event->parameters);

	if (cmd != DWC3_DEPCMD_ENDTRANSFER)
		return;

	/*
	 * The END_TRANSFER command will cause the controller to generate a
	 * NoStream Event, and it's not due to the host DP NoStream rejection.
	 * Ignore the next NoStream event.
	 */
	if (dep->stream_capable)
		dep->flags |= DWC3_EP_IGNORE_NEXT_NOSTREAM;

	dep->flags &= ~DWC3_EP_END_TRANSFER_PENDING;
	dep->flags &= ~DWC3_EP_TRANSFER_STARTED;
	dwc3_gadget_ep_cleanup_cancelled_requests(dep);

	if (dep->flags & DWC3_EP_PENDING_CLEAR_STALL) {
		struct dwc3 *dwc = dep->dwc;

		dep->flags &= ~DWC3_EP_PENDING_CLEAR_STALL;
		if (dwc3_send_clear_stall_ep_cmd(dep)) {
			struct usb_ep *ep0 = &dwc->eps[0]->endpoint;

			dev_err(dwc->dev, "failed to clear STALL on %s\n", dep->name);
			if (dwc->delayed_status)
				__dwc3_gadget_ep0_set_halt(ep0, 1);
			return;
		}

		dep->flags &= ~(DWC3_EP_STALL | DWC3_EP_WEDGE);
		if (dwc->clear_stall_protocol == dep->number)
			dwc3_ep0_send_delayed_status(dwc);
	}

	if ((dep->flags & DWC3_EP_DELAY_START) &&
	    !usb_endpoint_xfer_isoc(dep->endpoint.desc))
		__dwc3_gadget_kick_transfer(dep);

	dep->flags &= ~DWC3_EP_DELAY_START;
}

static void dwc3_gadget_endpoint_stream_event(struct dwc3_ep *dep,
		const struct dwc3_event_depevt *event)
{
	struct dwc3 *dwc = dep->dwc;

	if (event->status == DEPEVT_STREAMEVT_FOUND) {
		dep->flags |= DWC3_EP_FIRST_STREAM_PRIMED;
		goto out;
	}

	/* Note: NoStream rejection event param value is 0 and not 0xFFFF */
	switch (event->parameters) {
	case DEPEVT_STREAM_PRIME:
		/*
		 * If the host can properly transition the endpoint state from
		 * idle to prime after a NoStream rejection, there's no need to
		 * force restarting the endpoint to reinitiate the stream. To
		 * simplify the check, assume the host follows the USB spec if
		 * it primed the endpoint more than once.
		 */
		if (dep->flags & DWC3_EP_FORCE_RESTART_STREAM) {
			if (dep->flags & DWC3_EP_FIRST_STREAM_PRIMED)
				dep->flags &= ~DWC3_EP_FORCE_RESTART_STREAM;
			else
				dep->flags |= DWC3_EP_FIRST_STREAM_PRIMED;
		}

		break;
	case DEPEVT_STREAM_NOSTREAM:
		if ((dep->flags & DWC3_EP_IGNORE_NEXT_NOSTREAM) ||
		    !(dep->flags & DWC3_EP_FORCE_RESTART_STREAM) ||
		    (!DWC3_MST_CAPABLE(&dwc->hwparams) &&
		     !(dep->flags & DWC3_EP_WAIT_TRANSFER_COMPLETE)))
			break;

		/*
		 * If the host rejects a stream due to no active stream, by the
		 * USB and xHCI spec, the endpoint will be put back to idle
		 * state. When the host is ready (buffer added/updated), it will
		 * prime the endpoint to inform the usb device controller. This
		 * triggers the device controller to issue ERDY to restart the
		 * stream. However, some hosts don't follow this and keep the
		 * endpoint in the idle state. No prime will come despite host
		 * streams are updated, and the device controller will not be
		 * triggered to generate ERDY to move the next stream data. To
		 * workaround this and maintain compatibility with various
		 * hosts, force to reinitiate the stream until the host is ready
		 * instead of waiting for the host to prime the endpoint.
		 */
		if (DWC3_VER_IS_WITHIN(DWC32, 100A, ANY)) {
			unsigned int cmd = DWC3_DGCMD_SET_ENDPOINT_PRIME;

			dwc3_send_gadget_generic_command(dwc, cmd, dep->number);
		} else {
			dep->flags |= DWC3_EP_DELAY_START;
			dwc3_stop_active_transfer(dep, true, true);
			return;
		}
		break;
	}

out:
	dep->flags &= ~DWC3_EP_IGNORE_NEXT_NOSTREAM;
}

static void dwc3_endpoint_interrupt(struct dwc3 *dwc,
		const struct dwc3_event_depevt *event)
{
	struct dwc3_ep		*dep;
	u8			epnum = event->endpoint_number;

	dep = dwc->eps[epnum];

	if (!(dep->flags & DWC3_EP_ENABLED)) {
		if ((epnum > 1) && !(dep->flags & DWC3_EP_TRANSFER_STARTED))
			return;

		/* Handle only EPCMDCMPLT when EP disabled */
		if ((event->endpoint_event != DWC3_DEPEVT_EPCMDCMPLT) &&
			!(epnum <= 1 && event->endpoint_event == DWC3_DEPEVT_XFERCOMPLETE))
			return;
	}

	if (epnum == 0 || epnum == 1) {
		dwc3_ep0_interrupt(dwc, event);
		return;
	}

	switch (event->endpoint_event) {
	case DWC3_DEPEVT_XFERINPROGRESS:
		dwc3_gadget_endpoint_transfer_in_progress(dep, event);
		break;
	case DWC3_DEPEVT_XFERNOTREADY:
		dwc3_gadget_endpoint_transfer_not_ready(dep, event);
		break;
	case DWC3_DEPEVT_EPCMDCMPLT:
		dwc3_gadget_endpoint_command_complete(dep, event);
		break;
	case DWC3_DEPEVT_XFERCOMPLETE:
		dwc3_gadget_endpoint_transfer_complete(dep, event);
		break;
	case DWC3_DEPEVT_STREAMEVT:
		dwc3_gadget_endpoint_stream_event(dep, event);
		break;
	case DWC3_DEPEVT_RXTXFIFOEVT:
		break;
	}
}

static void dwc3_disconnect_gadget(struct dwc3 *dwc)
{
	if (dwc->async_callbacks && dwc->gadget_driver->disconnect) {
		spin_unlock(&dwc->lock);
		dwc->gadget_driver->disconnect(dwc->gadget);
		spin_lock(&dwc->lock);
	}
}

static void dwc3_suspend_gadget(struct dwc3 *dwc)
{
	if (dwc->async_callbacks && dwc->gadget_driver->suspend) {
		spin_unlock(&dwc->lock);
		dwc->gadget_driver->suspend(dwc->gadget);
		spin_lock(&dwc->lock);
	}
}

static void dwc3_resume_gadget(struct dwc3 *dwc)
{
	if (dwc->async_callbacks && dwc->gadget_driver->resume) {
		spin_unlock(&dwc->lock);
		dwc->gadget_driver->resume(dwc->gadget);
		spin_lock(&dwc->lock);
	}
}

static void dwc3_reset_gadget(struct dwc3 *dwc)
{
	if (!dwc->gadget_driver)
		return;

	if (dwc->async_callbacks && dwc->gadget->speed != USB_SPEED_UNKNOWN) {
		spin_unlock(&dwc->lock);
		usb_gadget_udc_reset(dwc->gadget, dwc->gadget_driver);
		spin_lock(&dwc->lock);
	}
}

void dwc3_stop_active_transfer(struct dwc3_ep *dep, bool force,
	bool interrupt)
{
	struct dwc3 *dwc = dep->dwc;

	/*
	 * Only issue End Transfer command to the control endpoint of a started
	 * Data Phase. Typically we should only do so in error cases such as
	 * invalid/unexpected direction as described in the control transfer
	 * flow of the programming guide.
	 */
	if (dep->number <= 1 && dwc->ep0state != EP0_DATA_PHASE)
		return;

	if (!(dep->flags & DWC3_EP_TRANSFER_STARTED) ||
	    (dep->flags & DWC3_EP_DELAY_STOP) ||
	    (dep->flags & DWC3_EP_END_TRANSFER_PENDING))
		return;

	/*
	 * If a Setup packet is received but yet to DMA out, the controller will
	 * not process the End Transfer command of any endpoint. Polling of its
	 * DEPCMD.CmdAct may block setting up TRB for Setup packet, causing a
	 * timeout. Delay issuing the End Transfer command until the Setup TRB is
	 * prepared.
	 */
	if (dwc->ep0state != EP0_SETUP_PHASE && !dwc->delayed_status) {
		dep->flags |= DWC3_EP_DELAY_STOP;
		return;
	}

	/*
	 * NOTICE: We are violating what the Databook says about the
	 * EndTransfer command. Ideally we would _always_ wait for the
	 * EndTransfer Command Completion IRQ, but that's causing too
	 * much trouble synchronizing between us and gadget driver.
	 *
	 * We have discussed this with the IP Provider and it was
	 * suggested to giveback all requests here.
	 *
	 * Note also that a similar handling was tested by Synopsys
	 * (thanks a lot Paul) and nothing bad has come out of it.
	 * In short, what we're doing is issuing EndTransfer with
	 * CMDIOC bit set and delay kicking transfer until the
	 * EndTransfer command had completed.
	 *
	 * As of IP version 3.10a of the DWC_usb3 IP, the controller
	 * supports a mode to work around the above limitation. The
	 * software can poll the CMDACT bit in the DEPCMD register
	 * after issuing a EndTransfer command. This mode is enabled
	 * by writing GUCTL2[14]. This polling is already done in the
	 * dwc3_send_gadget_ep_cmd() function so if the mode is
	 * enabled, the EndTransfer command will have completed upon
	 * returning from this function.
	 *
	 * This mode is NOT available on the DWC_usb31 IP.
	 */

	__dwc3_stop_active_transfer(dep, force, interrupt);
}

static void dwc3_clear_stall_all_ep(struct dwc3 *dwc)
{
	u32 epnum;

	for (epnum = 1; epnum < DWC3_ENDPOINTS_NUM; epnum++) {
		struct dwc3_ep *dep;
		int ret;

		dep = dwc->eps[epnum];
		if (!dep)
			continue;

		if (!(dep->flags & DWC3_EP_STALL))
			continue;

		dep->flags &= ~DWC3_EP_STALL;

		ret = dwc3_send_clear_stall_ep_cmd(dep);
		WARN_ON_ONCE(ret);
	}
}

static void dwc3_gadget_disconnect_interrupt(struct dwc3 *dwc)
{
	int			reg;

	dwc3_gadget_set_link_state(dwc, DWC3_LINK_STATE_RX_DET);

	reg = dwc3_readl(dwc->regs, DWC3_DCTL);
	reg &= ~DWC3_DCTL_INITU1ENA;
	reg &= ~DWC3_DCTL_INITU2ENA;
	dwc3_gadget_dctl_write_safe(dwc, reg);

	dwc->connected = false;

	dwc3_disconnect_gadget(dwc);

	dwc->gadget->speed = USB_SPEED_UNKNOWN;
	dwc->setup_packet_pending = false;
	usb_gadget_set_state(dwc->gadget, USB_STATE_NOTATTACHED);

	if (dwc->ep0state != EP0_SETUP_PHASE) {
		unsigned int    dir;

		dir = !!dwc->ep0_expect_in;
		if (dwc->ep0state == EP0_DATA_PHASE)
			dwc3_ep0_end_control_data(dwc, dwc->eps[dir]);
		else
			dwc3_ep0_end_control_data(dwc, dwc->eps[!dir]);
		dwc3_ep0_stall_and_restart(dwc);
	}
}

static void dwc3_gadget_reset_interrupt(struct dwc3 *dwc)
{
	u32			reg;

	/*
	 * Ideally, dwc3_reset_gadget() would trigger the function
	 * drivers to stop any active transfers through ep disable.
	 * However, for functions which defer ep disable, such as mass
	 * storage, we will need to rely on the call to stop active
	 * transfers here, and avoid allowing of request queuing.
	 */
	dwc->connected = false;

	/*
	 * WORKAROUND: DWC3 revisions <1.88a have an issue which
	 * would cause a missing Disconnect Event if there's a
	 * pending Setup Packet in the FIFO.
	 *
	 * There's no suggested workaround on the official Bug
	 * report, which states that "unless the driver/application
	 * is doing any special handling of a disconnect event,
	 * there is no functional issue".
	 *
	 * Unfortunately, it turns out that we _do_ some special
	 * handling of a disconnect event, namely complete all
	 * pending transfers, notify gadget driver of the
	 * disconnection, and so on.
	 *
	 * Our suggested workaround is to follow the Disconnect
	 * Event steps here, instead, based on a setup_packet_pending
	 * flag. Such flag gets set whenever we have a SETUP_PENDING
	 * status for EP0 TRBs and gets cleared on XferComplete for the
	 * same endpoint.
	 *
	 * Refers to:
	 *
	 * STAR#9000466709: RTL: Device : Disconnect event not
	 * generated if setup packet pending in FIFO
	 */
	if (DWC3_VER_IS_PRIOR(DWC3, 188A)) {
		if (dwc->setup_packet_pending)
			dwc3_gadget_disconnect_interrupt(dwc);
	}

	dwc3_reset_gadget(dwc);

	/*
	 * From SNPS databook section 8.1.2, the EP0 should be in setup
	 * phase. So ensure that EP0 is in setup phase by issuing a stall
	 * and restart if EP0 is not in setup phase.
	 */
	if (dwc->ep0state != EP0_SETUP_PHASE) {
		unsigned int	dir;

		dir = !!dwc->ep0_expect_in;
		if (dwc->ep0state == EP0_DATA_PHASE)
			dwc3_ep0_end_control_data(dwc, dwc->eps[dir]);
		else
			dwc3_ep0_end_control_data(dwc, dwc->eps[!dir]);

		dwc->eps[0]->trb_enqueue = 0;
		dwc->eps[1]->trb_enqueue = 0;

		dwc3_ep0_stall_and_restart(dwc);
	}

	/*
	 * In the Synopsis DesignWare Cores USB3 Databook Rev. 3.30a
	 * Section 4.1.2 Table 4-2, it states that during a USB reset, the SW
	 * needs to ensure that it sends "a DEPENDXFER command for any active
	 * transfers."
	 */
	dwc3_stop_active_transfers(dwc);
	dwc->connected = true;

	reg = dwc3_readl(dwc->regs, DWC3_DCTL);
	reg &= ~DWC3_DCTL_TSTCTRL_MASK;
	dwc3_gadget_dctl_write_safe(dwc, reg);
	dwc->test_mode = false;
	dwc3_clear_stall_all_ep(dwc);

	/* Reset device address to zero */
	reg = dwc3_readl(dwc->regs, DWC3_DCFG);
	reg &= ~(DWC3_DCFG_DEVADDR_MASK);
	dwc3_writel(dwc->regs, DWC3_DCFG, reg);
}

static void dwc3_gadget_conndone_interrupt(struct dwc3 *dwc)
{
	struct dwc3_ep		*dep;
	int			ret;
	u32			reg;
	u8			lanes = 1;
	u8			speed;

	if (!dwc->softconnect)
		return;

	reg = dwc3_readl(dwc->regs, DWC3_DSTS);
	speed = reg & DWC3_DSTS_CONNECTSPD;
	dwc->speed = speed;

	if (DWC3_IP_IS(DWC32))
		lanes = DWC3_DSTS_CONNLANES(reg) + 1;

	dwc->gadget->ssp_rate = USB_SSP_GEN_UNKNOWN;

	/*
	 * RAMClkSel is reset to 0 after USB reset, so it must be reprogrammed
	 * each time on Connect Done.
	 *
	 * Currently we always use the reset value. If any platform
	 * wants to set this to a different value, we need to add a
	 * setting and update GCTL.RAMCLKSEL here.
	 */

	switch (speed) {
	case DWC3_DSTS_SUPERSPEED_PLUS:
		dwc3_gadget_ep0_desc.wMaxPacketSize = cpu_to_le16(512);
		dwc->gadget->ep0->maxpacket = 512;
		dwc->gadget->speed = USB_SPEED_SUPER_PLUS;

		if (lanes > 1)
			dwc->gadget->ssp_rate = USB_SSP_GEN_2x2;
		else
			dwc->gadget->ssp_rate = USB_SSP_GEN_2x1;
		break;
	case DWC3_DSTS_SUPERSPEED:
		/*
		 * WORKAROUND: DWC3 revisions <1.90a have an issue which
		 * would cause a missing USB3 Reset event.
		 *
		 * In such situations, we should force a USB3 Reset
		 * event by calling our dwc3_gadget_reset_interrupt()
		 * routine.
		 *
		 * Refers to:
		 *
		 * STAR#9000483510: RTL: SS : USB3 reset event may
		 * not be generated always when the link enters poll
		 */
		if (DWC3_VER_IS_PRIOR(DWC3, 190A))
			dwc3_gadget_reset_interrupt(dwc);

		dwc3_gadget_ep0_desc.wMaxPacketSize = cpu_to_le16(512);
		dwc->gadget->ep0->maxpacket = 512;
		dwc->gadget->speed = USB_SPEED_SUPER;

		if (lanes > 1) {
			dwc->gadget->speed = USB_SPEED_SUPER_PLUS;
			dwc->gadget->ssp_rate = USB_SSP_GEN_1x2;
		}
		break;
	case DWC3_DSTS_HIGHSPEED:
		dwc3_gadget_ep0_desc.wMaxPacketSize = cpu_to_le16(64);
		dwc->gadget->ep0->maxpacket = 64;
		dwc->gadget->speed = USB_SPEED_HIGH;
		break;
	case DWC3_DSTS_FULLSPEED:
		dwc3_gadget_ep0_desc.wMaxPacketSize = cpu_to_le16(64);
		dwc->gadget->ep0->maxpacket = 64;
		dwc->gadget->speed = USB_SPEED_FULL;
		break;
	}

	dwc->eps[1]->endpoint.maxpacket = dwc->gadget->ep0->maxpacket;

	/* Enable USB2 LPM Capability */

	if (!DWC3_VER_IS_WITHIN(DWC3, ANY, 194A) &&
	    !dwc->usb2_gadget_lpm_disable &&
	    (speed != DWC3_DSTS_SUPERSPEED) &&
	    (speed != DWC3_DSTS_SUPERSPEED_PLUS)) {
		reg = dwc3_readl(dwc->regs, DWC3_DCFG);
		reg |= DWC3_DCFG_LPM_CAP;
		dwc3_writel(dwc->regs, DWC3_DCFG, reg);

		reg = dwc3_readl(dwc->regs, DWC3_DCTL);
		reg &= ~(DWC3_DCTL_HIRD_THRES_MASK | DWC3_DCTL_L1_HIBER_EN);

		reg |= DWC3_DCTL_HIRD_THRES(dwc->hird_threshold |
					    (dwc->is_utmi_l1_suspend << 4));

		/*
		 * When dwc3 revisions >= 2.40a, LPM Erratum is enabled and
		 * DCFG.LPMCap is set, core responses with an ACK and the
		 * BESL value in the LPM token is less than or equal to LPM
		 * NYET threshold.
		 */
		WARN_ONCE(DWC3_VER_IS_PRIOR(DWC3, 240A) && dwc->has_lpm_erratum,
				"LPM Erratum not available on dwc3 revisions < 2.40a\n");

		if (dwc->has_lpm_erratum && !DWC3_VER_IS_PRIOR(DWC3, 240A))
			reg |= DWC3_DCTL_NYET_THRES(dwc->lpm_nyet_threshold);

		dwc3_gadget_dctl_write_safe(dwc, reg);
	} else {
		if (dwc->usb2_gadget_lpm_disable) {
			reg = dwc3_readl(dwc->regs, DWC3_DCFG);
			reg &= ~DWC3_DCFG_LPM_CAP;
			dwc3_writel(dwc->regs, DWC3_DCFG, reg);
		}

		reg = dwc3_readl(dwc->regs, DWC3_DCTL);
		reg &= ~DWC3_DCTL_HIRD_THRES_MASK;
		dwc3_gadget_dctl_write_safe(dwc, reg);
	}

	dep = dwc->eps[0];
	ret = __dwc3_gadget_ep_enable(dep, DWC3_DEPCFG_ACTION_MODIFY);
	if (ret) {
		dev_err(dwc->dev, "failed to enable %s\n", dep->name);
		return;
	}

	dep = dwc->eps[1];
	ret = __dwc3_gadget_ep_enable(dep, DWC3_DEPCFG_ACTION_MODIFY);
	if (ret) {
		dev_err(dwc->dev, "failed to enable %s\n", dep->name);
		return;
	}

	/*
	 * Configure PHY via GUSB3PIPECTLn if required.
	 *
	 * Update GTXFIFOSIZn
	 *
	 * In both cases reset values should be sufficient.
	 */
}

static void dwc3_gadget_wakeup_interrupt(struct dwc3 *dwc)
{
	/*
	 * TODO take core out of low power mode when that's
	 * implemented.
	 */

	if (dwc->async_callbacks && dwc->gadget_driver->resume) {
		spin_unlock(&dwc->lock);
		dwc->gadget_driver->resume(dwc->gadget);
		spin_lock(&dwc->lock);
	}
}

static void dwc3_gadget_linksts_change_interrupt(struct dwc3 *dwc,
		unsigned int evtinfo)
{
	enum dwc3_link_state	next = evtinfo & DWC3_LINK_STATE_MASK;
	unsigned int		pwropt;

	/*
	 * WORKAROUND: DWC3 < 2.50a have an issue when configured without
	 * Hibernation mode enabled which would show up when device detects
	 * host-initiated U3 exit.
	 *
	 * In that case, device will generate a Link State Change Interrupt
	 * from U3 to RESUME which is only necessary if Hibernation is
	 * configured in.
	 *
	 * There are no functional changes due to such spurious event and we
	 * just need to ignore it.
	 *
	 * Refers to:
	 *
	 * STAR#9000570034 RTL: SS Resume event generated in non-Hibernation
	 * operational mode
	 */
	pwropt = DWC3_GHWPARAMS1_EN_PWROPT(dwc->hwparams.hwparams1);
	if (DWC3_VER_IS_PRIOR(DWC3, 250A) &&
			(pwropt != DWC3_GHWPARAMS1_EN_PWROPT_HIB)) {
		if ((dwc->link_state == DWC3_LINK_STATE_U3) &&
				(next == DWC3_LINK_STATE_RESUME)) {
			return;
		}
	}

	/*
	 * WORKAROUND: DWC3 Revisions <1.83a have an issue which, depending
	 * on the link partner, the USB session might do multiple entry/exit
	 * of low power states before a transfer takes place.
	 *
	 * Due to this problem, we might experience lower throughput. The
	 * suggested workaround is to disable DCTL[12:9] bits if we're
	 * transitioning from U1/U2 to U0 and enable those bits again
	 * after a transfer completes and there are no pending transfers
	 * on any of the enabled endpoints.
	 *
	 * This is the first half of that workaround.
	 *
	 * Refers to:
	 *
	 * STAR#9000446952: RTL: Device SS : if U1/U2 ->U0 takes >128us
	 * core send LGO_Ux entering U0
	 */
	if (DWC3_VER_IS_PRIOR(DWC3, 183A)) {
		if (next == DWC3_LINK_STATE_U0) {
			u32	u1u2;
			u32	reg;

			switch (dwc->link_state) {
			case DWC3_LINK_STATE_U1:
			case DWC3_LINK_STATE_U2:
				reg = dwc3_readl(dwc->regs, DWC3_DCTL);
				u1u2 = reg & (DWC3_DCTL_INITU2ENA
						| DWC3_DCTL_ACCEPTU2ENA
						| DWC3_DCTL_INITU1ENA
						| DWC3_DCTL_ACCEPTU1ENA);

				if (!dwc->u1u2)
					dwc->u1u2 = reg & u1u2;

				reg &= ~u1u2;

				dwc3_gadget_dctl_write_safe(dwc, reg);
				break;
			default:
				/* do nothing */
				break;
			}
		}
	}

	switch (next) {
	case DWC3_LINK_STATE_U1:
		if (dwc->speed == USB_SPEED_SUPER)
			dwc3_suspend_gadget(dwc);
		break;
	case DWC3_LINK_STATE_U2:
	case DWC3_LINK_STATE_U3:
		dwc3_suspend_gadget(dwc);
		break;
	case DWC3_LINK_STATE_RESUME:
		dwc3_resume_gadget(dwc);
		break;
	default:
		/* do nothing */
		break;
	}

	dwc->link_state = next;
}

static void dwc3_gadget_suspend_interrupt(struct dwc3 *dwc,
					  unsigned int evtinfo)
{
	enum dwc3_link_state next = evtinfo & DWC3_LINK_STATE_MASK;

	if (dwc->link_state != next && next == DWC3_LINK_STATE_U3)
		dwc3_suspend_gadget(dwc);

	dwc->link_state = next;
}

static void dwc3_gadget_hibernation_interrupt(struct dwc3 *dwc,
		unsigned int evtinfo)
{
	unsigned int is_ss = evtinfo & BIT(4);

	/*
	 * WORKAROUND: DWC3 revision 2.20a with hibernation support
	 * have a known issue which can cause USB CV TD.9.23 to fail
	 * randomly.
	 *
	 * Because of this issue, core could generate bogus hibernation
	 * events which SW needs to ignore.
	 *
	 * Refers to:
	 *
	 * STAR#9000546576: Device Mode Hibernation: Issue in USB 2.0
	 * Device Fallback from SuperSpeed
	 */
	if (is_ss ^ (dwc->speed == USB_SPEED_SUPER))
		return;

	/* enter hibernation here */
}

static void dwc3_gadget_interrupt(struct dwc3 *dwc,
		const struct dwc3_event_devt *event)
{
	switch (event->type) {
	case DWC3_DEVICE_EVENT_DISCONNECT:
		dwc3_gadget_disconnect_interrupt(dwc);
		break;
	case DWC3_DEVICE_EVENT_RESET:
		dwc3_gadget_reset_interrupt(dwc);
		break;
	case DWC3_DEVICE_EVENT_CONNECT_DONE:
		dwc3_gadget_conndone_interrupt(dwc);
		break;
	case DWC3_DEVICE_EVENT_WAKEUP:
		dwc3_gadget_wakeup_interrupt(dwc);
		break;
	case DWC3_DEVICE_EVENT_HIBER_REQ:
		if (dev_WARN_ONCE(dwc->dev, !dwc->has_hibernation,
					"unexpected hibernation event\n"))
			break;

		dwc3_gadget_hibernation_interrupt(dwc, event->event_info);
		break;
	case DWC3_DEVICE_EVENT_LINK_STATUS_CHANGE:
		dwc3_gadget_linksts_change_interrupt(dwc, event->event_info);
		break;
	case DWC3_DEVICE_EVENT_SUSPEND:
		/* It changed to be suspend event for version 2.30a and above */
		if (!DWC3_VER_IS_PRIOR(DWC3, 230A)) {
			/*
			 * Ignore suspend event until the gadget enters into
			 * USB_STATE_CONFIGURED state.
			 */
			if (dwc->gadget->state >= USB_STATE_CONFIGURED)
				dwc3_gadget_suspend_interrupt(dwc,
						event->event_info);
		}
		break;
	case DWC3_DEVICE_EVENT_SOF:
	case DWC3_DEVICE_EVENT_ERRATIC_ERROR:
	case DWC3_DEVICE_EVENT_CMD_CMPL:
	case DWC3_DEVICE_EVENT_OVERFLOW:
		break;
	default:
		dev_WARN(dwc->dev, "UNKNOWN IRQ %d\n", event->type);
	}
}

static void dwc3_process_event_entry(struct dwc3 *dwc,
		const union dwc3_event *event)
{
	trace_dwc3_event(event->raw, dwc);

	if (!event->type.is_devspec)
		dwc3_endpoint_interrupt(dwc, &event->depevt);
	else if (event->type.type == DWC3_EVENT_TYPE_DEV)
		dwc3_gadget_interrupt(dwc, &event->devt);
	else
		dev_err(dwc->dev, "UNKNOWN IRQ type %d\n", event->raw);
}

static irqreturn_t dwc3_process_event_buf(struct dwc3_event_buffer *evt)
{
	struct dwc3 *dwc = evt->dwc;
	irqreturn_t ret = IRQ_NONE;
	int left;

	left = evt->count;

	if (!(evt->flags & DWC3_EVENT_PENDING))
		return IRQ_NONE;

	while (left > 0) {
		union dwc3_event event;

		event.raw = *(u32 *) (evt->cache + evt->lpos);

		dwc3_process_event_entry(dwc, &event);

		/*
		 * FIXME we wrap around correctly to the next entry as
		 * almost all entries are 4 bytes in size. There is one
		 * entry which has 12 bytes which is a regular entry
		 * followed by 8 bytes data. ATM I don't know how
		 * things are organized if we get next to the a
		 * boundary so I worry about that once we try to handle
		 * that.
		 */
		evt->lpos = (evt->lpos + 4) % evt->length;
		left -= 4;
	}

	evt->count = 0;
	ret = IRQ_HANDLED;

	/* Unmask interrupt */
	dwc3_writel(dwc->regs, DWC3_GEVNTSIZ(0),
		    DWC3_GEVNTSIZ_SIZE(evt->length));

	if (dwc->imod_interval) {
		dwc3_writel(dwc->regs, DWC3_GEVNTCOUNT(0), DWC3_GEVNTCOUNT_EHB);
		dwc3_writel(dwc->regs, DWC3_DEV_IMOD(0), dwc->imod_interval);
	}

	/* Keep the clearing of DWC3_EVENT_PENDING at the end */
	evt->flags &= ~DWC3_EVENT_PENDING;

	return ret;
}

static irqreturn_t dwc3_thread_interrupt(int irq, void *_evt)
{
	struct dwc3_event_buffer *evt = _evt;
	struct dwc3 *dwc = evt->dwc;
	unsigned long flags;
	irqreturn_t ret = IRQ_NONE;

	local_bh_disable();
	spin_lock_irqsave(&dwc->lock, flags);
	ret = dwc3_process_event_buf(evt);
	spin_unlock_irqrestore(&dwc->lock, flags);
	local_bh_enable();

	return ret;
}

static irqreturn_t dwc3_check_event_buf(struct dwc3_event_buffer *evt)
{
	struct dwc3 *dwc = evt->dwc;
	u32 amount;
	u32 count;

	if (pm_runtime_suspended(dwc->dev)) {
		pm_runtime_get(dwc->dev);
		disable_irq_nosync(dwc->irq_gadget);
		dwc->pending_events = true;
		return IRQ_HANDLED;
	}

	/*
	 * With PCIe legacy interrupt, test shows that top-half irq handler can
	 * be called again after HW interrupt deassertion. Check if bottom-half
	 * irq event handler completes before caching new event to prevent
	 * losing events.
	 */
	if (evt->flags & DWC3_EVENT_PENDING)
		return IRQ_HANDLED;

	count = dwc3_readl(dwc->regs, DWC3_GEVNTCOUNT(0));
	count &= DWC3_GEVNTCOUNT_MASK;
	if (!count)
		return IRQ_NONE;

	evt->count = count;
	evt->flags |= DWC3_EVENT_PENDING;

	/* Mask interrupt */
	dwc3_writel(dwc->regs, DWC3_GEVNTSIZ(0),
		    DWC3_GEVNTSIZ_INTMASK | DWC3_GEVNTSIZ_SIZE(evt->length));

	amount = min(count, evt->length - evt->lpos);
	memcpy(evt->cache + evt->lpos, evt->buf + evt->lpos, amount);

	if (amount < count)
		memcpy(evt->cache, evt->buf, count - amount);

	dwc3_writel(dwc->regs, DWC3_GEVNTCOUNT(0), count);

	return IRQ_WAKE_THREAD;
}

static irqreturn_t dwc3_interrupt(int irq, void *_evt)
{
	struct dwc3_event_buffer	*evt = _evt;

	return dwc3_check_event_buf(evt);
}

static int dwc3_gadget_get_irq(struct dwc3 *dwc)
{
	struct platform_device *dwc3_pdev = to_platform_device(dwc->dev);
	int irq;

	irq = platform_get_irq_byname_optional(dwc3_pdev, "peripheral");
	if (irq > 0)
		goto out;

	if (irq == -EPROBE_DEFER)
		goto out;

	irq = platform_get_irq_byname_optional(dwc3_pdev, "dwc_usb3");
	if (irq > 0)
		goto out;

	if (irq == -EPROBE_DEFER)
		goto out;

	irq = platform_get_irq(dwc3_pdev, 0);
	if (irq > 0)
		goto out;

	if (!irq)
		irq = -EINVAL;

out:
	return irq;
}

static void dwc_gadget_release(struct device *dev)
{
	struct usb_gadget *gadget = container_of(dev, struct usb_gadget, dev);

	kfree(gadget);
}

/**
 * dwc3_gadget_init - initializes gadget related registers
 * @dwc: pointer to our controller context structure
 *
 * Returns 0 on success otherwise negative errno.
 */
int dwc3_gadget_init(struct dwc3 *dwc)
{
	int ret;
	int irq;
	struct device *dev;

	irq = dwc3_gadget_get_irq(dwc);
	if (irq < 0) {
		ret = irq;
		goto err0;
	}

	dwc->irq_gadget = irq;

	dwc->ep0_trb = dma_alloc_coherent(dwc->sysdev,
					  sizeof(*dwc->ep0_trb) * 2,
					  &dwc->ep0_trb_addr, GFP_KERNEL);
	if (!dwc->ep0_trb) {
		dev_err(dwc->dev, "failed to allocate ep0 trb\n");
		ret = -ENOMEM;
		goto err0;
	}

	dwc->setup_buf = kzalloc(DWC3_EP0_SETUP_SIZE, GFP_KERNEL);
	if (!dwc->setup_buf) {
		ret = -ENOMEM;
		goto err1;
	}

	dwc->bounce = dma_alloc_coherent(dwc->sysdev, DWC3_BOUNCE_SIZE,
			&dwc->bounce_addr, GFP_KERNEL);
	if (!dwc->bounce) {
		ret = -ENOMEM;
		goto err2;
	}

	init_completion(&dwc->ep0_in_setup);
	dwc->gadget = kzalloc(sizeof(struct usb_gadget), GFP_KERNEL);
	if (!dwc->gadget) {
		ret = -ENOMEM;
		goto err3;
	}


	usb_initialize_gadget(dwc->dev, dwc->gadget, dwc_gadget_release);
	dev				= &dwc->gadget->dev;
	dev->platform_data		= dwc;
	dwc->gadget->ops		= &dwc3_gadget_ops;
	dwc->gadget->speed		= USB_SPEED_UNKNOWN;
	dwc->gadget->ssp_rate		= USB_SSP_GEN_UNKNOWN;
	dwc->gadget->sg_supported	= true;
	dwc->gadget->name		= "dwc3-gadget";
	dwc->gadget->lpm_capable	= !dwc->usb2_gadget_lpm_disable;

	/*
	 * FIXME We might be setting max_speed to <SUPER, however versions
	 * <2.20a of dwc3 have an issue with metastability (documented
	 * elsewhere in this driver) which tells us we can't set max speed to
	 * anything lower than SUPER.
	 *
	 * Because gadget.max_speed is only used by composite.c and function
	 * drivers (i.e. it won't go into dwc3's registers) we are allowing this
	 * to happen so we avoid sending SuperSpeed Capability descriptor
	 * together with our BOS descriptor as that could confuse host into
	 * thinking we can handle super speed.
	 *
	 * Note that, in fact, we won't even support GetBOS requests when speed
	 * is less than super speed because we don't have means, yet, to tell
	 * composite.c that we are USB 2.0 + LPM ECN.
	 */
	if (DWC3_VER_IS_PRIOR(DWC3, 220A) &&
	    !dwc->dis_metastability_quirk)
		dev_info(dwc->dev, "changing max_speed on rev %08x\n",
				dwc->revision);

	dwc->gadget->max_speed		= dwc->maximum_speed;
	dwc->gadget->max_ssp_rate	= dwc->max_ssp_rate;

	/*
	 * REVISIT: Here we should clear all pending IRQs to be
	 * sure we're starting from a well known location.
	 */

	ret = dwc3_gadget_init_endpoints(dwc, dwc->num_eps);
	if (ret)
		goto err4;

	ret = usb_add_gadget(dwc->gadget);
	if (ret) {
		dev_err(dwc->dev, "failed to add gadget\n");
		goto err5;
	}

	if (DWC3_IP_IS(DWC32) && dwc->maximum_speed == USB_SPEED_SUPER_PLUS)
		dwc3_gadget_set_ssp_rate(dwc->gadget, dwc->max_ssp_rate);
	else
		dwc3_gadget_set_speed(dwc->gadget, dwc->maximum_speed);

	return 0;

err5:
	dwc3_gadget_free_endpoints(dwc);
err4:
	usb_put_gadget(dwc->gadget);
	dwc->gadget = NULL;
err3:
	dma_free_coherent(dwc->sysdev, DWC3_BOUNCE_SIZE, dwc->bounce,
			dwc->bounce_addr);

err2:
	kfree(dwc->setup_buf);

err1:
	dma_free_coherent(dwc->sysdev, sizeof(*dwc->ep0_trb) * 2,
			dwc->ep0_trb, dwc->ep0_trb_addr);

err0:
	return ret;
}

/* -------------------------------------------------------------------------- */

void dwc3_gadget_exit(struct dwc3 *dwc)
{
	if (!dwc->gadget)
		return;

	usb_del_gadget(dwc->gadget);
	dwc3_gadget_free_endpoints(dwc);
	usb_put_gadget(dwc->gadget);
	dma_free_coherent(dwc->sysdev, DWC3_BOUNCE_SIZE, dwc->bounce,
			  dwc->bounce_addr);
	kfree(dwc->setup_buf);
	dma_free_coherent(dwc->sysdev, sizeof(*dwc->ep0_trb) * 2,
			  dwc->ep0_trb, dwc->ep0_trb_addr);
}

int dwc3_gadget_suspend(struct dwc3 *dwc)
{
	unsigned long flags;

	if (!dwc->gadget_driver)
		return 0;

	dwc3_gadget_run_stop(dwc, false, false);

	spin_lock_irqsave(&dwc->lock, flags);
	dwc3_disconnect_gadget(dwc);
	__dwc3_gadget_stop(dwc);
	spin_unlock_irqrestore(&dwc->lock, flags);

	return 0;
}

int dwc3_gadget_resume(struct dwc3 *dwc)
{
	int			ret;

	if (!dwc->gadget_driver || !dwc->softconnect)
		return 0;

	ret = __dwc3_gadget_start(dwc);
	if (ret < 0)
		goto err0;

	ret = dwc3_gadget_run_stop(dwc, true, false);
	if (ret < 0)
		goto err1;

	return 0;

err1:
	__dwc3_gadget_stop(dwc);

err0:
	return ret;
}

void dwc3_gadget_process_pending_events(struct dwc3 *dwc)
{
	if (dwc->pending_events) {
		dwc3_interrupt(dwc->irq_gadget, dwc->ev_buf);
		dwc->pending_events = false;
		enable_irq(dwc->irq_gadget);
	}
}<|MERGE_RESOLUTION|>--- conflicted
+++ resolved
@@ -1044,23 +1044,6 @@
 		dep->endpoint.desc = NULL;
 	}
 
-<<<<<<< HEAD
-	dwc3_remove_requests(dwc, dep, -ECONNRESET);
-
-	dep->stream_capable = false;
-	dep->type = 0;
-	mask = DWC3_EP_TXFIFO_RESIZED;
-	/*
-	 * dwc3_remove_requests() can exit early if DWC3 EP delayed stop is
-	 * set.  Do not clear DEP flags, so that the end transfer command will
-	 * be reattempted during the next SETUP stage.
-	 */
-	if (dep->flags & DWC3_EP_DELAY_STOP)
-		mask |= (DWC3_EP_DELAY_STOP | DWC3_EP_TRANSFER_STARTED);
-	dep->flags &= mask;
-
-=======
->>>>>>> 0ee29814
 	return 0;
 }
 
