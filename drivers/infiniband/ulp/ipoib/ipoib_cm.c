--- conflicted
+++ resolved
@@ -766,14 +766,6 @@
 	skb_orphan(skb);
 	skb_dst_drop(skb);
 
-<<<<<<< HEAD
-	if (netif_queue_stopped(dev))
-		if (ib_req_notify_cq(priv->send_cq, IB_CQ_NEXT_COMP |
-				     IB_CQ_REPORT_MISSED_EVENTS)) {
-			ipoib_warn(priv, "IPoIB/CM:request notify on send CQ failed\n");
-			napi_schedule(&priv->send_napi);
-		}
-=======
 	if (netif_queue_stopped(dev)) {
 		rc = ib_req_notify_cq(priv->send_cq, IB_CQ_NEXT_COMP |
 				      IB_CQ_REPORT_MISSED_EVENTS);
@@ -782,7 +774,6 @@
 		else if (rc)
 			napi_schedule(&priv->send_napi);
 	}
->>>>>>> 661e50bc
 
 	rc = post_send(priv, tx, tx->tx_head & (ipoib_sendq_size - 1), tx_req);
 	if (unlikely(rc)) {
