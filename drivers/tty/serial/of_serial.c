/*
 *  Serial Port driver for Open Firmware platform devices
 *
 *    Copyright (C) 2006 Arnd Bergmann <arnd@arndb.de>, IBM Corp.
 *
 *  This program is free software; you can redistribute it and/or
 *  modify it under the terms of the GNU General Public License
 *  as published by the Free Software Foundation; either version
 *  2 of the License, or (at your option) any later version.
 *
 */
#include <linux/console.h>
#include <linux/module.h>
#include <linux/slab.h>
#include <linux/delay.h>
#include <linux/serial_core.h>
#include <linux/serial_reg.h>
#include <linux/of_address.h>
#include <linux/of_irq.h>
#include <linux/of_platform.h>
#include <linux/nwpserial.h>
#include <linux/clk.h>

#include "8250/8250.h"

struct of_serial_info {
	struct clk *clk;
	int type;
	int line;
};

#ifdef CONFIG_ARCH_TEGRA
void tegra_serial_handle_break(struct uart_port *p)
{
	unsigned int status, tmout = 10000;

	do {
		status = p->serial_in(p, UART_LSR);
		if (status & (UART_LSR_FIFOE | UART_LSR_BRK_ERROR_BITS))
			status = p->serial_in(p, UART_RX);
		else
			break;
		if (--tmout == 0)
			break;
		udelay(1);
	} while (1);
}
#else
static inline void tegra_serial_handle_break(struct uart_port *port)
{
}
#endif

/*
 * Fill a struct uart_port for a given device node
 */
static int of_platform_serial_setup(struct platform_device *ofdev,
			int type, struct uart_port *port,
			struct of_serial_info *info)
{
	struct resource resource;
	struct device_node *np = ofdev->dev.of_node;
	u32 clk, spd, prop;
	int ret;

	memset(port, 0, sizeof *port);
	if (of_property_read_u32(np, "clock-frequency", &clk)) {

		/* Get clk rate through clk driver if present */
		info->clk = clk_get(&ofdev->dev, NULL);
		if (IS_ERR(info->clk)) {
			dev_warn(&ofdev->dev,
				"clk or clock-frequency not defined\n");
			return PTR_ERR(info->clk);
		}

		clk_prepare_enable(info->clk);
		clk = clk_get_rate(info->clk);
	}
	/* If current-speed was set, then try not to change it. */
	if (of_property_read_u32(np, "current-speed", &spd) == 0)
		port->custom_divisor = clk / (16 * spd);

	ret = of_address_to_resource(np, 0, &resource);
	if (ret) {
		dev_warn(&ofdev->dev, "invalid address\n");
		goto out;
	}

	spin_lock_init(&port->lock);
	port->mapbase = resource.start;

	/* Check for shifted address mapping */
	if (of_property_read_u32(np, "reg-offset", &prop) == 0)
		port->mapbase += prop;

	/* Check for registers offset within the devices address range */
	if (of_property_read_u32(np, "reg-shift", &prop) == 0)
		port->regshift = prop;

	/* Check for fifo size */
	if (of_property_read_u32(np, "fifo-size", &prop) == 0)
		port->fifosize = prop;

	port->irq = irq_of_parse_and_map(np, 0);
	port->iotype = UPIO_MEM;
	if (of_property_read_u32(np, "reg-io-width", &prop) == 0) {
		switch (prop) {
		case 1:
			port->iotype = UPIO_MEM;
			break;
		case 4:
			port->iotype = UPIO_MEM32;
			break;
		default:
			dev_warn(&ofdev->dev, "unsupported reg-io-width (%d)\n",
				 prop);
			ret = -EINVAL;
			goto out;
		}
	}

	port->type = type;
	port->uartclk = clk;
	port->flags = UPF_SHARE_IRQ | UPF_BOOT_AUTOCONF | UPF_IOREMAP
		| UPF_FIXED_PORT | UPF_FIXED_TYPE;

	if (of_find_property(np, "no-loopback-test", NULL))
		port->flags |= UPF_SKIP_TEST;

	port->dev = &ofdev->dev;

	switch (type) {
	case PORT_TEGRA:
		port->handle_break = tegra_serial_handle_break;
		break;

	case PORT_RT2880:
		port->iotype = UPIO_AU;
		break;
	}

	return 0;
out:
	if (info->clk)
		clk_disable_unprepare(info->clk);
	return ret;
}

/*
 * Try to register a serial port
 */
static struct of_device_id of_platform_serial_table[];
static int of_platform_serial_probe(struct platform_device *ofdev)
{
	const struct of_device_id *match;
	struct of_serial_info *info;
	struct uart_port port;
	int port_type;
	int ret;

	match = of_match_device(of_platform_serial_table, &ofdev->dev);
	if (!match)
		return -EINVAL;

	if (of_find_property(ofdev->dev.of_node, "used-by-rtas", NULL))
		return -EBUSY;

	info = kzalloc(sizeof(*info), GFP_KERNEL);
	if (info == NULL)
		return -ENOMEM;

	port_type = (unsigned long)match->data;
	ret = of_platform_serial_setup(ofdev, port_type, &port, info);
	if (ret)
		goto out;

	switch (port_type) {
#ifdef CONFIG_SERIAL_8250
	case PORT_8250 ... PORT_MAX_8250:
	{
		struct uart_8250_port port8250;
		memset(&port8250, 0, sizeof(port8250));
		port.type = port_type;
		port8250.port = port;

		if (port.fifosize)
			port8250.capabilities = UART_CAP_FIFO;

		if (of_property_read_bool(ofdev->dev.of_node,
					  "auto-flow-control"))
			port8250.capabilities |= UART_CAP_AFE;

		ret = serial8250_register_8250_port(&port8250);
		break;
	}
#endif
#ifdef CONFIG_SERIAL_OF_PLATFORM_NWPSERIAL
	case PORT_NWPSERIAL:
		ret = nwpserial_register_port(&port);
		break;
#endif
	default:
		/* need to add code for these */
	case PORT_UNKNOWN:
		dev_info(&ofdev->dev, "Unknown serial port found, ignored\n");
		ret = -ENODEV;
		break;
	}
	if (ret < 0)
		goto out;

	info->type = port_type;
	info->line = ret;
	platform_set_drvdata(ofdev, info);
	return 0;
out:
	kfree(info);
	irq_dispose_mapping(port.irq);
	return ret;
}

/*
 * Release a line
 */
static int of_platform_serial_remove(struct platform_device *ofdev)
{
	struct of_serial_info *info = platform_get_drvdata(ofdev);
	switch (info->type) {
#ifdef CONFIG_SERIAL_8250
	case PORT_8250 ... PORT_MAX_8250:
		serial8250_unregister_port(info->line);
		break;
#endif
#ifdef CONFIG_SERIAL_OF_PLATFORM_NWPSERIAL
	case PORT_NWPSERIAL:
		nwpserial_unregister_port(info->line);
		break;
#endif
	default:
		/* need to add code for these */
		break;
	}

	if (info->clk)
		clk_disable_unprepare(info->clk);
	kfree(info);
	return 0;
}

<<<<<<< HEAD
#ifdef CONFIG_PM_SLEEP
#ifdef CONFIG_SERIAL_8250
static void of_serial_suspend_8250(struct of_serial_info *info)
{
	struct uart_8250_port *port8250 = serial8250_get_port(info->line);
	struct uart_port *port = &port8250->port;

	serial8250_suspend_port(info->line);
	if (info->clk && (!uart_console(port) || console_suspend_enabled))
		clk_disable_unprepare(info->clk);
}

static void of_serial_resume_8250(struct of_serial_info *info)
{
	struct uart_8250_port *port8250 = serial8250_get_port(info->line);
	struct uart_port *port = &port8250->port;

	if (info->clk && (!uart_console(port) || console_suspend_enabled))
		clk_prepare_enable(info->clk);

	serial8250_resume_port(info->line);
}
#else
static inline void of_serial_suspend_8250(struct of_serial_info *info)
{
}

static inline void of_serial_resume_8250(struct of_serial_info *info)
{
}
#endif

static int of_serial_suspend(struct device *dev)
{
	struct of_serial_info *info = dev_get_drvdata(dev);

	switch (info->type) {
	case PORT_8250 ... PORT_MAX_8250:
		of_serial_suspend_8250(info);
		break;
	default:
		break;
	}

	return 0;
}

static int of_serial_resume(struct device *dev)
{
	struct of_serial_info *info = dev_get_drvdata(dev);

	switch (info->type) {
	case PORT_8250 ... PORT_MAX_8250:
		of_serial_resume_8250(info);
		break;
	default:
		break;
	}

	return 0;
}
#endif
static SIMPLE_DEV_PM_OPS(of_serial_pm_ops, of_serial_suspend, of_serial_resume);

=======
>>>>>>> 009d0431
/*
 * A few common types, add more as needed.
 */
static struct of_device_id of_platform_serial_table[] = {
	{ .compatible = "ns8250",   .data = (void *)PORT_8250, },
	{ .compatible = "ns16450",  .data = (void *)PORT_16450, },
	{ .compatible = "ns16550a", .data = (void *)PORT_16550A, },
	{ .compatible = "ns16550",  .data = (void *)PORT_16550, },
	{ .compatible = "ns16750",  .data = (void *)PORT_16750, },
	{ .compatible = "ns16850",  .data = (void *)PORT_16850, },
	{ .compatible = "nvidia,tegra20-uart", .data = (void *)PORT_TEGRA, },
	{ .compatible = "nxp,lpc3220-uart", .data = (void *)PORT_LPC3220, },
	{ .compatible = "ralink,rt2880-uart", .data = (void *)PORT_RT2880, },
	{ .compatible = "altr,16550-FIFO32",
		.data = (void *)PORT_ALTR_16550_F32, },
	{ .compatible = "altr,16550-FIFO64",
		.data = (void *)PORT_ALTR_16550_F64, },
	{ .compatible = "altr,16550-FIFO128",
		.data = (void *)PORT_ALTR_16550_F128, },
#ifdef CONFIG_SERIAL_OF_PLATFORM_NWPSERIAL
	{ .compatible = "ibm,qpace-nwp-serial",
		.data = (void *)PORT_NWPSERIAL, },
#endif
	{ .type = "serial",         .data = (void *)PORT_UNKNOWN, },
	{ /* end of list */ },
};

static struct platform_driver of_platform_serial_driver = {
	.driver = {
		.name = "of_serial",
		.owner = THIS_MODULE,
		.of_match_table = of_platform_serial_table,
	},
	.probe = of_platform_serial_probe,
	.remove = of_platform_serial_remove,
};

module_platform_driver(of_platform_serial_driver);

MODULE_AUTHOR("Arnd Bergmann <arnd@arndb.de>");
MODULE_LICENSE("GPL");
MODULE_DESCRIPTION("Serial Port driver for Open Firmware platform devices");<|MERGE_RESOLUTION|>--- conflicted
+++ resolved
@@ -248,7 +248,6 @@
 	return 0;
 }
 
-<<<<<<< HEAD
 #ifdef CONFIG_PM_SLEEP
 #ifdef CONFIG_SERIAL_8250
 static void of_serial_suspend_8250(struct of_serial_info *info)
@@ -313,8 +312,6 @@
 #endif
 static SIMPLE_DEV_PM_OPS(of_serial_pm_ops, of_serial_suspend, of_serial_resume);
 
-=======
->>>>>>> 009d0431
 /*
  * A few common types, add more as needed.
  */
