--- conflicted
+++ resolved
@@ -672,12 +672,8 @@
 	 * https://www.ti.com/lit/pdf/sprz536
 	 */
 	if (priv->habit & UART_RX_TIMEOUT_QUIRK &&
-<<<<<<< HEAD
-		(iir & UART_IIR_RX_TIMEOUT) == UART_IIR_RX_TIMEOUT) {
-=======
 	    (iir & UART_IIR_RX_TIMEOUT) == UART_IIR_RX_TIMEOUT &&
 	    serial_port_in(port, UART_OMAP_RX_LVL) == 0) {
->>>>>>> de9c2c66
 		unsigned char efr2, timeout_h, timeout_l;
 
 		efr2 = serial_in(up, UART_OMAP_EFR2);
