--- conflicted
+++ resolved
@@ -293,48 +293,22 @@
 	.dma_supported = xen_grant_dma_supported,
 };
 
-<<<<<<< HEAD
-static bool xen_is_dt_grant_dma_device(struct device *dev)
-=======
 static struct device_node *xen_dt_get_node(struct device *dev)
->>>>>>> 0ee29814
 {
 	if (dev_is_pci(dev)) {
 		struct pci_dev *pdev = to_pci_dev(dev);
 		struct pci_bus *bus = pdev->bus;
 
-<<<<<<< HEAD
-	iommu_np = of_parse_phandle(dev->of_node, "iommus", 0);
-	has_iommu = iommu_np &&
-		    of_device_is_compatible(iommu_np, "xen,grant-dma");
-	of_node_put(iommu_np);
-=======
 		/* Walk up to the root bus to look for PCI Host controller */
 		while (!pci_is_root_bus(bus))
 			bus = bus->parent;
 
 		return of_node_get(bus->bridge->parent->of_node);
 	}
->>>>>>> 0ee29814
 
 	return of_node_get(dev->of_node);
 }
 
-<<<<<<< HEAD
-bool xen_is_grant_dma_device(struct device *dev)
-{
-	/* XXX Handle only DT devices for now */
-	if (dev->of_node)
-		return xen_is_dt_grant_dma_device(dev);
-
-	return false;
-}
-
-bool xen_virtio_mem_acc(struct virtio_device *dev)
-{
-	if (IS_ENABLED(CONFIG_XEN_VIRTIO_FORCE_GRANT) || xen_pv_domain())
-		return true;
-=======
 static int xen_dt_grant_init_backend_domid(struct device *dev,
 					   struct device_node *np,
 					   domid_t *backend_domid)
@@ -391,51 +365,14 @@
 		*backend_domid = 0;
 		ret = 0;
 	}
->>>>>>> 0ee29814
 
 	return ret;
 }
 
-<<<<<<< HEAD
-static int xen_dt_grant_init_backend_domid(struct device *dev,
-					   struct xen_grant_dma_data *data)
-{
-	struct of_phandle_args iommu_spec;
-
-	if (of_parse_phandle_with_args(dev->of_node, "iommus", "#iommu-cells",
-			0, &iommu_spec)) {
-		dev_err(dev, "Cannot parse iommus property\n");
-		return -ESRCH;
-	}
-
-	if (!of_device_is_compatible(iommu_spec.np, "xen,grant-dma") ||
-			iommu_spec.args_count != 1) {
-		dev_err(dev, "Incompatible IOMMU node\n");
-		of_node_put(iommu_spec.np);
-		return -ESRCH;
-	}
-
-	of_node_put(iommu_spec.np);
-
-	/*
-	 * The endpoint ID here means the ID of the domain where the
-	 * corresponding backend is running
-	 */
-	data->backend_domid = iommu_spec.args[0];
-
-	return 0;
-}
-
-void xen_grant_setup_dma_ops(struct device *dev)
-{
-	struct xen_grant_dma_data *data;
-
-=======
 static void xen_grant_setup_dma_ops(struct device *dev, domid_t backend_domid)
 {
 	struct xen_grant_dma_data *data;
 
->>>>>>> 0ee29814
 	data = find_xen_grant_dma_data(dev);
 	if (data) {
 		dev_err(dev, "Xen grant DMA data is already created\n");
@@ -446,20 +383,7 @@
 	if (!data)
 		goto err;
 
-<<<<<<< HEAD
-	if (dev->of_node) {
-		if (xen_dt_grant_init_backend_domid(dev, data))
-			goto err;
-	} else if (IS_ENABLED(CONFIG_XEN_VIRTIO_FORCE_GRANT)) {
-		dev_info(dev, "Using dom0 as backend\n");
-		data->backend_domid = 0;
-	} else {
-		/* XXX ACPI device unsupported for now */
-		goto err;
-	}
-=======
 	data->backend_domid = backend_domid;
->>>>>>> 0ee29814
 
 	if (store_xen_grant_dma_data(dev, data)) {
 		dev_err(dev, "Cannot store Xen grant DMA data\n");
@@ -477,14 +401,6 @@
 
 bool xen_virtio_restricted_mem_acc(struct virtio_device *dev)
 {
-<<<<<<< HEAD
-	bool ret = xen_virtio_mem_acc(dev);
-
-	if (ret)
-		xen_grant_setup_dma_ops(dev->dev.parent);
-
-	return ret;
-=======
 	domid_t backend_domid;
 
 	if (!xen_grant_init_backend_domid(dev->dev.parent, &backend_domid)) {
@@ -493,7 +409,6 @@
 	}
 
 	return false;
->>>>>>> 0ee29814
 }
 
 MODULE_DESCRIPTION("Xen grant DMA-mapping layer");
