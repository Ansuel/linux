--- conflicted
+++ resolved
@@ -380,21 +380,12 @@
 
 		drm_dev = device_find_child(&pdev->dev, NULL, mtk_drm_match);
 		if (!drm_dev)
-<<<<<<< HEAD
 			continue;
 
 		temp_drm_priv = dev_get_drvdata(drm_dev);
 		if (!temp_drm_priv)
 			continue;
 
-=======
-			continue;
-
-		temp_drm_priv = dev_get_drvdata(drm_dev);
-		if (!temp_drm_priv)
-			continue;
-
->>>>>>> 0c383648
 		if (temp_drm_priv->data->main_len)
 			all_drm_priv[CRTC_MAIN] = temp_drm_priv;
 		else if (temp_drm_priv->data->ext_len)
@@ -503,41 +494,24 @@
 			priv_n = private->all_drm_private[j];
 
 			if (i == CRTC_MAIN && priv_n->data->main_len) {
-<<<<<<< HEAD
-				ret = mtk_drm_crtc_create(drm, priv_n->data->main_path,
-							  priv_n->data->main_len, j,
-							  priv_n->data->conn_routes,
-							  priv_n->data->num_conn_routes);
-=======
 				ret = mtk_crtc_create(drm, priv_n->data->main_path,
 						      priv_n->data->main_len, j,
 						      priv_n->data->conn_routes,
 						      priv_n->data->num_conn_routes);
->>>>>>> 0c383648
 				if (ret)
 					goto err_component_unbind;
 
 				continue;
 			} else if (i == CRTC_EXT && priv_n->data->ext_len) {
-<<<<<<< HEAD
-				ret = mtk_drm_crtc_create(drm, priv_n->data->ext_path,
-							  priv_n->data->ext_len, j, NULL, 0);
-=======
 				ret = mtk_crtc_create(drm, priv_n->data->ext_path,
 						      priv_n->data->ext_len, j, NULL, 0);
->>>>>>> 0c383648
 				if (ret)
 					goto err_component_unbind;
 
 				continue;
 			} else if (i == CRTC_THIRD && priv_n->data->third_len) {
-<<<<<<< HEAD
-				ret = mtk_drm_crtc_create(drm, priv_n->data->third_path,
-							  priv_n->data->third_len, j, NULL, 0);
-=======
 				ret = mtk_crtc_create(drm, priv_n->data->third_path,
 						      priv_n->data->third_len, j, NULL, 0);
->>>>>>> 0c383648
 				if (ret)
 					goto err_component_unbind;
 
@@ -549,11 +523,7 @@
 	/* Use OVL device for all DMA memory allocations */
 	crtc = drm_crtc_from_index(drm, 0);
 	if (crtc)
-<<<<<<< HEAD
-		dma_dev = mtk_drm_crtc_dma_dev_get(crtc);
-=======
 		dma_dev = mtk_crtc_dma_dev_get(crtc);
->>>>>>> 0c383648
 	if (!dma_dev) {
 		ret = -ENODEV;
 		dev_err(drm->dev, "Need at least one OVL device\n");
@@ -619,11 +589,7 @@
 
 	.dumb_create = mtk_gem_dumb_create,
 
-<<<<<<< HEAD
-	.gem_prime_import = mtk_drm_gem_prime_import,
-=======
 	.gem_prime_import = mtk_gem_prime_import,
->>>>>>> 0c383648
 	.gem_prime_import_sg_table = mtk_gem_prime_import_sg_table,
 	.fops = &mtk_drm_fops,
 
@@ -984,8 +950,6 @@
 	of_node_put(private->mutex_node);
 	for (i = 0; i < DDP_COMPONENT_DRM_ID_MAX; i++)
 		of_node_put(private->comp_node[i]);
-<<<<<<< HEAD
-=======
 }
 
 static void mtk_drm_shutdown(struct platform_device *pdev)
@@ -993,7 +957,6 @@
 	struct mtk_drm_private *private = platform_get_drvdata(pdev);
 
 	drm_atomic_helper_shutdown(private->drm);
->>>>>>> 0c383648
 }
 
 static int mtk_drm_sys_prepare(struct device *dev)
@@ -1027,10 +990,7 @@
 static struct platform_driver mtk_drm_platform_driver = {
 	.probe	= mtk_drm_probe,
 	.remove_new = mtk_drm_remove,
-<<<<<<< HEAD
-=======
 	.shutdown = mtk_drm_shutdown,
->>>>>>> 0c383648
 	.driver	= {
 		.name	= "mediatek-drm",
 		.pm     = &mtk_drm_pm_ops,
