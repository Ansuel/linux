// SPDX-License-Identifier: GPL-2.0 OR MIT
/*
 * Copyright 2014-2022 Advanced Micro Devices, Inc.
 *
 * Permission is hereby granted, free of charge, to any person obtaining a
 * copy of this software and associated documentation files (the "Software"),
 * to deal in the Software without restriction, including without limitation
 * the rights to use, copy, modify, merge, publish, distribute, sublicense,
 * and/or sell copies of the Software, and to permit persons to whom the
 * Software is furnished to do so, subject to the following conditions:
 *
 * The above copyright notice and this permission notice shall be included in
 * all copies or substantial portions of the Software.
 *
 * THE SOFTWARE IS PROVIDED "AS IS", WITHOUT WARRANTY OF ANY KIND, EXPRESS OR
 * IMPLIED, INCLUDING BUT NOT LIMITED TO THE WARRANTIES OF MERCHANTABILITY,
 * FITNESS FOR A PARTICULAR PURPOSE AND NONINFRINGEMENT.  IN NO EVENT SHALL
 * THE COPYRIGHT HOLDER(S) OR AUTHOR(S) BE LIABLE FOR ANY CLAIM, DAMAGES OR
 * OTHER LIABILITY, WHETHER IN AN ACTION OF CONTRACT, TORT OR OTHERWISE,
 * ARISING FROM, OUT OF OR IN CONNECTION WITH THE SOFTWARE OR THE USE OR
 * OTHER DEALINGS IN THE SOFTWARE.
 */

#include <linux/bsearch.h>
#include <linux/pci.h>
#include <linux/slab.h>
#include "kfd_priv.h"
#include "kfd_device_queue_manager.h"
#include "kfd_pm4_headers_vi.h"
#include "kfd_pm4_headers_aldebaran.h"
#include "cwsr_trap_handler.h"
#include "kfd_iommu.h"
#include "amdgpu_amdkfd.h"
#include "kfd_smi_events.h"
#include "kfd_migrate.h"
#include "amdgpu.h"

#define MQD_SIZE_ALIGNED 768

/*
 * kfd_locked is used to lock the kfd driver during suspend or reset
 * once locked, kfd driver will stop any further GPU execution.
 * create process (open) will return -EAGAIN.
 */
static atomic_t kfd_locked = ATOMIC_INIT(0);

#ifdef CONFIG_DRM_AMDGPU_CIK
extern const struct kfd2kgd_calls gfx_v7_kfd2kgd;
#endif
extern const struct kfd2kgd_calls gfx_v8_kfd2kgd;
extern const struct kfd2kgd_calls gfx_v9_kfd2kgd;
extern const struct kfd2kgd_calls arcturus_kfd2kgd;
extern const struct kfd2kgd_calls aldebaran_kfd2kgd;
extern const struct kfd2kgd_calls gfx_v10_kfd2kgd;
extern const struct kfd2kgd_calls gfx_v10_3_kfd2kgd;
extern const struct kfd2kgd_calls gfx_v11_kfd2kgd;

static int kfd_gtt_sa_init(struct kfd_dev *kfd, unsigned int buf_size,
				unsigned int chunk_size);
static void kfd_gtt_sa_fini(struct kfd_dev *kfd);

static int kfd_resume(struct kfd_dev *kfd);

static void kfd_device_info_set_sdma_info(struct kfd_dev *kfd)
{
	uint32_t sdma_version = kfd->adev->ip_versions[SDMA0_HWIP][0];

	switch (sdma_version) {
	case IP_VERSION(4, 0, 0):/* VEGA10 */
	case IP_VERSION(4, 0, 1):/* VEGA12 */
	case IP_VERSION(4, 1, 0):/* RAVEN */
	case IP_VERSION(4, 1, 1):/* RAVEN */
	case IP_VERSION(4, 1, 2):/* RENOIR */
	case IP_VERSION(5, 2, 1):/* VANGOGH */
	case IP_VERSION(5, 2, 3):/* YELLOW_CARP */
	case IP_VERSION(5, 2, 6):/* GC 10.3.6 */
	case IP_VERSION(5, 2, 7):/* GC 10.3.7 */
		kfd->device_info.num_sdma_queues_per_engine = 2;
		break;
	case IP_VERSION(4, 2, 0):/* VEGA20 */
	case IP_VERSION(4, 2, 2):/* ARCTURUS */
	case IP_VERSION(4, 4, 0):/* ALDEBARAN */
	case IP_VERSION(5, 0, 0):/* NAVI10 */
	case IP_VERSION(5, 0, 1):/* CYAN_SKILLFISH */
	case IP_VERSION(5, 0, 2):/* NAVI14 */
	case IP_VERSION(5, 0, 5):/* NAVI12 */
	case IP_VERSION(5, 2, 0):/* SIENNA_CICHLID */
	case IP_VERSION(5, 2, 2):/* NAVY_FLOUNDER */
	case IP_VERSION(5, 2, 4):/* DIMGREY_CAVEFISH */
	case IP_VERSION(5, 2, 5):/* BEIGE_GOBY */
	case IP_VERSION(6, 0, 0):
	case IP_VERSION(6, 0, 1):
	case IP_VERSION(6, 0, 2):
<<<<<<< HEAD
=======
	case IP_VERSION(6, 0, 3):
>>>>>>> 7365df19
		kfd->device_info.num_sdma_queues_per_engine = 8;
		break;
	default:
		dev_warn(kfd_device,
			"Default sdma queue per engine(8) is set due to mismatch of sdma ip block(SDMA_HWIP:0x%x).\n",
			sdma_version);
		kfd->device_info.num_sdma_queues_per_engine = 8;
	}

	switch (sdma_version) {
	case IP_VERSION(6, 0, 0):
<<<<<<< HEAD
	case IP_VERSION(6, 0, 1):
	case IP_VERSION(6, 0, 2):
=======
	case IP_VERSION(6, 0, 2):
	case IP_VERSION(6, 0, 3):
>>>>>>> 7365df19
		/* Reserve 1 for paging and 1 for gfx */
		kfd->device_info.num_reserved_sdma_queues_per_engine = 2;
		/* BIT(0)=engine-0 queue-0; BIT(1)=engine-1 queue-0; BIT(2)=engine-0 queue-1; ... */
		kfd->device_info.reserved_sdma_queues_bitmap = 0xFULL;
		break;
<<<<<<< HEAD
=======
	case IP_VERSION(6, 0, 1):
		/* Reserve 1 for paging and 1 for gfx */
		kfd->device_info.num_reserved_sdma_queues_per_engine = 2;
		/* BIT(0)=engine-0 queue-0; BIT(1)=engine-0 queue-1; ... */
		kfd->device_info.reserved_sdma_queues_bitmap = 0x3ULL;
		break;
>>>>>>> 7365df19
	default:
		break;
	}
}

static void kfd_device_info_set_event_interrupt_class(struct kfd_dev *kfd)
{
	uint32_t gc_version = KFD_GC_VERSION(kfd);

	switch (gc_version) {
	case IP_VERSION(9, 0, 1): /* VEGA10 */
	case IP_VERSION(9, 1, 0): /* RAVEN */
	case IP_VERSION(9, 2, 1): /* VEGA12 */
	case IP_VERSION(9, 2, 2): /* RAVEN */
	case IP_VERSION(9, 3, 0): /* RENOIR */
	case IP_VERSION(9, 4, 0): /* VEGA20 */
	case IP_VERSION(9, 4, 1): /* ARCTURUS */
	case IP_VERSION(9, 4, 2): /* ALDEBARAN */
	case IP_VERSION(10, 3, 1): /* VANGOGH */
	case IP_VERSION(10, 3, 3): /* YELLOW_CARP */
	case IP_VERSION(10, 3, 6): /* GC 10.3.6 */
	case IP_VERSION(10, 3, 7): /* GC 10.3.7 */
	case IP_VERSION(10, 1, 3): /* CYAN_SKILLFISH */
	case IP_VERSION(10, 1, 4):
	case IP_VERSION(10, 1, 10): /* NAVI10 */
	case IP_VERSION(10, 1, 2): /* NAVI12 */
	case IP_VERSION(10, 1, 1): /* NAVI14 */
	case IP_VERSION(10, 3, 0): /* SIENNA_CICHLID */
	case IP_VERSION(10, 3, 2): /* NAVY_FLOUNDER */
	case IP_VERSION(10, 3, 4): /* DIMGREY_CAVEFISH */
	case IP_VERSION(10, 3, 5): /* BEIGE_GOBY */
		kfd->device_info.event_interrupt_class = &event_interrupt_class_v9;
		break;
	case IP_VERSION(11, 0, 0):
	case IP_VERSION(11, 0, 1):
	case IP_VERSION(11, 0, 2):
<<<<<<< HEAD
=======
	case IP_VERSION(11, 0, 3):
>>>>>>> 7365df19
		kfd->device_info.event_interrupt_class = &event_interrupt_class_v11;
		break;
	default:
		dev_warn(kfd_device, "v9 event interrupt handler is set due to "
			"mismatch of gc ip block(GC_HWIP:0x%x).\n", gc_version);
		kfd->device_info.event_interrupt_class = &event_interrupt_class_v9;
	}
}

static void kfd_device_info_init(struct kfd_dev *kfd,
				 bool vf, uint32_t gfx_target_version)
{
	uint32_t gc_version = KFD_GC_VERSION(kfd);
	uint32_t asic_type = kfd->adev->asic_type;

	kfd->device_info.max_pasid_bits = 16;
	kfd->device_info.max_no_of_hqd = 24;
	kfd->device_info.num_of_watch_points = 4;
	kfd->device_info.mqd_size_aligned = MQD_SIZE_ALIGNED;
	kfd->device_info.gfx_target_version = gfx_target_version;

	if (KFD_IS_SOC15(kfd)) {
		kfd->device_info.doorbell_size = 8;
		kfd->device_info.ih_ring_entry_size = 8 * sizeof(uint32_t);
		kfd->device_info.supports_cwsr = true;

		kfd_device_info_set_sdma_info(kfd);

		kfd_device_info_set_event_interrupt_class(kfd);

		/* Raven */
		if (gc_version == IP_VERSION(9, 1, 0) ||
		    gc_version == IP_VERSION(9, 2, 2))
			kfd->device_info.needs_iommu_device = true;

		if (gc_version < IP_VERSION(11, 0, 0)) {
			/* Navi2x+, Navi1x+ */
			if (gc_version == IP_VERSION(10, 3, 6))
				kfd->device_info.no_atomic_fw_version = 14;
			else if (gc_version == IP_VERSION(10, 3, 7))
				kfd->device_info.no_atomic_fw_version = 3;
			else if (gc_version >= IP_VERSION(10, 3, 0))
				kfd->device_info.no_atomic_fw_version = 92;
			else if (gc_version >= IP_VERSION(10, 1, 1))
				kfd->device_info.no_atomic_fw_version = 145;

			/* Navi1x+ */
			if (gc_version >= IP_VERSION(10, 1, 1))
				kfd->device_info.needs_pci_atomics = true;
		}
	} else {
		kfd->device_info.doorbell_size = 4;
		kfd->device_info.ih_ring_entry_size = 4 * sizeof(uint32_t);
		kfd->device_info.event_interrupt_class = &event_interrupt_class_cik;
		kfd->device_info.num_sdma_queues_per_engine = 2;

		if (asic_type != CHIP_KAVERI &&
		    asic_type != CHIP_HAWAII &&
		    asic_type != CHIP_TONGA)
			kfd->device_info.supports_cwsr = true;

		if (asic_type == CHIP_KAVERI ||
		    asic_type == CHIP_CARRIZO)
			kfd->device_info.needs_iommu_device = true;

		if (asic_type != CHIP_HAWAII && !vf)
			kfd->device_info.needs_pci_atomics = true;
	}
}

struct kfd_dev *kgd2kfd_probe(struct amdgpu_device *adev, bool vf)
{
	struct kfd_dev *kfd = NULL;
	const struct kfd2kgd_calls *f2g = NULL;
	struct pci_dev *pdev = adev->pdev;
	uint32_t gfx_target_version = 0;

	switch (adev->asic_type) {
#ifdef KFD_SUPPORT_IOMMU_V2
#ifdef CONFIG_DRM_AMDGPU_CIK
	case CHIP_KAVERI:
		gfx_target_version = 70000;
		if (!vf)
			f2g = &gfx_v7_kfd2kgd;
		break;
#endif
	case CHIP_CARRIZO:
		gfx_target_version = 80001;
		if (!vf)
			f2g = &gfx_v8_kfd2kgd;
		break;
#endif
#ifdef CONFIG_DRM_AMDGPU_CIK
	case CHIP_HAWAII:
		gfx_target_version = 70001;
		if (!amdgpu_exp_hw_support)
			pr_info(
	"KFD support on Hawaii is experimental. See modparam exp_hw_support\n"
				);
		else if (!vf)
			f2g = &gfx_v7_kfd2kgd;
		break;
#endif
	case CHIP_TONGA:
		gfx_target_version = 80002;
		if (!vf)
			f2g = &gfx_v8_kfd2kgd;
		break;
	case CHIP_FIJI:
		gfx_target_version = 80003;
		f2g = &gfx_v8_kfd2kgd;
		break;
	case CHIP_POLARIS10:
		gfx_target_version = 80003;
		f2g = &gfx_v8_kfd2kgd;
		break;
	case CHIP_POLARIS11:
		gfx_target_version = 80003;
		if (!vf)
			f2g = &gfx_v8_kfd2kgd;
		break;
	case CHIP_POLARIS12:
		gfx_target_version = 80003;
		if (!vf)
			f2g = &gfx_v8_kfd2kgd;
		break;
	case CHIP_VEGAM:
		gfx_target_version = 80003;
		if (!vf)
			f2g = &gfx_v8_kfd2kgd;
		break;
	default:
		switch (adev->ip_versions[GC_HWIP][0]) {
		/* Vega 10 */
		case IP_VERSION(9, 0, 1):
			gfx_target_version = 90000;
			f2g = &gfx_v9_kfd2kgd;
			break;
#ifdef KFD_SUPPORT_IOMMU_V2
		/* Raven */
		case IP_VERSION(9, 1, 0):
		case IP_VERSION(9, 2, 2):
			gfx_target_version = 90002;
			if (!vf)
				f2g = &gfx_v9_kfd2kgd;
			break;
#endif
		/* Vega12 */
		case IP_VERSION(9, 2, 1):
			gfx_target_version = 90004;
			if (!vf)
				f2g = &gfx_v9_kfd2kgd;
			break;
		/* Renoir */
		case IP_VERSION(9, 3, 0):
			gfx_target_version = 90012;
			if (!vf)
				f2g = &gfx_v9_kfd2kgd;
			break;
		/* Vega20 */
		case IP_VERSION(9, 4, 0):
			gfx_target_version = 90006;
			if (!vf)
				f2g = &gfx_v9_kfd2kgd;
			break;
		/* Arcturus */
		case IP_VERSION(9, 4, 1):
			gfx_target_version = 90008;
			f2g = &arcturus_kfd2kgd;
			break;
		/* Aldebaran */
		case IP_VERSION(9, 4, 2):
			gfx_target_version = 90010;
			f2g = &aldebaran_kfd2kgd;
			break;
		/* Navi10 */
		case IP_VERSION(10, 1, 10):
			gfx_target_version = 100100;
			if (!vf)
				f2g = &gfx_v10_kfd2kgd;
			break;
		/* Navi12 */
		case IP_VERSION(10, 1, 2):
			gfx_target_version = 100101;
			f2g = &gfx_v10_kfd2kgd;
			break;
		/* Navi14 */
		case IP_VERSION(10, 1, 1):
			gfx_target_version = 100102;
			if (!vf)
				f2g = &gfx_v10_kfd2kgd;
			break;
		/* Cyan Skillfish */
		case IP_VERSION(10, 1, 3):
		case IP_VERSION(10, 1, 4):
			gfx_target_version = 100103;
			if (!vf)
				f2g = &gfx_v10_kfd2kgd;
			break;
		/* Sienna Cichlid */
		case IP_VERSION(10, 3, 0):
			gfx_target_version = 100300;
			f2g = &gfx_v10_3_kfd2kgd;
			break;
		/* Navy Flounder */
		case IP_VERSION(10, 3, 2):
			gfx_target_version = 100301;
			f2g = &gfx_v10_3_kfd2kgd;
			break;
		/* Van Gogh */
		case IP_VERSION(10, 3, 1):
			gfx_target_version = 100303;
			if (!vf)
				f2g = &gfx_v10_3_kfd2kgd;
			break;
		/* Dimgrey Cavefish */
		case IP_VERSION(10, 3, 4):
			gfx_target_version = 100302;
			f2g = &gfx_v10_3_kfd2kgd;
			break;
		/* Beige Goby */
		case IP_VERSION(10, 3, 5):
			gfx_target_version = 100304;
			f2g = &gfx_v10_3_kfd2kgd;
			break;
		/* Yellow Carp */
		case IP_VERSION(10, 3, 3):
			gfx_target_version = 100305;
			if (!vf)
				f2g = &gfx_v10_3_kfd2kgd;
			break;
		case IP_VERSION(10, 3, 6):
<<<<<<< HEAD
			gfx_target_version = 100306;
			if (!vf)
				f2g = &gfx_v10_3_kfd2kgd;
			break;
		case IP_VERSION(10, 3, 7):
			gfx_target_version = 100307;
=======
		case IP_VERSION(10, 3, 7):
			gfx_target_version = 100306;
>>>>>>> 7365df19
			if (!vf)
				f2g = &gfx_v10_3_kfd2kgd;
			break;
		case IP_VERSION(11, 0, 0):
			gfx_target_version = 110000;
			f2g = &gfx_v11_kfd2kgd;
			break;
		case IP_VERSION(11, 0, 1):
			gfx_target_version = 110003;
			f2g = &gfx_v11_kfd2kgd;
			break;
		case IP_VERSION(11, 0, 2):
			gfx_target_version = 110002;
			f2g = &gfx_v11_kfd2kgd;
			break;
<<<<<<< HEAD
=======
		case IP_VERSION(11, 0, 3):
			/* Note: Compiler version is 11.0.1 while HW version is 11.0.3 */
			gfx_target_version = 110001;
			f2g = &gfx_v11_kfd2kgd;
			break;
>>>>>>> 7365df19
		default:
			break;
		}
		break;
	}

	if (!f2g) {
		if (adev->ip_versions[GC_HWIP][0])
			dev_err(kfd_device, "GC IP %06x %s not supported in kfd\n",
				adev->ip_versions[GC_HWIP][0], vf ? "VF" : "");
		else
			dev_err(kfd_device, "%s %s not supported in kfd\n",
				amdgpu_asic_name[adev->asic_type], vf ? "VF" : "");
		return NULL;
	}

	kfd = kzalloc(sizeof(*kfd), GFP_KERNEL);
	if (!kfd)
		return NULL;

	kfd->adev = adev;
	kfd_device_info_init(kfd, vf, gfx_target_version);
	kfd->pdev = pdev;
	kfd->init_complete = false;
	kfd->kfd2kgd = f2g;
	atomic_set(&kfd->compute_profile, 0);

	mutex_init(&kfd->doorbell_mutex);
	memset(&kfd->doorbell_available_index, 0,
		sizeof(kfd->doorbell_available_index));

	atomic_set(&kfd->sram_ecc_flag, 0);

	ida_init(&kfd->doorbell_ida);

	return kfd;
}

static void kfd_cwsr_init(struct kfd_dev *kfd)
{
	if (cwsr_enable && kfd->device_info.supports_cwsr) {
		if (KFD_GC_VERSION(kfd) < IP_VERSION(9, 0, 1)) {
			BUILD_BUG_ON(sizeof(cwsr_trap_gfx8_hex) > PAGE_SIZE);
			kfd->cwsr_isa = cwsr_trap_gfx8_hex;
			kfd->cwsr_isa_size = sizeof(cwsr_trap_gfx8_hex);
		} else if (KFD_GC_VERSION(kfd) == IP_VERSION(9, 4, 1)) {
			BUILD_BUG_ON(sizeof(cwsr_trap_arcturus_hex) > PAGE_SIZE);
			kfd->cwsr_isa = cwsr_trap_arcturus_hex;
			kfd->cwsr_isa_size = sizeof(cwsr_trap_arcturus_hex);
		} else if (KFD_GC_VERSION(kfd) == IP_VERSION(9, 4, 2)) {
			BUILD_BUG_ON(sizeof(cwsr_trap_aldebaran_hex) > PAGE_SIZE);
			kfd->cwsr_isa = cwsr_trap_aldebaran_hex;
			kfd->cwsr_isa_size = sizeof(cwsr_trap_aldebaran_hex);
		} else if (KFD_GC_VERSION(kfd) < IP_VERSION(10, 1, 1)) {
			BUILD_BUG_ON(sizeof(cwsr_trap_gfx9_hex) > PAGE_SIZE);
			kfd->cwsr_isa = cwsr_trap_gfx9_hex;
			kfd->cwsr_isa_size = sizeof(cwsr_trap_gfx9_hex);
		} else if (KFD_GC_VERSION(kfd) < IP_VERSION(10, 3, 0)) {
			BUILD_BUG_ON(sizeof(cwsr_trap_nv1x_hex) > PAGE_SIZE);
			kfd->cwsr_isa = cwsr_trap_nv1x_hex;
			kfd->cwsr_isa_size = sizeof(cwsr_trap_nv1x_hex);
		} else if (KFD_GC_VERSION(kfd) < IP_VERSION(11, 0, 0)) {
			BUILD_BUG_ON(sizeof(cwsr_trap_gfx10_hex) > PAGE_SIZE);
			kfd->cwsr_isa = cwsr_trap_gfx10_hex;
			kfd->cwsr_isa_size = sizeof(cwsr_trap_gfx10_hex);
		} else {
			BUILD_BUG_ON(sizeof(cwsr_trap_gfx11_hex) > PAGE_SIZE);
			kfd->cwsr_isa = cwsr_trap_gfx11_hex;
			kfd->cwsr_isa_size = sizeof(cwsr_trap_gfx11_hex);
		}

		kfd->cwsr_enabled = true;
	}
}

static int kfd_gws_init(struct kfd_dev *kfd)
{
	int ret = 0;

	if (kfd->dqm->sched_policy == KFD_SCHED_POLICY_NO_HWS)
		return 0;

	if (hws_gws_support || (KFD_IS_SOC15(kfd) &&
		((KFD_GC_VERSION(kfd) == IP_VERSION(9, 0, 1)
			&& kfd->mec2_fw_version >= 0x81b3) ||
		(KFD_GC_VERSION(kfd) <= IP_VERSION(9, 4, 0)
			&& kfd->mec2_fw_version >= 0x1b3)  ||
		(KFD_GC_VERSION(kfd) == IP_VERSION(9, 4, 1)
			&& kfd->mec2_fw_version >= 0x30)   ||
		(KFD_GC_VERSION(kfd) == IP_VERSION(9, 4, 2)
			&& kfd->mec2_fw_version >= 0x28))))
		ret = amdgpu_amdkfd_alloc_gws(kfd->adev,
				kfd->adev->gds.gws_size, &kfd->gws);

	return ret;
}

static void kfd_smi_init(struct kfd_dev *dev)
{
	INIT_LIST_HEAD(&dev->smi_clients);
	spin_lock_init(&dev->smi_lock);
}

bool kgd2kfd_device_init(struct kfd_dev *kfd,
			 struct drm_device *ddev,
			 const struct kgd2kfd_shared_resources *gpu_resources)
{
	unsigned int size, map_process_packet_size;

	kfd->ddev = ddev;
	kfd->mec_fw_version = amdgpu_amdkfd_get_fw_version(kfd->adev,
			KGD_ENGINE_MEC1);
	kfd->mec2_fw_version = amdgpu_amdkfd_get_fw_version(kfd->adev,
			KGD_ENGINE_MEC2);
	kfd->sdma_fw_version = amdgpu_amdkfd_get_fw_version(kfd->adev,
			KGD_ENGINE_SDMA1);
	kfd->shared_resources = *gpu_resources;

	kfd->vm_info.first_vmid_kfd = ffs(gpu_resources->compute_vmid_bitmap)-1;
	kfd->vm_info.last_vmid_kfd = fls(gpu_resources->compute_vmid_bitmap)-1;
	kfd->vm_info.vmid_num_kfd = kfd->vm_info.last_vmid_kfd
			- kfd->vm_info.first_vmid_kfd + 1;

	/* Allow BIF to recode atomics to PCIe 3.0 AtomicOps.
	 * 32 and 64-bit requests are possible and must be
	 * supported.
	 */
	kfd->pci_atomic_requested = amdgpu_amdkfd_have_atomics_support(kfd->adev);
	if (!kfd->pci_atomic_requested &&
	    kfd->device_info.needs_pci_atomics &&
	    (!kfd->device_info.no_atomic_fw_version ||
	     kfd->mec_fw_version < kfd->device_info.no_atomic_fw_version)) {
		dev_info(kfd_device,
			 "skipped device %x:%x, PCI rejects atomics %d<%d\n",
			 kfd->pdev->vendor, kfd->pdev->device,
			 kfd->mec_fw_version,
			 kfd->device_info.no_atomic_fw_version);
		return false;
	}

	/* Verify module parameters regarding mapped process number*/
	if (hws_max_conc_proc >= 0)
		kfd->max_proc_per_quantum = min((u32)hws_max_conc_proc, kfd->vm_info.vmid_num_kfd);
	else
		kfd->max_proc_per_quantum = kfd->vm_info.vmid_num_kfd;

	/* calculate max size of mqds needed for queues */
	size = max_num_of_queues_per_device *
			kfd->device_info.mqd_size_aligned;

	/*
	 * calculate max size of runlist packet.
	 * There can be only 2 packets at once
	 */
	map_process_packet_size = KFD_GC_VERSION(kfd) == IP_VERSION(9, 4, 2) ?
				sizeof(struct pm4_mes_map_process_aldebaran) :
				sizeof(struct pm4_mes_map_process);
	size += (KFD_MAX_NUM_OF_PROCESSES * map_process_packet_size +
		max_num_of_queues_per_device * sizeof(struct pm4_mes_map_queues)
		+ sizeof(struct pm4_mes_runlist)) * 2;

	/* Add size of HIQ & DIQ */
	size += KFD_KERNEL_QUEUE_SIZE * 2;

	/* add another 512KB for all other allocations on gart (HPD, fences) */
	size += 512 * 1024;

	if (amdgpu_amdkfd_alloc_gtt_mem(
			kfd->adev, size, &kfd->gtt_mem,
			&kfd->gtt_start_gpu_addr, &kfd->gtt_start_cpu_ptr,
			false)) {
		dev_err(kfd_device, "Could not allocate %d bytes\n", size);
		goto alloc_gtt_mem_failure;
	}

	dev_info(kfd_device, "Allocated %d bytes on gart\n", size);

	/* Initialize GTT sa with 512 byte chunk size */
	if (kfd_gtt_sa_init(kfd, size, 512) != 0) {
		dev_err(kfd_device, "Error initializing gtt sub-allocator\n");
		goto kfd_gtt_sa_init_error;
	}

	if (kfd_doorbell_init(kfd)) {
		dev_err(kfd_device,
			"Error initializing doorbell aperture\n");
		goto kfd_doorbell_error;
	}

	if (amdgpu_use_xgmi_p2p)
		kfd->hive_id = kfd->adev->gmc.xgmi.hive_id;

	kfd->noretry = kfd->adev->gmc.noretry;

	if (kfd_interrupt_init(kfd)) {
		dev_err(kfd_device, "Error initializing interrupts\n");
		goto kfd_interrupt_error;
	}

	kfd->dqm = device_queue_manager_init(kfd);
	if (!kfd->dqm) {
		dev_err(kfd_device, "Error initializing queue manager\n");
		goto device_queue_manager_error;
	}

	/* If supported on this device, allocate global GWS that is shared
	 * by all KFD processes
	 */
	if (kfd_gws_init(kfd)) {
		dev_err(kfd_device, "Could not allocate %d gws\n",
			kfd->adev->gds.gws_size);
		goto gws_error;
	}

	/* If CRAT is broken, won't set iommu enabled */
	kfd_double_confirm_iommu_support(kfd);

	if (kfd_iommu_device_init(kfd)) {
		kfd->use_iommu_v2 = false;
		dev_err(kfd_device, "Error initializing iommuv2\n");
		goto device_iommu_error;
	}

	kfd_cwsr_init(kfd);

	svm_migrate_init(kfd->adev);

	if (kgd2kfd_resume_iommu(kfd))
		goto device_iommu_error;

	if (kfd_resume(kfd))
		goto kfd_resume_error;

	amdgpu_amdkfd_get_local_mem_info(kfd->adev, &kfd->local_mem_info);

	if (kfd_topology_add_device(kfd)) {
		dev_err(kfd_device, "Error adding device to topology\n");
		goto kfd_topology_add_device_error;
	}

	kfd_smi_init(kfd);

	kfd->init_complete = true;
	dev_info(kfd_device, "added device %x:%x\n", kfd->pdev->vendor,
		 kfd->pdev->device);

	pr_debug("Starting kfd with the following scheduling policy %d\n",
		kfd->dqm->sched_policy);

	goto out;

kfd_topology_add_device_error:
kfd_resume_error:
device_iommu_error:
gws_error:
	device_queue_manager_uninit(kfd->dqm);
device_queue_manager_error:
	kfd_interrupt_exit(kfd);
kfd_interrupt_error:
	kfd_doorbell_fini(kfd);
kfd_doorbell_error:
	kfd_gtt_sa_fini(kfd);
kfd_gtt_sa_init_error:
	amdgpu_amdkfd_free_gtt_mem(kfd->adev, kfd->gtt_mem);
alloc_gtt_mem_failure:
	if (kfd->gws)
		amdgpu_amdkfd_free_gws(kfd->adev, kfd->gws);
	dev_err(kfd_device,
		"device %x:%x NOT added due to errors\n",
		kfd->pdev->vendor, kfd->pdev->device);
out:
	return kfd->init_complete;
}

void kgd2kfd_device_exit(struct kfd_dev *kfd)
{
	if (kfd->init_complete) {
		device_queue_manager_uninit(kfd->dqm);
		kfd_interrupt_exit(kfd);
		kfd_topology_remove_device(kfd);
		kfd_doorbell_fini(kfd);
		ida_destroy(&kfd->doorbell_ida);
		kfd_gtt_sa_fini(kfd);
		amdgpu_amdkfd_free_gtt_mem(kfd->adev, kfd->gtt_mem);
		if (kfd->gws)
			amdgpu_amdkfd_free_gws(kfd->adev, kfd->gws);
	}

	kfree(kfd);
}

int kgd2kfd_pre_reset(struct kfd_dev *kfd)
{
	if (!kfd->init_complete)
		return 0;

	kfd_smi_event_update_gpu_reset(kfd, false);

	kfd->dqm->ops.pre_reset(kfd->dqm);

	kgd2kfd_suspend(kfd, false);

	kfd_signal_reset_event(kfd);
	return 0;
}

/*
 * Fix me. KFD won't be able to resume existing process for now.
 * We will keep all existing process in a evicted state and
 * wait the process to be terminated.
 */

int kgd2kfd_post_reset(struct kfd_dev *kfd)
{
	int ret;

	if (!kfd->init_complete)
		return 0;

	ret = kfd_resume(kfd);
	if (ret)
		return ret;
	atomic_dec(&kfd_locked);

	atomic_set(&kfd->sram_ecc_flag, 0);

	kfd_smi_event_update_gpu_reset(kfd, true);

	return 0;
}

bool kfd_is_locked(void)
{
	return  (atomic_read(&kfd_locked) > 0);
}

void kgd2kfd_suspend(struct kfd_dev *kfd, bool run_pm)
{
	if (!kfd->init_complete)
		return;

	/* for runtime suspend, skip locking kfd */
	if (!run_pm) {
		/* For first KFD device suspend all the KFD processes */
		if (atomic_inc_return(&kfd_locked) == 1)
			kfd_suspend_all_processes();
	}

	kfd->dqm->ops.stop(kfd->dqm);
	kfd_iommu_suspend(kfd);
}

int kgd2kfd_resume(struct kfd_dev *kfd, bool run_pm)
{
	int ret, count;

	if (!kfd->init_complete)
		return 0;

	ret = kfd_resume(kfd);
	if (ret)
		return ret;

	/* for runtime resume, skip unlocking kfd */
	if (!run_pm) {
		count = atomic_dec_return(&kfd_locked);
		WARN_ONCE(count < 0, "KFD suspend / resume ref. error");
		if (count == 0)
			ret = kfd_resume_all_processes();
	}

	return ret;
}

int kgd2kfd_resume_iommu(struct kfd_dev *kfd)
{
	int err = 0;

	err = kfd_iommu_resume(kfd);
	if (err)
		dev_err(kfd_device,
			"Failed to resume IOMMU for device %x:%x\n",
			kfd->pdev->vendor, kfd->pdev->device);
	return err;
}

static int kfd_resume(struct kfd_dev *kfd)
{
	int err = 0;

	err = kfd->dqm->ops.start(kfd->dqm);
	if (err)
		dev_err(kfd_device,
			"Error starting queue manager for device %x:%x\n",
			kfd->pdev->vendor, kfd->pdev->device);

	return err;
}

static inline void kfd_queue_work(struct workqueue_struct *wq,
				  struct work_struct *work)
{
	int cpu, new_cpu;

	cpu = new_cpu = smp_processor_id();
	do {
		new_cpu = cpumask_next(new_cpu, cpu_online_mask) % nr_cpu_ids;
		if (cpu_to_node(new_cpu) == numa_node_id())
			break;
	} while (cpu != new_cpu);

	queue_work_on(new_cpu, wq, work);
}

/* This is called directly from KGD at ISR. */
void kgd2kfd_interrupt(struct kfd_dev *kfd, const void *ih_ring_entry)
{
	uint32_t patched_ihre[KFD_MAX_RING_ENTRY_SIZE];
	bool is_patched = false;
	unsigned long flags;

	if (!kfd->init_complete)
		return;

	if (kfd->device_info.ih_ring_entry_size > sizeof(patched_ihre)) {
		dev_err_once(kfd_device, "Ring entry too small\n");
		return;
	}

	spin_lock_irqsave(&kfd->interrupt_lock, flags);

	if (kfd->interrupts_active
	    && interrupt_is_wanted(kfd, ih_ring_entry,
				   patched_ihre, &is_patched)
	    && enqueue_ih_ring_entry(kfd,
				     is_patched ? patched_ihre : ih_ring_entry))
		kfd_queue_work(kfd->ih_wq, &kfd->interrupt_work);

	spin_unlock_irqrestore(&kfd->interrupt_lock, flags);
}

int kgd2kfd_quiesce_mm(struct mm_struct *mm, uint32_t trigger)
{
	struct kfd_process *p;
	int r;

	/* Because we are called from arbitrary context (workqueue) as opposed
	 * to process context, kfd_process could attempt to exit while we are
	 * running so the lookup function increments the process ref count.
	 */
	p = kfd_lookup_process_by_mm(mm);
	if (!p)
		return -ESRCH;

	WARN(debug_evictions, "Evicting pid %d", p->lead_thread->pid);
	r = kfd_process_evict_queues(p, trigger);

	kfd_unref_process(p);
	return r;
}

int kgd2kfd_resume_mm(struct mm_struct *mm)
{
	struct kfd_process *p;
	int r;

	/* Because we are called from arbitrary context (workqueue) as opposed
	 * to process context, kfd_process could attempt to exit while we are
	 * running so the lookup function increments the process ref count.
	 */
	p = kfd_lookup_process_by_mm(mm);
	if (!p)
		return -ESRCH;

	r = kfd_process_restore_queues(p);

	kfd_unref_process(p);
	return r;
}

/** kgd2kfd_schedule_evict_and_restore_process - Schedules work queue that will
 *   prepare for safe eviction of KFD BOs that belong to the specified
 *   process.
 *
 * @mm: mm_struct that identifies the specified KFD process
 * @fence: eviction fence attached to KFD process BOs
 *
 */
int kgd2kfd_schedule_evict_and_restore_process(struct mm_struct *mm,
					       struct dma_fence *fence)
{
	struct kfd_process *p;
	unsigned long active_time;
	unsigned long delay_jiffies = msecs_to_jiffies(PROCESS_ACTIVE_TIME_MS);

	if (!fence)
		return -EINVAL;

	if (dma_fence_is_signaled(fence))
		return 0;

	p = kfd_lookup_process_by_mm(mm);
	if (!p)
		return -ENODEV;

	if (fence->seqno == p->last_eviction_seqno)
		goto out;

	p->last_eviction_seqno = fence->seqno;

	/* Avoid KFD process starvation. Wait for at least
	 * PROCESS_ACTIVE_TIME_MS before evicting the process again
	 */
	active_time = get_jiffies_64() - p->last_restore_timestamp;
	if (delay_jiffies > active_time)
		delay_jiffies -= active_time;
	else
		delay_jiffies = 0;

	/* During process initialization eviction_work.dwork is initialized
	 * to kfd_evict_bo_worker
	 */
	WARN(debug_evictions, "Scheduling eviction of pid %d in %ld jiffies",
	     p->lead_thread->pid, delay_jiffies);
	schedule_delayed_work(&p->eviction_work, delay_jiffies);
out:
	kfd_unref_process(p);
	return 0;
}

static int kfd_gtt_sa_init(struct kfd_dev *kfd, unsigned int buf_size,
				unsigned int chunk_size)
{
	if (WARN_ON(buf_size < chunk_size))
		return -EINVAL;
	if (WARN_ON(buf_size == 0))
		return -EINVAL;
	if (WARN_ON(chunk_size == 0))
		return -EINVAL;

	kfd->gtt_sa_chunk_size = chunk_size;
	kfd->gtt_sa_num_of_chunks = buf_size / chunk_size;

	kfd->gtt_sa_bitmap = bitmap_zalloc(kfd->gtt_sa_num_of_chunks,
					   GFP_KERNEL);
	if (!kfd->gtt_sa_bitmap)
		return -ENOMEM;

	pr_debug("gtt_sa_num_of_chunks = %d, gtt_sa_bitmap = %p\n",
			kfd->gtt_sa_num_of_chunks, kfd->gtt_sa_bitmap);

	mutex_init(&kfd->gtt_sa_lock);

	return 0;
}

static void kfd_gtt_sa_fini(struct kfd_dev *kfd)
{
	mutex_destroy(&kfd->gtt_sa_lock);
	bitmap_free(kfd->gtt_sa_bitmap);
}

static inline uint64_t kfd_gtt_sa_calc_gpu_addr(uint64_t start_addr,
						unsigned int bit_num,
						unsigned int chunk_size)
{
	return start_addr + bit_num * chunk_size;
}

static inline uint32_t *kfd_gtt_sa_calc_cpu_addr(void *start_addr,
						unsigned int bit_num,
						unsigned int chunk_size)
{
	return (uint32_t *) ((uint64_t) start_addr + bit_num * chunk_size);
}

int kfd_gtt_sa_allocate(struct kfd_dev *kfd, unsigned int size,
			struct kfd_mem_obj **mem_obj)
{
	unsigned int found, start_search, cur_size;

	if (size == 0)
		return -EINVAL;

	if (size > kfd->gtt_sa_num_of_chunks * kfd->gtt_sa_chunk_size)
		return -ENOMEM;

	*mem_obj = kzalloc(sizeof(struct kfd_mem_obj), GFP_KERNEL);
	if (!(*mem_obj))
		return -ENOMEM;

	pr_debug("Allocated mem_obj = %p for size = %d\n", *mem_obj, size);

	start_search = 0;

	mutex_lock(&kfd->gtt_sa_lock);

kfd_gtt_restart_search:
	/* Find the first chunk that is free */
	found = find_next_zero_bit(kfd->gtt_sa_bitmap,
					kfd->gtt_sa_num_of_chunks,
					start_search);

	pr_debug("Found = %d\n", found);

	/* If there wasn't any free chunk, bail out */
	if (found == kfd->gtt_sa_num_of_chunks)
		goto kfd_gtt_no_free_chunk;

	/* Update fields of mem_obj */
	(*mem_obj)->range_start = found;
	(*mem_obj)->range_end = found;
	(*mem_obj)->gpu_addr = kfd_gtt_sa_calc_gpu_addr(
					kfd->gtt_start_gpu_addr,
					found,
					kfd->gtt_sa_chunk_size);
	(*mem_obj)->cpu_ptr = kfd_gtt_sa_calc_cpu_addr(
					kfd->gtt_start_cpu_ptr,
					found,
					kfd->gtt_sa_chunk_size);

	pr_debug("gpu_addr = %p, cpu_addr = %p\n",
			(uint64_t *) (*mem_obj)->gpu_addr, (*mem_obj)->cpu_ptr);

	/* If we need only one chunk, mark it as allocated and get out */
	if (size <= kfd->gtt_sa_chunk_size) {
		pr_debug("Single bit\n");
		__set_bit(found, kfd->gtt_sa_bitmap);
		goto kfd_gtt_out;
	}

	/* Otherwise, try to see if we have enough contiguous chunks */
	cur_size = size - kfd->gtt_sa_chunk_size;
	do {
		(*mem_obj)->range_end =
			find_next_zero_bit(kfd->gtt_sa_bitmap,
					kfd->gtt_sa_num_of_chunks, ++found);
		/*
		 * If next free chunk is not contiguous than we need to
		 * restart our search from the last free chunk we found (which
		 * wasn't contiguous to the previous ones
		 */
		if ((*mem_obj)->range_end != found) {
			start_search = found;
			goto kfd_gtt_restart_search;
		}

		/*
		 * If we reached end of buffer, bail out with error
		 */
		if (found == kfd->gtt_sa_num_of_chunks)
			goto kfd_gtt_no_free_chunk;

		/* Check if we don't need another chunk */
		if (cur_size <= kfd->gtt_sa_chunk_size)
			cur_size = 0;
		else
			cur_size -= kfd->gtt_sa_chunk_size;

	} while (cur_size > 0);

	pr_debug("range_start = %d, range_end = %d\n",
		(*mem_obj)->range_start, (*mem_obj)->range_end);

	/* Mark the chunks as allocated */
	bitmap_set(kfd->gtt_sa_bitmap, (*mem_obj)->range_start,
		   (*mem_obj)->range_end - (*mem_obj)->range_start + 1);

kfd_gtt_out:
	mutex_unlock(&kfd->gtt_sa_lock);
	return 0;

kfd_gtt_no_free_chunk:
	pr_debug("Allocation failed with mem_obj = %p\n", *mem_obj);
	mutex_unlock(&kfd->gtt_sa_lock);
	kfree(*mem_obj);
	return -ENOMEM;
}

int kfd_gtt_sa_free(struct kfd_dev *kfd, struct kfd_mem_obj *mem_obj)
{
	/* Act like kfree when trying to free a NULL object */
	if (!mem_obj)
		return 0;

	pr_debug("Free mem_obj = %p, range_start = %d, range_end = %d\n",
			mem_obj, mem_obj->range_start, mem_obj->range_end);

	mutex_lock(&kfd->gtt_sa_lock);

	/* Mark the chunks as free */
	bitmap_clear(kfd->gtt_sa_bitmap, mem_obj->range_start,
		     mem_obj->range_end - mem_obj->range_start + 1);

	mutex_unlock(&kfd->gtt_sa_lock);

	kfree(mem_obj);
	return 0;
}

void kgd2kfd_set_sram_ecc_flag(struct kfd_dev *kfd)
{
	if (kfd)
		atomic_inc(&kfd->sram_ecc_flag);
}

void kfd_inc_compute_active(struct kfd_dev *kfd)
{
	if (atomic_inc_return(&kfd->compute_profile) == 1)
		amdgpu_amdkfd_set_compute_idle(kfd->adev, false);
}

void kfd_dec_compute_active(struct kfd_dev *kfd)
{
	int count = atomic_dec_return(&kfd->compute_profile);

	if (count == 0)
		amdgpu_amdkfd_set_compute_idle(kfd->adev, true);
	WARN_ONCE(count < 0, "Compute profile ref. count error");
}

void kgd2kfd_smi_event_throttle(struct kfd_dev *kfd, uint64_t throttle_bitmask)
{
	if (kfd && kfd->init_complete)
		kfd_smi_event_update_thermal_throttling(kfd, throttle_bitmask);
}

/* kfd_get_num_sdma_engines returns the number of PCIe optimized SDMA and
 * kfd_get_num_xgmi_sdma_engines returns the number of XGMI SDMA.
 * When the device has more than two engines, we reserve two for PCIe to enable
 * full-duplex and the rest are used as XGMI.
 */
unsigned int kfd_get_num_sdma_engines(struct kfd_dev *kdev)
{
	/* If XGMI is not supported, all SDMA engines are PCIe */
	if (!kdev->adev->gmc.xgmi.supported)
		return kdev->adev->sdma.num_instances;

	return min(kdev->adev->sdma.num_instances, 2);
}

unsigned int kfd_get_num_xgmi_sdma_engines(struct kfd_dev *kdev)
{
	/* After reserved for PCIe, the rest of engines are XGMI */
	return kdev->adev->sdma.num_instances - kfd_get_num_sdma_engines(kdev);
}

#if defined(CONFIG_DEBUG_FS)

/* This function will send a package to HIQ to hang the HWS
 * which will trigger a GPU reset and bring the HWS back to normal state
 */
int kfd_debugfs_hang_hws(struct kfd_dev *dev)
{
	if (dev->dqm->sched_policy != KFD_SCHED_POLICY_HWS) {
		pr_err("HWS is not enabled");
		return -EINVAL;
	}

	return dqm_debugfs_hang_hws(dev->dqm);
}

#endif<|MERGE_RESOLUTION|>--- conflicted
+++ resolved
@@ -91,10 +91,7 @@
 	case IP_VERSION(6, 0, 0):
 	case IP_VERSION(6, 0, 1):
 	case IP_VERSION(6, 0, 2):
-<<<<<<< HEAD
-=======
 	case IP_VERSION(6, 0, 3):
->>>>>>> 7365df19
 		kfd->device_info.num_sdma_queues_per_engine = 8;
 		break;
 	default:
@@ -106,27 +103,19 @@
 
 	switch (sdma_version) {
 	case IP_VERSION(6, 0, 0):
-<<<<<<< HEAD
-	case IP_VERSION(6, 0, 1):
-	case IP_VERSION(6, 0, 2):
-=======
 	case IP_VERSION(6, 0, 2):
 	case IP_VERSION(6, 0, 3):
->>>>>>> 7365df19
 		/* Reserve 1 for paging and 1 for gfx */
 		kfd->device_info.num_reserved_sdma_queues_per_engine = 2;
 		/* BIT(0)=engine-0 queue-0; BIT(1)=engine-1 queue-0; BIT(2)=engine-0 queue-1; ... */
 		kfd->device_info.reserved_sdma_queues_bitmap = 0xFULL;
 		break;
-<<<<<<< HEAD
-=======
 	case IP_VERSION(6, 0, 1):
 		/* Reserve 1 for paging and 1 for gfx */
 		kfd->device_info.num_reserved_sdma_queues_per_engine = 2;
 		/* BIT(0)=engine-0 queue-0; BIT(1)=engine-0 queue-1; ... */
 		kfd->device_info.reserved_sdma_queues_bitmap = 0x3ULL;
 		break;
->>>>>>> 7365df19
 	default:
 		break;
 	}
@@ -163,10 +152,7 @@
 	case IP_VERSION(11, 0, 0):
 	case IP_VERSION(11, 0, 1):
 	case IP_VERSION(11, 0, 2):
-<<<<<<< HEAD
-=======
 	case IP_VERSION(11, 0, 3):
->>>>>>> 7365df19
 		kfd->device_info.event_interrupt_class = &event_interrupt_class_v11;
 		break;
 	default:
@@ -399,20 +385,11 @@
 				f2g = &gfx_v10_3_kfd2kgd;
 			break;
 		case IP_VERSION(10, 3, 6):
-<<<<<<< HEAD
+		case IP_VERSION(10, 3, 7):
 			gfx_target_version = 100306;
 			if (!vf)
 				f2g = &gfx_v10_3_kfd2kgd;
 			break;
-		case IP_VERSION(10, 3, 7):
-			gfx_target_version = 100307;
-=======
-		case IP_VERSION(10, 3, 7):
-			gfx_target_version = 100306;
->>>>>>> 7365df19
-			if (!vf)
-				f2g = &gfx_v10_3_kfd2kgd;
-			break;
 		case IP_VERSION(11, 0, 0):
 			gfx_target_version = 110000;
 			f2g = &gfx_v11_kfd2kgd;
@@ -425,14 +402,11 @@
 			gfx_target_version = 110002;
 			f2g = &gfx_v11_kfd2kgd;
 			break;
-<<<<<<< HEAD
-=======
 		case IP_VERSION(11, 0, 3):
 			/* Note: Compiler version is 11.0.1 while HW version is 11.0.3 */
 			gfx_target_version = 110001;
 			f2g = &gfx_v11_kfd2kgd;
 			break;
->>>>>>> 7365df19
 		default:
 			break;
 		}
