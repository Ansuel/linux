/*
 * Copyright 2019 Advanced Micro Devices, Inc.
 *
 * Permission is hereby granted, free of charge, to any person obtaining a
 * copy of this software and associated documentation files (the "Software"),
 * to deal in the Software without restriction, including without limitation
 * the rights to use, copy, modify, merge, publish, distribute, sublicense,
 * and/or sell copies of the Software, and to permit persons to whom the
 * Software is furnished to do so, subject to the following conditions:
 *
 * The above copyright notice and this permission notice shall be included in
 * all copies or substantial portions of the Software.
 *
 * THE SOFTWARE IS PROVIDED "AS IS", WITHOUT WARRANTY OF ANY KIND, EXPRESS OR
 * IMPLIED, INCLUDING BUT NOT LIMITED TO THE WARRANTIES OF MERCHANTABILITY,
 * FITNESS FOR A PARTICULAR PURPOSE AND NONINFRINGEMENT.  IN NO EVENT SHALL
 * THE COPYRIGHT HOLDER(S) OR AUTHOR(S) BE LIABLE FOR ANY CLAIM, DAMAGES OR
 * OTHER LIABILITY, WHETHER IN AN ACTION OF CONTRACT, TORT OR OTHERWISE,
 * ARISING FROM, OUT OF OR IN CONNECTION WITH THE SOFTWARE OR THE USE OR
 * OTHER DEALINGS IN THE SOFTWARE.
 *
 * Authors: AMD
 *
 */

#include "dc.h"
#include "dc_dmub_srv.h"
#include "../dmub/dmub_srv.h"
#include "dm_helpers.h"
#include "dc_hw_types.h"
#include "core_types.h"
#include "../basics/conversion.h"
#include "cursor_reg_cache.h"

#define CTX dc_dmub_srv->ctx
#define DC_LOGGER CTX->logger

static void dc_dmub_srv_construct(struct dc_dmub_srv *dc_srv, struct dc *dc,
				  struct dmub_srv *dmub)
{
	dc_srv->dmub = dmub;
	dc_srv->ctx = dc->ctx;
}

struct dc_dmub_srv *dc_dmub_srv_create(struct dc *dc, struct dmub_srv *dmub)
{
	struct dc_dmub_srv *dc_srv =
		kzalloc(sizeof(struct dc_dmub_srv), GFP_KERNEL);

	if (dc_srv == NULL) {
		BREAK_TO_DEBUGGER();
		return NULL;
	}

	dc_dmub_srv_construct(dc_srv, dc, dmub);

	return dc_srv;
}

void dc_dmub_srv_destroy(struct dc_dmub_srv **dmub_srv)
{
	if (*dmub_srv) {
		kfree(*dmub_srv);
		*dmub_srv = NULL;
	}
}

void dc_dmub_srv_cmd_queue(struct dc_dmub_srv *dc_dmub_srv,
			   union dmub_rb_cmd *cmd)
{
	struct dmub_srv *dmub = dc_dmub_srv->dmub;
	struct dc_context *dc_ctx = dc_dmub_srv->ctx;
	enum dmub_status status;

	status = dmub_srv_cmd_queue(dmub, cmd);
	if (status == DMUB_STATUS_OK)
		return;

	if (status != DMUB_STATUS_QUEUE_FULL)
		goto error;

	/* Execute and wait for queue to become empty again. */
	dc_dmub_srv_cmd_execute(dc_dmub_srv);
	dc_dmub_srv_wait_idle(dc_dmub_srv);

	/* Requeue the command. */
	status = dmub_srv_cmd_queue(dmub, cmd);
	if (status == DMUB_STATUS_OK)
		return;

error:
	DC_ERROR("Error queuing DMUB command: status=%d\n", status);
	dc_dmub_srv_log_diagnostic_data(dc_dmub_srv);
}

void dc_dmub_srv_cmd_execute(struct dc_dmub_srv *dc_dmub_srv)
{
	struct dmub_srv *dmub = dc_dmub_srv->dmub;
	struct dc_context *dc_ctx = dc_dmub_srv->ctx;
	enum dmub_status status;

	status = dmub_srv_cmd_execute(dmub);
	if (status != DMUB_STATUS_OK) {
		DC_ERROR("Error starting DMUB execution: status=%d\n", status);
		dc_dmub_srv_log_diagnostic_data(dc_dmub_srv);
	}
}

void dc_dmub_srv_wait_idle(struct dc_dmub_srv *dc_dmub_srv)
{
	struct dmub_srv *dmub = dc_dmub_srv->dmub;
	struct dc_context *dc_ctx = dc_dmub_srv->ctx;
	enum dmub_status status;

	status = dmub_srv_wait_for_idle(dmub, 100000);
	if (status != DMUB_STATUS_OK) {
		DC_ERROR("Error waiting for DMUB idle: status=%d\n", status);
		dc_dmub_srv_log_diagnostic_data(dc_dmub_srv);
	}
}

void dc_dmub_srv_clear_inbox0_ack(struct dc_dmub_srv *dmub_srv)
{
	struct dmub_srv *dmub = dmub_srv->dmub;
	struct dc_context *dc_ctx = dmub_srv->ctx;
	enum dmub_status status = DMUB_STATUS_OK;

	status = dmub_srv_clear_inbox0_ack(dmub);
	if (status != DMUB_STATUS_OK) {
		DC_ERROR("Error clearing INBOX0 ack: status=%d\n", status);
		dc_dmub_srv_log_diagnostic_data(dmub_srv);
	}
}

void dc_dmub_srv_wait_for_inbox0_ack(struct dc_dmub_srv *dmub_srv)
{
	struct dmub_srv *dmub = dmub_srv->dmub;
	struct dc_context *dc_ctx = dmub_srv->ctx;
	enum dmub_status status = DMUB_STATUS_OK;

	status = dmub_srv_wait_for_inbox0_ack(dmub, 100000);
	if (status != DMUB_STATUS_OK) {
		DC_ERROR("Error waiting for INBOX0 HW Lock Ack\n");
		dc_dmub_srv_log_diagnostic_data(dmub_srv);
	}
}

void dc_dmub_srv_send_inbox0_cmd(struct dc_dmub_srv *dmub_srv,
		union dmub_inbox0_data_register data)
{
	struct dmub_srv *dmub = dmub_srv->dmub;
	struct dc_context *dc_ctx = dmub_srv->ctx;
	enum dmub_status status = DMUB_STATUS_OK;

	status = dmub_srv_send_inbox0_cmd(dmub, data);
	if (status != DMUB_STATUS_OK) {
		DC_ERROR("Error sending INBOX0 cmd\n");
		dc_dmub_srv_log_diagnostic_data(dmub_srv);
	}
}

bool dc_dmub_srv_cmd_with_reply_data(struct dc_dmub_srv *dc_dmub_srv, union dmub_rb_cmd *cmd)
{
	struct dmub_srv *dmub;
	enum dmub_status status;

	if (!dc_dmub_srv || !dc_dmub_srv->dmub)
		return false;

	dmub = dc_dmub_srv->dmub;

	status = dmub_srv_cmd_with_reply_data(dmub, cmd);
	if (status != DMUB_STATUS_OK) {
		DC_LOG_DEBUG("No reply for DMUB command: status=%d\n", status);
		return false;
	}

	return true;
}

void dc_dmub_srv_wait_phy_init(struct dc_dmub_srv *dc_dmub_srv)
{
	struct dmub_srv *dmub = dc_dmub_srv->dmub;
	struct dc_context *dc_ctx = dc_dmub_srv->ctx;
	enum dmub_status status;

	for (;;) {
		/* Wait up to a second for PHY init. */
		status = dmub_srv_wait_for_phy_init(dmub, 1000000);
		if (status == DMUB_STATUS_OK)
			/* Initialization OK */
			break;

		DC_ERROR("DMCUB PHY init failed: status=%d\n", status);
		ASSERT(0);

		if (status != DMUB_STATUS_TIMEOUT)
			/*
			 * Server likely initialized or we don't have
			 * DMCUB HW support - this won't end.
			 */
			break;

		/* Continue spinning so we don't hang the ASIC. */
	}
}

bool dc_dmub_srv_notify_stream_mask(struct dc_dmub_srv *dc_dmub_srv,
				    unsigned int stream_mask)
{
	struct dmub_srv *dmub;
	const uint32_t timeout = 30;

	if (!dc_dmub_srv || !dc_dmub_srv->dmub)
		return false;

	dmub = dc_dmub_srv->dmub;

	return dmub_srv_send_gpint_command(
		       dmub, DMUB_GPINT__IDLE_OPT_NOTIFY_STREAM_MASK,
		       stream_mask, timeout) == DMUB_STATUS_OK;
}

bool dc_dmub_srv_is_restore_required(struct dc_dmub_srv *dc_dmub_srv)
{
	struct dmub_srv *dmub;
	struct dc_context *dc_ctx;
	union dmub_fw_boot_status boot_status;
	enum dmub_status status;

	if (!dc_dmub_srv || !dc_dmub_srv->dmub)
		return false;

	dmub = dc_dmub_srv->dmub;
	dc_ctx = dc_dmub_srv->ctx;

	status = dmub_srv_get_fw_boot_status(dmub, &boot_status);
	if (status != DMUB_STATUS_OK) {
		DC_ERROR("Error querying DMUB boot status: error=%d\n", status);
		return false;
	}

	return boot_status.bits.restore_required;
}

bool dc_dmub_srv_get_dmub_outbox0_msg(const struct dc *dc, struct dmcub_trace_buf_entry *entry)
{
	struct dmub_srv *dmub = dc->ctx->dmub_srv->dmub;
	return dmub_srv_get_outbox0_msg(dmub, entry);
}

void dc_dmub_trace_event_control(struct dc *dc, bool enable)
{
	dm_helpers_dmub_outbox_interrupt_control(dc->ctx, enable);
}

void dc_dmub_srv_drr_update_cmd(struct dc *dc, uint32_t tg_inst, uint32_t vtotal_min, uint32_t vtotal_max)
{
	union dmub_rb_cmd cmd = { 0 };

	cmd.drr_update.header.type = DMUB_CMD__FW_ASSISTED_MCLK_SWITCH;
	cmd.drr_update.header.sub_type = DMUB_CMD__FAMS_DRR_UPDATE;
	cmd.drr_update.dmub_optc_state_req.v_total_max = vtotal_max;
	cmd.drr_update.dmub_optc_state_req.v_total_min = vtotal_min;
	cmd.drr_update.dmub_optc_state_req.tg_inst = tg_inst;

	cmd.drr_update.header.payload_bytes = sizeof(cmd.drr_update) - sizeof(cmd.drr_update.header);

	// Send the command to the DMCUB.
	dc_dmub_srv_cmd_queue(dc->ctx->dmub_srv, &cmd);
	dc_dmub_srv_cmd_execute(dc->ctx->dmub_srv);
	dc_dmub_srv_wait_idle(dc->ctx->dmub_srv);
}

void dc_dmub_srv_set_drr_manual_trigger_cmd(struct dc *dc, uint32_t tg_inst)
{
	union dmub_rb_cmd cmd = { 0 };

	cmd.drr_update.header.type = DMUB_CMD__FW_ASSISTED_MCLK_SWITCH;
	cmd.drr_update.header.sub_type = DMUB_CMD__FAMS_SET_MANUAL_TRIGGER;
	cmd.drr_update.dmub_optc_state_req.tg_inst = tg_inst;

	cmd.drr_update.header.payload_bytes = sizeof(cmd.drr_update) - sizeof(cmd.drr_update.header);

	// Send the command to the DMCUB.
	dc_dmub_srv_cmd_queue(dc->ctx->dmub_srv, &cmd);
	dc_dmub_srv_cmd_execute(dc->ctx->dmub_srv);
	dc_dmub_srv_wait_idle(dc->ctx->dmub_srv);
}

static uint8_t dc_dmub_srv_get_pipes_for_stream(struct dc *dc, struct dc_stream_state *stream)
{
	uint8_t pipes = 0;
	int i = 0;

	for (i = 0; i < MAX_PIPES; i++) {
		struct pipe_ctx *pipe = &dc->current_state->res_ctx.pipe_ctx[i];

		if (pipe->stream == stream && pipe->stream_res.tg)
			pipes = i;
	}
	return pipes;
}

static int dc_dmub_srv_get_timing_generator_offset(struct dc *dc, struct dc_stream_state *stream)
{
	int  tg_inst = 0;
	int i = 0;

	for (i = 0; i < MAX_PIPES; i++) {
		struct pipe_ctx *pipe = &dc->current_state->res_ctx.pipe_ctx[i];

		if (pipe->stream == stream && pipe->stream_res.tg) {
			tg_inst = pipe->stream_res.tg->inst;
			break;
		}
	}
	return tg_inst;
}

bool dc_dmub_srv_p_state_delegate(struct dc *dc, bool should_manage_pstate, struct dc_state *context)
{
	union dmub_rb_cmd cmd = { 0 };
	struct dmub_cmd_fw_assisted_mclk_switch_config *config_data = &cmd.fw_assisted_mclk_switch.config_data;
	int i = 0;
	int ramp_up_num_steps = 1; // TODO: Ramp is currently disabled. Reenable it.
	uint8_t visual_confirm_enabled;

	if (dc == NULL)
		return false;

	visual_confirm_enabled = dc->debug.visual_confirm == VISUAL_CONFIRM_FAMS;

	// Format command.
	cmd.fw_assisted_mclk_switch.header.type = DMUB_CMD__FW_ASSISTED_MCLK_SWITCH;
	cmd.fw_assisted_mclk_switch.header.sub_type = DMUB_CMD__FAMS_SETUP_FW_CTRL;
	cmd.fw_assisted_mclk_switch.config_data.fams_enabled = should_manage_pstate;
	cmd.fw_assisted_mclk_switch.config_data.visual_confirm_enabled = visual_confirm_enabled;

	for (i = 0; context && i < context->stream_count; i++) {
		struct dc_stream_state *stream = context->streams[i];
		uint8_t min_refresh_in_hz = (stream->timing.min_refresh_in_uhz + 999999) / 1000000;
		int  tg_inst = dc_dmub_srv_get_timing_generator_offset(dc, stream);

		config_data->pipe_data[tg_inst].pix_clk_100hz = stream->timing.pix_clk_100hz;
		config_data->pipe_data[tg_inst].min_refresh_in_hz = min_refresh_in_hz;
		config_data->pipe_data[tg_inst].max_ramp_step = ramp_up_num_steps;
		config_data->pipe_data[tg_inst].pipes = dc_dmub_srv_get_pipes_for_stream(dc, stream);
	}

	cmd.fw_assisted_mclk_switch.header.payload_bytes =
		sizeof(cmd.fw_assisted_mclk_switch) - sizeof(cmd.fw_assisted_mclk_switch.header);

	// Send the command to the DMCUB.
	dc_dmub_srv_cmd_queue(dc->ctx->dmub_srv, &cmd);
	dc_dmub_srv_cmd_execute(dc->ctx->dmub_srv);
	dc_dmub_srv_wait_idle(dc->ctx->dmub_srv);

	return true;
}

void dc_dmub_srv_query_caps_cmd(struct dmub_srv *dmub)
{
	union dmub_rb_cmd cmd = { 0 };
	enum dmub_status status;

	if (!dmub) {
		return;
	}

	memset(&cmd, 0, sizeof(cmd));

	/* Prepare fw command */
	cmd.query_feature_caps.header.type = DMUB_CMD__QUERY_FEATURE_CAPS;
	cmd.query_feature_caps.header.sub_type = 0;
	cmd.query_feature_caps.header.ret_status = 1;
	cmd.query_feature_caps.header.payload_bytes = sizeof(struct dmub_cmd_query_feature_caps_data);

	/* Send command to fw */
	status = dmub_srv_cmd_with_reply_data(dmub, &cmd);

	ASSERT(status == DMUB_STATUS_OK);

	/* If command was processed, copy feature caps to dmub srv */
	if (status == DMUB_STATUS_OK &&
	    cmd.query_feature_caps.header.ret_status == 0) {
		memcpy(&dmub->feature_caps,
		       &cmd.query_feature_caps.query_feature_caps_data,
		       sizeof(struct dmub_feature_caps));
	}
}

void dc_dmub_srv_get_visual_confirm_color_cmd(struct dc *dc, struct pipe_ctx *pipe_ctx)
{
	union dmub_rb_cmd cmd = { 0 };
	enum dmub_status status;
	unsigned int panel_inst = 0;

	dc_get_edp_link_panel_inst(dc, pipe_ctx->stream->link, &panel_inst);

	memset(&cmd, 0, sizeof(cmd));

	// Prepare fw command
	cmd.visual_confirm_color.header.type = DMUB_CMD__GET_VISUAL_CONFIRM_COLOR;
	cmd.visual_confirm_color.header.sub_type = 0;
	cmd.visual_confirm_color.header.ret_status = 1;
	cmd.visual_confirm_color.header.payload_bytes = sizeof(struct dmub_cmd_visual_confirm_color_data);
	cmd.visual_confirm_color.visual_confirm_color_data.visual_confirm_color.panel_inst = panel_inst;

	// Send command to fw
	status = dmub_srv_cmd_with_reply_data(dc->ctx->dmub_srv->dmub, &cmd);

	ASSERT(status == DMUB_STATUS_OK);

	// If command was processed, copy feature caps to dmub srv
	if (status == DMUB_STATUS_OK &&
		cmd.visual_confirm_color.header.ret_status == 0) {
		memcpy(&dc->ctx->dmub_srv->dmub->visual_confirm_color,
			&cmd.visual_confirm_color.visual_confirm_color_data,
			sizeof(struct dmub_visual_confirm_color));
	}
}

#ifdef CONFIG_DRM_AMD_DC_DCN
/**
 * populate_subvp_cmd_drr_info - Helper to populate DRR pipe info for the DMCUB subvp command
 *
 * @dc: [in] current dc state
 * @subvp_pipe: [in] pipe_ctx for the SubVP pipe
 * @vblank_pipe: [in] pipe_ctx for the DRR pipe
 * @pipe_data: [in] Pipe data which stores the VBLANK/DRR info
 *
 * Populate the DMCUB SubVP command with DRR pipe info. All the information
 * required for calculating the SubVP + DRR microschedule is populated here.
 *
 * High level algorithm:
 * 1. Get timing for SubVP pipe, phantom pipe, and DRR pipe
 * 2. Calculate the min and max vtotal which supports SubVP + DRR microschedule
 * 3. Populate the drr_info with the min and max supported vtotal values
 */
static void populate_subvp_cmd_drr_info(struct dc *dc,
		struct pipe_ctx *subvp_pipe,
		struct pipe_ctx *vblank_pipe,
		struct dmub_cmd_fw_assisted_mclk_switch_pipe_data_v2 *pipe_data)
{
	struct dc_crtc_timing *main_timing = &subvp_pipe->stream->timing;
	struct dc_crtc_timing *phantom_timing = &subvp_pipe->stream->mall_stream_config.paired_stream->timing;
	struct dc_crtc_timing *drr_timing = &vblank_pipe->stream->timing;
	uint16_t drr_frame_us = 0;
	uint16_t min_drr_supported_us = 0;
	uint16_t max_drr_supported_us = 0;
	uint16_t max_drr_vblank_us = 0;
	uint16_t max_drr_mallregion_us = 0;
	uint16_t mall_region_us = 0;
	uint16_t prefetch_us = 0;
	uint16_t subvp_active_us = 0;
	uint16_t drr_active_us = 0;
	uint16_t min_vtotal_supported = 0;
	uint16_t max_vtotal_supported = 0;

	pipe_data->pipe_config.vblank_data.drr_info.drr_in_use = true;
	pipe_data->pipe_config.vblank_data.drr_info.use_ramping = false; // for now don't use ramping
	pipe_data->pipe_config.vblank_data.drr_info.drr_window_size_ms = 4; // hardcode 4ms DRR window for now

	drr_frame_us = div64_u64(((uint64_t)drr_timing->v_total * drr_timing->h_total * 1000000),
			(((uint64_t)drr_timing->pix_clk_100hz * 100)));
	// P-State allow width and FW delays already included phantom_timing->v_addressable
	mall_region_us = div64_u64(((uint64_t)phantom_timing->v_addressable * phantom_timing->h_total * 1000000),
			(((uint64_t)phantom_timing->pix_clk_100hz * 100)));
	min_drr_supported_us = drr_frame_us + mall_region_us + SUBVP_DRR_MARGIN_US;
	min_vtotal_supported = div64_u64(((uint64_t)drr_timing->pix_clk_100hz * 100 * min_drr_supported_us),
			(((uint64_t)drr_timing->h_total * 1000000)));

	prefetch_us = div64_u64(((uint64_t)(phantom_timing->v_total - phantom_timing->v_front_porch) * phantom_timing->h_total * 1000000),
			(((uint64_t)phantom_timing->pix_clk_100hz * 100) + dc->caps.subvp_prefetch_end_to_mall_start_us));
	subvp_active_us = div64_u64(((uint64_t)main_timing->v_addressable * main_timing->h_total * 1000000),
			(((uint64_t)main_timing->pix_clk_100hz * 100)));
	drr_active_us = div64_u64(((uint64_t)drr_timing->v_addressable * drr_timing->h_total * 1000000),
			(((uint64_t)drr_timing->pix_clk_100hz * 100)));
	max_drr_vblank_us = div64_u64((subvp_active_us - prefetch_us -
			dc->caps.subvp_fw_processing_delay_us - drr_active_us), 2) + drr_active_us;
	max_drr_mallregion_us = subvp_active_us - prefetch_us - mall_region_us - dc->caps.subvp_fw_processing_delay_us;
	max_drr_supported_us = max_drr_vblank_us > max_drr_mallregion_us ? max_drr_vblank_us : max_drr_mallregion_us;
	max_vtotal_supported = div64_u64(((uint64_t)drr_timing->pix_clk_100hz * 100 * max_drr_supported_us),
			(((uint64_t)drr_timing->h_total * 1000000)));

	/* When calculating the max vtotal supported for SubVP + DRR cases, add
	 * margin due to possible rounding errors (being off by 1 line in the
	 * FW calculation can incorrectly push the P-State switch to wait 1 frame
	 * longer).
	 */
	max_vtotal_supported = max_vtotal_supported - dc->caps.subvp_drr_max_vblank_margin_us;

	pipe_data->pipe_config.vblank_data.drr_info.min_vtotal_supported = min_vtotal_supported;
	pipe_data->pipe_config.vblank_data.drr_info.max_vtotal_supported = max_vtotal_supported;
	pipe_data->pipe_config.vblank_data.drr_info.drr_vblank_start_margin = dc->caps.subvp_drr_vblank_start_margin_us;
}

/**
 * populate_subvp_cmd_vblank_pipe_info - Helper to populate VBLANK pipe info for the DMUB subvp command
 *
 * @dc: [in] current dc state
 * @context: [in] new dc state
 * @cmd: [in] DMUB cmd to be populated with SubVP info
 * @vblank_pipe: [in] pipe_ctx for the VBLANK pipe
 * @cmd_pipe_index: [in] index for the pipe array in DMCUB SubVP cmd
 *
 * Populate the DMCUB SubVP command with VBLANK pipe info. All the information
 * required to calculate the microschedule for SubVP + VBLANK case is stored in
 * the pipe_data (subvp_data and vblank_data).  Also check if the VBLANK pipe
 * is a DRR display -- if it is make a call to populate drr_info.
 */
static void populate_subvp_cmd_vblank_pipe_info(struct dc *dc,
		struct dc_state *context,
		union dmub_rb_cmd *cmd,
		struct pipe_ctx *vblank_pipe,
		uint8_t cmd_pipe_index)
{
	uint32_t i;
	struct pipe_ctx *pipe = NULL;
	struct dmub_cmd_fw_assisted_mclk_switch_pipe_data_v2 *pipe_data =
			&cmd->fw_assisted_mclk_switch_v2.config_data.pipe_data[cmd_pipe_index];

	// Find the SubVP pipe
	for (i = 0; i < dc->res_pool->pipe_count; i++) {
		pipe = &context->res_ctx.pipe_ctx[i];

		// We check for master pipe, but it shouldn't matter since we only need
		// the pipe for timing info (stream should be same for any pipe splits)
		if (!pipe->stream || !pipe->plane_state || pipe->top_pipe || pipe->prev_odm_pipe)
			continue;

		// Find the SubVP pipe
		if (pipe->stream->mall_stream_config.type == SUBVP_MAIN)
			break;
	}

	pipe_data->mode = VBLANK;
	pipe_data->pipe_config.vblank_data.pix_clk_100hz = vblank_pipe->stream->timing.pix_clk_100hz;
	pipe_data->pipe_config.vblank_data.vblank_start = vblank_pipe->stream->timing.v_total -
							vblank_pipe->stream->timing.v_front_porch;
	pipe_data->pipe_config.vblank_data.vtotal = vblank_pipe->stream->timing.v_total;
	pipe_data->pipe_config.vblank_data.htotal = vblank_pipe->stream->timing.h_total;
	pipe_data->pipe_config.vblank_data.vblank_pipe_index = vblank_pipe->pipe_idx;
	pipe_data->pipe_config.vblank_data.vstartup_start = vblank_pipe->pipe_dlg_param.vstartup_start;
	pipe_data->pipe_config.vblank_data.vblank_end =
			vblank_pipe->stream->timing.v_total - vblank_pipe->stream->timing.v_front_porch - vblank_pipe->stream->timing.v_addressable;

	if (vblank_pipe->stream->ignore_msa_timing_param)
		populate_subvp_cmd_drr_info(dc, pipe, vblank_pipe, pipe_data);
}

/**
 * update_subvp_prefetch_end_to_mall_start - Helper for SubVP + SubVP case
 *
 * @dc: [in] current dc state
 * @context: [in] new dc state
 * @cmd: [in] DMUB cmd to be populated with SubVP info
 * @subvp_pipes: [in] Array of SubVP pipes (should always be length 2)
 *
 * For SubVP + SubVP, we use a single vertical interrupt to start the
 * microschedule for both SubVP pipes. In order for this to work correctly, the
 * MALL REGION of both SubVP pipes must start at the same time. This function
 * lengthens the prefetch end to mall start delay of the SubVP pipe that has
 * the shorter prefetch so that both MALL REGION's will start at the same time.
 */
static void update_subvp_prefetch_end_to_mall_start(struct dc *dc,
		struct dc_state *context,
		union dmub_rb_cmd *cmd,
		struct pipe_ctx *subvp_pipes[])
{
	uint32_t subvp0_prefetch_us = 0;
	uint32_t subvp1_prefetch_us = 0;
	uint32_t prefetch_delta_us = 0;
	struct dc_crtc_timing *phantom_timing0 = &subvp_pipes[0]->stream->mall_stream_config.paired_stream->timing;
	struct dc_crtc_timing *phantom_timing1 = &subvp_pipes[1]->stream->mall_stream_config.paired_stream->timing;
	struct dmub_cmd_fw_assisted_mclk_switch_pipe_data_v2 *pipe_data = NULL;

	subvp0_prefetch_us = div64_u64(((uint64_t)(phantom_timing0->v_total - phantom_timing0->v_front_porch) *
			(uint64_t)phantom_timing0->h_total * 1000000),
			(((uint64_t)phantom_timing0->pix_clk_100hz * 100) + dc->caps.subvp_prefetch_end_to_mall_start_us));
	subvp1_prefetch_us = div64_u64(((uint64_t)(phantom_timing1->v_total - phantom_timing1->v_front_porch) *
			(uint64_t)phantom_timing1->h_total * 1000000),
			(((uint64_t)phantom_timing1->pix_clk_100hz * 100) + dc->caps.subvp_prefetch_end_to_mall_start_us));

	// Whichever SubVP PIPE has the smaller prefetch (including the prefetch end to mall start time)
	// should increase it's prefetch time to match the other
	if (subvp0_prefetch_us > subvp1_prefetch_us) {
		pipe_data = &cmd->fw_assisted_mclk_switch_v2.config_data.pipe_data[1];
		prefetch_delta_us = subvp0_prefetch_us - subvp1_prefetch_us;
		pipe_data->pipe_config.subvp_data.prefetch_to_mall_start_lines =
				div64_u64(((uint64_t)(dc->caps.subvp_prefetch_end_to_mall_start_us + prefetch_delta_us) *
					((uint64_t)phantom_timing1->pix_clk_100hz * 100) + ((uint64_t)phantom_timing1->h_total * 1000000 - 1)),
					((uint64_t)phantom_timing1->h_total * 1000000));

	} else if (subvp1_prefetch_us >  subvp0_prefetch_us) {
		pipe_data = &cmd->fw_assisted_mclk_switch_v2.config_data.pipe_data[0];
		prefetch_delta_us = subvp1_prefetch_us - subvp0_prefetch_us;
		pipe_data->pipe_config.subvp_data.prefetch_to_mall_start_lines =
				div64_u64(((uint64_t)(dc->caps.subvp_prefetch_end_to_mall_start_us + prefetch_delta_us) *
					((uint64_t)phantom_timing0->pix_clk_100hz * 100) + ((uint64_t)phantom_timing0->h_total * 1000000 - 1)),
					((uint64_t)phantom_timing0->h_total * 1000000));
	}
}

/**
 * populate_subvp_cmd_pipe_info - Helper to populate the SubVP pipe info for the DMUB subvp command
 *
 * @dc: [in] current dc state
 * @context: [in] new dc state
 * @cmd: [in] DMUB cmd to be populated with SubVP info
 * @subvp_pipe: [in] pipe_ctx for the SubVP pipe
 * @cmd_pipe_index: [in] index for the pipe array in DMCUB SubVP cmd
 *
 * Populate the DMCUB SubVP command with SubVP pipe info. All the information
 * required to calculate the microschedule for the SubVP pipe is stored in the
 * pipe_data of the DMCUB SubVP command.
 */
static void populate_subvp_cmd_pipe_info(struct dc *dc,
		struct dc_state *context,
		union dmub_rb_cmd *cmd,
		struct pipe_ctx *subvp_pipe,
		uint8_t cmd_pipe_index)
{
	uint32_t j;
	struct dmub_cmd_fw_assisted_mclk_switch_pipe_data_v2 *pipe_data =
			&cmd->fw_assisted_mclk_switch_v2.config_data.pipe_data[cmd_pipe_index];
	struct dc_crtc_timing *main_timing = &subvp_pipe->stream->timing;
	struct dc_crtc_timing *phantom_timing = &subvp_pipe->stream->mall_stream_config.paired_stream->timing;
	uint32_t out_num_stream, out_den_stream, out_num_plane, out_den_plane, out_num, out_den;

	pipe_data->mode = SUBVP;
	pipe_data->pipe_config.subvp_data.pix_clk_100hz = subvp_pipe->stream->timing.pix_clk_100hz;
	pipe_data->pipe_config.subvp_data.htotal = subvp_pipe->stream->timing.h_total;
	pipe_data->pipe_config.subvp_data.vtotal = subvp_pipe->stream->timing.v_total;
	pipe_data->pipe_config.subvp_data.main_vblank_start =
			main_timing->v_total - main_timing->v_front_porch;
	pipe_data->pipe_config.subvp_data.main_vblank_end =
			main_timing->v_total - main_timing->v_front_porch - main_timing->v_addressable;
	pipe_data->pipe_config.subvp_data.mall_region_lines = phantom_timing->v_addressable;
	pipe_data->pipe_config.subvp_data.main_pipe_index = subvp_pipe->pipe_idx;
	pipe_data->pipe_config.subvp_data.is_drr = subvp_pipe->stream->ignore_msa_timing_param;

	/* Calculate the scaling factor from the src and dst height.
	 * e.g. If 3840x2160 being downscaled to 1920x1080, the scaling factor is 1/2.
	 * Reduce the fraction 1080/2160 = 1/2 for the "scaling factor"
	 *
	 * Make sure to combine stream and plane scaling together.
	 */
	reduce_fraction(subvp_pipe->stream->src.height, subvp_pipe->stream->dst.height,
			&out_num_stream, &out_den_stream);
	reduce_fraction(subvp_pipe->plane_state->src_rect.height, subvp_pipe->plane_state->dst_rect.height,
			&out_num_plane, &out_den_plane);
	reduce_fraction(out_num_stream * out_num_plane, out_den_stream * out_den_plane, &out_num, &out_den);
	pipe_data->pipe_config.subvp_data.scale_factor_numerator = out_num;
	pipe_data->pipe_config.subvp_data.scale_factor_denominator = out_den;

	// Prefetch lines is equal to VACTIVE + BP + VSYNC
	pipe_data->pipe_config.subvp_data.prefetch_lines =
			phantom_timing->v_total - phantom_timing->v_front_porch;

	// Round up
	pipe_data->pipe_config.subvp_data.prefetch_to_mall_start_lines =
			div64_u64(((uint64_t)dc->caps.subvp_prefetch_end_to_mall_start_us * ((uint64_t)phantom_timing->pix_clk_100hz * 100) +
					((uint64_t)phantom_timing->h_total * 1000000 - 1)), ((uint64_t)phantom_timing->h_total * 1000000));
	pipe_data->pipe_config.subvp_data.processing_delay_lines =
			div64_u64(((uint64_t)(dc->caps.subvp_fw_processing_delay_us) * ((uint64_t)phantom_timing->pix_clk_100hz * 100) +
					((uint64_t)phantom_timing->h_total * 1000000 - 1)), ((uint64_t)phantom_timing->h_total * 1000000));

	if (subvp_pipe->bottom_pipe) {
		pipe_data->pipe_config.subvp_data.main_split_pipe_index = subvp_pipe->bottom_pipe->pipe_idx;
	} else if (subvp_pipe->next_odm_pipe) {
		pipe_data->pipe_config.subvp_data.main_split_pipe_index = subvp_pipe->next_odm_pipe->pipe_idx;
	} else {
		pipe_data->pipe_config.subvp_data.main_split_pipe_index = 0;
	}

	// Find phantom pipe index based on phantom stream
	for (j = 0; j < dc->res_pool->pipe_count; j++) {
		struct pipe_ctx *phantom_pipe = &context->res_ctx.pipe_ctx[j];

		if (phantom_pipe->stream == subvp_pipe->stream->mall_stream_config.paired_stream) {
			pipe_data->pipe_config.subvp_data.phantom_pipe_index = phantom_pipe->pipe_idx;
			if (phantom_pipe->bottom_pipe) {
				pipe_data->pipe_config.subvp_data.phantom_split_pipe_index = phantom_pipe->bottom_pipe->pipe_idx;
			} else if (phantom_pipe->next_odm_pipe) {
				pipe_data->pipe_config.subvp_data.phantom_split_pipe_index = phantom_pipe->next_odm_pipe->pipe_idx;
			} else {
				pipe_data->pipe_config.subvp_data.phantom_split_pipe_index = 0;
			}
			break;
		}
	}
}

/**
 * dc_dmub_setup_subvp_dmub_command - Populate the DMCUB SubVP command
 *
 * @dc: [in] current dc state
 * @context: [in] new dc state
 * @cmd: [in] DMUB cmd to be populated with SubVP info
 *
 * This function loops through each pipe and populates the DMUB SubVP CMD info
 * based on the pipe (e.g. SubVP, VBLANK).
 */
void dc_dmub_setup_subvp_dmub_command(struct dc *dc,
		struct dc_state *context,
		bool enable)
{
	uint8_t cmd_pipe_index = 0;
	uint32_t i, pipe_idx;
	uint8_t subvp_count = 0;
	union dmub_rb_cmd cmd;
	struct pipe_ctx *subvp_pipes[2];
	uint32_t wm_val_refclk = 0;

	memset(&cmd, 0, sizeof(cmd));
	// FW command for SUBVP
	cmd.fw_assisted_mclk_switch_v2.header.type = DMUB_CMD__FW_ASSISTED_MCLK_SWITCH;
	cmd.fw_assisted_mclk_switch_v2.header.sub_type = DMUB_CMD__HANDLE_SUBVP_CMD;
	cmd.fw_assisted_mclk_switch_v2.header.payload_bytes =
			sizeof(cmd.fw_assisted_mclk_switch_v2) - sizeof(cmd.fw_assisted_mclk_switch_v2.header);

	for (i = 0; i < dc->res_pool->pipe_count; i++) {
		struct pipe_ctx *pipe = &context->res_ctx.pipe_ctx[i];

		if (!pipe->stream)
			continue;

		/* For SubVP pipe count, only count the top most (ODM / MPC) pipe
		 */
		if (pipe->plane_state && !pipe->top_pipe && !pipe->prev_odm_pipe &&
				pipe->stream->mall_stream_config.type == SUBVP_MAIN)
			subvp_pipes[subvp_count++] = pipe;
	}

	if (enable) {
		// For each pipe that is a "main" SUBVP pipe, fill in pipe data for DMUB SUBVP cmd
		for (i = 0, pipe_idx = 0; i < dc->res_pool->pipe_count; i++) {
			struct pipe_ctx *pipe = &context->res_ctx.pipe_ctx[i];

			if (!pipe->stream)
				continue;

			/* When populating subvp cmd info, only pass in the top most (ODM / MPC) pipe.
			 * Any ODM or MPC splits being used in SubVP will be handled internally in
			 * populate_subvp_cmd_pipe_info
			 */
			if (pipe->plane_state && pipe->stream->mall_stream_config.paired_stream &&
					!pipe->top_pipe && !pipe->prev_odm_pipe &&
					pipe->stream->mall_stream_config.type == SUBVP_MAIN) {
				populate_subvp_cmd_pipe_info(dc, context, &cmd, pipe, cmd_pipe_index++);
			} else if (pipe->plane_state && pipe->stream->mall_stream_config.type == SUBVP_NONE) {
				// Don't need to check for ActiveDRAMClockChangeMargin < 0, not valid in cases where
				// we run through DML without calculating "natural" P-state support
				populate_subvp_cmd_vblank_pipe_info(dc, context, &cmd, pipe, cmd_pipe_index++);

			}
			pipe_idx++;
		}
		if (subvp_count == 2) {
			update_subvp_prefetch_end_to_mall_start(dc, context, &cmd, subvp_pipes);
		}
		cmd.fw_assisted_mclk_switch_v2.config_data.pstate_allow_width_us = dc->caps.subvp_pstate_allow_width_us;
		cmd.fw_assisted_mclk_switch_v2.config_data.vertical_int_margin_us = dc->caps.subvp_vertical_int_margin_us;

		// Store the original watermark value for this SubVP config so we can lower it when the
		// MCLK switch starts
		wm_val_refclk = context->bw_ctx.bw.dcn.watermarks.a.cstate_pstate.pstate_change_ns *
				(dc->res_pool->ref_clocks.dchub_ref_clock_inKhz / 1000) / 1000;

		cmd.fw_assisted_mclk_switch_v2.config_data.watermark_a_cache = wm_val_refclk < 0xFFFF ? wm_val_refclk : 0xFFFF;
	}
	dc_dmub_srv_cmd_queue(dc->ctx->dmub_srv, &cmd);
	dc_dmub_srv_cmd_execute(dc->ctx->dmub_srv);
	dc_dmub_srv_wait_idle(dc->ctx->dmub_srv);
}
#endif

bool dc_dmub_srv_get_diagnostic_data(struct dc_dmub_srv *dc_dmub_srv, struct dmub_diagnostic_data *diag_data)
{
	if (!dc_dmub_srv || !dc_dmub_srv->dmub || !diag_data)
		return false;
	return dmub_srv_get_diagnostic_data(dc_dmub_srv->dmub, diag_data);
}

void dc_dmub_srv_log_diagnostic_data(struct dc_dmub_srv *dc_dmub_srv)
{
	struct dmub_diagnostic_data diag_data = {0};

	if (!dc_dmub_srv || !dc_dmub_srv->dmub) {
		DC_LOG_ERROR("%s: invalid parameters.", __func__);
		return;
	}

	if (!dc_dmub_srv_get_diagnostic_data(dc_dmub_srv, &diag_data)) {
		DC_LOG_ERROR("%s: dc_dmub_srv_get_diagnostic_data failed.", __func__);
		return;
	}

	DC_LOG_DEBUG(
		"DMCUB STATE\n"
		"    dmcub_version      : %08x\n"
		"    scratch  [0]       : %08x\n"
		"    scratch  [1]       : %08x\n"
		"    scratch  [2]       : %08x\n"
		"    scratch  [3]       : %08x\n"
		"    scratch  [4]       : %08x\n"
		"    scratch  [5]       : %08x\n"
		"    scratch  [6]       : %08x\n"
		"    scratch  [7]       : %08x\n"
		"    scratch  [8]       : %08x\n"
		"    scratch  [9]       : %08x\n"
		"    scratch [10]       : %08x\n"
		"    scratch [11]       : %08x\n"
		"    scratch [12]       : %08x\n"
		"    scratch [13]       : %08x\n"
		"    scratch [14]       : %08x\n"
		"    scratch [15]       : %08x\n"
		"    pc                 : %08x\n"
		"    unk_fault_addr     : %08x\n"
		"    inst_fault_addr    : %08x\n"
		"    data_fault_addr    : %08x\n"
		"    inbox1_rptr        : %08x\n"
		"    inbox1_wptr        : %08x\n"
		"    inbox1_size        : %08x\n"
		"    inbox0_rptr        : %08x\n"
		"    inbox0_wptr        : %08x\n"
		"    inbox0_size        : %08x\n"
		"    is_enabled         : %d\n"
		"    is_soft_reset      : %d\n"
		"    is_secure_reset    : %d\n"
		"    is_traceport_en    : %d\n"
		"    is_cw0_en          : %d\n"
		"    is_cw6_en          : %d\n",
		diag_data.dmcub_version,
		diag_data.scratch[0],
		diag_data.scratch[1],
		diag_data.scratch[2],
		diag_data.scratch[3],
		diag_data.scratch[4],
		diag_data.scratch[5],
		diag_data.scratch[6],
		diag_data.scratch[7],
		diag_data.scratch[8],
		diag_data.scratch[9],
		diag_data.scratch[10],
		diag_data.scratch[11],
		diag_data.scratch[12],
		diag_data.scratch[13],
		diag_data.scratch[14],
		diag_data.scratch[15],
		diag_data.pc,
		diag_data.undefined_address_fault_addr,
		diag_data.inst_fetch_fault_addr,
		diag_data.data_write_fault_addr,
		diag_data.inbox1_rptr,
		diag_data.inbox1_wptr,
		diag_data.inbox1_size,
		diag_data.inbox0_rptr,
		diag_data.inbox0_wptr,
		diag_data.inbox0_size,
		diag_data.is_dmcub_enabled,
		diag_data.is_dmcub_soft_reset,
		diag_data.is_dmcub_secure_reset,
		diag_data.is_traceport_en,
		diag_data.is_cw0_enabled,
		diag_data.is_cw6_enabled);
}

<<<<<<< HEAD
=======
static bool dc_can_pipe_disable_cursor(struct pipe_ctx *pipe_ctx)
{
	struct pipe_ctx *test_pipe, *split_pipe;
	const struct scaler_data *scl_data = &pipe_ctx->plane_res.scl_data;
	struct rect r1 = scl_data->recout, r2, r2_half;
	int r1_r = r1.x + r1.width, r1_b = r1.y + r1.height, r2_r, r2_b;
	int cur_layer = pipe_ctx->plane_state->layer_index;

	/**
	 * Disable the cursor if there's another pipe above this with a
	 * plane that contains this pipe's viewport to prevent double cursor
	 * and incorrect scaling artifacts.
	 */
	for (test_pipe = pipe_ctx->top_pipe; test_pipe;
	     test_pipe = test_pipe->top_pipe) {
		// Skip invisible layer and pipe-split plane on same layer
		if (!test_pipe->plane_state->visible || test_pipe->plane_state->layer_index == cur_layer)
			continue;

		r2 = test_pipe->plane_res.scl_data.recout;
		r2_r = r2.x + r2.width;
		r2_b = r2.y + r2.height;
		split_pipe = test_pipe;

		/**
		 * There is another half plane on same layer because of
		 * pipe-split, merge together per same height.
		 */
		for (split_pipe = pipe_ctx->top_pipe; split_pipe;
		     split_pipe = split_pipe->top_pipe)
			if (split_pipe->plane_state->layer_index == test_pipe->plane_state->layer_index) {
				r2_half = split_pipe->plane_res.scl_data.recout;
				r2.x = (r2_half.x < r2.x) ? r2_half.x : r2.x;
				r2.width = r2.width + r2_half.width;
				r2_r = r2.x + r2.width;
				break;
			}

		if (r1.x >= r2.x && r1.y >= r2.y && r1_r <= r2_r && r1_b <= r2_b)
			return true;
	}

	return false;
}

>>>>>>> 0ee29814
static bool dc_dmub_should_update_cursor_data(struct pipe_ctx *pipe_ctx)
{
	if (pipe_ctx->plane_state != NULL) {
		if (pipe_ctx->plane_state->address.type == PLN_ADDR_TYPE_VIDEO_PROGRESSIVE)
			return false;
<<<<<<< HEAD
=======

		if (dc_can_pipe_disable_cursor(pipe_ctx))
			return false;
>>>>>>> 0ee29814
	}

	if ((pipe_ctx->stream->link->psr_settings.psr_version == DC_PSR_VERSION_SU_1 ||
		pipe_ctx->stream->link->psr_settings.psr_version == DC_PSR_VERSION_1) &&
		pipe_ctx->stream->ctx->dce_version >= DCN_VERSION_3_1)
		return true;

	return false;
}

static void dc_build_cursor_update_payload0(
		struct pipe_ctx *pipe_ctx, uint8_t p_idx,
		struct dmub_cmd_update_cursor_payload0 *payload)
{
	struct hubp *hubp = pipe_ctx->plane_res.hubp;
	unsigned int panel_inst = 0;

	if (!dc_get_edp_link_panel_inst(hubp->ctx->dc,
		pipe_ctx->stream->link, &panel_inst))
		return;

	/* Payload: Cursor Rect is built from position & attribute
	 * x & y are obtained from postion
	 */
	payload->cursor_rect.x = hubp->cur_rect.x;
	payload->cursor_rect.y = hubp->cur_rect.y;
	/* w & h are obtained from attribute */
	payload->cursor_rect.width  = hubp->cur_rect.w;
	payload->cursor_rect.height = hubp->cur_rect.h;

	payload->enable      = hubp->pos.cur_ctl.bits.cur_enable;
	payload->pipe_idx    = p_idx;
	payload->cmd_version = DMUB_CMD_PSR_CONTROL_VERSION_1;
	payload->panel_inst  = panel_inst;
}

static void dc_send_cmd_to_dmu(struct dc_dmub_srv *dmub_srv,
		union dmub_rb_cmd *cmd)
{
	dc_dmub_srv_cmd_queue(dmub_srv, cmd);
	dc_dmub_srv_cmd_execute(dmub_srv);
	dc_dmub_srv_wait_idle(dmub_srv);
}

static void dc_build_cursor_position_update_payload0(
		struct dmub_cmd_update_cursor_payload0 *pl, const uint8_t p_idx,
		const struct hubp *hubp, const struct dpp *dpp)
{
	/* Hubp */
	pl->position_cfg.pHubp.cur_ctl.raw  = hubp->pos.cur_ctl.raw;
	pl->position_cfg.pHubp.position.raw = hubp->pos.position.raw;
	pl->position_cfg.pHubp.hot_spot.raw = hubp->pos.hot_spot.raw;
	pl->position_cfg.pHubp.dst_offset.raw = hubp->pos.dst_offset.raw;

	/* dpp */
	pl->position_cfg.pDpp.cur0_ctl.raw = dpp->pos.cur0_ctl.raw;
	pl->position_cfg.pipe_idx = p_idx;
}

static void dc_build_cursor_attribute_update_payload1(
		struct dmub_cursor_attributes_cfg *pl_A, const uint8_t p_idx,
		const struct hubp *hubp, const struct dpp *dpp)
{
	/* Hubp */
	pl_A->aHubp.SURFACE_ADDR_HIGH = hubp->att.SURFACE_ADDR_HIGH;
	pl_A->aHubp.SURFACE_ADDR = hubp->att.SURFACE_ADDR;
	pl_A->aHubp.cur_ctl.raw  = hubp->att.cur_ctl.raw;
	pl_A->aHubp.size.raw     = hubp->att.size.raw;
	pl_A->aHubp.settings.raw = hubp->att.settings.raw;

	/* dpp */
	pl_A->aDpp.cur0_ctl.raw = dpp->att.cur0_ctl.raw;
}

/**
<<<<<<< HEAD
 * ***************************************************************************************
 * dc_send_update_cursor_info_to_dmu: Populate the DMCUB Cursor update info command
 *
 * This function would store the cursor related information and pass it into dmub
 *
 * @param [in] pCtx: pipe context
 * @param [in] pipe_idx: pipe index
 *
 * @return: void
 *
 * ***************************************************************************************
 */

=======
 * dc_send_update_cursor_info_to_dmu - Populate the DMCUB Cursor update info command
 *
 * @pCtx: [in] pipe context
 * @pipe_idx: [in] pipe index
 *
 * This function would store the cursor related information and pass it into
 * dmub
 */
>>>>>>> 0ee29814
void dc_send_update_cursor_info_to_dmu(
		struct pipe_ctx *pCtx, uint8_t pipe_idx)
{
	union dmub_rb_cmd cmd = { 0 };
	union dmub_cmd_update_cursor_info_data *update_cursor_info =
					&cmd.update_cursor_info.update_cursor_info_data;

	if (!dc_dmub_should_update_cursor_data(pCtx))
		return;
	/*
	 * Since we use multi_cmd_pending for dmub command, the 2nd command is
	 * only assigned to store cursor attributes info.
	 * 1st command can view as 2 parts, 1st is for PSR/Replay data, the other
	 * is to store cursor position info.
	 *
	 * Command heaer type must be the same type if using  multi_cmd_pending.
	 * Besides, while process 2nd command in DMU, the sub type is useless.
	 * So it's meanless to pass the sub type header with different type.
	 */

	{
		/* Build Payload#0 Header */
		cmd.update_cursor_info.header.type = DMUB_CMD__UPDATE_CURSOR_INFO;
		cmd.update_cursor_info.header.payload_bytes =
				sizeof(cmd.update_cursor_info.update_cursor_info_data);
		cmd.update_cursor_info.header.multi_cmd_pending = 1; /* To combine multi dmu cmd, 1st cmd */

		/* Prepare Payload */
		dc_build_cursor_update_payload0(pCtx, pipe_idx, &update_cursor_info->payload0);

		dc_build_cursor_position_update_payload0(&update_cursor_info->payload0, pipe_idx,
				pCtx->plane_res.hubp, pCtx->plane_res.dpp);
		/* Send update_curosr_info to queue */
		dc_dmub_srv_cmd_queue(pCtx->stream->ctx->dmub_srv, &cmd);
	}
	{
		/* Build Payload#1 Header */
		memset(update_cursor_info, 0, sizeof(union dmub_cmd_update_cursor_info_data));
		cmd.update_cursor_info.header.type = DMUB_CMD__UPDATE_CURSOR_INFO;
		cmd.update_cursor_info.header.payload_bytes = sizeof(struct cursor_attributes_cfg);
		cmd.update_cursor_info.header.multi_cmd_pending = 0; /* Indicate it's the last command. */

		dc_build_cursor_attribute_update_payload1(
				&cmd.update_cursor_info.update_cursor_info_data.payload1.attribute_cfg,
				pipe_idx, pCtx->plane_res.hubp, pCtx->plane_res.dpp);

		/* Combine 2nd cmds update_curosr_info to DMU */
		dc_send_cmd_to_dmu(pCtx->stream->ctx->dmub_srv, &cmd);
	}
}<|MERGE_RESOLUTION|>--- conflicted
+++ resolved
@@ -868,8 +868,6 @@
 		diag_data.is_cw6_enabled);
 }
 
-<<<<<<< HEAD
-=======
 static bool dc_can_pipe_disable_cursor(struct pipe_ctx *pipe_ctx)
 {
 	struct pipe_ctx *test_pipe, *split_pipe;
@@ -915,18 +913,14 @@
 	return false;
 }
 
->>>>>>> 0ee29814
 static bool dc_dmub_should_update_cursor_data(struct pipe_ctx *pipe_ctx)
 {
 	if (pipe_ctx->plane_state != NULL) {
 		if (pipe_ctx->plane_state->address.type == PLN_ADDR_TYPE_VIDEO_PROGRESSIVE)
 			return false;
-<<<<<<< HEAD
-=======
 
 		if (dc_can_pipe_disable_cursor(pipe_ctx))
 			return false;
->>>>>>> 0ee29814
 	}
 
 	if ((pipe_ctx->stream->link->psr_settings.psr_version == DC_PSR_VERSION_SU_1 ||
@@ -1002,21 +996,6 @@
 }
 
 /**
-<<<<<<< HEAD
- * ***************************************************************************************
- * dc_send_update_cursor_info_to_dmu: Populate the DMCUB Cursor update info command
- *
- * This function would store the cursor related information and pass it into dmub
- *
- * @param [in] pCtx: pipe context
- * @param [in] pipe_idx: pipe index
- *
- * @return: void
- *
- * ***************************************************************************************
- */
-
-=======
  * dc_send_update_cursor_info_to_dmu - Populate the DMCUB Cursor update info command
  *
  * @pCtx: [in] pipe context
@@ -1025,7 +1004,6 @@
  * This function would store the cursor related information and pass it into
  * dmub
  */
->>>>>>> 0ee29814
 void dc_send_update_cursor_info_to_dmu(
 		struct pipe_ctx *pCtx, uint8_t pipe_idx)
 {
