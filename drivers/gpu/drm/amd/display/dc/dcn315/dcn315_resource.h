--- conflicted
+++ resolved
@@ -32,10 +32,6 @@
 	container_of(pool, struct dcn315_resource_pool, base)
 
 extern struct _vcs_dpi_ip_params_st dcn3_15_ip;
-<<<<<<< HEAD
-extern struct _vcs_dpi_ip_params_st dcn3_15_soc;
-=======
->>>>>>> 7365df19
 
 struct dcn315_resource_pool {
 	struct resource_pool base;
