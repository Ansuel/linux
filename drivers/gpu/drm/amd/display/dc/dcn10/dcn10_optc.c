/*
 * Copyright 2012-15 Advanced Micro Devices, Inc.
 *
 * Permission is hereby granted, free of charge, to any person obtaining a
 * copy of this software and associated documentation files (the "Software"),
 * to deal in the Software without restriction, including without limitation
 * the rights to use, copy, modify, merge, publish, distribute, sublicense,
 * and/or sell copies of the Software, and to permit persons to whom the
 * Software is furnished to do so, subject to the following conditions:
 *
 * The above copyright notice and this permission notice shall be included in
 * all copies or substantial portions of the Software.
 *
 * THE SOFTWARE IS PROVIDED "AS IS", WITHOUT WARRANTY OF ANY KIND, EXPRESS OR
 * IMPLIED, INCLUDING BUT NOT LIMITED TO THE WARRANTIES OF MERCHANTABILITY,
 * FITNESS FOR A PARTICULAR PURPOSE AND NONINFRINGEMENT.  IN NO EVENT SHALL
 * THE COPYRIGHT HOLDER(S) OR AUTHOR(S) BE LIABLE FOR ANY CLAIM, DAMAGES OR
 * OTHER LIABILITY, WHETHER IN AN ACTION OF CONTRACT, TORT OR OTHERWISE,
 * ARISING FROM, OUT OF OR IN CONNECTION WITH THE SOFTWARE OR THE USE OR
 * OTHER DEALINGS IN THE SOFTWARE.
 *
 * Authors: AMD
 *
 */


#include "reg_helper.h"
#include "dcn10_optc.h"
#include "dc.h"
#include "dc_trace.h"

#define REG(reg)\
	optc1->tg_regs->reg

#define CTX \
	optc1->base.ctx

#undef FN
#define FN(reg_name, field_name) \
	optc1->tg_shift->field_name, optc1->tg_mask->field_name

#define STATIC_SCREEN_EVENT_MASK_RANGETIMING_DOUBLE_BUFFER_UPDATE_EN 0x100

/**
* apply_front_porch_workaround  TODO FPGA still need?
*
* This is a workaround for a bug that has existed since R5xx and has not been
* fixed keep Front porch at minimum 2 for Interlaced mode or 1 for progressive.
*/
static void apply_front_porch_workaround(struct dc_crtc_timing *timing)
{
	if (timing->flags.INTERLACE == 1) {
		if (timing->v_front_porch < 2)
			timing->v_front_porch = 2;
	} else {
		if (timing->v_front_porch < 1)
			timing->v_front_porch = 1;
	}
}

void optc1_program_global_sync(
		struct timing_generator *optc,
		int vready_offset,
		int vstartup_start,
		int vupdate_offset,
		int vupdate_width)
{
	struct optc *optc1 = DCN10TG_FROM_TG(optc);

	optc1->vready_offset = vready_offset;
	optc1->vstartup_start = vstartup_start;
	optc1->vupdate_offset = vupdate_offset;
	optc1->vupdate_width = vupdate_width;

	if (optc1->vstartup_start == 0) {
		BREAK_TO_DEBUGGER();
		return;
	}

	REG_SET(OTG_VSTARTUP_PARAM, 0,
		VSTARTUP_START, optc1->vstartup_start);

	REG_SET_2(OTG_VUPDATE_PARAM, 0,
			VUPDATE_OFFSET, optc1->vupdate_offset,
			VUPDATE_WIDTH, optc1->vupdate_width);

	REG_SET(OTG_VREADY_PARAM, 0,
			VREADY_OFFSET, optc1->vready_offset);
}

static void optc1_disable_stereo(struct timing_generator *optc)
{
	struct optc *optc1 = DCN10TG_FROM_TG(optc);

	REG_SET(OTG_STEREO_CONTROL, 0,
		OTG_STEREO_EN, 0);

	REG_SET_2(OTG_3D_STRUCTURE_CONTROL, 0,
		OTG_3D_STRUCTURE_EN, 0,
		OTG_3D_STRUCTURE_STEREO_SEL_OVR, 0);
}

void optc1_setup_vertical_interrupt0(
		struct timing_generator *optc,
		uint32_t start_line,
		uint32_t end_line)
{
	struct optc *optc1 = DCN10TG_FROM_TG(optc);

	REG_SET_2(OTG_VERTICAL_INTERRUPT0_POSITION, 0,
			OTG_VERTICAL_INTERRUPT0_LINE_START, start_line,
			OTG_VERTICAL_INTERRUPT0_LINE_END, end_line);
}

void optc1_setup_vertical_interrupt1(
		struct timing_generator *optc,
		uint32_t start_line)
{
	struct optc *optc1 = DCN10TG_FROM_TG(optc);

	REG_SET(OTG_VERTICAL_INTERRUPT1_POSITION, 0,
				OTG_VERTICAL_INTERRUPT1_LINE_START, start_line);
}

void optc1_setup_vertical_interrupt2(
		struct timing_generator *optc,
		uint32_t start_line)
{
	struct optc *optc1 = DCN10TG_FROM_TG(optc);

	REG_SET(OTG_VERTICAL_INTERRUPT2_POSITION, 0,
			OTG_VERTICAL_INTERRUPT2_LINE_START, start_line);
}

/**
 * program_timing_generator   used by mode timing set
 * Program CRTC Timing Registers - OTG_H_*, OTG_V_*, Pixel repetition.
 * Including SYNC. Call BIOS command table to program Timings.
 */
void optc1_program_timing(
	struct timing_generator *optc,
	const struct dc_crtc_timing *dc_crtc_timing,
	int vready_offset,
	int vstartup_start,
	int vupdate_offset,
	int vupdate_width,
	const enum signal_type signal,
	bool use_vbios)
{
	struct dc_crtc_timing patched_crtc_timing;
	uint32_t asic_blank_end;
	uint32_t asic_blank_start;
	uint32_t v_total;
	uint32_t v_sync_end;
	uint32_t h_sync_polarity, v_sync_polarity;
	uint32_t start_point = 0;
	uint32_t field_num = 0;
	enum h_timing_div_mode h_div = H_TIMING_NO_DIV;

	struct optc *optc1 = DCN10TG_FROM_TG(optc);

	optc1->signal = signal;
	optc1->vready_offset = vready_offset;
	optc1->vstartup_start = vstartup_start;
	optc1->vupdate_offset = vupdate_offset;
	optc1->vupdate_width = vupdate_width;
	patched_crtc_timing = *dc_crtc_timing;
	apply_front_porch_workaround(&patched_crtc_timing);
	optc1->orginal_patched_timing = patched_crtc_timing;

	/* Load horizontal timing */

	/* CRTC_H_TOTAL = vesa.h_total - 1 */
	REG_SET(OTG_H_TOTAL, 0,
			OTG_H_TOTAL,  patched_crtc_timing.h_total - 1);

	/* h_sync_start = 0, h_sync_end = vesa.h_sync_width */
	REG_UPDATE_2(OTG_H_SYNC_A,
			OTG_H_SYNC_A_START, 0,
			OTG_H_SYNC_A_END, patched_crtc_timing.h_sync_width);

	/* blank_start = line end - front porch */
	asic_blank_start = patched_crtc_timing.h_total -
			patched_crtc_timing.h_front_porch;

	/* blank_end = blank_start - active */
	asic_blank_end = asic_blank_start -
			patched_crtc_timing.h_border_right -
			patched_crtc_timing.h_addressable -
			patched_crtc_timing.h_border_left;

	REG_UPDATE_2(OTG_H_BLANK_START_END,
			OTG_H_BLANK_START, asic_blank_start,
			OTG_H_BLANK_END, asic_blank_end);

	/* h_sync polarity */
	h_sync_polarity = patched_crtc_timing.flags.HSYNC_POSITIVE_POLARITY ?
			0 : 1;

	REG_UPDATE(OTG_H_SYNC_A_CNTL,
			OTG_H_SYNC_A_POL, h_sync_polarity);

	v_total = patched_crtc_timing.v_total - 1;

	REG_SET(OTG_V_TOTAL, 0,
			OTG_V_TOTAL, v_total);

	/* In case of V_TOTAL_CONTROL is on, make sure OTG_V_TOTAL_MAX and
	 * OTG_V_TOTAL_MIN are equal to V_TOTAL.
	 */
	optc->funcs->set_vtotal_min_max(optc, v_total, v_total);

	/* v_sync_start = 0, v_sync_end = v_sync_width */
	v_sync_end = patched_crtc_timing.v_sync_width;

	REG_UPDATE_2(OTG_V_SYNC_A,
			OTG_V_SYNC_A_START, 0,
			OTG_V_SYNC_A_END, v_sync_end);

	/* blank_start = frame end - front porch */
	asic_blank_start = patched_crtc_timing.v_total -
			patched_crtc_timing.v_front_porch;

	/* blank_end = blank_start - active */
	asic_blank_end = asic_blank_start -
			patched_crtc_timing.v_border_bottom -
			patched_crtc_timing.v_addressable -
			patched_crtc_timing.v_border_top;

	REG_UPDATE_2(OTG_V_BLANK_START_END,
			OTG_V_BLANK_START, asic_blank_start,
			OTG_V_BLANK_END, asic_blank_end);

	/* v_sync polarity */
	v_sync_polarity = patched_crtc_timing.flags.VSYNC_POSITIVE_POLARITY ?
			0 : 1;

	REG_UPDATE(OTG_V_SYNC_A_CNTL,
		OTG_V_SYNC_A_POL, v_sync_polarity);

	if (optc1->signal == SIGNAL_TYPE_DISPLAY_PORT ||
			optc1->signal == SIGNAL_TYPE_DISPLAY_PORT_MST ||
			optc1->signal == SIGNAL_TYPE_EDP) {
		start_point = 1;
		if (patched_crtc_timing.flags.INTERLACE == 1)
			field_num = 1;
	}

	/* Interlace */
	if (REG(OTG_INTERLACE_CONTROL)) {
		if (patched_crtc_timing.flags.INTERLACE == 1)
			REG_UPDATE(OTG_INTERLACE_CONTROL,
					OTG_INTERLACE_ENABLE, 1);
		else
			REG_UPDATE(OTG_INTERLACE_CONTROL,
					OTG_INTERLACE_ENABLE, 0);
	}

	/* VTG enable set to 0 first VInit */
	REG_UPDATE(CONTROL,
			VTG0_ENABLE, 0);

	/* original code is using VTG offset to address OTG reg, seems wrong */
	REG_UPDATE_2(OTG_CONTROL,
			OTG_START_POINT_CNTL, start_point,
			OTG_FIELD_NUMBER_CNTL, field_num);

	optc->funcs->program_global_sync(optc,
			vready_offset,
			vstartup_start,
			vupdate_offset,
			vupdate_width);

	optc->funcs->set_vtg_params(optc, dc_crtc_timing, true);

	/* TODO
	 * patched_crtc_timing.flags.HORZ_COUNT_BY_TWO == 1
	 * program_horz_count_by_2
	 * for DVI 30bpp mode, 0 otherwise
	 * program_horz_count_by_2(optc, &patched_crtc_timing);
	 */

	/* Enable stereo - only when we need to pack 3D frame. Other types
	 * of stereo handled in explicit call
	 */

	if (optc1_is_two_pixels_per_containter(&patched_crtc_timing) || optc1->opp_count == 2)
		h_div = H_TIMING_DIV_BY2;

	if (REG(OPTC_DATA_FORMAT_CONTROL) && optc1->tg_mask->OPTC_DATA_FORMAT != 0) {
		uint32_t data_fmt = 0;

		if (patched_crtc_timing.pixel_encoding == PIXEL_ENCODING_YCBCR422)
			data_fmt = 1;
		else if (patched_crtc_timing.pixel_encoding == PIXEL_ENCODING_YCBCR420)
			data_fmt = 2;

		REG_UPDATE(OPTC_DATA_FORMAT_CONTROL, OPTC_DATA_FORMAT, data_fmt);
	}

	if (optc1->tg_mask->OTG_H_TIMING_DIV_MODE != 0) {
		if (optc1->opp_count == 4)
			h_div = H_TIMING_DIV_BY4;

		REG_UPDATE(OTG_H_TIMING_CNTL,
		OTG_H_TIMING_DIV_MODE, h_div);
	} else {
		REG_UPDATE(OTG_H_TIMING_CNTL,
		OTG_H_TIMING_DIV_BY2, h_div);
	}
}

/**
 * optc1_set_vtg_params - Set Vertical Timing Generator (VTG) parameters
 *
 * @optc: timing_generator struct used to extract the optc parameters
 * @dc_crtc_timing: Timing parameters configured
 * @program_fp2: Boolean value indicating if FP2 will be programmed or not
 *
 * OTG is responsible for generating the global sync signals, including
 * vertical timing information for each HUBP in the dcfclk domain. Each VTG is
 * associated with one OTG that provides HUBP with vertical timing information
 * (i.e., there is 1:1 correspondence between OTG and VTG). This function is
 * responsible for setting the OTG parameters to the VTG during the pipe
 * programming.
 */
void optc1_set_vtg_params(struct timing_generator *optc,
		const struct dc_crtc_timing *dc_crtc_timing, bool program_fp2)
{
	struct dc_crtc_timing patched_crtc_timing;
	uint32_t asic_blank_end;
	uint32_t v_init;
	uint32_t v_fp2 = 0;
	int32_t vertical_line_start;

	struct optc *optc1 = DCN10TG_FROM_TG(optc);

	patched_crtc_timing = *dc_crtc_timing;
	apply_front_porch_workaround(&patched_crtc_timing);

	/* VCOUNT_INIT is the start of blank */
	v_init = patched_crtc_timing.v_total - patched_crtc_timing.v_front_porch;

	/* end of blank = v_init - active */
	asic_blank_end = v_init -
			patched_crtc_timing.v_border_bottom -
			patched_crtc_timing.v_addressable -
			patched_crtc_timing.v_border_top;

	/* if VSTARTUP is before VSYNC, FP2 is the offset, otherwise 0 */
	vertical_line_start = asic_blank_end - optc1->vstartup_start + 1;
	if (vertical_line_start < 0)
		v_fp2 = -vertical_line_start;

	/* Interlace */
	if (REG(OTG_INTERLACE_CONTROL)) {
		if (patched_crtc_timing.flags.INTERLACE == 1) {
			v_init = v_init / 2;
			if ((optc1->vstartup_start/2)*2 > asic_blank_end)
				v_fp2 = v_fp2 / 2;
		}
	}

	if (program_fp2)
		REG_UPDATE_2(CONTROL,
				VTG0_FP2, v_fp2,
				VTG0_VCOUNT_INIT, v_init);
	else
		REG_UPDATE(CONTROL, VTG0_VCOUNT_INIT, v_init);
}

void optc1_set_blank_data_double_buffer(struct timing_generator *optc, bool enable)
{
	struct optc *optc1 = DCN10TG_FROM_TG(optc);

	uint32_t blank_data_double_buffer_enable = enable ? 1 : 0;

	REG_UPDATE(OTG_DOUBLE_BUFFER_CONTROL,
			OTG_BLANK_DATA_DOUBLE_BUFFER_EN, blank_data_double_buffer_enable);
}

/**
 * optc1_set_timing_double_buffer() - DRR double buffering control
 *
 * Sets double buffer point for V_TOTAL, H_TOTAL, VTOTAL_MIN,
 * VTOTAL_MAX, VTOTAL_MIN_SEL and VTOTAL_MAX_SEL registers.
 *
 * Options: any time,  start of frame, dp start of frame (range timing)
 */
void optc1_set_timing_double_buffer(struct timing_generator *optc, bool enable)
{
	struct optc *optc1 = DCN10TG_FROM_TG(optc);
	uint32_t mode = enable ? 2 : 0;

	REG_UPDATE(OTG_DOUBLE_BUFFER_CONTROL,
		   OTG_RANGE_TIMING_DBUF_UPDATE_MODE, mode);
}

/**
 * unblank_crtc
 * Call ASIC Control Object to UnBlank CRTC.
 */
static void optc1_unblank_crtc(struct timing_generator *optc)
{
	struct optc *optc1 = DCN10TG_FROM_TG(optc);

	REG_UPDATE_2(OTG_BLANK_CONTROL,
			OTG_BLANK_DATA_EN, 0,
			OTG_BLANK_DE_MODE, 0);

	/* W/A for automated testing
	 * Automated testing will fail underflow test as there
	 * sporadic underflows which occur during the optc blank
	 * sequence.  As a w/a, clear underflow on unblank.
	 * This prevents the failure, but will not mask actual
	 * underflow that affect real use cases.
	 */
	optc1_clear_optc_underflow(optc);
}

/**
 * blank_crtc
 * Call ASIC Control Object to Blank CRTC.
 */

static void optc1_blank_crtc(struct timing_generator *optc)
{
	struct optc *optc1 = DCN10TG_FROM_TG(optc);

	REG_UPDATE_2(OTG_BLANK_CONTROL,
			OTG_BLANK_DATA_EN, 1,
			OTG_BLANK_DE_MODE, 0);

	optc1_set_blank_data_double_buffer(optc, false);
}

void optc1_set_blank(struct timing_generator *optc,
		bool enable_blanking)
{
	if (enable_blanking)
		optc1_blank_crtc(optc);
	else
		optc1_unblank_crtc(optc);
}

bool optc1_is_blanked(struct timing_generator *optc)
{
	struct optc *optc1 = DCN10TG_FROM_TG(optc);
	uint32_t blank_en;
	uint32_t blank_state;

	REG_GET_2(OTG_BLANK_CONTROL,
			OTG_BLANK_DATA_EN, &blank_en,
			OTG_CURRENT_BLANK_STATE, &blank_state);

	return blank_en && blank_state;
}

void optc1_enable_optc_clock(struct timing_generator *optc, bool enable)
{
	struct optc *optc1 = DCN10TG_FROM_TG(optc);

	if (enable) {
		REG_UPDATE_2(OPTC_INPUT_CLOCK_CONTROL,
				OPTC_INPUT_CLK_EN, 1,
				OPTC_INPUT_CLK_GATE_DIS, 1);

		REG_WAIT(OPTC_INPUT_CLOCK_CONTROL,
				OPTC_INPUT_CLK_ON, 1,
				1, 1000);

		/* Enable clock */
		REG_UPDATE_2(OTG_CLOCK_CONTROL,
				OTG_CLOCK_EN, 1,
				OTG_CLOCK_GATE_DIS, 1);
		REG_WAIT(OTG_CLOCK_CONTROL,
				OTG_CLOCK_ON, 1,
				1, 1000);
	} else  {

		//last chance to clear underflow, otherwise, it will always there due to clock is off.
		if (optc->funcs->is_optc_underflow_occurred(optc) == true)
			optc->funcs->clear_optc_underflow(optc);

		REG_UPDATE_2(OTG_CLOCK_CONTROL,
				OTG_CLOCK_GATE_DIS, 0,
				OTG_CLOCK_EN, 0);

		REG_UPDATE_2(OPTC_INPUT_CLOCK_CONTROL,
				OPTC_INPUT_CLK_GATE_DIS, 0,
				OPTC_INPUT_CLK_EN, 0);
	}
}

/**
 * Enable CRTC
 * Enable CRTC - call ASIC Control Object to enable Timing generator.
 */
static bool optc1_enable_crtc(struct timing_generator *optc)
{
	/* TODO FPGA wait for answer
	 * OTG_MASTER_UPDATE_MODE != CRTC_MASTER_UPDATE_MODE
	 * OTG_MASTER_UPDATE_LOCK != CRTC_MASTER_UPDATE_LOCK
	 */
	struct optc *optc1 = DCN10TG_FROM_TG(optc);

	/* opp instance for OTG. For DCN1.0, ODM is remoed.
	 * OPP and OPTC should 1:1 mapping
	 */
	REG_UPDATE(OPTC_DATA_SOURCE_SELECT,
			OPTC_SRC_SEL, optc->inst);

	/* VTG enable first is for HW workaround */
	REG_UPDATE(CONTROL,
			VTG0_ENABLE, 1);

	REG_SEQ_START();

	/* Enable CRTC */
	REG_UPDATE_2(OTG_CONTROL,
			OTG_DISABLE_POINT_CNTL, 3,
			OTG_MASTER_EN, 1);

	REG_SEQ_SUBMIT();
	REG_SEQ_WAIT_DONE();

	return true;
}

/* disable_crtc - call ASIC Control Object to disable Timing generator. */
bool optc1_disable_crtc(struct timing_generator *optc)
{
	struct optc *optc1 = DCN10TG_FROM_TG(optc);

	/* disable otg request until end of the first line
	 * in the vertical blank region
	 */
	REG_UPDATE_2(OTG_CONTROL,
			OTG_DISABLE_POINT_CNTL, 3,
			OTG_MASTER_EN, 0);

	REG_UPDATE(CONTROL,
			VTG0_ENABLE, 0);

	/* CRTC disabled, so disable  clock. */
	REG_WAIT(OTG_CLOCK_CONTROL,
			OTG_BUSY, 0,
			1, 100000);

	return true;
}


void optc1_program_blank_color(
		struct timing_generator *optc,
		const struct tg_color *black_color)
{
	struct optc *optc1 = DCN10TG_FROM_TG(optc);

	REG_SET_3(OTG_BLACK_COLOR, 0,
			OTG_BLACK_COLOR_B_CB, black_color->color_b_cb,
			OTG_BLACK_COLOR_G_Y, black_color->color_g_y,
			OTG_BLACK_COLOR_R_CR, black_color->color_r_cr);
}

bool optc1_validate_timing(
	struct timing_generator *optc,
	const struct dc_crtc_timing *timing)
{
	uint32_t v_blank;
	uint32_t h_blank;
	uint32_t min_v_blank;
	struct optc *optc1 = DCN10TG_FROM_TG(optc);

	ASSERT(timing != NULL);

	v_blank = (timing->v_total - timing->v_addressable -
					timing->v_border_top - timing->v_border_bottom);

	h_blank = (timing->h_total - timing->h_addressable -
		timing->h_border_right -
		timing->h_border_left);

	if (timing->timing_3d_format != TIMING_3D_FORMAT_NONE &&
		timing->timing_3d_format != TIMING_3D_FORMAT_HW_FRAME_PACKING &&
		timing->timing_3d_format != TIMING_3D_FORMAT_TOP_AND_BOTTOM &&
		timing->timing_3d_format != TIMING_3D_FORMAT_SIDE_BY_SIDE &&
		timing->timing_3d_format != TIMING_3D_FORMAT_FRAME_ALTERNATE &&
		timing->timing_3d_format != TIMING_3D_FORMAT_INBAND_FA)
		return false;

	/* Temporarily blocking interlacing mode until it's supported */
	if (timing->flags.INTERLACE == 1)
		return false;

	/* Check maximum number of pixels supported by Timing Generator
	 * (Currently will never fail, in order to fail needs display which
	 * needs more than 8192 horizontal and
	 * more than 8192 vertical total pixels)
	 */
	if (timing->h_total > optc1->max_h_total ||
		timing->v_total > optc1->max_v_total)
		return false;


	if (h_blank < optc1->min_h_blank)
		return false;

	if (timing->h_sync_width  < optc1->min_h_sync_width ||
		 timing->v_sync_width  < optc1->min_v_sync_width)
		return false;

	min_v_blank = timing->flags.INTERLACE?optc1->min_v_blank_interlace:optc1->min_v_blank;

	if (v_blank < min_v_blank)
		return false;

	return true;

}

/*
 * get_vblank_counter
 *
 * @brief
 * Get counter for vertical blanks. use register CRTC_STATUS_FRAME_COUNT which
 * holds the counter of frames.
 *
 * @param
 * struct timing_generator *optc - [in] timing generator which controls the
 * desired CRTC
 *
 * @return
 * Counter of frames, which should equal to number of vblanks.
 */
uint32_t optc1_get_vblank_counter(struct timing_generator *optc)
{
	struct optc *optc1 = DCN10TG_FROM_TG(optc);
	uint32_t frame_count;

	REG_GET(OTG_STATUS_FRAME_COUNT,
		OTG_FRAME_COUNT, &frame_count);

	return frame_count;
}

void optc1_lock(struct timing_generator *optc)
{
	struct optc *optc1 = DCN10TG_FROM_TG(optc);

	REG_SET(OTG_GLOBAL_CONTROL0, 0,
			OTG_MASTER_UPDATE_LOCK_SEL, optc->inst);
	REG_SET(OTG_MASTER_UPDATE_LOCK, 0,
			OTG_MASTER_UPDATE_LOCK, 1);

	/* Should be fast, status does not update on maximus */
	if (optc->ctx->dce_environment != DCE_ENV_FPGA_MAXIMUS)
		REG_WAIT(OTG_MASTER_UPDATE_LOCK,
				UPDATE_LOCK_STATUS, 1,
				1, 10);
<<<<<<< HEAD
=======

	TRACE_OPTC_LOCK_UNLOCK_STATE(optc1, optc->inst, true);
>>>>>>> 0ee29814
}

void optc1_unlock(struct timing_generator *optc)
{
	struct optc *optc1 = DCN10TG_FROM_TG(optc);

	REG_SET(OTG_MASTER_UPDATE_LOCK, 0,
			OTG_MASTER_UPDATE_LOCK, 0);
<<<<<<< HEAD
=======

	TRACE_OPTC_LOCK_UNLOCK_STATE(optc1, optc->inst, false);
>>>>>>> 0ee29814
}

void optc1_get_position(struct timing_generator *optc,
		struct crtc_position *position)
{
	struct optc *optc1 = DCN10TG_FROM_TG(optc);

	REG_GET_2(OTG_STATUS_POSITION,
			OTG_HORZ_COUNT, &position->horizontal_count,
			OTG_VERT_COUNT, &position->vertical_count);

	REG_GET(OTG_NOM_VERT_POSITION,
			OTG_VERT_COUNT_NOM, &position->nominal_vcount);
}

bool optc1_is_counter_moving(struct timing_generator *optc)
{
	struct crtc_position position1, position2;

	optc->funcs->get_position(optc, &position1);
	optc->funcs->get_position(optc, &position2);

	if (position1.horizontal_count == position2.horizontal_count &&
		position1.vertical_count == position2.vertical_count)
		return false;
	else
		return true;
}

bool optc1_did_triggered_reset_occur(
	struct timing_generator *optc)
{
	struct optc *optc1 = DCN10TG_FROM_TG(optc);
	uint32_t occurred_force, occurred_vsync;

	REG_GET(OTG_FORCE_COUNT_NOW_CNTL,
		OTG_FORCE_COUNT_NOW_OCCURRED, &occurred_force);

	REG_GET(OTG_VERT_SYNC_CONTROL,
		OTG_FORCE_VSYNC_NEXT_LINE_OCCURRED, &occurred_vsync);

	return occurred_vsync != 0 || occurred_force != 0;
}

void optc1_disable_reset_trigger(struct timing_generator *optc)
{
	struct optc *optc1 = DCN10TG_FROM_TG(optc);

	REG_WRITE(OTG_TRIGA_CNTL, 0);

	REG_SET(OTG_FORCE_COUNT_NOW_CNTL, 0,
		OTG_FORCE_COUNT_NOW_CLEAR, 1);

	REG_SET(OTG_VERT_SYNC_CONTROL, 0,
		OTG_FORCE_VSYNC_NEXT_LINE_CLEAR, 1);
}

void optc1_enable_reset_trigger(struct timing_generator *optc, int source_tg_inst)
{
	struct optc *optc1 = DCN10TG_FROM_TG(optc);
	uint32_t falling_edge;

	REG_GET(OTG_V_SYNC_A_CNTL,
			OTG_V_SYNC_A_POL, &falling_edge);

	if (falling_edge)
		REG_SET_3(OTG_TRIGA_CNTL, 0,
				/* vsync signal from selected OTG pipe based
				 * on OTG_TRIG_SOURCE_PIPE_SELECT setting
				 */
				OTG_TRIGA_SOURCE_SELECT, 20,
				OTG_TRIGA_SOURCE_PIPE_SELECT, source_tg_inst,
				/* always detect falling edge */
				OTG_TRIGA_FALLING_EDGE_DETECT_CNTL, 1);
	else
		REG_SET_3(OTG_TRIGA_CNTL, 0,
				/* vsync signal from selected OTG pipe based
				 * on OTG_TRIG_SOURCE_PIPE_SELECT setting
				 */
				OTG_TRIGA_SOURCE_SELECT, 20,
				OTG_TRIGA_SOURCE_PIPE_SELECT, source_tg_inst,
				/* always detect rising edge */
				OTG_TRIGA_RISING_EDGE_DETECT_CNTL, 1);

	REG_SET(OTG_FORCE_COUNT_NOW_CNTL, 0,
			/* force H count to H_TOTAL and V count to V_TOTAL in
			 * progressive mode and V_TOTAL-1 in interlaced mode
			 */
			OTG_FORCE_COUNT_NOW_MODE, 2);
}

void optc1_enable_crtc_reset(
		struct timing_generator *optc,
		int source_tg_inst,
		struct crtc_trigger_info *crtc_tp)
{
	struct optc *optc1 = DCN10TG_FROM_TG(optc);
	uint32_t falling_edge = 0;
	uint32_t rising_edge = 0;

	switch (crtc_tp->event) {

	case CRTC_EVENT_VSYNC_RISING:
		rising_edge = 1;
		break;

	case CRTC_EVENT_VSYNC_FALLING:
		falling_edge = 1;
		break;
	}

	REG_SET_4(OTG_TRIGA_CNTL, 0,
		 /* vsync signal from selected OTG pipe based
		  * on OTG_TRIG_SOURCE_PIPE_SELECT setting
		  */
		  OTG_TRIGA_SOURCE_SELECT, 20,
		  OTG_TRIGA_SOURCE_PIPE_SELECT, source_tg_inst,
		  /* always detect falling edge */
		  OTG_TRIGA_RISING_EDGE_DETECT_CNTL, rising_edge,
		  OTG_TRIGA_FALLING_EDGE_DETECT_CNTL, falling_edge);

	switch (crtc_tp->delay) {
	case TRIGGER_DELAY_NEXT_LINE:
		REG_SET(OTG_VERT_SYNC_CONTROL, 0,
				OTG_AUTO_FORCE_VSYNC_MODE, 1);
		break;
	case TRIGGER_DELAY_NEXT_PIXEL:
		REG_SET(OTG_FORCE_COUNT_NOW_CNTL, 0,
			/* force H count to H_TOTAL and V count to V_TOTAL in
			 * progressive mode and V_TOTAL-1 in interlaced mode
			 */
			OTG_FORCE_COUNT_NOW_MODE, 2);
		break;
	}
}

void optc1_wait_for_state(struct timing_generator *optc,
		enum crtc_state state)
{
	struct optc *optc1 = DCN10TG_FROM_TG(optc);

	switch (state) {
	case CRTC_STATE_VBLANK:
		REG_WAIT(OTG_STATUS,
				OTG_V_BLANK, 1,
				1, 100000); /* 1 vupdate at 10hz */
		break;

	case CRTC_STATE_VACTIVE:
		REG_WAIT(OTG_STATUS,
				OTG_V_ACTIVE_DISP, 1,
				1, 100000); /* 1 vupdate at 10hz */
		break;

	default:
		break;
	}
}

void optc1_set_early_control(
	struct timing_generator *optc,
	uint32_t early_cntl)
{
	/* asic design change, do not need this control
	 * empty for share caller logic
	 */
}


void optc1_set_static_screen_control(
	struct timing_generator *optc,
	uint32_t event_triggers,
	uint32_t num_frames)
{
	struct optc *optc1 = DCN10TG_FROM_TG(optc);

	// By register spec, it only takes 8 bit value
	if (num_frames > 0xFF)
		num_frames = 0xFF;

	/* Bit 8 is no longer applicable in RV for PSR case,
	 * set bit 8 to 0 if given
	 */
	if ((event_triggers & STATIC_SCREEN_EVENT_MASK_RANGETIMING_DOUBLE_BUFFER_UPDATE_EN)
			!= 0)
		event_triggers = event_triggers &
		~STATIC_SCREEN_EVENT_MASK_RANGETIMING_DOUBLE_BUFFER_UPDATE_EN;

	REG_SET_2(OTG_STATIC_SCREEN_CONTROL, 0,
			OTG_STATIC_SCREEN_EVENT_MASK, event_triggers,
			OTG_STATIC_SCREEN_FRAME_COUNT, num_frames);
}

static void optc1_setup_manual_trigger(struct timing_generator *optc)
{
	struct optc *optc1 = DCN10TG_FROM_TG(optc);

	REG_SET(OTG_GLOBAL_CONTROL2, 0,
			MANUAL_FLOW_CONTROL_SEL, optc->inst);

	REG_SET_8(OTG_TRIGA_CNTL, 0,
			OTG_TRIGA_SOURCE_SELECT, 22,
			OTG_TRIGA_SOURCE_PIPE_SELECT, optc->inst,
			OTG_TRIGA_RISING_EDGE_DETECT_CNTL, 1,
			OTG_TRIGA_FALLING_EDGE_DETECT_CNTL, 0,
			OTG_TRIGA_POLARITY_SELECT, 0,
			OTG_TRIGA_FREQUENCY_SELECT, 0,
			OTG_TRIGA_DELAY, 0,
			OTG_TRIGA_CLEAR, 1);
}

static void optc1_program_manual_trigger(struct timing_generator *optc)
{
	struct optc *optc1 = DCN10TG_FROM_TG(optc);

	REG_SET(OTG_MANUAL_FLOW_CONTROL, 0,
			MANUAL_FLOW_CONTROL, 1);

	REG_SET(OTG_MANUAL_FLOW_CONTROL, 0,
			MANUAL_FLOW_CONTROL, 0);
}


/**
 *****************************************************************************
 *  Function: set_drr
 *
 *  @brief
 *     Program dynamic refresh rate registers m_OTGx_OTG_V_TOTAL_*.
 *
 *****************************************************************************
 */
void optc1_set_drr(
	struct timing_generator *optc,
	const struct drr_params *params)
{
	struct optc *optc1 = DCN10TG_FROM_TG(optc);

	if (params != NULL &&
		params->vertical_total_max > 0 &&
		params->vertical_total_min > 0) {

		if (params->vertical_total_mid != 0) {

			REG_SET(OTG_V_TOTAL_MID, 0,
				OTG_V_TOTAL_MID, params->vertical_total_mid - 1);

			REG_UPDATE_2(OTG_V_TOTAL_CONTROL,
					OTG_VTOTAL_MID_REPLACING_MAX_EN, 1,
					OTG_VTOTAL_MID_FRAME_NUM,
					(uint8_t)params->vertical_total_mid_frame_num);

		}

		optc->funcs->set_vtotal_min_max(optc, params->vertical_total_min - 1, params->vertical_total_max - 1);

		REG_UPDATE_5(OTG_V_TOTAL_CONTROL,
				OTG_V_TOTAL_MIN_SEL, 1,
				OTG_V_TOTAL_MAX_SEL, 1,
				OTG_FORCE_LOCK_ON_EVENT, 0,
				OTG_SET_V_TOTAL_MIN_MASK_EN, 0,
				OTG_SET_V_TOTAL_MIN_MASK, 0);

		// Setup manual flow control for EOF via TRIG_A
		optc->funcs->setup_manual_trigger(optc);

	} else {
		REG_UPDATE_4(OTG_V_TOTAL_CONTROL,
				OTG_SET_V_TOTAL_MIN_MASK, 0,
				OTG_V_TOTAL_MIN_SEL, 0,
				OTG_V_TOTAL_MAX_SEL, 0,
				OTG_FORCE_LOCK_ON_EVENT, 0);

		optc->funcs->set_vtotal_min_max(optc, 0, 0);
	}
}

void optc1_set_vtotal_min_max(struct timing_generator *optc, int vtotal_min, int vtotal_max)
{
	struct optc *optc1 = DCN10TG_FROM_TG(optc);

	REG_SET(OTG_V_TOTAL_MAX, 0,
		OTG_V_TOTAL_MAX, vtotal_max);

	REG_SET(OTG_V_TOTAL_MIN, 0,
		OTG_V_TOTAL_MIN, vtotal_min);
}

static void optc1_set_test_pattern(
	struct timing_generator *optc,
	/* TODO: replace 'controller_dp_test_pattern' by 'test_pattern_mode'
	 * because this is not DP-specific (which is probably somewhere in DP
	 * encoder) */
	enum controller_dp_test_pattern test_pattern,
	enum dc_color_depth color_depth)
{
	struct optc *optc1 = DCN10TG_FROM_TG(optc);
	enum test_pattern_color_format bit_depth;
	enum test_pattern_dyn_range dyn_range;
	enum test_pattern_mode mode;
	uint32_t pattern_mask;
	uint32_t pattern_data;
	/* color ramp generator mixes 16-bits color */
	uint32_t src_bpc = 16;
	/* requested bpc */
	uint32_t dst_bpc;
	uint32_t index;
	/* RGB values of the color bars.
	 * Produce two RGB colors: RGB0 - white (all Fs)
	 * and RGB1 - black (all 0s)
	 * (three RGB components for two colors)
	 */
	uint16_t src_color[6] = {0xFFFF, 0xFFFF, 0xFFFF, 0x0000,
						0x0000, 0x0000};
	/* dest color (converted to the specified color format) */
	uint16_t dst_color[6];
	uint32_t inc_base;

	/* translate to bit depth */
	switch (color_depth) {
	case COLOR_DEPTH_666:
		bit_depth = TEST_PATTERN_COLOR_FORMAT_BPC_6;
	break;
	case COLOR_DEPTH_888:
		bit_depth = TEST_PATTERN_COLOR_FORMAT_BPC_8;
	break;
	case COLOR_DEPTH_101010:
		bit_depth = TEST_PATTERN_COLOR_FORMAT_BPC_10;
	break;
	case COLOR_DEPTH_121212:
		bit_depth = TEST_PATTERN_COLOR_FORMAT_BPC_12;
	break;
	default:
		bit_depth = TEST_PATTERN_COLOR_FORMAT_BPC_8;
	break;
	}

	switch (test_pattern) {
	case CONTROLLER_DP_TEST_PATTERN_COLORSQUARES:
	case CONTROLLER_DP_TEST_PATTERN_COLORSQUARES_CEA:
	{
		dyn_range = (test_pattern ==
				CONTROLLER_DP_TEST_PATTERN_COLORSQUARES_CEA ?
				TEST_PATTERN_DYN_RANGE_CEA :
				TEST_PATTERN_DYN_RANGE_VESA);
		mode = TEST_PATTERN_MODE_COLORSQUARES_RGB;

		REG_UPDATE_2(OTG_TEST_PATTERN_PARAMETERS,
				OTG_TEST_PATTERN_VRES, 6,
				OTG_TEST_PATTERN_HRES, 6);

		REG_UPDATE_4(OTG_TEST_PATTERN_CONTROL,
				OTG_TEST_PATTERN_EN, 1,
				OTG_TEST_PATTERN_MODE, mode,
				OTG_TEST_PATTERN_DYNAMIC_RANGE, dyn_range,
				OTG_TEST_PATTERN_COLOR_FORMAT, bit_depth);
	}
	break;

	case CONTROLLER_DP_TEST_PATTERN_VERTICALBARS:
	case CONTROLLER_DP_TEST_PATTERN_HORIZONTALBARS:
	{
		mode = (test_pattern ==
			CONTROLLER_DP_TEST_PATTERN_VERTICALBARS ?
			TEST_PATTERN_MODE_VERTICALBARS :
			TEST_PATTERN_MODE_HORIZONTALBARS);

		switch (bit_depth) {
		case TEST_PATTERN_COLOR_FORMAT_BPC_6:
			dst_bpc = 6;
		break;
		case TEST_PATTERN_COLOR_FORMAT_BPC_8:
			dst_bpc = 8;
		break;
		case TEST_PATTERN_COLOR_FORMAT_BPC_10:
			dst_bpc = 10;
		break;
		default:
			dst_bpc = 8;
		break;
		}

		/* adjust color to the required colorFormat */
		for (index = 0; index < 6; index++) {
			/* dst = 2^dstBpc * src / 2^srcBpc = src >>
			 * (srcBpc - dstBpc);
			 */
			dst_color[index] =
				src_color[index] >> (src_bpc - dst_bpc);
		/* CRTC_TEST_PATTERN_DATA has 16 bits,
		 * lowest 6 are hardwired to ZERO
		 * color bits should be left aligned to MSB
		 * XXXXXXXXXX000000 for 10 bit,
		 * XXXXXXXX00000000 for 8 bit and XXXXXX0000000000 for 6
		 */
			dst_color[index] <<= (16 - dst_bpc);
		}

		REG_WRITE(OTG_TEST_PATTERN_PARAMETERS, 0);

		/* We have to write the mask before data, similar to pipeline.
		 * For example, for 8 bpc, if we want RGB0 to be magenta,
		 * and RGB1 to be cyan,
		 * we need to make 7 writes:
		 * MASK   DATA
		 * 000001 00000000 00000000                     set mask to R0
		 * 000010 11111111 00000000     R0 255, 0xFF00, set mask to G0
		 * 000100 00000000 00000000     G0 0,   0x0000, set mask to B0
		 * 001000 11111111 00000000     B0 255, 0xFF00, set mask to R1
		 * 010000 00000000 00000000     R1 0,   0x0000, set mask to G1
		 * 100000 11111111 00000000     G1 255, 0xFF00, set mask to B1
		 * 100000 11111111 00000000     B1 255, 0xFF00
		 *
		 * we will make a loop of 6 in which we prepare the mask,
		 * then write, then prepare the color for next write.
		 * first iteration will write mask only,
		 * but each next iteration color prepared in
		 * previous iteration will be written within new mask,
		 * the last component will written separately,
		 * mask is not changing between 6th and 7th write
		 * and color will be prepared by last iteration
		 */

		/* write color, color values mask in CRTC_TEST_PATTERN_MASK
		 * is B1, G1, R1, B0, G0, R0
		 */
		pattern_data = 0;
		for (index = 0; index < 6; index++) {
			/* prepare color mask, first write PATTERN_DATA
			 * will have all zeros
			 */
			pattern_mask = (1 << index);

			/* write color component */
			REG_SET_2(OTG_TEST_PATTERN_COLOR, 0,
					OTG_TEST_PATTERN_MASK, pattern_mask,
					OTG_TEST_PATTERN_DATA, pattern_data);

			/* prepare next color component,
			 * will be written in the next iteration
			 */
			pattern_data = dst_color[index];
		}
		/* write last color component,
		 * it's been already prepared in the loop
		 */
		REG_SET_2(OTG_TEST_PATTERN_COLOR, 0,
				OTG_TEST_PATTERN_MASK, pattern_mask,
				OTG_TEST_PATTERN_DATA, pattern_data);

		/* enable test pattern */
		REG_UPDATE_4(OTG_TEST_PATTERN_CONTROL,
				OTG_TEST_PATTERN_EN, 1,
				OTG_TEST_PATTERN_MODE, mode,
				OTG_TEST_PATTERN_DYNAMIC_RANGE, 0,
				OTG_TEST_PATTERN_COLOR_FORMAT, bit_depth);
	}
	break;

	case CONTROLLER_DP_TEST_PATTERN_COLORRAMP:
	{
		mode = (bit_depth ==
			TEST_PATTERN_COLOR_FORMAT_BPC_10 ?
			TEST_PATTERN_MODE_DUALRAMP_RGB :
			TEST_PATTERN_MODE_SINGLERAMP_RGB);

		switch (bit_depth) {
		case TEST_PATTERN_COLOR_FORMAT_BPC_6:
			dst_bpc = 6;
		break;
		case TEST_PATTERN_COLOR_FORMAT_BPC_8:
			dst_bpc = 8;
		break;
		case TEST_PATTERN_COLOR_FORMAT_BPC_10:
			dst_bpc = 10;
		break;
		default:
			dst_bpc = 8;
		break;
		}

		/* increment for the first ramp for one color gradation
		 * 1 gradation for 6-bit color is 2^10
		 * gradations in 16-bit color
		 */
		inc_base = (src_bpc - dst_bpc);

		switch (bit_depth) {
		case TEST_PATTERN_COLOR_FORMAT_BPC_6:
		{
			REG_UPDATE_5(OTG_TEST_PATTERN_PARAMETERS,
					OTG_TEST_PATTERN_INC0, inc_base,
					OTG_TEST_PATTERN_INC1, 0,
					OTG_TEST_PATTERN_HRES, 6,
					OTG_TEST_PATTERN_VRES, 6,
					OTG_TEST_PATTERN_RAMP0_OFFSET, 0);
		}
		break;
		case TEST_PATTERN_COLOR_FORMAT_BPC_8:
		{
			REG_UPDATE_5(OTG_TEST_PATTERN_PARAMETERS,
					OTG_TEST_PATTERN_INC0, inc_base,
					OTG_TEST_PATTERN_INC1, 0,
					OTG_TEST_PATTERN_HRES, 8,
					OTG_TEST_PATTERN_VRES, 6,
					OTG_TEST_PATTERN_RAMP0_OFFSET, 0);
		}
		break;
		case TEST_PATTERN_COLOR_FORMAT_BPC_10:
		{
			REG_UPDATE_5(OTG_TEST_PATTERN_PARAMETERS,
					OTG_TEST_PATTERN_INC0, inc_base,
					OTG_TEST_PATTERN_INC1, inc_base + 2,
					OTG_TEST_PATTERN_HRES, 8,
					OTG_TEST_PATTERN_VRES, 5,
					OTG_TEST_PATTERN_RAMP0_OFFSET, 384 << 6);
		}
		break;
		default:
		break;
		}

		REG_WRITE(OTG_TEST_PATTERN_COLOR, 0);

		/* enable test pattern */
		REG_WRITE(OTG_TEST_PATTERN_CONTROL, 0);

		REG_SET_4(OTG_TEST_PATTERN_CONTROL, 0,
				OTG_TEST_PATTERN_EN, 1,
				OTG_TEST_PATTERN_MODE, mode,
				OTG_TEST_PATTERN_DYNAMIC_RANGE, 0,
				OTG_TEST_PATTERN_COLOR_FORMAT, bit_depth);
	}
	break;
	case CONTROLLER_DP_TEST_PATTERN_VIDEOMODE:
	{
		REG_WRITE(OTG_TEST_PATTERN_CONTROL, 0);
		REG_WRITE(OTG_TEST_PATTERN_COLOR, 0);
		REG_WRITE(OTG_TEST_PATTERN_PARAMETERS, 0);
	}
	break;
	default:
		break;

	}
}

void optc1_get_crtc_scanoutpos(
	struct timing_generator *optc,
	uint32_t *v_blank_start,
	uint32_t *v_blank_end,
	uint32_t *h_position,
	uint32_t *v_position)
{
	struct optc *optc1 = DCN10TG_FROM_TG(optc);
	struct crtc_position position;

	REG_GET_2(OTG_V_BLANK_START_END,
			OTG_V_BLANK_START, v_blank_start,
			OTG_V_BLANK_END, v_blank_end);

	optc1_get_position(optc, &position);

	*h_position = position.horizontal_count;
	*v_position = position.vertical_count;
}

static void optc1_enable_stereo(struct timing_generator *optc,
	const struct dc_crtc_timing *timing, struct crtc_stereo_flags *flags)
{
	struct optc *optc1 = DCN10TG_FROM_TG(optc);

	if (flags) {
		uint32_t stereo_en;
		stereo_en = flags->FRAME_PACKED == 0 ? 1 : 0;

		if (flags->PROGRAM_STEREO)
			REG_UPDATE_3(OTG_STEREO_CONTROL,
				OTG_STEREO_EN, stereo_en,
				OTG_STEREO_SYNC_OUTPUT_LINE_NUM, 0,
				OTG_STEREO_SYNC_OUTPUT_POLARITY, flags->RIGHT_EYE_POLARITY == 0 ? 0 : 1);

		if (flags->PROGRAM_POLARITY)
			REG_UPDATE(OTG_STEREO_CONTROL,
				OTG_STEREO_EYE_FLAG_POLARITY,
				flags->RIGHT_EYE_POLARITY == 0 ? 0 : 1);

		if (flags->DISABLE_STEREO_DP_SYNC)
			REG_UPDATE(OTG_STEREO_CONTROL,
				OTG_DISABLE_STEREOSYNC_OUTPUT_FOR_DP, 1);

		if (flags->PROGRAM_STEREO)
			REG_UPDATE_2(OTG_3D_STRUCTURE_CONTROL,
				OTG_3D_STRUCTURE_EN, flags->FRAME_PACKED,
				OTG_3D_STRUCTURE_STEREO_SEL_OVR, flags->FRAME_PACKED);

	}
}

void optc1_program_stereo(struct timing_generator *optc,
	const struct dc_crtc_timing *timing, struct crtc_stereo_flags *flags)
{
	if (flags->PROGRAM_STEREO)
		optc1_enable_stereo(optc, timing, flags);
	else
		optc1_disable_stereo(optc);
}


bool optc1_is_stereo_left_eye(struct timing_generator *optc)
{
	bool ret = false;
	uint32_t left_eye = 0;
	struct optc *optc1 = DCN10TG_FROM_TG(optc);

	REG_GET(OTG_STEREO_STATUS,
		OTG_STEREO_CURRENT_EYE, &left_eye);
	if (left_eye == 1)
		ret = true;
	else
		ret = false;

	return ret;
}

bool optc1_get_hw_timing(struct timing_generator *tg,
		struct dc_crtc_timing *hw_crtc_timing)
{
	struct dcn_otg_state s = {0};

	if (tg == NULL || hw_crtc_timing == NULL)
		return false;

	optc1_read_otg_state(DCN10TG_FROM_TG(tg), &s);

	hw_crtc_timing->h_total = s.h_total + 1;
	hw_crtc_timing->h_addressable = s.h_total - ((s.h_total - s.h_blank_start) + s.h_blank_end);
	hw_crtc_timing->h_front_porch = s.h_total + 1 - s.h_blank_start;
	hw_crtc_timing->h_sync_width = s.h_sync_a_end - s.h_sync_a_start;

	hw_crtc_timing->v_total = s.v_total + 1;
	hw_crtc_timing->v_addressable = s.v_total - ((s.v_total - s.v_blank_start) + s.v_blank_end);
	hw_crtc_timing->v_front_porch = s.v_total + 1 - s.v_blank_start;
	hw_crtc_timing->v_sync_width = s.v_sync_a_end - s.v_sync_a_start;

	return true;
}


void optc1_read_otg_state(struct optc *optc1,
		struct dcn_otg_state *s)
{
	REG_GET(OTG_CONTROL,
			OTG_MASTER_EN, &s->otg_enabled);

	REG_GET_2(OTG_V_BLANK_START_END,
			OTG_V_BLANK_START, &s->v_blank_start,
			OTG_V_BLANK_END, &s->v_blank_end);

	REG_GET(OTG_V_SYNC_A_CNTL,
			OTG_V_SYNC_A_POL, &s->v_sync_a_pol);

	REG_GET(OTG_V_TOTAL,
			OTG_V_TOTAL, &s->v_total);

	REG_GET(OTG_V_TOTAL_MAX,
			OTG_V_TOTAL_MAX, &s->v_total_max);

	REG_GET(OTG_V_TOTAL_MIN,
			OTG_V_TOTAL_MIN, &s->v_total_min);

	REG_GET(OTG_V_TOTAL_CONTROL,
			OTG_V_TOTAL_MAX_SEL, &s->v_total_max_sel);

	REG_GET(OTG_V_TOTAL_CONTROL,
			OTG_V_TOTAL_MIN_SEL, &s->v_total_min_sel);

	REG_GET_2(OTG_V_SYNC_A,
			OTG_V_SYNC_A_START, &s->v_sync_a_start,
			OTG_V_SYNC_A_END, &s->v_sync_a_end);

	REG_GET_2(OTG_H_BLANK_START_END,
			OTG_H_BLANK_START, &s->h_blank_start,
			OTG_H_BLANK_END, &s->h_blank_end);

	REG_GET_2(OTG_H_SYNC_A,
			OTG_H_SYNC_A_START, &s->h_sync_a_start,
			OTG_H_SYNC_A_END, &s->h_sync_a_end);

	REG_GET(OTG_H_SYNC_A_CNTL,
			OTG_H_SYNC_A_POL, &s->h_sync_a_pol);

	REG_GET(OTG_H_TOTAL,
			OTG_H_TOTAL, &s->h_total);

	REG_GET(OPTC_INPUT_GLOBAL_CONTROL,
			OPTC_UNDERFLOW_OCCURRED_STATUS, &s->underflow_occurred_status);

	REG_GET(OTG_VERTICAL_INTERRUPT1_CONTROL,
			OTG_VERTICAL_INTERRUPT1_INT_ENABLE, &s->vertical_interrupt1_en);

	REG_GET(OTG_VERTICAL_INTERRUPT1_POSITION,
				OTG_VERTICAL_INTERRUPT1_LINE_START, &s->vertical_interrupt1_line);

	REG_GET(OTG_VERTICAL_INTERRUPT2_CONTROL,
			OTG_VERTICAL_INTERRUPT2_INT_ENABLE, &s->vertical_interrupt2_en);

	REG_GET(OTG_VERTICAL_INTERRUPT2_POSITION,
			OTG_VERTICAL_INTERRUPT2_LINE_START, &s->vertical_interrupt2_line);
}

bool optc1_get_otg_active_size(struct timing_generator *optc,
		uint32_t *otg_active_width,
		uint32_t *otg_active_height)
{
	uint32_t otg_enabled;
	uint32_t v_blank_start;
	uint32_t v_blank_end;
	uint32_t h_blank_start;
	uint32_t h_blank_end;
	struct optc *optc1 = DCN10TG_FROM_TG(optc);


	REG_GET(OTG_CONTROL,
			OTG_MASTER_EN, &otg_enabled);

	if (otg_enabled == 0)
		return false;

	REG_GET_2(OTG_V_BLANK_START_END,
			OTG_V_BLANK_START, &v_blank_start,
			OTG_V_BLANK_END, &v_blank_end);

	REG_GET_2(OTG_H_BLANK_START_END,
			OTG_H_BLANK_START, &h_blank_start,
			OTG_H_BLANK_END, &h_blank_end);

	*otg_active_width = v_blank_start - v_blank_end;
	*otg_active_height = h_blank_start - h_blank_end;
	return true;
}

void optc1_clear_optc_underflow(struct timing_generator *optc)
{
	struct optc *optc1 = DCN10TG_FROM_TG(optc);

	REG_UPDATE(OPTC_INPUT_GLOBAL_CONTROL, OPTC_UNDERFLOW_CLEAR, 1);
}

void optc1_tg_init(struct timing_generator *optc)
{
	optc1_set_blank_data_double_buffer(optc, true);
	optc1_set_timing_double_buffer(optc, true);
	optc1_clear_optc_underflow(optc);
}

bool optc1_is_tg_enabled(struct timing_generator *optc)
{
	struct optc *optc1 = DCN10TG_FROM_TG(optc);
	uint32_t otg_enabled = 0;

	REG_GET(OTG_CONTROL, OTG_MASTER_EN, &otg_enabled);

	return (otg_enabled != 0);

}

bool optc1_is_optc_underflow_occurred(struct timing_generator *optc)
{
	struct optc *optc1 = DCN10TG_FROM_TG(optc);
	uint32_t underflow_occurred = 0;

	REG_GET(OPTC_INPUT_GLOBAL_CONTROL,
			OPTC_UNDERFLOW_OCCURRED_STATUS,
			&underflow_occurred);

	return (underflow_occurred == 1);
}

bool optc1_configure_crc(struct timing_generator *optc,
			  const struct crc_params *params)
{
	struct optc *optc1 = DCN10TG_FROM_TG(optc);

	/* Cannot configure crc on a CRTC that is disabled */
	if (!optc1_is_tg_enabled(optc))
		return false;

	REG_WRITE(OTG_CRC_CNTL, 0);

	if (!params->enable)
		return true;

	/* Program frame boundaries */
	/* Window A x axis start and end. */
	REG_UPDATE_2(OTG_CRC0_WINDOWA_X_CONTROL,
			OTG_CRC0_WINDOWA_X_START, params->windowa_x_start,
			OTG_CRC0_WINDOWA_X_END, params->windowa_x_end);

	/* Window A y axis start and end. */
	REG_UPDATE_2(OTG_CRC0_WINDOWA_Y_CONTROL,
			OTG_CRC0_WINDOWA_Y_START, params->windowa_y_start,
			OTG_CRC0_WINDOWA_Y_END, params->windowa_y_end);

	/* Window B x axis start and end. */
	REG_UPDATE_2(OTG_CRC0_WINDOWB_X_CONTROL,
			OTG_CRC0_WINDOWB_X_START, params->windowb_x_start,
			OTG_CRC0_WINDOWB_X_END, params->windowb_x_end);

	/* Window B y axis start and end. */
	REG_UPDATE_2(OTG_CRC0_WINDOWB_Y_CONTROL,
			OTG_CRC0_WINDOWB_Y_START, params->windowb_y_start,
			OTG_CRC0_WINDOWB_Y_END, params->windowb_y_end);

	/* Set crc mode and selection, and enable. Only using CRC0*/
	REG_UPDATE_3(OTG_CRC_CNTL,
			OTG_CRC_CONT_EN, params->continuous_mode ? 1 : 0,
			OTG_CRC0_SELECT, params->selection,
			OTG_CRC_EN, 1);

	return true;
}

/**
 * optc1_get_crc - Capture CRC result per component
 *
 * @optc: timing_generator instance.
 * @r_cr: 16-bit primary CRC signature for red data.
 * @g_y: 16-bit primary CRC signature for green data.
 * @b_cb: 16-bit primary CRC signature for blue data.
 *
 * This function reads the CRC signature from the OPTC registers. Notice that
 * we have three registers to keep the CRC result per color component (RGB).
 *
 * Returns:
 * If CRC is disabled, return false; otherwise, return true, and the CRC
 * results in the parameters.
 */
bool optc1_get_crc(struct timing_generator *optc,
		   uint32_t *r_cr, uint32_t *g_y, uint32_t *b_cb)
{
	uint32_t field = 0;
	struct optc *optc1 = DCN10TG_FROM_TG(optc);

	REG_GET(OTG_CRC_CNTL, OTG_CRC_EN, &field);

	/* Early return if CRC is not enabled for this CRTC */
	if (!field)
		return false;

	/* OTG_CRC0_DATA_RG has the CRC16 results for the red and green component */
	REG_GET_2(OTG_CRC0_DATA_RG,
		  CRC0_R_CR, r_cr,
		  CRC0_G_Y, g_y);

	/* OTG_CRC0_DATA_B has the CRC16 results for the blue component */
	REG_GET(OTG_CRC0_DATA_B,
		CRC0_B_CB, b_cb);

	return true;
}

static const struct timing_generator_funcs dcn10_tg_funcs = {
		.validate_timing = optc1_validate_timing,
		.program_timing = optc1_program_timing,
		.setup_vertical_interrupt0 = optc1_setup_vertical_interrupt0,
		.setup_vertical_interrupt1 = optc1_setup_vertical_interrupt1,
		.setup_vertical_interrupt2 = optc1_setup_vertical_interrupt2,
		.program_global_sync = optc1_program_global_sync,
		.enable_crtc = optc1_enable_crtc,
		.disable_crtc = optc1_disable_crtc,
		/* used by enable_timing_synchronization. Not need for FPGA */
		.is_counter_moving = optc1_is_counter_moving,
		.get_position = optc1_get_position,
		.get_frame_count = optc1_get_vblank_counter,
		.get_scanoutpos = optc1_get_crtc_scanoutpos,
		.get_otg_active_size = optc1_get_otg_active_size,
		.set_early_control = optc1_set_early_control,
		/* used by enable_timing_synchronization. Not need for FPGA */
		.wait_for_state = optc1_wait_for_state,
		.set_blank = optc1_set_blank,
		.is_blanked = optc1_is_blanked,
		.set_blank_color = optc1_program_blank_color,
		.did_triggered_reset_occur = optc1_did_triggered_reset_occur,
		.enable_reset_trigger = optc1_enable_reset_trigger,
		.enable_crtc_reset = optc1_enable_crtc_reset,
		.disable_reset_trigger = optc1_disable_reset_trigger,
		.lock = optc1_lock,
		.unlock = optc1_unlock,
		.enable_optc_clock = optc1_enable_optc_clock,
		.set_drr = optc1_set_drr,
		.get_last_used_drr_vtotal = NULL,
		.set_vtotal_min_max = optc1_set_vtotal_min_max,
		.set_static_screen_control = optc1_set_static_screen_control,
		.set_test_pattern = optc1_set_test_pattern,
		.program_stereo = optc1_program_stereo,
		.is_stereo_left_eye = optc1_is_stereo_left_eye,
		.set_blank_data_double_buffer = optc1_set_blank_data_double_buffer,
		.tg_init = optc1_tg_init,
		.is_tg_enabled = optc1_is_tg_enabled,
		.is_optc_underflow_occurred = optc1_is_optc_underflow_occurred,
		.clear_optc_underflow = optc1_clear_optc_underflow,
		.get_crc = optc1_get_crc,
		.configure_crc = optc1_configure_crc,
		.set_vtg_params = optc1_set_vtg_params,
		.program_manual_trigger = optc1_program_manual_trigger,
		.setup_manual_trigger = optc1_setup_manual_trigger,
		.get_hw_timing = optc1_get_hw_timing,
};

void dcn10_timing_generator_init(struct optc *optc1)
{
	optc1->base.funcs = &dcn10_tg_funcs;

	optc1->max_h_total = optc1->tg_mask->OTG_H_TOTAL + 1;
	optc1->max_v_total = optc1->tg_mask->OTG_V_TOTAL + 1;

	optc1->min_h_blank = 32;
	optc1->min_v_blank = 3;
	optc1->min_v_blank_interlace = 5;
	optc1->min_h_sync_width = 4;
	optc1->min_v_sync_width = 1;
}

/* "Containter" vs. "pixel" is a concept within HW blocks, mostly those closer to the back-end. It works like this:
 *
 * - In most of the formats (RGB or YCbCr 4:4:4, 4:2:2 uncompressed and DSC 4:2:2 Simple) pixel rate is the same as
 *   containter rate.
 *
 * - In 4:2:0 (DSC or uncompressed) there are two pixels per container, hence the target container rate has to be
 *   halved to maintain the correct pixel rate.
 *
 * - Unlike 4:2:2 uncompressed, DSC 4:2:2 Native also has two pixels per container (this happens when DSC is applied
 *   to it) and has to be treated the same as 4:2:0, i.e. target containter rate has to be halved in this case as well.
 *
 */
bool optc1_is_two_pixels_per_containter(const struct dc_crtc_timing *timing)
{
	bool two_pix = timing->pixel_encoding == PIXEL_ENCODING_YCBCR420;

	two_pix = two_pix || (timing->flags.DSC && timing->pixel_encoding == PIXEL_ENCODING_YCBCR422
			&& !timing->dsc_cfg.ycbcr422_simple);
	return two_pix;
}
<|MERGE_RESOLUTION|>--- conflicted
+++ resolved
@@ -658,11 +658,8 @@
 		REG_WAIT(OTG_MASTER_UPDATE_LOCK,
 				UPDATE_LOCK_STATUS, 1,
 				1, 10);
-<<<<<<< HEAD
-=======
 
 	TRACE_OPTC_LOCK_UNLOCK_STATE(optc1, optc->inst, true);
->>>>>>> 0ee29814
 }
 
 void optc1_unlock(struct timing_generator *optc)
@@ -671,11 +668,8 @@
 
 	REG_SET(OTG_MASTER_UPDATE_LOCK, 0,
 			OTG_MASTER_UPDATE_LOCK, 0);
-<<<<<<< HEAD
-=======
 
 	TRACE_OPTC_LOCK_UNLOCK_STATE(optc1, optc->inst, false);
->>>>>>> 0ee29814
 }
 
 void optc1_get_position(struct timing_generator *optc,
