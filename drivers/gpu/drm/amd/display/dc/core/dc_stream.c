--- conflicted
+++ resolved
@@ -330,11 +330,7 @@
 
 	dc = stream->ctx->dc;
 
-<<<<<<< HEAD
-	if (attributes->height * attributes->width * 4 > 16384)
-=======
 	if (dc->debug.allow_sw_cursor_fallback && attributes->height * attributes->width * 4 > 16384)
->>>>>>> 7365df19
 		if (stream->mall_stream_config.type == SUBVP_MAIN)
 			return false;
 
