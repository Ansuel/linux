/*
 * Copyright 2023 Advanced Micro Devices, Inc.
 *
 * Permission is hereby granted, free of charge, to any person obtaining a
 * copy of this software and associated documentation files (the "Software"),
 * to deal in the Software without restriction, including without limitation
 * the rights to use, copy, modify, merge, publish, distribute, sublicense,
 * and/or sell copies of the Software, and to permit persons to whom the
 * Software is furnished to do so, subject to the following conditions:
 *
 * The above copyright notice and this permission notice shall be included in
 * all copies or substantial portions of the Software.
 *
 * THE SOFTWARE IS PROVIDED "AS IS", WITHOUT WARRANTY OF ANY KIND, EXPRESS OR
 * IMPLIED, INCLUDING BUT NOT LIMITED TO THE WARRANTIES OF MERCHANTABILITY,
 * FITNESS FOR A PARTICULAR PURPOSE AND NONINFRINGEMENT.  IN NO EVENT SHALL
 * THE COPYRIGHT HOLDER(S) OR AUTHOR(S) BE LIABLE FOR ANY CLAIM, DAMAGES OR
 * OTHER LIABILITY, WHETHER IN AN ACTION OF CONTRACT, TORT OR OTHERWISE,
 * ARISING FROM, OUT OF OR IN CONNECTION WITH THE SOFTWARE OR THE USE OR
 * OTHER DEALINGS IN THE SOFTWARE.
 *
 */

#include "smu_types.h"
#define SWSMU_CODE_LAYER_L2

#include "amdgpu.h"
#include "amdgpu_smu.h"
#include "smu_v14_0.h"
#include "smu14_driver_if_v14_0_0.h"
#include "smu_v14_0_0_ppt.h"
#include "smu_v14_0_0_ppsmc.h"
#include "smu_v14_0_0_pmfw.h"
#include "smu_cmn.h"

/*
 * DO NOT use these for err/warn/info/debug messages.
 * Use dev_err, dev_warn, dev_info and dev_dbg instead.
 * They are more MGPU friendly.
 */
#undef pr_err
#undef pr_warn
#undef pr_info
#undef pr_debug

#define mmMP1_SMN_C2PMSG_66			0x0282
#define mmMP1_SMN_C2PMSG_66_BASE_IDX            0

#define mmMP1_SMN_C2PMSG_82			0x0292
#define mmMP1_SMN_C2PMSG_82_BASE_IDX            0

#define mmMP1_SMN_C2PMSG_90			0x029a
#define mmMP1_SMN_C2PMSG_90_BASE_IDX		    0

/* MALLPowerController message arguments (Defines for the Cache mode control) */
#define SMU_MALL_PMFW_CONTROL 0
#define SMU_MALL_DRIVER_CONTROL 1

/*
 * MALLPowerState message arguments
 * (Defines for the Allocate/Release Cache mode if in driver mode)
 */
#define SMU_MALL_EXIT_PG 0
#define SMU_MALL_ENTER_PG 1

#define SMU_MALL_PG_CONFIG_DEFAULT SMU_MALL_PG_CONFIG_DRIVER_CONTROL_ALWAYS_ON

<<<<<<< HEAD
=======
#define SMU_14_0_0_UMD_PSTATE_GFXCLK			700
#define SMU_14_0_0_UMD_PSTATE_SOCCLK			678
#define SMU_14_0_0_UMD_PSTATE_FCLK			1800

#define SMU_14_0_4_UMD_PSTATE_GFXCLK			938
#define SMU_14_0_4_UMD_PSTATE_SOCCLK			938

>>>>>>> de9c2c66
#define FEATURE_MASK(feature) (1ULL << feature)
#define SMC_DPM_FEATURE ( \
	FEATURE_MASK(FEATURE_CCLK_DPM_BIT) | \
	FEATURE_MASK(FEATURE_VCN_DPM_BIT)	 | \
	FEATURE_MASK(FEATURE_FCLK_DPM_BIT)	 | \
	FEATURE_MASK(FEATURE_SOCCLK_DPM_BIT)	 | \
	FEATURE_MASK(FEATURE_LCLK_DPM_BIT)	 | \
	FEATURE_MASK(FEATURE_SHUBCLK_DPM_BIT)	 | \
	FEATURE_MASK(FEATURE_DCFCLK_DPM_BIT)| \
	FEATURE_MASK(FEATURE_ISP_DPM_BIT)| \
	FEATURE_MASK(FEATURE_IPU_DPM_BIT)	| \
	FEATURE_MASK(FEATURE_GFX_DPM_BIT)	| \
	FEATURE_MASK(FEATURE_VPE_DPM_BIT))

enum smu_mall_pg_config {
	SMU_MALL_PG_CONFIG_PMFW_CONTROL = 0,
	SMU_MALL_PG_CONFIG_DRIVER_CONTROL_ALWAYS_ON = 1,
	SMU_MALL_PG_CONFIG_DRIVER_CONTROL_ALWAYS_OFF = 2,
};

static struct cmn2asic_msg_mapping smu_v14_0_0_message_map[SMU_MSG_MAX_COUNT] = {
	MSG_MAP(TestMessage,                    PPSMC_MSG_TestMessage,				1),
	MSG_MAP(GetSmuVersion,                  PPSMC_MSG_GetPmfwVersion,			1),
	MSG_MAP(GetDriverIfVersion,             PPSMC_MSG_GetDriverIfVersion,		1),
	MSG_MAP(PowerDownVcn0,                  PPSMC_MSG_PowerDownVcn0,			1),
	MSG_MAP(PowerUpVcn0,                    PPSMC_MSG_PowerUpVcn0,				1),
	MSG_MAP(SetHardMinVcn0,                 PPSMC_MSG_SetHardMinVcn0,			1),
	MSG_MAP(PowerDownVcn1,                  PPSMC_MSG_PowerDownVcn1,			1),
	MSG_MAP(PowerUpVcn1,                    PPSMC_MSG_PowerUpVcn1,				1),
	MSG_MAP(SetHardMinVcn1,                 PPSMC_MSG_SetHardMinVcn1,			1),
	MSG_MAP(SetSoftMinGfxclk,               PPSMC_MSG_SetSoftMinGfxclk,			1),
	MSG_MAP(PrepareMp1ForUnload,            PPSMC_MSG_PrepareMp1ForUnload,		1),
	MSG_MAP(SetDriverDramAddrHigh,          PPSMC_MSG_SetDriverDramAddrHigh,	1),
	MSG_MAP(SetDriverDramAddrLow,           PPSMC_MSG_SetDriverDramAddrLow,		1),
	MSG_MAP(TransferTableSmu2Dram,          PPSMC_MSG_TransferTableSmu2Dram,	1),
	MSG_MAP(TransferTableDram2Smu,          PPSMC_MSG_TransferTableDram2Smu,	1),
	MSG_MAP(GfxDeviceDriverReset,           PPSMC_MSG_GfxDeviceDriverReset,		1),
	MSG_MAP(GetEnabledSmuFeatures,          PPSMC_MSG_GetEnabledSmuFeatures,	1),
	MSG_MAP(SetHardMinSocclkByFreq,         PPSMC_MSG_SetHardMinSocclkByFreq,	1),
	MSG_MAP(SetSoftMinFclk,                 PPSMC_MSG_SetSoftMinFclk,			1),
	MSG_MAP(SetSoftMinVcn0,                 PPSMC_MSG_SetSoftMinVcn0,			1),
	MSG_MAP(SetSoftMinVcn1,                 PPSMC_MSG_SetSoftMinVcn1,			1),
	MSG_MAP(EnableGfxImu,                   PPSMC_MSG_EnableGfxImu,				1),
	MSG_MAP(AllowGfxOff,                    PPSMC_MSG_AllowGfxOff,				1),
	MSG_MAP(DisallowGfxOff,                 PPSMC_MSG_DisallowGfxOff,			1),
	MSG_MAP(SetSoftMaxGfxClk,               PPSMC_MSG_SetSoftMaxGfxClk,			1),
	MSG_MAP(SetHardMinGfxClk,               PPSMC_MSG_SetHardMinGfxClk,			1),
	MSG_MAP(SetSoftMaxSocclkByFreq,         PPSMC_MSG_SetSoftMaxSocclkByFreq,	1),
	MSG_MAP(SetSoftMaxFclkByFreq,           PPSMC_MSG_SetSoftMaxFclkByFreq,		1),
	MSG_MAP(SetSoftMaxVcn0,                 PPSMC_MSG_SetSoftMaxVcn0,			1),
	MSG_MAP(SetSoftMaxVcn1,                 PPSMC_MSG_SetSoftMaxVcn1,			1),
	MSG_MAP(PowerDownJpeg0,                 PPSMC_MSG_PowerDownJpeg0,			1),
	MSG_MAP(PowerUpJpeg0,                   PPSMC_MSG_PowerUpJpeg0,				1),
	MSG_MAP(PowerDownJpeg1,                 PPSMC_MSG_PowerDownJpeg1,			1),
	MSG_MAP(PowerUpJpeg1,                   PPSMC_MSG_PowerUpJpeg1,				1),
	MSG_MAP(SetHardMinFclkByFreq,           PPSMC_MSG_SetHardMinFclkByFreq,		1),
	MSG_MAP(SetSoftMinSocclkByFreq,         PPSMC_MSG_SetSoftMinSocclkByFreq,	1),
	MSG_MAP(PowerDownIspByTile,             PPSMC_MSG_PowerDownIspByTile,		1),
	MSG_MAP(PowerUpIspByTile,               PPSMC_MSG_PowerUpIspByTile,			1),
	MSG_MAP(SetHardMinIspiclkByFreq,        PPSMC_MSG_SetHardMinIspiclkByFreq,	1),
	MSG_MAP(SetHardMinIspxclkByFreq,        PPSMC_MSG_SetHardMinIspxclkByFreq,	1),
	MSG_MAP(PowerUpVpe,                     PPSMC_MSG_PowerUpVpe,				1),
	MSG_MAP(PowerDownVpe,                   PPSMC_MSG_PowerDownVpe,				1),
	MSG_MAP(PowerUpUmsch,                   PPSMC_MSG_PowerUpUmsch,				1),
	MSG_MAP(PowerDownUmsch,                 PPSMC_MSG_PowerDownUmsch,			1),
	MSG_MAP(SetSoftMaxVpe,                  PPSMC_MSG_SetSoftMaxVpe,			1),
	MSG_MAP(SetSoftMinVpe,                  PPSMC_MSG_SetSoftMinVpe,			1),
	MSG_MAP(MALLPowerController,            PPSMC_MSG_MALLPowerController,		1),
	MSG_MAP(MALLPowerState,                 PPSMC_MSG_MALLPowerState,			1),
};

static struct cmn2asic_mapping smu_v14_0_0_feature_mask_map[SMU_FEATURE_COUNT] = {
	FEA_MAP(CCLK_DPM),
	FEA_MAP(FAN_CONTROLLER),
	FEA_MAP(PPT),
	FEA_MAP(TDC),
	FEA_MAP(THERMAL),
	FEA_MAP(VCN_DPM),
	FEA_MAP_REVERSE(FCLK),
	FEA_MAP_REVERSE(SOCCLK),
	FEA_MAP(LCLK_DPM),
	FEA_MAP(SHUBCLK_DPM),
	FEA_MAP(DCFCLK_DPM),
	FEA_MAP_HALF_REVERSE(GFX),
	FEA_MAP(DS_GFXCLK),
	FEA_MAP(DS_SOCCLK),
	FEA_MAP(DS_LCLK),
	FEA_MAP(LOW_POWER_DCNCLKS),
	FEA_MAP(DS_FCLK),
	FEA_MAP(DS_MP1CLK),
	FEA_MAP(PSI),
	FEA_MAP(PROCHOT),
	FEA_MAP(CPUOFF),
	FEA_MAP(STAPM),
	FEA_MAP(S0I3),
	FEA_MAP(PERF_LIMIT),
	FEA_MAP(CORE_DLDO),
	FEA_MAP(DS_VCN),
	FEA_MAP(CPPC),
	FEA_MAP(DF_CSTATES),
	FEA_MAP(ATHUB_PG),
};

static struct cmn2asic_mapping smu_v14_0_0_table_map[SMU_TABLE_COUNT] = {
	TAB_MAP_VALID(WATERMARKS),
	TAB_MAP_VALID(SMU_METRICS),
	TAB_MAP_VALID(CUSTOM_DPM),
	TAB_MAP_VALID(DPMCLOCKS),
};

static int smu_v14_0_0_init_smc_tables(struct smu_context *smu)
{
	struct smu_table_context *smu_table = &smu->smu_table;
	struct smu_table *tables = smu_table->tables;

	SMU_TABLE_INIT(tables, SMU_TABLE_WATERMARKS, sizeof(Watermarks_t),
		PAGE_SIZE, AMDGPU_GEM_DOMAIN_VRAM);
	SMU_TABLE_INIT(tables, SMU_TABLE_DPMCLOCKS, max(sizeof(DpmClocks_t), sizeof(DpmClocks_t_v14_0_1)),
		PAGE_SIZE, AMDGPU_GEM_DOMAIN_VRAM);
	SMU_TABLE_INIT(tables, SMU_TABLE_SMU_METRICS, sizeof(SmuMetrics_t),
		PAGE_SIZE, AMDGPU_GEM_DOMAIN_VRAM);

	smu_table->metrics_table = kzalloc(sizeof(SmuMetrics_t), GFP_KERNEL);
	if (!smu_table->metrics_table)
		goto err0_out;
	smu_table->metrics_time = 0;

	smu_table->clocks_table = kzalloc(max(sizeof(DpmClocks_t), sizeof(DpmClocks_t_v14_0_1)), GFP_KERNEL);
	if (!smu_table->clocks_table)
		goto err1_out;

	smu_table->watermarks_table = kzalloc(sizeof(Watermarks_t), GFP_KERNEL);
	if (!smu_table->watermarks_table)
		goto err2_out;

	smu_table->gpu_metrics_table_size = sizeof(struct gpu_metrics_v3_0);
	smu_table->gpu_metrics_table = kzalloc(smu_table->gpu_metrics_table_size, GFP_KERNEL);
	if (!smu_table->gpu_metrics_table)
		goto err3_out;

	return 0;

err3_out:
	kfree(smu_table->watermarks_table);
err2_out:
	kfree(smu_table->clocks_table);
err1_out:
	kfree(smu_table->metrics_table);
err0_out:
	return -ENOMEM;
}

static int smu_v14_0_0_fini_smc_tables(struct smu_context *smu)
{
	struct smu_table_context *smu_table = &smu->smu_table;

	kfree(smu_table->clocks_table);
	smu_table->clocks_table = NULL;

	kfree(smu_table->metrics_table);
	smu_table->metrics_table = NULL;

	kfree(smu_table->watermarks_table);
	smu_table->watermarks_table = NULL;

	kfree(smu_table->gpu_metrics_table);
	smu_table->gpu_metrics_table = NULL;

	return 0;
}

static int smu_v14_0_0_system_features_control(struct smu_context *smu, bool en)
{
	struct amdgpu_device *adev = smu->adev;
	int ret = 0;

	if (!en && !adev->in_s0ix)
		ret = smu_cmn_send_smc_msg(smu, SMU_MSG_PrepareMp1ForUnload, NULL);

	return ret;
}

static int smu_v14_0_0_get_smu_metrics_data(struct smu_context *smu,
					    MetricsMember_t member,
					    uint32_t *value)
{
	struct smu_table_context *smu_table = &smu->smu_table;

	SmuMetrics_t *metrics = (SmuMetrics_t *)smu_table->metrics_table;
	int ret = 0;

	ret = smu_cmn_get_metrics_table(smu, NULL, false);
	if (ret)
		return ret;

	switch (member) {
	case METRICS_AVERAGE_GFXCLK:
		*value = metrics->GfxclkFrequency;
		break;
	case METRICS_AVERAGE_SOCCLK:
		*value = metrics->SocclkFrequency;
		break;
	case METRICS_AVERAGE_VCLK:
		*value = metrics->VclkFrequency;
		break;
	case METRICS_AVERAGE_DCLK:
		*value = 0;
		break;
	case METRICS_AVERAGE_UCLK:
		*value = metrics->MemclkFrequency;
		break;
	case METRICS_AVERAGE_FCLK:
		*value = metrics->FclkFrequency;
		break;
	case METRICS_AVERAGE_VPECLK:
		*value = metrics->VpeclkFrequency;
		break;
	case METRICS_AVERAGE_IPUCLK:
		*value = metrics->IpuclkFrequency;
		break;
	case METRICS_AVERAGE_MPIPUCLK:
		*value = metrics->MpipuclkFrequency;
		break;
	case METRICS_AVERAGE_GFXACTIVITY:
		if ((smu->smc_fw_version > 0x5d4600))
			*value = metrics->GfxActivity;
		else
			*value = metrics->GfxActivity / 100;
		break;
	case METRICS_AVERAGE_VCNACTIVITY:
		*value = metrics->VcnActivity / 100;
		break;
	case METRICS_AVERAGE_SOCKETPOWER:
	case METRICS_CURR_SOCKETPOWER:
		*value = (metrics->SocketPower / 1000 << 8) +
		(metrics->SocketPower % 1000 / 10);
		break;
	case METRICS_TEMPERATURE_EDGE:
		*value = metrics->GfxTemperature / 100 *
		SMU_TEMPERATURE_UNITS_PER_CENTIGRADES;
		break;
	case METRICS_TEMPERATURE_HOTSPOT:
		*value = metrics->SocTemperature / 100 *
		SMU_TEMPERATURE_UNITS_PER_CENTIGRADES;
		break;
	case METRICS_THROTTLER_RESIDENCY_PROCHOT:
		*value = metrics->ThrottleResidency_PROCHOT;
		break;
	case METRICS_THROTTLER_RESIDENCY_SPL:
		*value = metrics->ThrottleResidency_SPL;
		break;
	case METRICS_THROTTLER_RESIDENCY_FPPT:
		*value = metrics->ThrottleResidency_FPPT;
		break;
	case METRICS_THROTTLER_RESIDENCY_SPPT:
		*value = metrics->ThrottleResidency_SPPT;
		break;
	case METRICS_THROTTLER_RESIDENCY_THM_CORE:
		*value = metrics->ThrottleResidency_THM_CORE;
		break;
	case METRICS_THROTTLER_RESIDENCY_THM_GFX:
		*value = metrics->ThrottleResidency_THM_GFX;
		break;
	case METRICS_THROTTLER_RESIDENCY_THM_SOC:
		*value = metrics->ThrottleResidency_THM_SOC;
		break;
	case METRICS_VOLTAGE_VDDGFX:
		*value = 0;
		break;
	case METRICS_VOLTAGE_VDDSOC:
		*value = 0;
		break;
	case METRICS_SS_APU_SHARE:
		/* return the percentage of APU power with respect to APU's power limit.
		 * percentage is reported, this isn't boost value. Smartshift power
		 * boost/shift is only when the percentage is more than 100.
		 */
		if (metrics->StapmOpnLimit > 0)
			*value = (metrics->ApuPower * 100) / metrics->StapmOpnLimit;
		else
			*value = 0;
		break;
	case METRICS_SS_DGPU_SHARE:
		/* return the percentage of dGPU power with respect to dGPU's power limit.
		 * percentage is reported, this isn't boost value. Smartshift power
		 * boost/shift is only when the percentage is more than 100.
		 */
		if ((metrics->dGpuPower > 0) &&
		    (metrics->StapmCurrentLimit > metrics->StapmOpnLimit))
			*value = (metrics->dGpuPower * 100) /
				 (metrics->StapmCurrentLimit - metrics->StapmOpnLimit);
		else
			*value = 0;
		break;
	default:
		*value = UINT_MAX;
		break;
	}

	return ret;
}

static int smu_v14_0_0_read_sensor(struct smu_context *smu,
				   enum amd_pp_sensors sensor,
				   void *data, uint32_t *size)
{
	int ret = 0;

	if (!data || !size)
		return -EINVAL;

	switch (sensor) {
	case AMDGPU_PP_SENSOR_GPU_LOAD:
		ret = smu_v14_0_0_get_smu_metrics_data(smu,
						       METRICS_AVERAGE_GFXACTIVITY,
						       (uint32_t *)data);
		*size = 4;
		break;
	case AMDGPU_PP_SENSOR_VCN_LOAD:
		ret = smu_v14_0_0_get_smu_metrics_data(smu,
							METRICS_AVERAGE_VCNACTIVITY,
							(uint32_t *)data);
		*size = 4;
		break;
	case AMDGPU_PP_SENSOR_GPU_AVG_POWER:
		ret = smu_v14_0_0_get_smu_metrics_data(smu,
						       METRICS_AVERAGE_SOCKETPOWER,
						       (uint32_t *)data);
		*size = 4;
		break;
	case AMDGPU_PP_SENSOR_GPU_INPUT_POWER:
		ret = smu_v14_0_0_get_smu_metrics_data(smu,
						       METRICS_CURR_SOCKETPOWER,
						       (uint32_t *)data);
		*size = 4;
		break;
	case AMDGPU_PP_SENSOR_EDGE_TEMP:
		ret = smu_v14_0_0_get_smu_metrics_data(smu,
						       METRICS_TEMPERATURE_EDGE,
						       (uint32_t *)data);
		*size = 4;
		break;
	case AMDGPU_PP_SENSOR_HOTSPOT_TEMP:
		ret = smu_v14_0_0_get_smu_metrics_data(smu,
						       METRICS_TEMPERATURE_HOTSPOT,
						       (uint32_t *)data);
		*size = 4;
		break;
	case AMDGPU_PP_SENSOR_GFX_MCLK:
		ret = smu_v14_0_0_get_smu_metrics_data(smu,
						       METRICS_AVERAGE_UCLK,
						       (uint32_t *)data);
		*(uint32_t *)data *= 100;
		*size = 4;
		break;
	case AMDGPU_PP_SENSOR_GFX_SCLK:
		ret = smu_v14_0_0_get_smu_metrics_data(smu,
						       METRICS_AVERAGE_GFXCLK,
						       (uint32_t *)data);
		*(uint32_t *)data *= 100;
		*size = 4;
		break;
	case AMDGPU_PP_SENSOR_VDDGFX:
		ret = smu_v14_0_0_get_smu_metrics_data(smu,
						       METRICS_VOLTAGE_VDDGFX,
						       (uint32_t *)data);
		*size = 4;
		break;
	case AMDGPU_PP_SENSOR_VDDNB:
		ret = smu_v14_0_0_get_smu_metrics_data(smu,
						       METRICS_VOLTAGE_VDDSOC,
						       (uint32_t *)data);
		*size = 4;
		break;
	case AMDGPU_PP_SENSOR_SS_APU_SHARE:
		ret = smu_v14_0_0_get_smu_metrics_data(smu,
						       METRICS_SS_APU_SHARE,
						       (uint32_t *)data);
		*size = 4;
		break;
	case AMDGPU_PP_SENSOR_SS_DGPU_SHARE:
		ret = smu_v14_0_0_get_smu_metrics_data(smu,
						       METRICS_SS_DGPU_SHARE,
						       (uint32_t *)data);
		*size = 4;
		break;
	default:
		ret = -EOPNOTSUPP;
		break;
	}

	return ret;
}

static bool smu_v14_0_0_is_dpm_running(struct smu_context *smu)
{
	int ret = 0;
	uint64_t feature_enabled;

	ret = smu_cmn_get_enabled_mask(smu, &feature_enabled);

	if (ret)
		return false;

	return !!(feature_enabled & SMC_DPM_FEATURE);
}

static int smu_v14_0_0_set_watermarks_table(struct smu_context *smu,
					    struct pp_smu_wm_range_sets *clock_ranges)
{
	int i;
	int ret = 0;
	Watermarks_t *table = smu->smu_table.watermarks_table;

	if (!table || !clock_ranges)
		return -EINVAL;

	if (clock_ranges->num_reader_wm_sets > NUM_WM_RANGES ||
		clock_ranges->num_writer_wm_sets > NUM_WM_RANGES)
		return -EINVAL;

	for (i = 0; i < clock_ranges->num_reader_wm_sets; i++) {
		table->WatermarkRow[WM_DCFCLK][i].MinClock =
			clock_ranges->reader_wm_sets[i].min_drain_clk_mhz;
		table->WatermarkRow[WM_DCFCLK][i].MaxClock =
			clock_ranges->reader_wm_sets[i].max_drain_clk_mhz;
		table->WatermarkRow[WM_DCFCLK][i].MinMclk =
			clock_ranges->reader_wm_sets[i].min_fill_clk_mhz;
		table->WatermarkRow[WM_DCFCLK][i].MaxMclk =
			clock_ranges->reader_wm_sets[i].max_fill_clk_mhz;

		table->WatermarkRow[WM_DCFCLK][i].WmSetting =
			clock_ranges->reader_wm_sets[i].wm_inst;
	}

	for (i = 0; i < clock_ranges->num_writer_wm_sets; i++) {
		table->WatermarkRow[WM_SOCCLK][i].MinClock =
			clock_ranges->writer_wm_sets[i].min_fill_clk_mhz;
		table->WatermarkRow[WM_SOCCLK][i].MaxClock =
			clock_ranges->writer_wm_sets[i].max_fill_clk_mhz;
		table->WatermarkRow[WM_SOCCLK][i].MinMclk =
			clock_ranges->writer_wm_sets[i].min_drain_clk_mhz;
		table->WatermarkRow[WM_SOCCLK][i].MaxMclk =
			clock_ranges->writer_wm_sets[i].max_drain_clk_mhz;

		table->WatermarkRow[WM_SOCCLK][i].WmSetting =
			clock_ranges->writer_wm_sets[i].wm_inst;
	}

	smu->watermarks_bitmap |= WATERMARKS_EXIST;

	/* pass data to smu controller */
	if ((smu->watermarks_bitmap & WATERMARKS_EXIST) &&
	     !(smu->watermarks_bitmap & WATERMARKS_LOADED)) {
		ret = smu_cmn_write_watermarks_table(smu);
		if (ret) {
			dev_err(smu->adev->dev, "Failed to update WMTABLE!");
			return ret;
		}
		smu->watermarks_bitmap |= WATERMARKS_LOADED;
	}

	return 0;
}

static ssize_t smu_v14_0_0_get_gpu_metrics(struct smu_context *smu,
						void **table)
{
	struct smu_table_context *smu_table = &smu->smu_table;
	struct gpu_metrics_v3_0 *gpu_metrics =
		(struct gpu_metrics_v3_0 *)smu_table->gpu_metrics_table;
	SmuMetrics_t metrics;
	int ret = 0;

	ret = smu_cmn_get_metrics_table(smu, &metrics, true);
	if (ret)
		return ret;

	smu_cmn_init_soft_gpu_metrics(gpu_metrics, 3, 0);

	gpu_metrics->temperature_gfx = metrics.GfxTemperature;
	gpu_metrics->temperature_soc = metrics.SocTemperature;
	memcpy(&gpu_metrics->temperature_core[0],
		&metrics.CoreTemperature[0],
		sizeof(uint16_t) * 16);
	gpu_metrics->temperature_skin = metrics.SkinTemp;

	gpu_metrics->average_gfx_activity = metrics.GfxActivity;
	gpu_metrics->average_vcn_activity = metrics.VcnActivity;
	memcpy(&gpu_metrics->average_ipu_activity[0],
		&metrics.IpuBusy[0],
		sizeof(uint16_t) * 8);
	memcpy(&gpu_metrics->average_core_c0_activity[0],
		&metrics.CoreC0Residency[0],
		sizeof(uint16_t) * 16);
	gpu_metrics->average_dram_reads = metrics.DRAMReads;
	gpu_metrics->average_dram_writes = metrics.DRAMWrites;
	gpu_metrics->average_ipu_reads = metrics.IpuReads;
	gpu_metrics->average_ipu_writes = metrics.IpuWrites;

	gpu_metrics->average_socket_power = metrics.SocketPower;
	gpu_metrics->average_ipu_power = metrics.IpuPower;
	gpu_metrics->average_apu_power = metrics.ApuPower;
	gpu_metrics->average_gfx_power = metrics.GfxPower;
	gpu_metrics->average_dgpu_power = metrics.dGpuPower;
	gpu_metrics->average_all_core_power = metrics.AllCorePower;
	gpu_metrics->average_sys_power = metrics.Psys;
	memcpy(&gpu_metrics->average_core_power[0],
		&metrics.CorePower[0],
		sizeof(uint16_t) * 16);

	gpu_metrics->average_gfxclk_frequency = metrics.GfxclkFrequency;
	gpu_metrics->average_socclk_frequency = metrics.SocclkFrequency;
	gpu_metrics->average_vpeclk_frequency = metrics.VpeclkFrequency;
	gpu_metrics->average_fclk_frequency = metrics.FclkFrequency;
	gpu_metrics->average_vclk_frequency = metrics.VclkFrequency;
	gpu_metrics->average_ipuclk_frequency = metrics.IpuclkFrequency;
	gpu_metrics->average_uclk_frequency = metrics.MemclkFrequency;
	gpu_metrics->average_mpipu_frequency = metrics.MpipuclkFrequency;

	memcpy(&gpu_metrics->current_coreclk[0],
		&metrics.CoreFrequency[0],
		sizeof(uint16_t) * 16);
	gpu_metrics->current_core_maxfreq = metrics.InfrastructureCpuMaxFreq;
	gpu_metrics->current_gfx_maxfreq = metrics.InfrastructureGfxMaxFreq;

	gpu_metrics->throttle_residency_prochot = metrics.ThrottleResidency_PROCHOT;
	gpu_metrics->throttle_residency_spl = metrics.ThrottleResidency_SPL;
	gpu_metrics->throttle_residency_fppt = metrics.ThrottleResidency_FPPT;
	gpu_metrics->throttle_residency_sppt = metrics.ThrottleResidency_SPPT;
	gpu_metrics->throttle_residency_thm_core = metrics.ThrottleResidency_THM_CORE;
	gpu_metrics->throttle_residency_thm_gfx = metrics.ThrottleResidency_THM_GFX;
	gpu_metrics->throttle_residency_thm_soc = metrics.ThrottleResidency_THM_SOC;

	gpu_metrics->time_filter_alphavalue = metrics.FilterAlphaValue;
	gpu_metrics->system_clock_counter = ktime_get_boottime_ns();

	*table = (void *)gpu_metrics;

	return sizeof(struct gpu_metrics_v3_0);
}

static int smu_v14_0_0_mode2_reset(struct smu_context *smu)
{
	int ret;

	ret = smu_cmn_send_smc_msg_with_param(smu, SMU_MSG_GfxDeviceDriverReset,
					       SMU_RESET_MODE_2, NULL);

	if (ret)
		dev_err(smu->adev->dev, "Failed to mode2 reset!\n");

	return ret;
}

static int smu_v14_0_1_get_dpm_freq_by_index(struct smu_context *smu,
						enum smu_clk_type clk_type,
						uint32_t dpm_level,
						uint32_t *freq)
{
	DpmClocks_t_v14_0_1 *clk_table = smu->smu_table.clocks_table;

	if (!clk_table || clk_type >= SMU_CLK_COUNT)
		return -EINVAL;

	switch (clk_type) {
	case SMU_SOCCLK:
		if (dpm_level >= clk_table->NumSocClkLevelsEnabled)
			return -EINVAL;
		*freq = clk_table->SocClocks[dpm_level];
		break;
	case SMU_VCLK:
		if (dpm_level >= clk_table->Vcn0ClkLevelsEnabled)
			return -EINVAL;
		*freq = clk_table->VClocks0[dpm_level];
		break;
	case SMU_DCLK:
		if (dpm_level >= clk_table->Vcn0ClkLevelsEnabled)
			return -EINVAL;
		*freq = clk_table->DClocks0[dpm_level];
		break;
	case SMU_VCLK1:
		if (dpm_level >= clk_table->Vcn1ClkLevelsEnabled)
			return -EINVAL;
		*freq = clk_table->VClocks1[dpm_level];
		break;
	case SMU_DCLK1:
		if (dpm_level >= clk_table->Vcn1ClkLevelsEnabled)
			return -EINVAL;
		*freq = clk_table->DClocks1[dpm_level];
		break;
	case SMU_UCLK:
	case SMU_MCLK:
		if (dpm_level >= clk_table->NumMemPstatesEnabled)
			return -EINVAL;
		*freq = clk_table->MemPstateTable[dpm_level].MemClk;
		break;
	case SMU_FCLK:
		if (dpm_level >= clk_table->NumFclkLevelsEnabled)
			return -EINVAL;
		*freq = clk_table->FclkClocks_Freq[dpm_level];
		break;
	default:
		return -EINVAL;
	}

	return 0;
}

static int smu_v14_0_0_get_dpm_freq_by_index(struct smu_context *smu,
						enum smu_clk_type clk_type,
						uint32_t dpm_level,
						uint32_t *freq)
{
	DpmClocks_t *clk_table = smu->smu_table.clocks_table;

	if (!clk_table || clk_type >= SMU_CLK_COUNT)
		return -EINVAL;

	switch (clk_type) {
	case SMU_SOCCLK:
		if (dpm_level >= clk_table->NumSocClkLevelsEnabled)
			return -EINVAL;
		*freq = clk_table->SocClocks[dpm_level];
		break;
	case SMU_VCLK:
		if (dpm_level >= clk_table->VcnClkLevelsEnabled)
			return -EINVAL;
		*freq = clk_table->VClocks[dpm_level];
		break;
	case SMU_DCLK:
		if (dpm_level >= clk_table->VcnClkLevelsEnabled)
			return -EINVAL;
		*freq = clk_table->DClocks[dpm_level];
		break;
	case SMU_UCLK:
	case SMU_MCLK:
		if (dpm_level >= clk_table->NumMemPstatesEnabled)
			return -EINVAL;
		*freq = clk_table->MemPstateTable[dpm_level].MemClk;
		break;
	case SMU_FCLK:
		if (dpm_level >= clk_table->NumFclkLevelsEnabled)
			return -EINVAL;
		*freq = clk_table->FclkClocks_Freq[dpm_level];
		break;
	default:
		return -EINVAL;
	}

	return 0;
}

static int smu_v14_0_common_get_dpm_freq_by_index(struct smu_context *smu,
						enum smu_clk_type clk_type,
						uint32_t dpm_level,
						uint32_t *freq)
{
	if (amdgpu_ip_version(smu->adev, MP1_HWIP, 0) == IP_VERSION(14, 0, 1))
		smu_v14_0_1_get_dpm_freq_by_index(smu, clk_type, dpm_level, freq);
	else if (clk_type != SMU_VCLK1 && clk_type != SMU_DCLK1)
		smu_v14_0_0_get_dpm_freq_by_index(smu, clk_type, dpm_level, freq);

	return 0;
}

static bool smu_v14_0_0_clk_dpm_is_enabled(struct smu_context *smu,
						enum smu_clk_type clk_type)
{
	enum smu_feature_mask feature_id = 0;

	switch (clk_type) {
	case SMU_MCLK:
	case SMU_UCLK:
	case SMU_FCLK:
		feature_id = SMU_FEATURE_DPM_FCLK_BIT;
		break;
	case SMU_GFXCLK:
	case SMU_SCLK:
		feature_id = SMU_FEATURE_DPM_GFXCLK_BIT;
		break;
	case SMU_SOCCLK:
		feature_id = SMU_FEATURE_DPM_SOCCLK_BIT;
		break;
	case SMU_VCLK:
	case SMU_DCLK:
	case SMU_VCLK1:
	case SMU_DCLK1:
		feature_id = SMU_FEATURE_VCN_DPM_BIT;
		break;
	default:
		return true;
	}

	return smu_cmn_feature_is_enabled(smu, feature_id);
}

static int smu_v14_0_1_get_dpm_ultimate_freq(struct smu_context *smu,
							enum smu_clk_type clk_type,
							uint32_t *min,
							uint32_t *max)
{
	DpmClocks_t_v14_0_1 *clk_table = smu->smu_table.clocks_table;
	uint32_t clock_limit;
	uint32_t max_dpm_level, min_dpm_level;
	int ret = 0;

	if (!smu_v14_0_0_clk_dpm_is_enabled(smu, clk_type)) {
		switch (clk_type) {
		case SMU_MCLK:
		case SMU_UCLK:
			clock_limit = smu->smu_table.boot_values.uclk;
			break;
		case SMU_FCLK:
			clock_limit = smu->smu_table.boot_values.fclk;
			break;
		case SMU_GFXCLK:
		case SMU_SCLK:
			clock_limit = smu->smu_table.boot_values.gfxclk;
			break;
		case SMU_SOCCLK:
			clock_limit = smu->smu_table.boot_values.socclk;
			break;
		case SMU_VCLK:
		case SMU_VCLK1:
			clock_limit = smu->smu_table.boot_values.vclk;
			break;
		case SMU_DCLK:
		case SMU_DCLK1:
			clock_limit = smu->smu_table.boot_values.dclk;
			break;
		default:
			clock_limit = 0;
			break;
		}

		/* clock in Mhz unit */
		if (min)
			*min = clock_limit / 100;
		if (max)
			*max = clock_limit / 100;

		return 0;
	}

	if (max) {
		switch (clk_type) {
		case SMU_GFXCLK:
		case SMU_SCLK:
			*max = clk_table->MaxGfxClk;
			break;
		case SMU_MCLK:
		case SMU_UCLK:
			max_dpm_level = 0;
			break;
		case SMU_FCLK:
			max_dpm_level = clk_table->NumFclkLevelsEnabled - 1;
			break;
		case SMU_SOCCLK:
			max_dpm_level = clk_table->NumSocClkLevelsEnabled - 1;
			break;
		case SMU_VCLK:
		case SMU_DCLK:
			max_dpm_level = clk_table->Vcn0ClkLevelsEnabled - 1;
			break;
		case SMU_VCLK1:
		case SMU_DCLK1:
			max_dpm_level = clk_table->Vcn1ClkLevelsEnabled - 1;
			break;
		default:
			ret = -EINVAL;
			goto failed;
		}

		if (clk_type != SMU_GFXCLK && clk_type != SMU_SCLK) {
			ret = smu_v14_0_common_get_dpm_freq_by_index(smu, clk_type, max_dpm_level, max);
			if (ret)
				goto failed;
		}
	}

	if (min) {
		switch (clk_type) {
		case SMU_GFXCLK:
		case SMU_SCLK:
			*min = clk_table->MinGfxClk;
			break;
		case SMU_MCLK:
		case SMU_UCLK:
			min_dpm_level = clk_table->NumMemPstatesEnabled - 1;
			break;
		case SMU_FCLK:
			min_dpm_level = 0;
			break;
		case SMU_SOCCLK:
			min_dpm_level = 0;
			break;
		case SMU_VCLK:
		case SMU_DCLK:
		case SMU_VCLK1:
		case SMU_DCLK1:
			min_dpm_level = 0;
			break;
		default:
			ret = -EINVAL;
			goto failed;
		}

		if (clk_type != SMU_GFXCLK && clk_type != SMU_SCLK) {
			ret = smu_v14_0_common_get_dpm_freq_by_index(smu, clk_type, min_dpm_level, min);
			if (ret)
				goto failed;
		}
	}

failed:
	return ret;
}

static int smu_v14_0_0_get_dpm_ultimate_freq(struct smu_context *smu,
							enum smu_clk_type clk_type,
							uint32_t *min,
							uint32_t *max)
{
	DpmClocks_t *clk_table = smu->smu_table.clocks_table;
	uint32_t clock_limit;
	uint32_t max_dpm_level, min_dpm_level;
	int ret = 0;

	if (!smu_v14_0_0_clk_dpm_is_enabled(smu, clk_type)) {
		switch (clk_type) {
		case SMU_MCLK:
		case SMU_UCLK:
			clock_limit = smu->smu_table.boot_values.uclk;
			break;
		case SMU_FCLK:
			clock_limit = smu->smu_table.boot_values.fclk;
			break;
		case SMU_GFXCLK:
		case SMU_SCLK:
			clock_limit = smu->smu_table.boot_values.gfxclk;
			break;
		case SMU_SOCCLK:
			clock_limit = smu->smu_table.boot_values.socclk;
			break;
		case SMU_VCLK:
			clock_limit = smu->smu_table.boot_values.vclk;
			break;
		case SMU_DCLK:
			clock_limit = smu->smu_table.boot_values.dclk;
			break;
		default:
			clock_limit = 0;
			break;
		}

		/* clock in Mhz unit */
		if (min)
			*min = clock_limit / 100;
		if (max)
			*max = clock_limit / 100;

		return 0;
	}

	if (max) {
		switch (clk_type) {
		case SMU_GFXCLK:
		case SMU_SCLK:
			*max = clk_table->MaxGfxClk;
			break;
		case SMU_MCLK:
		case SMU_UCLK:
			max_dpm_level = 0;
			break;
		case SMU_FCLK:
			max_dpm_level = clk_table->NumFclkLevelsEnabled - 1;
			break;
		case SMU_SOCCLK:
			max_dpm_level = clk_table->NumSocClkLevelsEnabled - 1;
			break;
		case SMU_VCLK:
		case SMU_DCLK:
			max_dpm_level = clk_table->VcnClkLevelsEnabled - 1;
			break;
		default:
			ret = -EINVAL;
			goto failed;
		}

		if (clk_type != SMU_GFXCLK && clk_type != SMU_SCLK) {
			ret = smu_v14_0_common_get_dpm_freq_by_index(smu, clk_type, max_dpm_level, max);
			if (ret)
				goto failed;
		}
	}

	if (min) {
		switch (clk_type) {
		case SMU_GFXCLK:
		case SMU_SCLK:
			*min = clk_table->MinGfxClk;
			break;
		case SMU_MCLK:
		case SMU_UCLK:
			min_dpm_level = clk_table->NumMemPstatesEnabled - 1;
			break;
		case SMU_FCLK:
			min_dpm_level = 0;
			break;
		case SMU_SOCCLK:
			min_dpm_level = 0;
			break;
		case SMU_VCLK:
		case SMU_DCLK:
			min_dpm_level = 0;
			break;
		default:
			ret = -EINVAL;
			goto failed;
		}

		if (clk_type != SMU_GFXCLK && clk_type != SMU_SCLK) {
			ret = smu_v14_0_common_get_dpm_freq_by_index(smu, clk_type, min_dpm_level, min);
			if (ret)
				goto failed;
		}
	}

failed:
	return ret;
}

static int smu_v14_0_common_get_dpm_ultimate_freq(struct smu_context *smu,
							enum smu_clk_type clk_type,
							uint32_t *min,
							uint32_t *max)
{
	if (amdgpu_ip_version(smu->adev, MP1_HWIP, 0) == IP_VERSION(14, 0, 1))
		smu_v14_0_1_get_dpm_ultimate_freq(smu, clk_type, min, max);
	else if (clk_type != SMU_VCLK1 && clk_type != SMU_DCLK1)
		smu_v14_0_0_get_dpm_ultimate_freq(smu, clk_type, min, max);

	return 0;
}

static int smu_v14_0_0_get_current_clk_freq(struct smu_context *smu,
					    enum smu_clk_type clk_type,
					    uint32_t *value)
{
	MetricsMember_t member_type;

	switch (clk_type) {
	case SMU_SOCCLK:
		member_type = METRICS_AVERAGE_SOCCLK;
		break;
	case SMU_VCLK:
		member_type = METRICS_AVERAGE_VCLK;
		break;
	case SMU_VCLK1:
		member_type = METRICS_AVERAGE_VCLK1;
		break;
	case SMU_DCLK:
		member_type = METRICS_AVERAGE_DCLK;
		break;
	case SMU_DCLK1:
		member_type = METRICS_AVERAGE_DCLK1;
		break;
	case SMU_MCLK:
		member_type = METRICS_AVERAGE_UCLK;
		break;
	case SMU_FCLK:
		member_type = METRICS_AVERAGE_FCLK;
		break;
	case SMU_GFXCLK:
	case SMU_SCLK:
		member_type = METRICS_AVERAGE_GFXCLK;
		break;
	default:
		return -EINVAL;
	}

	return smu_v14_0_0_get_smu_metrics_data(smu, member_type, value);
}

static int smu_v14_0_1_get_dpm_level_count(struct smu_context *smu,
					   enum smu_clk_type clk_type,
					   uint32_t *count)
{
	DpmClocks_t_v14_0_1 *clk_table = smu->smu_table.clocks_table;

	switch (clk_type) {
	case SMU_SOCCLK:
		*count = clk_table->NumSocClkLevelsEnabled;
		break;
	case SMU_VCLK:
	case SMU_DCLK:
		*count = clk_table->Vcn0ClkLevelsEnabled;
		break;
	case SMU_VCLK1:
	case SMU_DCLK1:
		*count = clk_table->Vcn1ClkLevelsEnabled;
		break;
	case SMU_MCLK:
		*count = clk_table->NumMemPstatesEnabled;
		break;
	case SMU_FCLK:
		*count = clk_table->NumFclkLevelsEnabled;
		break;
	default:
		break;
	}

	return 0;
}

static int smu_v14_0_0_get_dpm_level_count(struct smu_context *smu,
					   enum smu_clk_type clk_type,
					   uint32_t *count)
{
	DpmClocks_t *clk_table = smu->smu_table.clocks_table;

	switch (clk_type) {
	case SMU_SOCCLK:
		*count = clk_table->NumSocClkLevelsEnabled;
		break;
	case SMU_VCLK:
		*count = clk_table->VcnClkLevelsEnabled;
		break;
	case SMU_DCLK:
		*count = clk_table->VcnClkLevelsEnabled;
		break;
	case SMU_MCLK:
		*count = clk_table->NumMemPstatesEnabled;
		break;
	case SMU_FCLK:
		*count = clk_table->NumFclkLevelsEnabled;
		break;
	default:
		break;
	}

	return 0;
}

static int smu_v14_0_common_get_dpm_level_count(struct smu_context *smu,
					   enum smu_clk_type clk_type,
					   uint32_t *count)
{
	if (amdgpu_ip_version(smu->adev, MP1_HWIP, 0) == IP_VERSION(14, 0, 1))
		smu_v14_0_1_get_dpm_level_count(smu, clk_type, count);
	else if (clk_type != SMU_VCLK1 && clk_type != SMU_DCLK1)
		smu_v14_0_0_get_dpm_level_count(smu, clk_type, count);

	return 0;
}

static int smu_v14_0_0_print_clk_levels(struct smu_context *smu,
					enum smu_clk_type clk_type, char *buf)
{
	int i, size = 0, ret = 0;
	uint32_t cur_value = 0, value = 0, count = 0;
	uint32_t min, max;

	smu_cmn_get_sysfs_buf(&buf, &size);

	switch (clk_type) {
	case SMU_OD_SCLK:
		size += sysfs_emit_at(buf, size, "%s:\n", "OD_SCLK");
		size += sysfs_emit_at(buf, size, "0: %10uMhz\n",
		(smu->gfx_actual_hard_min_freq > 0) ? smu->gfx_actual_hard_min_freq : smu->gfx_default_hard_min_freq);
		size += sysfs_emit_at(buf, size, "1: %10uMhz\n",
		(smu->gfx_actual_soft_max_freq > 0) ? smu->gfx_actual_soft_max_freq : smu->gfx_default_soft_max_freq);
		break;
	case SMU_OD_RANGE:
		size += sysfs_emit_at(buf, size, "%s:\n", "OD_RANGE");
		size += sysfs_emit_at(buf, size, "SCLK: %7uMhz %10uMhz\n",
				      smu->gfx_default_hard_min_freq,
				      smu->gfx_default_soft_max_freq);
		break;
	case SMU_SOCCLK:
	case SMU_VCLK:
	case SMU_DCLK:
	case SMU_VCLK1:
	case SMU_DCLK1:
	case SMU_MCLK:
	case SMU_FCLK:
		ret = smu_v14_0_0_get_current_clk_freq(smu, clk_type, &cur_value);
		if (ret)
			break;

		ret = smu_v14_0_common_get_dpm_level_count(smu, clk_type, &count);
		if (ret)
			break;

		for (i = 0; i < count; i++) {
			ret = smu_v14_0_common_get_dpm_freq_by_index(smu, clk_type, i, &value);
			if (ret)
				break;

			size += sysfs_emit_at(buf, size, "%d: %uMhz %s\n", i, value,
					      cur_value == value ? "*" : "");
		}
		break;
	case SMU_GFXCLK:
	case SMU_SCLK:
		ret = smu_v14_0_0_get_current_clk_freq(smu, clk_type, &cur_value);
		if (ret)
			break;
		min = (smu->gfx_actual_hard_min_freq > 0) ? smu->gfx_actual_hard_min_freq : smu->gfx_default_hard_min_freq;
		max = (smu->gfx_actual_soft_max_freq > 0) ? smu->gfx_actual_soft_max_freq : smu->gfx_default_soft_max_freq;
		if (cur_value  == max)
			i = 2;
		else if (cur_value == min)
			i = 0;
		else
			i = 1;
		size += sysfs_emit_at(buf, size, "0: %uMhz %s\n", min,
				      i == 0 ? "*" : "");
		size += sysfs_emit_at(buf, size, "1: %uMhz %s\n",
				      i == 1 ? cur_value : 1100, /* UMD PSTATE GFXCLK 1100 */
				      i == 1 ? "*" : "");
		size += sysfs_emit_at(buf, size, "2: %uMhz %s\n", max,
				      i == 2 ? "*" : "");
		break;
	default:
		break;
	}

	return size;
}

static int smu_v14_0_0_set_soft_freq_limited_range(struct smu_context *smu,
						   enum smu_clk_type clk_type,
						   uint32_t min,
						   uint32_t max)
{
	enum smu_message_type msg_set_min, msg_set_max;
	int ret = 0;

	if (!smu_v14_0_0_clk_dpm_is_enabled(smu, clk_type))
		return -EINVAL;

	switch (clk_type) {
	case SMU_GFXCLK:
	case SMU_SCLK:
		msg_set_min = SMU_MSG_SetHardMinGfxClk;
		msg_set_max = SMU_MSG_SetSoftMaxGfxClk;
		break;
	case SMU_FCLK:
		msg_set_min = SMU_MSG_SetHardMinFclkByFreq;
		msg_set_max = SMU_MSG_SetSoftMaxFclkByFreq;
		break;
	case SMU_SOCCLK:
		msg_set_min = SMU_MSG_SetHardMinSocclkByFreq;
		msg_set_max = SMU_MSG_SetSoftMaxSocclkByFreq;
		break;
	case SMU_VCLK:
	case SMU_DCLK:
		msg_set_min = SMU_MSG_SetHardMinVcn0;
		msg_set_max = SMU_MSG_SetSoftMaxVcn0;
		break;
	case SMU_VCLK1:
	case SMU_DCLK1:
		msg_set_min = SMU_MSG_SetHardMinVcn1;
		msg_set_max = SMU_MSG_SetSoftMaxVcn1;
		break;
	default:
		return -EINVAL;
	}

	ret = smu_cmn_send_smc_msg_with_param(smu, msg_set_min, min, NULL);
	if (ret)
		return ret;

	return smu_cmn_send_smc_msg_with_param(smu, msg_set_max,
					       max, NULL);
}

static int smu_v14_0_0_force_clk_levels(struct smu_context *smu,
					enum smu_clk_type clk_type,
					uint32_t mask)
{
	uint32_t soft_min_level = 0, soft_max_level = 0;
	uint32_t min_freq = 0, max_freq = 0;
	int ret = 0;

	soft_min_level = mask ? (ffs(mask) - 1) : 0;
	soft_max_level = mask ? (fls(mask) - 1) : 0;

	switch (clk_type) {
	case SMU_SOCCLK:
	case SMU_FCLK:
	case SMU_VCLK:
	case SMU_DCLK:
	case SMU_VCLK1:
	case SMU_DCLK1:
		ret = smu_v14_0_common_get_dpm_freq_by_index(smu, clk_type, soft_min_level, &min_freq);
		if (ret)
			break;

		ret = smu_v14_0_common_get_dpm_freq_by_index(smu, clk_type, soft_max_level, &max_freq);
		if (ret)
			break;

		ret = smu_v14_0_0_set_soft_freq_limited_range(smu, clk_type, min_freq, max_freq);
		break;
	default:
		ret = -EINVAL;
		break;
	}

	return ret;
}

static int smu_v14_0_common_get_dpm_profile_freq(struct smu_context *smu,
					enum amd_dpm_forced_level level,
					enum smu_clk_type clk_type,
					uint32_t *min_clk,
					uint32_t *max_clk)
{
	uint32_t clk_limit = 0;
	int ret = 0;

	switch (clk_type) {
	case SMU_GFXCLK:
	case SMU_SCLK:
		if (amdgpu_ip_version(smu->adev, MP1_HWIP, 0) == IP_VERSION(14, 0, 4))
			clk_limit = SMU_14_0_4_UMD_PSTATE_GFXCLK;
		else
			clk_limit = SMU_14_0_0_UMD_PSTATE_GFXCLK;
		if (level == AMD_DPM_FORCED_LEVEL_PROFILE_PEAK)
			smu_v14_0_common_get_dpm_ultimate_freq(smu, SMU_SCLK, NULL, &clk_limit);
		else if (level == AMD_DPM_FORCED_LEVEL_PROFILE_MIN_SCLK)
			smu_v14_0_common_get_dpm_ultimate_freq(smu, SMU_SCLK, &clk_limit, NULL);
		break;
	case SMU_SOCCLK:
		if (amdgpu_ip_version(smu->adev, MP1_HWIP, 0) == IP_VERSION(14, 0, 4))
			clk_limit = SMU_14_0_4_UMD_PSTATE_SOCCLK;
		else
			clk_limit = SMU_14_0_0_UMD_PSTATE_SOCCLK;
		if (level == AMD_DPM_FORCED_LEVEL_PROFILE_PEAK)
			smu_v14_0_common_get_dpm_ultimate_freq(smu, SMU_SOCCLK, NULL, &clk_limit);
		break;
	case SMU_FCLK:
		if (amdgpu_ip_version(smu->adev, MP1_HWIP, 0) == IP_VERSION(14, 0, 4))
			smu_v14_0_common_get_dpm_ultimate_freq(smu, SMU_FCLK, NULL, &clk_limit);
		else
			clk_limit = SMU_14_0_0_UMD_PSTATE_FCLK;
		if (level == AMD_DPM_FORCED_LEVEL_PROFILE_PEAK)
			smu_v14_0_common_get_dpm_ultimate_freq(smu, SMU_FCLK, NULL, &clk_limit);
		else if (level == AMD_DPM_FORCED_LEVEL_PROFILE_MIN_MCLK)
			smu_v14_0_common_get_dpm_ultimate_freq(smu, SMU_FCLK, &clk_limit, NULL);
		break;
	case SMU_VCLK:
		smu_v14_0_common_get_dpm_ultimate_freq(smu, SMU_VCLK, NULL, &clk_limit);
		break;
	case SMU_VCLK1:
		smu_v14_0_common_get_dpm_ultimate_freq(smu, SMU_VCLK1, NULL, &clk_limit);
		break;
	case SMU_DCLK:
		smu_v14_0_common_get_dpm_ultimate_freq(smu, SMU_DCLK, NULL, &clk_limit);
		break;
	case SMU_DCLK1:
		smu_v14_0_common_get_dpm_ultimate_freq(smu, SMU_DCLK1, NULL, &clk_limit);
		break;
	default:
		ret = -EINVAL;
		break;
	}
	*min_clk = *max_clk = clk_limit;
	return ret;
}

static int smu_v14_0_common_set_performance_level(struct smu_context *smu,
					     enum amd_dpm_forced_level level)
{
	struct amdgpu_device *adev = smu->adev;
	uint32_t sclk_min = 0, sclk_max = 0;
	uint32_t fclk_min = 0, fclk_max = 0;
	uint32_t socclk_min = 0, socclk_max = 0;
	uint32_t vclk_min = 0, vclk_max = 0;
	uint32_t dclk_min = 0, dclk_max = 0;
	uint32_t vclk1_min = 0, vclk1_max = 0;
	uint32_t dclk1_min = 0, dclk1_max = 0;
	int ret = 0;

	switch (level) {
	case AMD_DPM_FORCED_LEVEL_HIGH:
		smu_v14_0_common_get_dpm_ultimate_freq(smu, SMU_SCLK, NULL, &sclk_max);
		smu_v14_0_common_get_dpm_ultimate_freq(smu, SMU_FCLK, NULL, &fclk_max);
		smu_v14_0_common_get_dpm_ultimate_freq(smu, SMU_SOCCLK, NULL, &socclk_max);
		smu_v14_0_common_get_dpm_ultimate_freq(smu, SMU_VCLK, NULL, &vclk_max);
		smu_v14_0_common_get_dpm_ultimate_freq(smu, SMU_DCLK, NULL, &dclk_max);
		smu_v14_0_common_get_dpm_ultimate_freq(smu, SMU_VCLK1, NULL, &vclk1_max);
		smu_v14_0_common_get_dpm_ultimate_freq(smu, SMU_DCLK1, NULL, &dclk1_max);
		sclk_min = sclk_max;
		fclk_min = fclk_max;
		socclk_min = socclk_max;
		vclk_min = vclk_max;
		dclk_min = dclk_max;
		vclk1_min = vclk1_max;
		dclk1_min = dclk1_max;
		break;
	case AMD_DPM_FORCED_LEVEL_LOW:
		smu_v14_0_common_get_dpm_ultimate_freq(smu, SMU_SCLK, &sclk_min, NULL);
		smu_v14_0_common_get_dpm_ultimate_freq(smu, SMU_FCLK, &fclk_min, NULL);
		smu_v14_0_common_get_dpm_ultimate_freq(smu, SMU_SOCCLK, &socclk_min, NULL);
		smu_v14_0_common_get_dpm_ultimate_freq(smu, SMU_VCLK, &vclk_min, NULL);
		smu_v14_0_common_get_dpm_ultimate_freq(smu, SMU_DCLK, &dclk_min, NULL);
		smu_v14_0_common_get_dpm_ultimate_freq(smu, SMU_VCLK1, &vclk1_min, NULL);
		smu_v14_0_common_get_dpm_ultimate_freq(smu, SMU_DCLK1, &dclk1_min, NULL);
		sclk_max = sclk_min;
		fclk_max = fclk_min;
		socclk_max = socclk_min;
		vclk_max = vclk_min;
		dclk_max = dclk_min;
		vclk1_max = vclk1_min;
		dclk1_max = dclk1_min;
		break;
	case AMD_DPM_FORCED_LEVEL_AUTO:
		smu_v14_0_common_get_dpm_ultimate_freq(smu, SMU_SCLK, &sclk_min, &sclk_max);
		smu_v14_0_common_get_dpm_ultimate_freq(smu, SMU_FCLK, &fclk_min, &fclk_max);
		smu_v14_0_common_get_dpm_ultimate_freq(smu, SMU_SOCCLK, &socclk_min, &socclk_max);
		smu_v14_0_common_get_dpm_ultimate_freq(smu, SMU_VCLK, &vclk_min, &vclk_max);
		smu_v14_0_common_get_dpm_ultimate_freq(smu, SMU_DCLK, &dclk_min, &dclk_max);
		smu_v14_0_common_get_dpm_ultimate_freq(smu, SMU_VCLK1, &vclk1_min, &vclk1_max);
		smu_v14_0_common_get_dpm_ultimate_freq(smu, SMU_DCLK1, &dclk1_min, &dclk1_max);
		break;
	case AMD_DPM_FORCED_LEVEL_PROFILE_STANDARD:
	case AMD_DPM_FORCED_LEVEL_PROFILE_MIN_SCLK:
	case AMD_DPM_FORCED_LEVEL_PROFILE_MIN_MCLK:
	case AMD_DPM_FORCED_LEVEL_PROFILE_PEAK:
		smu_v14_0_common_get_dpm_profile_freq(smu, level, SMU_SCLK, &sclk_min, &sclk_max);
		smu_v14_0_common_get_dpm_profile_freq(smu, level, SMU_FCLK, &fclk_min, &fclk_max);
		smu_v14_0_common_get_dpm_profile_freq(smu, level, SMU_SOCCLK, &socclk_min, &socclk_max);
		smu_v14_0_common_get_dpm_profile_freq(smu, level, SMU_VCLK, &vclk_min, &vclk_max);
		smu_v14_0_common_get_dpm_profile_freq(smu, level, SMU_DCLK, &dclk_min, &dclk_max);
		smu_v14_0_common_get_dpm_profile_freq(smu, level, SMU_VCLK1, &vclk1_min, &vclk1_max);
		smu_v14_0_common_get_dpm_profile_freq(smu, level, SMU_DCLK1, &dclk1_min, &dclk1_max);
		break;
	case AMD_DPM_FORCED_LEVEL_MANUAL:
	case AMD_DPM_FORCED_LEVEL_PROFILE_EXIT:
		return 0;
	default:
		dev_err(adev->dev, "Invalid performance level %d\n", level);
		return -EINVAL;
	}

	if (sclk_min && sclk_max) {
		ret = smu_v14_0_0_set_soft_freq_limited_range(smu,
							      SMU_SCLK,
							      sclk_min,
							      sclk_max);
		if (ret)
			return ret;

		smu->gfx_actual_hard_min_freq = sclk_min;
		smu->gfx_actual_soft_max_freq = sclk_max;
	}

	if (fclk_min && fclk_max) {
		ret = smu_v14_0_0_set_soft_freq_limited_range(smu,
							      SMU_FCLK,
							      fclk_min,
							      fclk_max);
		if (ret)
			return ret;
	}

	if (socclk_min && socclk_max) {
		ret = smu_v14_0_0_set_soft_freq_limited_range(smu,
							      SMU_SOCCLK,
							      socclk_min,
							      socclk_max);
		if (ret)
			return ret;
	}

	if (vclk_min && vclk_max) {
		ret = smu_v14_0_0_set_soft_freq_limited_range(smu,
							      SMU_VCLK,
							      vclk_min,
							      vclk_max);
		if (ret)
			return ret;
	}

	if (vclk1_min && vclk1_max) {
		ret = smu_v14_0_0_set_soft_freq_limited_range(smu,
							      SMU_VCLK1,
							      vclk1_min,
							      vclk1_max);
		if (ret)
			return ret;
	}

	if (dclk_min && dclk_max) {
		ret = smu_v14_0_0_set_soft_freq_limited_range(smu,
							      SMU_DCLK,
							      dclk_min,
							      dclk_max);
		if (ret)
			return ret;
	}

	if (dclk1_min && dclk1_max) {
		ret = smu_v14_0_0_set_soft_freq_limited_range(smu,
							      SMU_DCLK1,
							      dclk1_min,
							      dclk1_max);
		if (ret)
			return ret;
	}

	return ret;
}

static int smu_v14_0_1_set_fine_grain_gfx_freq_parameters(struct smu_context *smu)
{
	DpmClocks_t_v14_0_1 *clk_table = smu->smu_table.clocks_table;

	smu->gfx_default_hard_min_freq = clk_table->MinGfxClk;
	smu->gfx_default_soft_max_freq = clk_table->MaxGfxClk;
	smu->gfx_actual_hard_min_freq = 0;
	smu->gfx_actual_soft_max_freq = 0;

	return 0;
}

static int smu_v14_0_0_set_fine_grain_gfx_freq_parameters(struct smu_context *smu)
{
	DpmClocks_t *clk_table = smu->smu_table.clocks_table;

	smu->gfx_default_hard_min_freq = clk_table->MinGfxClk;
	smu->gfx_default_soft_max_freq = clk_table->MaxGfxClk;
	smu->gfx_actual_hard_min_freq = 0;
	smu->gfx_actual_soft_max_freq = 0;

	return 0;
}

static int smu_v14_0_common_set_fine_grain_gfx_freq_parameters(struct smu_context *smu)
{
	if (amdgpu_ip_version(smu->adev, MP1_HWIP, 0) == IP_VERSION(14, 0, 1))
		smu_v14_0_1_set_fine_grain_gfx_freq_parameters(smu);
	else
		smu_v14_0_0_set_fine_grain_gfx_freq_parameters(smu);

	return 0;
}

static int smu_v14_0_0_set_vpe_enable(struct smu_context *smu,
				      bool enable)
{
	return smu_cmn_send_smc_msg_with_param(smu, enable ?
					       SMU_MSG_PowerUpVpe : SMU_MSG_PowerDownVpe,
					       0, NULL);
}

static int smu_v14_0_0_set_umsch_mm_enable(struct smu_context *smu,
			      bool enable)
{
	return smu_cmn_send_smc_msg_with_param(smu, enable ?
					       SMU_MSG_PowerUpUmsch : SMU_MSG_PowerDownUmsch,
					       0, NULL);
}

static int smu_14_0_1_get_dpm_table(struct smu_context *smu, struct dpm_clocks *clock_table)
{
	DpmClocks_t_v14_0_1 *clk_table = smu->smu_table.clocks_table;
	uint8_t idx;

	/* Only the Clock information of SOC and VPE is copied to provide VPE DPM settings for use. */
	for (idx = 0; idx < NUM_SOCCLK_DPM_LEVELS; idx++) {
		clock_table->SocClocks[idx].Freq = (idx < clk_table->NumSocClkLevelsEnabled) ? clk_table->SocClocks[idx]:0;
		clock_table->SocClocks[idx].Vol = 0;
	}

	for (idx = 0; idx < NUM_VPE_DPM_LEVELS; idx++) {
		clock_table->VPEClocks[idx].Freq = (idx < clk_table->VpeClkLevelsEnabled) ? clk_table->VPEClocks[idx]:0;
		clock_table->VPEClocks[idx].Vol = 0;
	}

	return 0;
}

static int smu_14_0_0_get_dpm_table(struct smu_context *smu, struct dpm_clocks *clock_table)
{
	DpmClocks_t *clk_table = smu->smu_table.clocks_table;
	uint8_t idx;

	/* Only the Clock information of SOC and VPE is copied to provide VPE DPM settings for use. */
	for (idx = 0; idx < NUM_SOCCLK_DPM_LEVELS; idx++) {
		clock_table->SocClocks[idx].Freq = (idx < clk_table->NumSocClkLevelsEnabled) ? clk_table->SocClocks[idx]:0;
		clock_table->SocClocks[idx].Vol = 0;
	}

	for (idx = 0; idx < NUM_VPE_DPM_LEVELS; idx++) {
		clock_table->VPEClocks[idx].Freq = (idx < clk_table->VpeClkLevelsEnabled) ? clk_table->VPEClocks[idx]:0;
		clock_table->VPEClocks[idx].Vol = 0;
	}

	return 0;
}

static int smu_v14_0_common_get_dpm_table(struct smu_context *smu, struct dpm_clocks *clock_table)
{
	if (amdgpu_ip_version(smu->adev, MP1_HWIP, 0) == IP_VERSION(14, 0, 1))
		smu_14_0_1_get_dpm_table(smu, clock_table);
	else
		smu_14_0_0_get_dpm_table(smu, clock_table);

	return 0;
}

static int smu_v14_0_1_init_mall_power_gating(struct smu_context *smu, enum smu_mall_pg_config pg_config)
{
	struct amdgpu_device *adev = smu->adev;
	int ret = 0;

	if (pg_config == SMU_MALL_PG_CONFIG_PMFW_CONTROL) {
		ret = smu_cmn_send_smc_msg_with_param(smu, SMU_MSG_MALLPowerController,
								SMU_MALL_PMFW_CONTROL, NULL);
		if (ret) {
			dev_err(adev->dev, "Init MALL PMFW CONTROL Failure\n");
			return ret;
		}
	} else {
		ret = smu_cmn_send_smc_msg_with_param(smu, SMU_MSG_MALLPowerController,
								SMU_MALL_DRIVER_CONTROL, NULL);
		if (ret) {
			dev_err(adev->dev, "Init MALL Driver CONTROL Failure\n");
			return ret;
		}

		if (pg_config == SMU_MALL_PG_CONFIG_DRIVER_CONTROL_ALWAYS_ON) {
			ret = smu_cmn_send_smc_msg_with_param(smu, SMU_MSG_MALLPowerState,
									SMU_MALL_EXIT_PG, NULL);
			if (ret) {
				dev_err(adev->dev, "EXIT MALL PG Failure\n");
				return ret;
			}
		} else if (pg_config == SMU_MALL_PG_CONFIG_DRIVER_CONTROL_ALWAYS_OFF) {
			ret = smu_cmn_send_smc_msg_with_param(smu, SMU_MSG_MALLPowerState,
									SMU_MALL_ENTER_PG, NULL);
			if (ret) {
				dev_err(adev->dev, "Enter MALL PG Failure\n");
				return ret;
			}
		}
	}

	return ret;
}

static int smu_v14_0_common_set_mall_enable(struct smu_context *smu)
{
	enum smu_mall_pg_config pg_config = SMU_MALL_PG_CONFIG_DEFAULT;
	int ret = 0;

	if (amdgpu_ip_version(smu->adev, MP1_HWIP, 0) == IP_VERSION(14, 0, 1))
		ret = smu_v14_0_1_init_mall_power_gating(smu, pg_config);

	return ret;
}

static const struct pptable_funcs smu_v14_0_0_ppt_funcs = {
	.check_fw_status = smu_v14_0_check_fw_status,
	.check_fw_version = smu_v14_0_check_fw_version,
	.init_smc_tables = smu_v14_0_0_init_smc_tables,
	.fini_smc_tables = smu_v14_0_0_fini_smc_tables,
	.get_vbios_bootup_values = smu_v14_0_get_vbios_bootup_values,
	.system_features_control = smu_v14_0_0_system_features_control,
	.send_smc_msg_with_param = smu_cmn_send_smc_msg_with_param,
	.send_smc_msg = smu_cmn_send_smc_msg,
	.dpm_set_vcn_enable = smu_v14_0_set_vcn_enable,
	.dpm_set_jpeg_enable = smu_v14_0_set_jpeg_enable,
	.set_default_dpm_table = smu_v14_0_set_default_dpm_tables,
	.read_sensor = smu_v14_0_0_read_sensor,
	.is_dpm_running = smu_v14_0_0_is_dpm_running,
	.set_watermarks_table = smu_v14_0_0_set_watermarks_table,
	.get_gpu_metrics = smu_v14_0_0_get_gpu_metrics,
	.get_enabled_mask = smu_cmn_get_enabled_mask,
	.get_pp_feature_mask = smu_cmn_get_pp_feature_mask,
	.set_driver_table_location = smu_v14_0_set_driver_table_location,
	.gfx_off_control = smu_v14_0_gfx_off_control,
	.mode2_reset = smu_v14_0_0_mode2_reset,
	.get_dpm_ultimate_freq = smu_v14_0_common_get_dpm_ultimate_freq,
	.od_edit_dpm_table = smu_v14_0_od_edit_dpm_table,
	.print_clk_levels = smu_v14_0_0_print_clk_levels,
	.force_clk_levels = smu_v14_0_0_force_clk_levels,
	.set_performance_level = smu_v14_0_common_set_performance_level,
	.set_fine_grain_gfx_freq_parameters = smu_v14_0_common_set_fine_grain_gfx_freq_parameters,
	.set_gfx_power_up_by_imu = smu_v14_0_set_gfx_power_up_by_imu,
	.dpm_set_vpe_enable = smu_v14_0_0_set_vpe_enable,
	.dpm_set_umsch_mm_enable = smu_v14_0_0_set_umsch_mm_enable,
	.get_dpm_clock_table = smu_v14_0_common_get_dpm_table,
	.set_mall_enable = smu_v14_0_common_set_mall_enable,
};

static void smu_v14_0_0_set_smu_mailbox_registers(struct smu_context *smu)
{
	struct amdgpu_device *adev = smu->adev;

	smu->param_reg = SOC15_REG_OFFSET(MP1, 0, mmMP1_SMN_C2PMSG_82);
	smu->msg_reg = SOC15_REG_OFFSET(MP1, 0, mmMP1_SMN_C2PMSG_66);
	smu->resp_reg = SOC15_REG_OFFSET(MP1, 0, mmMP1_SMN_C2PMSG_90);
}

void smu_v14_0_0_set_ppt_funcs(struct smu_context *smu)
{

	smu->ppt_funcs = &smu_v14_0_0_ppt_funcs;
	smu->message_map = smu_v14_0_0_message_map;
	smu->feature_map = smu_v14_0_0_feature_mask_map;
	smu->table_map = smu_v14_0_0_table_map;
	smu->is_apu = true;

	smu_v14_0_0_set_smu_mailbox_registers(smu);
}<|MERGE_RESOLUTION|>--- conflicted
+++ resolved
@@ -65,8 +65,6 @@
 
 #define SMU_MALL_PG_CONFIG_DEFAULT SMU_MALL_PG_CONFIG_DRIVER_CONTROL_ALWAYS_ON
 
-<<<<<<< HEAD
-=======
 #define SMU_14_0_0_UMD_PSTATE_GFXCLK			700
 #define SMU_14_0_0_UMD_PSTATE_SOCCLK			678
 #define SMU_14_0_0_UMD_PSTATE_FCLK			1800
@@ -74,7 +72,6 @@
 #define SMU_14_0_4_UMD_PSTATE_GFXCLK			938
 #define SMU_14_0_4_UMD_PSTATE_SOCCLK			938
 
->>>>>>> de9c2c66
 #define FEATURE_MASK(feature) (1ULL << feature)
 #define SMC_DPM_FEATURE ( \
 	FEATURE_MASK(FEATURE_CCLK_DPM_BIT) | \
