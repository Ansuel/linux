--- conflicted
+++ resolved
@@ -140,13 +140,10 @@
 	MSG_MAP(Mode1Reset,			PPSMC_MSG_Mode1Reset,                  0),
 	MSG_MAP(PrepareMp1ForUnload,		PPSMC_MSG_PrepareMp1ForUnload,         0),
 	MSG_MAP(DFCstateControl,		PPSMC_MSG_SetExternalClientDfCstateAllow, 0),
-<<<<<<< HEAD
-=======
 	MSG_MAP(ArmD3,				PPSMC_MSG_ArmD3,                       0),
 	MSG_MAP(SetNumBadMemoryPagesRetired,	PPSMC_MSG_SetNumBadMemoryPagesRetired,   0),
 	MSG_MAP(SetBadMemoryPagesRetiredFlagsPerChannel,
 			    PPSMC_MSG_SetBadMemoryPagesRetiredFlagsPerChannel,   0),
->>>>>>> 0ee29814
 };
 
 static struct cmn2asic_mapping smu_v13_0_0_clk_map[SMU_CLK_COUNT] = {
@@ -1815,8 +1812,6 @@
 					       NULL);
 }
 
-<<<<<<< HEAD
-=======
 static int smu_v13_0_0_mode1_reset(struct smu_context *smu)
 {
 	int ret;
@@ -1880,7 +1875,6 @@
 	return ret;
 }
 
->>>>>>> 0ee29814
 static const struct pptable_funcs smu_v13_0_0_ppt_funcs = {
 	.get_allowed_feature_mask = smu_v13_0_0_get_allowed_feature_mask,
 	.set_default_dpm_table = smu_v13_0_0_set_default_dpm_table,
@@ -1951,11 +1945,8 @@
 	.mode1_reset = smu_v13_0_0_mode1_reset,
 	.set_mp1_state = smu_v13_0_0_set_mp1_state,
 	.set_df_cstate = smu_v13_0_0_set_df_cstate,
-<<<<<<< HEAD
-=======
 	.send_hbm_bad_pages_num = smu_v13_0_0_smu_send_bad_mem_page_num,
 	.send_hbm_bad_channel_flag = smu_v13_0_0_send_bad_mem_channel_flag,
->>>>>>> 0ee29814
 };
 
 void smu_v13_0_0_set_ppt_funcs(struct smu_context *smu)
