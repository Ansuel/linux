/*
 * Copyright 2019 Advanced Micro Devices, Inc.
 *
 * Permission is hereby granted, free of charge, to any person obtaining a
 * copy of this software and associated documentation files (the "Software"),
 * to deal in the Software without restriction, including without limitation
 * the rights to use, copy, modify, merge, publish, distribute, sublicense,
 * and/or sell copies of the Software, and to permit persons to whom the
 * Software is furnished to do so, subject to the following conditions:
 *
 * The above copyright notice and this permission notice shall be included in
 * all copies or substantial portions of the Software.
 *
 * THE SOFTWARE IS PROVIDED "AS IS", WITHOUT WARRANTY OF ANY KIND, EXPRESS OR
 * IMPLIED, INCLUDING BUT NOT LIMITED TO THE WARRANTIES OF MERCHANTABILITY,
 * FITNESS FOR A PARTICULAR PURPOSE AND NONINFRINGEMENT.  IN NO EVENT SHALL
 * THE COPYRIGHT HOLDER(S) OR AUTHOR(S) BE LIABLE FOR ANY CLAIM, DAMAGES OR
 * OTHER LIABILITY, WHETHER IN AN ACTION OF CONTRACT, TORT OR OTHERWISE,
 * ARISING FROM, OUT OF OR IN CONNECTION WITH THE SOFTWARE OR THE USE OR
 * OTHER DEALINGS IN THE SOFTWARE.
 *
 */

#include <linux/firmware.h>
#include <linux/module.h>
#include "amdgpu.h"
#include "soc15_common.h"
#include "soc21.h"
#include "gc/gc_11_0_0_offset.h"
#include "gc/gc_11_0_0_sh_mask.h"
#include "gc/gc_11_0_0_default.h"
#include "v11_structs.h"
#include "mes_v11_api_def.h"

MODULE_FIRMWARE("amdgpu/gc_11_0_0_mes.bin");
MODULE_FIRMWARE("amdgpu/gc_11_0_0_mes_2.bin");
MODULE_FIRMWARE("amdgpu/gc_11_0_0_mes1.bin");
MODULE_FIRMWARE("amdgpu/gc_11_0_1_mes.bin");
MODULE_FIRMWARE("amdgpu/gc_11_0_1_mes_2.bin");
MODULE_FIRMWARE("amdgpu/gc_11_0_1_mes1.bin");
MODULE_FIRMWARE("amdgpu/gc_11_0_2_mes.bin");
MODULE_FIRMWARE("amdgpu/gc_11_0_2_mes_2.bin");
MODULE_FIRMWARE("amdgpu/gc_11_0_2_mes1.bin");
MODULE_FIRMWARE("amdgpu/gc_11_0_3_mes.bin");
MODULE_FIRMWARE("amdgpu/gc_11_0_3_mes_2.bin");
MODULE_FIRMWARE("amdgpu/gc_11_0_3_mes1.bin");
MODULE_FIRMWARE("amdgpu/gc_11_0_4_mes.bin");
MODULE_FIRMWARE("amdgpu/gc_11_0_4_mes_2.bin");
MODULE_FIRMWARE("amdgpu/gc_11_0_4_mes1.bin");
MODULE_FIRMWARE("amdgpu/gc_11_5_0_mes_2.bin");
MODULE_FIRMWARE("amdgpu/gc_11_5_0_mes1.bin");
MODULE_FIRMWARE("amdgpu/gc_11_5_1_mes_2.bin");
MODULE_FIRMWARE("amdgpu/gc_11_5_1_mes1.bin");
MODULE_FIRMWARE("amdgpu/gc_11_5_2_mes_2.bin");
MODULE_FIRMWARE("amdgpu/gc_11_5_2_mes1.bin");

static int mes_v11_0_hw_init(void *handle);
static int mes_v11_0_hw_fini(void *handle);
static int mes_v11_0_kiq_hw_init(struct amdgpu_device *adev);
static int mes_v11_0_kiq_hw_fini(struct amdgpu_device *adev);

#define MES_EOP_SIZE   2048
#define GFX_MES_DRAM_SIZE	0x80000

static void mes_v11_0_ring_set_wptr(struct amdgpu_ring *ring)
{
	struct amdgpu_device *adev = ring->adev;

	if (ring->use_doorbell) {
		atomic64_set((atomic64_t *)ring->wptr_cpu_addr,
			     ring->wptr);
		WDOORBELL64(ring->doorbell_index, ring->wptr);
	} else {
		BUG();
	}
}

static u64 mes_v11_0_ring_get_rptr(struct amdgpu_ring *ring)
{
	return *ring->rptr_cpu_addr;
}

static u64 mes_v11_0_ring_get_wptr(struct amdgpu_ring *ring)
{
	u64 wptr;

	if (ring->use_doorbell)
		wptr = atomic64_read((atomic64_t *)ring->wptr_cpu_addr);
	else
		BUG();
	return wptr;
}

static const struct amdgpu_ring_funcs mes_v11_0_ring_funcs = {
	.type = AMDGPU_RING_TYPE_MES,
	.align_mask = 1,
	.nop = 0,
	.support_64bit_ptrs = true,
	.get_rptr = mes_v11_0_ring_get_rptr,
	.get_wptr = mes_v11_0_ring_get_wptr,
	.set_wptr = mes_v11_0_ring_set_wptr,
	.insert_nop = amdgpu_ring_insert_nop,
};

static const char *mes_v11_0_opcodes[] = {
	"SET_HW_RSRC",
	"SET_SCHEDULING_CONFIG",
	"ADD_QUEUE",
	"REMOVE_QUEUE",
	"PERFORM_YIELD",
	"SET_GANG_PRIORITY_LEVEL",
	"SUSPEND",
	"RESUME",
	"RESET",
	"SET_LOG_BUFFER",
	"CHANGE_GANG_PRORITY",
	"QUERY_SCHEDULER_STATUS",
	"PROGRAM_GDS",
	"SET_DEBUG_VMID",
	"MISC",
	"UPDATE_ROOT_PAGE_TABLE",
	"AMD_LOG",
	"unused",
	"unused",
	"SET_HW_RSRC_1",
};

static const char *mes_v11_0_misc_opcodes[] = {
	"WRITE_REG",
	"INV_GART",
	"QUERY_STATUS",
	"READ_REG",
	"WAIT_REG_MEM",
	"SET_SHADER_DEBUGGER",
};

static const char *mes_v11_0_get_op_string(union MESAPI__MISC *x_pkt)
{
	const char *op_str = NULL;

	if (x_pkt->header.opcode < ARRAY_SIZE(mes_v11_0_opcodes))
		op_str = mes_v11_0_opcodes[x_pkt->header.opcode];

	return op_str;
}

static const char *mes_v11_0_get_misc_op_string(union MESAPI__MISC *x_pkt)
{
	const char *op_str = NULL;

	if ((x_pkt->header.opcode == MES_SCH_API_MISC) &&
	    (x_pkt->opcode < ARRAY_SIZE(mes_v11_0_misc_opcodes)))
		op_str = mes_v11_0_misc_opcodes[x_pkt->opcode];

	return op_str;
}

static int mes_v11_0_submit_pkt_and_poll_completion(struct amdgpu_mes *mes,
						    void *pkt, int size,
						    int api_status_off)
{
	union MESAPI__QUERY_MES_STATUS mes_status_pkt;
	signed long timeout = 3000000; /* 3000 ms */
	struct amdgpu_device *adev = mes->adev;
	struct amdgpu_ring *ring = &mes->ring[0];
	struct MES_API_STATUS *api_status;
	union MESAPI__MISC *x_pkt = pkt;
	const char *op_str, *misc_op_str;
	unsigned long flags;
	u64 status_gpu_addr;
	u32 seq, status_offset;
	u64 *status_ptr;
	signed long r;
	int ret;

	if (x_pkt->header.opcode >= MES_SCH_API_MAX)
		return -EINVAL;

	if (amdgpu_emu_mode) {
		timeout *= 100;
	} else if (amdgpu_sriov_vf(adev)) {
		/* Worst case in sriov where all other 15 VF timeout, each VF needs about 600ms */
		timeout = 15 * 600 * 1000;
	}

	ret = amdgpu_device_wb_get(adev, &status_offset);
	if (ret)
		return ret;

	status_gpu_addr = adev->wb.gpu_addr + (status_offset * 4);
	status_ptr = (u64 *)&adev->wb.wb[status_offset];
	*status_ptr = 0;

	spin_lock_irqsave(&mes->ring_lock[0], flags);
	r = amdgpu_ring_alloc(ring, (size + sizeof(mes_status_pkt)) / 4);
	if (r)
		goto error_unlock_free;

	seq = ++ring->fence_drv.sync_seq;
	r = amdgpu_fence_wait_polling(ring,
				      seq - ring->fence_drv.num_fences_mask,
				      timeout);
	if (r < 1)
		goto error_undo;

	api_status = (struct MES_API_STATUS *)((char *)pkt + api_status_off);
	api_status->api_completion_fence_addr = status_gpu_addr;
	api_status->api_completion_fence_value = 1;

	amdgpu_ring_write_multiple(ring, pkt, size / 4);

	memset(&mes_status_pkt, 0, sizeof(mes_status_pkt));
	mes_status_pkt.header.type = MES_API_TYPE_SCHEDULER;
	mes_status_pkt.header.opcode = MES_SCH_API_QUERY_SCHEDULER_STATUS;
	mes_status_pkt.header.dwsize = API_FRAME_SIZE_IN_DWORDS;
	mes_status_pkt.api_status.api_completion_fence_addr =
		ring->fence_drv.gpu_addr;
	mes_status_pkt.api_status.api_completion_fence_value = seq;

	amdgpu_ring_write_multiple(ring, &mes_status_pkt,
				   sizeof(mes_status_pkt) / 4);

	amdgpu_ring_commit(ring);
	spin_unlock_irqrestore(&mes->ring_lock[0], flags);

	op_str = mes_v11_0_get_op_string(x_pkt);
	misc_op_str = mes_v11_0_get_misc_op_string(x_pkt);

	if (misc_op_str)
		dev_dbg(adev->dev, "MES msg=%s (%s) was emitted\n", op_str,
			misc_op_str);
	else if (op_str)
		dev_dbg(adev->dev, "MES msg=%s was emitted\n", op_str);
	else
		dev_dbg(adev->dev, "MES msg=%d was emitted\n",
			x_pkt->header.opcode);

	r = amdgpu_fence_wait_polling(ring, seq, timeout);
	if (r < 1 || !*status_ptr) {

		if (misc_op_str)
			dev_err(adev->dev, "MES failed to respond to msg=%s (%s)\n",
				op_str, misc_op_str);
		else if (op_str)
			dev_err(adev->dev, "MES failed to respond to msg=%s\n",
				op_str);
		else
			dev_err(adev->dev, "MES failed to respond to msg=%d\n",
				x_pkt->header.opcode);

		while (halt_if_hws_hang)
			schedule();

		r = -ETIMEDOUT;
		goto error_wb_free;
	}

	amdgpu_device_wb_free(adev, status_offset);
	return 0;

error_undo:
	dev_err(adev->dev, "MES ring buffer is full.\n");
	amdgpu_ring_undo(ring);

error_unlock_free:
	spin_unlock_irqrestore(&mes->ring_lock[0], flags);

error_wb_free:
	amdgpu_device_wb_free(adev, status_offset);
	return r;
}

static int convert_to_mes_queue_type(int queue_type)
{
	if (queue_type == AMDGPU_RING_TYPE_GFX)
		return MES_QUEUE_TYPE_GFX;
	else if (queue_type == AMDGPU_RING_TYPE_COMPUTE)
		return MES_QUEUE_TYPE_COMPUTE;
	else if (queue_type == AMDGPU_RING_TYPE_SDMA)
		return MES_QUEUE_TYPE_SDMA;
	else
		BUG();
	return -1;
}

static int mes_v11_0_add_hw_queue(struct amdgpu_mes *mes,
				  struct mes_add_queue_input *input)
{
	struct amdgpu_device *adev = mes->adev;
	union MESAPI__ADD_QUEUE mes_add_queue_pkt;
	struct amdgpu_vmhub *hub = &adev->vmhub[AMDGPU_GFXHUB(0)];
	uint32_t vm_cntx_cntl = hub->vm_cntx_cntl;

	memset(&mes_add_queue_pkt, 0, sizeof(mes_add_queue_pkt));

	mes_add_queue_pkt.header.type = MES_API_TYPE_SCHEDULER;
	mes_add_queue_pkt.header.opcode = MES_SCH_API_ADD_QUEUE;
	mes_add_queue_pkt.header.dwsize = API_FRAME_SIZE_IN_DWORDS;

	mes_add_queue_pkt.process_id = input->process_id;
	mes_add_queue_pkt.page_table_base_addr = input->page_table_base_addr;
	mes_add_queue_pkt.process_va_start = input->process_va_start;
	mes_add_queue_pkt.process_va_end = input->process_va_end;
	mes_add_queue_pkt.process_quantum = input->process_quantum;
	mes_add_queue_pkt.process_context_addr = input->process_context_addr;
	mes_add_queue_pkt.gang_quantum = input->gang_quantum;
	mes_add_queue_pkt.gang_context_addr = input->gang_context_addr;
	mes_add_queue_pkt.inprocess_gang_priority =
		input->inprocess_gang_priority;
	mes_add_queue_pkt.gang_global_priority_level =
		input->gang_global_priority_level;
	mes_add_queue_pkt.doorbell_offset = input->doorbell_offset;
	mes_add_queue_pkt.mqd_addr = input->mqd_addr;

	if (((adev->mes.sched_version & AMDGPU_MES_API_VERSION_MASK) >>
			AMDGPU_MES_API_VERSION_SHIFT) >= 2)
		mes_add_queue_pkt.wptr_addr = input->wptr_mc_addr;
	else
		mes_add_queue_pkt.wptr_addr = input->wptr_addr;

	mes_add_queue_pkt.queue_type =
		convert_to_mes_queue_type(input->queue_type);
	mes_add_queue_pkt.paging = input->paging;
	mes_add_queue_pkt.vm_context_cntl = vm_cntx_cntl;
	mes_add_queue_pkt.gws_base = input->gws_base;
	mes_add_queue_pkt.gws_size = input->gws_size;
	mes_add_queue_pkt.trap_handler_addr = input->tba_addr;
	mes_add_queue_pkt.tma_addr = input->tma_addr;
	mes_add_queue_pkt.trap_en = input->trap_en;
	mes_add_queue_pkt.skip_process_ctx_clear = input->skip_process_ctx_clear;
	mes_add_queue_pkt.is_kfd_process = input->is_kfd_process;

	/* For KFD, gds_size is re-used for queue size (needed in MES for AQL queues) */
	mes_add_queue_pkt.is_aql_queue = input->is_aql_queue;
	mes_add_queue_pkt.gds_size = input->queue_size;

	mes_add_queue_pkt.exclusively_scheduled = input->exclusively_scheduled;

	return mes_v11_0_submit_pkt_and_poll_completion(mes,
			&mes_add_queue_pkt, sizeof(mes_add_queue_pkt),
			offsetof(union MESAPI__ADD_QUEUE, api_status));
}

static int mes_v11_0_remove_hw_queue(struct amdgpu_mes *mes,
				     struct mes_remove_queue_input *input)
{
	union MESAPI__REMOVE_QUEUE mes_remove_queue_pkt;

	memset(&mes_remove_queue_pkt, 0, sizeof(mes_remove_queue_pkt));

	mes_remove_queue_pkt.header.type = MES_API_TYPE_SCHEDULER;
	mes_remove_queue_pkt.header.opcode = MES_SCH_API_REMOVE_QUEUE;
	mes_remove_queue_pkt.header.dwsize = API_FRAME_SIZE_IN_DWORDS;

	mes_remove_queue_pkt.doorbell_offset = input->doorbell_offset;
	mes_remove_queue_pkt.gang_context_addr = input->gang_context_addr;

	return mes_v11_0_submit_pkt_and_poll_completion(mes,
			&mes_remove_queue_pkt, sizeof(mes_remove_queue_pkt),
			offsetof(union MESAPI__REMOVE_QUEUE, api_status));
}

static int mes_v11_0_map_legacy_queue(struct amdgpu_mes *mes,
				      struct mes_map_legacy_queue_input *input)
{
	union MESAPI__ADD_QUEUE mes_add_queue_pkt;

	memset(&mes_add_queue_pkt, 0, sizeof(mes_add_queue_pkt));

	mes_add_queue_pkt.header.type = MES_API_TYPE_SCHEDULER;
	mes_add_queue_pkt.header.opcode = MES_SCH_API_ADD_QUEUE;
	mes_add_queue_pkt.header.dwsize = API_FRAME_SIZE_IN_DWORDS;

	mes_add_queue_pkt.pipe_id = input->pipe_id;
	mes_add_queue_pkt.queue_id = input->queue_id;
	mes_add_queue_pkt.doorbell_offset = input->doorbell_offset;
	mes_add_queue_pkt.mqd_addr = input->mqd_addr;
	mes_add_queue_pkt.wptr_addr = input->wptr_addr;
	mes_add_queue_pkt.queue_type =
		convert_to_mes_queue_type(input->queue_type);
	mes_add_queue_pkt.map_legacy_kq = 1;

	return mes_v11_0_submit_pkt_and_poll_completion(mes,
			&mes_add_queue_pkt, sizeof(mes_add_queue_pkt),
			offsetof(union MESAPI__ADD_QUEUE, api_status));
}

static int mes_v11_0_unmap_legacy_queue(struct amdgpu_mes *mes,
			struct mes_unmap_legacy_queue_input *input)
{
	union MESAPI__REMOVE_QUEUE mes_remove_queue_pkt;

	memset(&mes_remove_queue_pkt, 0, sizeof(mes_remove_queue_pkt));

	mes_remove_queue_pkt.header.type = MES_API_TYPE_SCHEDULER;
	mes_remove_queue_pkt.header.opcode = MES_SCH_API_REMOVE_QUEUE;
	mes_remove_queue_pkt.header.dwsize = API_FRAME_SIZE_IN_DWORDS;

	mes_remove_queue_pkt.doorbell_offset = input->doorbell_offset;
	mes_remove_queue_pkt.gang_context_addr = 0;

	mes_remove_queue_pkt.pipe_id = input->pipe_id;
	mes_remove_queue_pkt.queue_id = input->queue_id;

	if (input->action == PREEMPT_QUEUES_NO_UNMAP) {
		mes_remove_queue_pkt.preempt_legacy_gfx_queue = 1;
		mes_remove_queue_pkt.tf_addr = input->trail_fence_addr;
		mes_remove_queue_pkt.tf_data =
			lower_32_bits(input->trail_fence_data);
	} else {
		mes_remove_queue_pkt.unmap_legacy_queue = 1;
		mes_remove_queue_pkt.queue_type =
			convert_to_mes_queue_type(input->queue_type);
	}

	return mes_v11_0_submit_pkt_and_poll_completion(mes,
			&mes_remove_queue_pkt, sizeof(mes_remove_queue_pkt),
			offsetof(union MESAPI__REMOVE_QUEUE, api_status));
}

static int mes_v11_0_suspend_gang(struct amdgpu_mes *mes,
				  struct mes_suspend_gang_input *input)
{
	return 0;
}

static int mes_v11_0_resume_gang(struct amdgpu_mes *mes,
				 struct mes_resume_gang_input *input)
{
	return 0;
}

static int mes_v11_0_query_sched_status(struct amdgpu_mes *mes)
{
	union MESAPI__QUERY_MES_STATUS mes_status_pkt;

	memset(&mes_status_pkt, 0, sizeof(mes_status_pkt));

	mes_status_pkt.header.type = MES_API_TYPE_SCHEDULER;
	mes_status_pkt.header.opcode = MES_SCH_API_QUERY_SCHEDULER_STATUS;
	mes_status_pkt.header.dwsize = API_FRAME_SIZE_IN_DWORDS;

	return mes_v11_0_submit_pkt_and_poll_completion(mes,
			&mes_status_pkt, sizeof(mes_status_pkt),
			offsetof(union MESAPI__QUERY_MES_STATUS, api_status));
}

static int mes_v11_0_misc_op(struct amdgpu_mes *mes,
			     struct mes_misc_op_input *input)
{
	union MESAPI__MISC misc_pkt;

	memset(&misc_pkt, 0, sizeof(misc_pkt));

	misc_pkt.header.type = MES_API_TYPE_SCHEDULER;
	misc_pkt.header.opcode = MES_SCH_API_MISC;
	misc_pkt.header.dwsize = API_FRAME_SIZE_IN_DWORDS;

	switch (input->op) {
	case MES_MISC_OP_READ_REG:
		misc_pkt.opcode = MESAPI_MISC__READ_REG;
		misc_pkt.read_reg.reg_offset = input->read_reg.reg_offset;
		misc_pkt.read_reg.buffer_addr = input->read_reg.buffer_addr;
		break;
	case MES_MISC_OP_WRITE_REG:
		misc_pkt.opcode = MESAPI_MISC__WRITE_REG;
		misc_pkt.write_reg.reg_offset = input->write_reg.reg_offset;
		misc_pkt.write_reg.reg_value = input->write_reg.reg_value;
		break;
	case MES_MISC_OP_WRM_REG_WAIT:
		misc_pkt.opcode = MESAPI_MISC__WAIT_REG_MEM;
		misc_pkt.wait_reg_mem.op = WRM_OPERATION__WAIT_REG_MEM;
		misc_pkt.wait_reg_mem.reference = input->wrm_reg.ref;
		misc_pkt.wait_reg_mem.mask = input->wrm_reg.mask;
		misc_pkt.wait_reg_mem.reg_offset1 = input->wrm_reg.reg0;
		misc_pkt.wait_reg_mem.reg_offset2 = 0;
		break;
	case MES_MISC_OP_WRM_REG_WR_WAIT:
		misc_pkt.opcode = MESAPI_MISC__WAIT_REG_MEM;
		misc_pkt.wait_reg_mem.op = WRM_OPERATION__WR_WAIT_WR_REG;
		misc_pkt.wait_reg_mem.reference = input->wrm_reg.ref;
		misc_pkt.wait_reg_mem.mask = input->wrm_reg.mask;
		misc_pkt.wait_reg_mem.reg_offset1 = input->wrm_reg.reg0;
		misc_pkt.wait_reg_mem.reg_offset2 = input->wrm_reg.reg1;
		break;
	case MES_MISC_OP_SET_SHADER_DEBUGGER:
		misc_pkt.opcode = MESAPI_MISC__SET_SHADER_DEBUGGER;
		misc_pkt.set_shader_debugger.process_context_addr =
				input->set_shader_debugger.process_context_addr;
		misc_pkt.set_shader_debugger.flags.u32all =
				input->set_shader_debugger.flags.u32all;
		misc_pkt.set_shader_debugger.spi_gdbg_per_vmid_cntl =
				input->set_shader_debugger.spi_gdbg_per_vmid_cntl;
		memcpy(misc_pkt.set_shader_debugger.tcp_watch_cntl,
				input->set_shader_debugger.tcp_watch_cntl,
				sizeof(misc_pkt.set_shader_debugger.tcp_watch_cntl));
		misc_pkt.set_shader_debugger.trap_en = input->set_shader_debugger.trap_en;
		break;
	default:
		DRM_ERROR("unsupported misc op (%d) \n", input->op);
		return -EINVAL;
	}

	return mes_v11_0_submit_pkt_and_poll_completion(mes,
			&misc_pkt, sizeof(misc_pkt),
			offsetof(union MESAPI__MISC, api_status));
}

static int mes_v11_0_set_hw_resources(struct amdgpu_mes *mes)
{
	int i;
	struct amdgpu_device *adev = mes->adev;
	union MESAPI_SET_HW_RESOURCES mes_set_hw_res_pkt;

	memset(&mes_set_hw_res_pkt, 0, sizeof(mes_set_hw_res_pkt));

	mes_set_hw_res_pkt.header.type = MES_API_TYPE_SCHEDULER;
	mes_set_hw_res_pkt.header.opcode = MES_SCH_API_SET_HW_RSRC;
	mes_set_hw_res_pkt.header.dwsize = API_FRAME_SIZE_IN_DWORDS;

	mes_set_hw_res_pkt.vmid_mask_mmhub = mes->vmid_mask_mmhub;
	mes_set_hw_res_pkt.vmid_mask_gfxhub = mes->vmid_mask_gfxhub;
	mes_set_hw_res_pkt.gds_size = adev->gds.gds_size;
	mes_set_hw_res_pkt.paging_vmid = 0;
	mes_set_hw_res_pkt.g_sch_ctx_gpu_mc_ptr = mes->sch_ctx_gpu_addr[0];
	mes_set_hw_res_pkt.query_status_fence_gpu_mc_ptr =
		mes->query_status_fence_gpu_addr[0];

	for (i = 0; i < MAX_COMPUTE_PIPES; i++)
		mes_set_hw_res_pkt.compute_hqd_mask[i] =
			mes->compute_hqd_mask[i];

	for (i = 0; i < MAX_GFX_PIPES; i++)
		mes_set_hw_res_pkt.gfx_hqd_mask[i] = mes->gfx_hqd_mask[i];

	for (i = 0; i < MAX_SDMA_PIPES; i++)
		mes_set_hw_res_pkt.sdma_hqd_mask[i] = mes->sdma_hqd_mask[i];

	for (i = 0; i < AMD_PRIORITY_NUM_LEVELS; i++)
		mes_set_hw_res_pkt.aggregated_doorbells[i] =
			mes->aggregated_doorbells[i];

	for (i = 0; i < 5; i++) {
		mes_set_hw_res_pkt.gc_base[i] = adev->reg_offset[GC_HWIP][0][i];
		mes_set_hw_res_pkt.mmhub_base[i] =
				adev->reg_offset[MMHUB_HWIP][0][i];
		mes_set_hw_res_pkt.osssys_base[i] =
		adev->reg_offset[OSSSYS_HWIP][0][i];
	}

	mes_set_hw_res_pkt.disable_reset = 1;
	mes_set_hw_res_pkt.disable_mes_log = 1;
	mes_set_hw_res_pkt.use_different_vmid_compute = 1;
	mes_set_hw_res_pkt.enable_reg_active_poll = 1;
	mes_set_hw_res_pkt.enable_level_process_quantum_check = 1;
	mes_set_hw_res_pkt.oversubscription_timer = 50;
	if (amdgpu_mes_log_enable) {
		mes_set_hw_res_pkt.enable_mes_event_int_logging = 1;
		mes_set_hw_res_pkt.event_intr_history_gpu_mc_ptr =
					mes->event_log_gpu_addr;
	}

	return mes_v11_0_submit_pkt_and_poll_completion(mes,
			&mes_set_hw_res_pkt, sizeof(mes_set_hw_res_pkt),
			offsetof(union MESAPI_SET_HW_RESOURCES, api_status));
}

static int mes_v11_0_set_hw_resources_1(struct amdgpu_mes *mes)
{
	int size = 128 * PAGE_SIZE;
	int ret = 0;
	struct amdgpu_device *adev = mes->adev;
	union MESAPI_SET_HW_RESOURCES_1 mes_set_hw_res_pkt;
	memset(&mes_set_hw_res_pkt, 0, sizeof(mes_set_hw_res_pkt));

	mes_set_hw_res_pkt.header.type = MES_API_TYPE_SCHEDULER;
	mes_set_hw_res_pkt.header.opcode = MES_SCH_API_SET_HW_RSRC_1;
	mes_set_hw_res_pkt.header.dwsize = API_FRAME_SIZE_IN_DWORDS;
	mes_set_hw_res_pkt.enable_mes_info_ctx = 1;

	ret = amdgpu_bo_create_kernel(adev, size, PAGE_SIZE,
				AMDGPU_GEM_DOMAIN_VRAM,
				&mes->resource_1,
				&mes->resource_1_gpu_addr,
				&mes->resource_1_addr);
	if (ret) {
		dev_err(adev->dev, "(%d) failed to create mes resource_1 bo\n", ret);
		return ret;
	}

	mes_set_hw_res_pkt.mes_info_ctx_mc_addr = mes->resource_1_gpu_addr;
	mes_set_hw_res_pkt.mes_info_ctx_size = mes->resource_1->tbo.base.size;
	return mes_v11_0_submit_pkt_and_poll_completion(mes,
			&mes_set_hw_res_pkt, sizeof(mes_set_hw_res_pkt),
			offsetof(union MESAPI_SET_HW_RESOURCES_1, api_status));
}

static const struct amdgpu_mes_funcs mes_v11_0_funcs = {
	.add_hw_queue = mes_v11_0_add_hw_queue,
	.remove_hw_queue = mes_v11_0_remove_hw_queue,
	.map_legacy_queue = mes_v11_0_map_legacy_queue,
	.unmap_legacy_queue = mes_v11_0_unmap_legacy_queue,
	.suspend_gang = mes_v11_0_suspend_gang,
	.resume_gang = mes_v11_0_resume_gang,
	.misc_op = mes_v11_0_misc_op,
};

static int mes_v11_0_allocate_ucode_buffer(struct amdgpu_device *adev,
					   enum admgpu_mes_pipe pipe)
{
	int r;
	const struct mes_firmware_header_v1_0 *mes_hdr;
	const __le32 *fw_data;
	unsigned fw_size;

	mes_hdr = (const struct mes_firmware_header_v1_0 *)
		adev->mes.fw[pipe]->data;

	fw_data = (const __le32 *)(adev->mes.fw[pipe]->data +
		   le32_to_cpu(mes_hdr->mes_ucode_offset_bytes));
	fw_size = le32_to_cpu(mes_hdr->mes_ucode_size_bytes);

	r = amdgpu_bo_create_reserved(adev, fw_size,
				      PAGE_SIZE,
				      AMDGPU_GEM_DOMAIN_VRAM |
				      AMDGPU_GEM_DOMAIN_GTT,
				      &adev->mes.ucode_fw_obj[pipe],
				      &adev->mes.ucode_fw_gpu_addr[pipe],
				      (void **)&adev->mes.ucode_fw_ptr[pipe]);
	if (r) {
		dev_err(adev->dev, "(%d) failed to create mes fw bo\n", r);
		return r;
	}

	memcpy(adev->mes.ucode_fw_ptr[pipe], fw_data, fw_size);

	amdgpu_bo_kunmap(adev->mes.ucode_fw_obj[pipe]);
	amdgpu_bo_unreserve(adev->mes.ucode_fw_obj[pipe]);

	return 0;
}

static int mes_v11_0_allocate_ucode_data_buffer(struct amdgpu_device *adev,
						enum admgpu_mes_pipe pipe)
{
	int r;
	const struct mes_firmware_header_v1_0 *mes_hdr;
	const __le32 *fw_data;
	unsigned fw_size;

	mes_hdr = (const struct mes_firmware_header_v1_0 *)
		adev->mes.fw[pipe]->data;

	fw_data = (const __le32 *)(adev->mes.fw[pipe]->data +
		   le32_to_cpu(mes_hdr->mes_ucode_data_offset_bytes));
	fw_size = le32_to_cpu(mes_hdr->mes_ucode_data_size_bytes);

	if (fw_size > GFX_MES_DRAM_SIZE) {
		dev_err(adev->dev, "PIPE%d ucode data fw size (%d) is greater than dram size (%d)\n",
			pipe, fw_size, GFX_MES_DRAM_SIZE);
		return -EINVAL;
	}

	r = amdgpu_bo_create_reserved(adev, GFX_MES_DRAM_SIZE,
				      64 * 1024,
				      AMDGPU_GEM_DOMAIN_VRAM |
				      AMDGPU_GEM_DOMAIN_GTT,
				      &adev->mes.data_fw_obj[pipe],
				      &adev->mes.data_fw_gpu_addr[pipe],
				      (void **)&adev->mes.data_fw_ptr[pipe]);
	if (r) {
		dev_err(adev->dev, "(%d) failed to create mes data fw bo\n", r);
		return r;
	}

	memcpy(adev->mes.data_fw_ptr[pipe], fw_data, fw_size);

	amdgpu_bo_kunmap(adev->mes.data_fw_obj[pipe]);
	amdgpu_bo_unreserve(adev->mes.data_fw_obj[pipe]);

	return 0;
}

static void mes_v11_0_free_ucode_buffers(struct amdgpu_device *adev,
					 enum admgpu_mes_pipe pipe)
{
	amdgpu_bo_free_kernel(&adev->mes.data_fw_obj[pipe],
			      &adev->mes.data_fw_gpu_addr[pipe],
			      (void **)&adev->mes.data_fw_ptr[pipe]);

	amdgpu_bo_free_kernel(&adev->mes.ucode_fw_obj[pipe],
			      &adev->mes.ucode_fw_gpu_addr[pipe],
			      (void **)&adev->mes.ucode_fw_ptr[pipe]);
}

static void mes_v11_0_enable(struct amdgpu_device *adev, bool enable)
{
	uint64_t ucode_addr;
	uint32_t pipe, data = 0;

	if (enable) {
		data = RREG32_SOC15(GC, 0, regCP_MES_CNTL);
		data = REG_SET_FIELD(data, CP_MES_CNTL, MES_PIPE0_RESET, 1);
		data = REG_SET_FIELD(data, CP_MES_CNTL,
			     MES_PIPE1_RESET, adev->enable_mes_kiq ? 1 : 0);
		WREG32_SOC15(GC, 0, regCP_MES_CNTL, data);

		mutex_lock(&adev->srbm_mutex);
		for (pipe = 0; pipe < AMDGPU_MAX_MES_PIPES; pipe++) {
			if (!adev->enable_mes_kiq &&
			    pipe == AMDGPU_MES_KIQ_PIPE)
				continue;

			soc21_grbm_select(adev, 3, pipe, 0, 0);

			ucode_addr = adev->mes.uc_start_addr[pipe] >> 2;
			WREG32_SOC15(GC, 0, regCP_MES_PRGRM_CNTR_START,
				     lower_32_bits(ucode_addr));
			WREG32_SOC15(GC, 0, regCP_MES_PRGRM_CNTR_START_HI,
				     upper_32_bits(ucode_addr));
		}
		soc21_grbm_select(adev, 0, 0, 0, 0);
		mutex_unlock(&adev->srbm_mutex);

		/* unhalt MES and activate pipe0 */
		data = REG_SET_FIELD(0, CP_MES_CNTL, MES_PIPE0_ACTIVE, 1);
		data = REG_SET_FIELD(data, CP_MES_CNTL, MES_PIPE1_ACTIVE,
				     adev->enable_mes_kiq ? 1 : 0);
		WREG32_SOC15(GC, 0, regCP_MES_CNTL, data);

		if (amdgpu_emu_mode)
			msleep(100);
		else
			udelay(500);
	} else {
		data = RREG32_SOC15(GC, 0, regCP_MES_CNTL);
		data = REG_SET_FIELD(data, CP_MES_CNTL, MES_PIPE0_ACTIVE, 0);
		data = REG_SET_FIELD(data, CP_MES_CNTL, MES_PIPE1_ACTIVE, 0);
		data = REG_SET_FIELD(data, CP_MES_CNTL,
				     MES_INVALIDATE_ICACHE, 1);
		data = REG_SET_FIELD(data, CP_MES_CNTL, MES_PIPE0_RESET, 1);
		data = REG_SET_FIELD(data, CP_MES_CNTL, MES_PIPE1_RESET,
				     adev->enable_mes_kiq ? 1 : 0);
		data = REG_SET_FIELD(data, CP_MES_CNTL, MES_HALT, 1);
		WREG32_SOC15(GC, 0, regCP_MES_CNTL, data);
	}
}

/* This function is for backdoor MES firmware */
static int mes_v11_0_load_microcode(struct amdgpu_device *adev,
				    enum admgpu_mes_pipe pipe, bool prime_icache)
{
	int r;
	uint32_t data;
	uint64_t ucode_addr;

	mes_v11_0_enable(adev, false);

	if (!adev->mes.fw[pipe])
		return -EINVAL;

	r = mes_v11_0_allocate_ucode_buffer(adev, pipe);
	if (r)
		return r;

	r = mes_v11_0_allocate_ucode_data_buffer(adev, pipe);
	if (r) {
		mes_v11_0_free_ucode_buffers(adev, pipe);
		return r;
	}

	mutex_lock(&adev->srbm_mutex);
	/* me=3, pipe=0, queue=0 */
	soc21_grbm_select(adev, 3, pipe, 0, 0);

	WREG32_SOC15(GC, 0, regCP_MES_IC_BASE_CNTL, 0);

	/* set ucode start address */
	ucode_addr = adev->mes.uc_start_addr[pipe] >> 2;
	WREG32_SOC15(GC, 0, regCP_MES_PRGRM_CNTR_START,
		     lower_32_bits(ucode_addr));
	WREG32_SOC15(GC, 0, regCP_MES_PRGRM_CNTR_START_HI,
		     upper_32_bits(ucode_addr));

	/* set ucode fimrware address */
	WREG32_SOC15(GC, 0, regCP_MES_IC_BASE_LO,
		     lower_32_bits(adev->mes.ucode_fw_gpu_addr[pipe]));
	WREG32_SOC15(GC, 0, regCP_MES_IC_BASE_HI,
		     upper_32_bits(adev->mes.ucode_fw_gpu_addr[pipe]));

	/* set ucode instruction cache boundary to 2M-1 */
	WREG32_SOC15(GC, 0, regCP_MES_MIBOUND_LO, 0x1FFFFF);

	/* set ucode data firmware address */
	WREG32_SOC15(GC, 0, regCP_MES_MDBASE_LO,
		     lower_32_bits(adev->mes.data_fw_gpu_addr[pipe]));
	WREG32_SOC15(GC, 0, regCP_MES_MDBASE_HI,
		     upper_32_bits(adev->mes.data_fw_gpu_addr[pipe]));

	/* Set 0x7FFFF (512K-1) to CP_MES_MDBOUND_LO */
	WREG32_SOC15(GC, 0, regCP_MES_MDBOUND_LO, 0x7FFFF);

	if (prime_icache) {
		/* invalidate ICACHE */
		data = RREG32_SOC15(GC, 0, regCP_MES_IC_OP_CNTL);
		data = REG_SET_FIELD(data, CP_MES_IC_OP_CNTL, PRIME_ICACHE, 0);
		data = REG_SET_FIELD(data, CP_MES_IC_OP_CNTL, INVALIDATE_CACHE, 1);
		WREG32_SOC15(GC, 0, regCP_MES_IC_OP_CNTL, data);

		/* prime the ICACHE. */
		data = RREG32_SOC15(GC, 0, regCP_MES_IC_OP_CNTL);
		data = REG_SET_FIELD(data, CP_MES_IC_OP_CNTL, PRIME_ICACHE, 1);
		WREG32_SOC15(GC, 0, regCP_MES_IC_OP_CNTL, data);
	}

	soc21_grbm_select(adev, 0, 0, 0, 0);
	mutex_unlock(&adev->srbm_mutex);

	return 0;
}

static int mes_v11_0_allocate_eop_buf(struct amdgpu_device *adev,
				      enum admgpu_mes_pipe pipe)
{
	int r;
	u32 *eop;

	r = amdgpu_bo_create_reserved(adev, MES_EOP_SIZE, PAGE_SIZE,
			      AMDGPU_GEM_DOMAIN_GTT,
			      &adev->mes.eop_gpu_obj[pipe],
			      &adev->mes.eop_gpu_addr[pipe],
			      (void **)&eop);
	if (r) {
		dev_warn(adev->dev, "(%d) create EOP bo failed\n", r);
		return r;
	}

	memset(eop, 0,
	       adev->mes.eop_gpu_obj[pipe]->tbo.base.size);

	amdgpu_bo_kunmap(adev->mes.eop_gpu_obj[pipe]);
	amdgpu_bo_unreserve(adev->mes.eop_gpu_obj[pipe]);

	return 0;
}

static int mes_v11_0_mqd_init(struct amdgpu_ring *ring)
{
	struct v11_compute_mqd *mqd = ring->mqd_ptr;
	uint64_t hqd_gpu_addr, wb_gpu_addr, eop_base_addr;
	uint32_t tmp;

	memset(mqd, 0, sizeof(*mqd));

	mqd->header = 0xC0310800;
	mqd->compute_pipelinestat_enable = 0x00000001;
	mqd->compute_static_thread_mgmt_se0 = 0xffffffff;
	mqd->compute_static_thread_mgmt_se1 = 0xffffffff;
	mqd->compute_static_thread_mgmt_se2 = 0xffffffff;
	mqd->compute_static_thread_mgmt_se3 = 0xffffffff;
	mqd->compute_misc_reserved = 0x00000007;

	eop_base_addr = ring->eop_gpu_addr >> 8;

	/* set the EOP size, register value is 2^(EOP_SIZE+1) dwords */
	tmp = regCP_HQD_EOP_CONTROL_DEFAULT;
	tmp = REG_SET_FIELD(tmp, CP_HQD_EOP_CONTROL, EOP_SIZE,
			(order_base_2(MES_EOP_SIZE / 4) - 1));

	mqd->cp_hqd_eop_base_addr_lo = lower_32_bits(eop_base_addr);
	mqd->cp_hqd_eop_base_addr_hi = upper_32_bits(eop_base_addr);
	mqd->cp_hqd_eop_control = tmp;

	/* disable the queue if it's active */
	ring->wptr = 0;
	mqd->cp_hqd_pq_rptr = 0;
	mqd->cp_hqd_pq_wptr_lo = 0;
	mqd->cp_hqd_pq_wptr_hi = 0;

	/* set the pointer to the MQD */
	mqd->cp_mqd_base_addr_lo = ring->mqd_gpu_addr & 0xfffffffc;
	mqd->cp_mqd_base_addr_hi = upper_32_bits(ring->mqd_gpu_addr);

	/* set MQD vmid to 0 */
	tmp = regCP_MQD_CONTROL_DEFAULT;
	tmp = REG_SET_FIELD(tmp, CP_MQD_CONTROL, VMID, 0);
	mqd->cp_mqd_control = tmp;

	/* set the pointer to the HQD, this is similar CP_RB0_BASE/_HI */
	hqd_gpu_addr = ring->gpu_addr >> 8;
	mqd->cp_hqd_pq_base_lo = lower_32_bits(hqd_gpu_addr);
	mqd->cp_hqd_pq_base_hi = upper_32_bits(hqd_gpu_addr);

	/* set the wb address whether it's enabled or not */
	wb_gpu_addr = ring->rptr_gpu_addr;
	mqd->cp_hqd_pq_rptr_report_addr_lo = wb_gpu_addr & 0xfffffffc;
	mqd->cp_hqd_pq_rptr_report_addr_hi =
		upper_32_bits(wb_gpu_addr) & 0xffff;

	/* only used if CP_PQ_WPTR_POLL_CNTL.CP_PQ_WPTR_POLL_CNTL__EN_MASK=1 */
	wb_gpu_addr = ring->wptr_gpu_addr;
	mqd->cp_hqd_pq_wptr_poll_addr_lo = wb_gpu_addr & 0xfffffff8;
	mqd->cp_hqd_pq_wptr_poll_addr_hi = upper_32_bits(wb_gpu_addr) & 0xffff;

	/* set up the HQD, this is similar to CP_RB0_CNTL */
	tmp = regCP_HQD_PQ_CONTROL_DEFAULT;
	tmp = REG_SET_FIELD(tmp, CP_HQD_PQ_CONTROL, QUEUE_SIZE,
			    (order_base_2(ring->ring_size / 4) - 1));
	tmp = REG_SET_FIELD(tmp, CP_HQD_PQ_CONTROL, RPTR_BLOCK_SIZE,
			    ((order_base_2(AMDGPU_GPU_PAGE_SIZE / 4) - 1) << 8));
	tmp = REG_SET_FIELD(tmp, CP_HQD_PQ_CONTROL, UNORD_DISPATCH, 1);
	tmp = REG_SET_FIELD(tmp, CP_HQD_PQ_CONTROL, TUNNEL_DISPATCH, 0);
	tmp = REG_SET_FIELD(tmp, CP_HQD_PQ_CONTROL, PRIV_STATE, 1);
	tmp = REG_SET_FIELD(tmp, CP_HQD_PQ_CONTROL, KMD_QUEUE, 1);
	tmp = REG_SET_FIELD(tmp, CP_HQD_PQ_CONTROL, NO_UPDATE_RPTR, 1);
	mqd->cp_hqd_pq_control = tmp;

	/* enable doorbell */
	tmp = 0;
	if (ring->use_doorbell) {
		tmp = REG_SET_FIELD(tmp, CP_HQD_PQ_DOORBELL_CONTROL,
				    DOORBELL_OFFSET, ring->doorbell_index);
		tmp = REG_SET_FIELD(tmp, CP_HQD_PQ_DOORBELL_CONTROL,
				    DOORBELL_EN, 1);
		tmp = REG_SET_FIELD(tmp, CP_HQD_PQ_DOORBELL_CONTROL,
				    DOORBELL_SOURCE, 0);
		tmp = REG_SET_FIELD(tmp, CP_HQD_PQ_DOORBELL_CONTROL,
				    DOORBELL_HIT, 0);
	} else
		tmp = REG_SET_FIELD(tmp, CP_HQD_PQ_DOORBELL_CONTROL,
				    DOORBELL_EN, 0);
	mqd->cp_hqd_pq_doorbell_control = tmp;

	mqd->cp_hqd_vmid = 0;
	/* activate the queue */
	mqd->cp_hqd_active = 1;

	tmp = regCP_HQD_PERSISTENT_STATE_DEFAULT;
	tmp = REG_SET_FIELD(tmp, CP_HQD_PERSISTENT_STATE,
			    PRELOAD_SIZE, 0x55);
	mqd->cp_hqd_persistent_state = tmp;

	mqd->cp_hqd_ib_control = regCP_HQD_IB_CONTROL_DEFAULT;
	mqd->cp_hqd_iq_timer = regCP_HQD_IQ_TIMER_DEFAULT;
	mqd->cp_hqd_quantum = regCP_HQD_QUANTUM_DEFAULT;

	amdgpu_device_flush_hdp(ring->adev, NULL);
	return 0;
}

static void mes_v11_0_queue_init_register(struct amdgpu_ring *ring)
{
	struct v11_compute_mqd *mqd = ring->mqd_ptr;
	struct amdgpu_device *adev = ring->adev;
	uint32_t data = 0;

	mutex_lock(&adev->srbm_mutex);
	soc21_grbm_select(adev, 3, ring->pipe, 0, 0);

	/* set CP_HQD_VMID.VMID = 0. */
	data = RREG32_SOC15(GC, 0, regCP_HQD_VMID);
	data = REG_SET_FIELD(data, CP_HQD_VMID, VMID, 0);
	WREG32_SOC15(GC, 0, regCP_HQD_VMID, data);

	/* set CP_HQD_PQ_DOORBELL_CONTROL.DOORBELL_EN=0 */
	data = RREG32_SOC15(GC, 0, regCP_HQD_PQ_DOORBELL_CONTROL);
	data = REG_SET_FIELD(data, CP_HQD_PQ_DOORBELL_CONTROL,
			     DOORBELL_EN, 0);
	WREG32_SOC15(GC, 0, regCP_HQD_PQ_DOORBELL_CONTROL, data);

	/* set CP_MQD_BASE_ADDR/HI with the MQD base address */
	WREG32_SOC15(GC, 0, regCP_MQD_BASE_ADDR, mqd->cp_mqd_base_addr_lo);
	WREG32_SOC15(GC, 0, regCP_MQD_BASE_ADDR_HI, mqd->cp_mqd_base_addr_hi);

	/* set CP_MQD_CONTROL.VMID=0 */
	data = RREG32_SOC15(GC, 0, regCP_MQD_CONTROL);
	data = REG_SET_FIELD(data, CP_MQD_CONTROL, VMID, 0);
	WREG32_SOC15(GC, 0, regCP_MQD_CONTROL, 0);

	/* set CP_HQD_PQ_BASE/HI with the ring buffer base address */
	WREG32_SOC15(GC, 0, regCP_HQD_PQ_BASE, mqd->cp_hqd_pq_base_lo);
	WREG32_SOC15(GC, 0, regCP_HQD_PQ_BASE_HI, mqd->cp_hqd_pq_base_hi);

	/* set CP_HQD_PQ_RPTR_REPORT_ADDR/HI */
	WREG32_SOC15(GC, 0, regCP_HQD_PQ_RPTR_REPORT_ADDR,
		     mqd->cp_hqd_pq_rptr_report_addr_lo);
	WREG32_SOC15(GC, 0, regCP_HQD_PQ_RPTR_REPORT_ADDR_HI,
		     mqd->cp_hqd_pq_rptr_report_addr_hi);

	/* set CP_HQD_PQ_CONTROL */
	WREG32_SOC15(GC, 0, regCP_HQD_PQ_CONTROL, mqd->cp_hqd_pq_control);

	/* set CP_HQD_PQ_WPTR_POLL_ADDR/HI */
	WREG32_SOC15(GC, 0, regCP_HQD_PQ_WPTR_POLL_ADDR,
		     mqd->cp_hqd_pq_wptr_poll_addr_lo);
	WREG32_SOC15(GC, 0, regCP_HQD_PQ_WPTR_POLL_ADDR_HI,
		     mqd->cp_hqd_pq_wptr_poll_addr_hi);

	/* set CP_HQD_PQ_DOORBELL_CONTROL */
	WREG32_SOC15(GC, 0, regCP_HQD_PQ_DOORBELL_CONTROL,
		     mqd->cp_hqd_pq_doorbell_control);

	/* set CP_HQD_PERSISTENT_STATE.PRELOAD_SIZE=0x53 */
	WREG32_SOC15(GC, 0, regCP_HQD_PERSISTENT_STATE, mqd->cp_hqd_persistent_state);

	/* set CP_HQD_ACTIVE.ACTIVE=1 */
	WREG32_SOC15(GC, 0, regCP_HQD_ACTIVE, mqd->cp_hqd_active);

	soc21_grbm_select(adev, 0, 0, 0, 0);
	mutex_unlock(&adev->srbm_mutex);
}

static int mes_v11_0_kiq_enable_queue(struct amdgpu_device *adev)
{
	struct amdgpu_kiq *kiq = &adev->gfx.kiq[0];
	struct amdgpu_ring *kiq_ring = &adev->gfx.kiq[0].ring;
	int r;

	if (!kiq->pmf || !kiq->pmf->kiq_map_queues)
		return -EINVAL;

	r = amdgpu_ring_alloc(kiq_ring, kiq->pmf->map_queues_size);
	if (r) {
		DRM_ERROR("Failed to lock KIQ (%d).\n", r);
		return r;
	}

	kiq->pmf->kiq_map_queues(kiq_ring, &adev->mes.ring[0]);

	return amdgpu_ring_test_helper(kiq_ring);
}

static int mes_v11_0_queue_init(struct amdgpu_device *adev,
				enum admgpu_mes_pipe pipe)
{
	struct amdgpu_ring *ring;
	int r;

	if (pipe == AMDGPU_MES_KIQ_PIPE)
		ring = &adev->gfx.kiq[0].ring;
	else if (pipe == AMDGPU_MES_SCHED_PIPE)
		ring = &adev->mes.ring[0];
	else
		BUG();

	if ((pipe == AMDGPU_MES_SCHED_PIPE) &&
	    (amdgpu_in_reset(adev) || adev->in_suspend)) {
		*(ring->wptr_cpu_addr) = 0;
		*(ring->rptr_cpu_addr) = 0;
		amdgpu_ring_clear_ring(ring);
	}

	r = mes_v11_0_mqd_init(ring);
	if (r)
		return r;

	if (pipe == AMDGPU_MES_SCHED_PIPE) {
		r = mes_v11_0_kiq_enable_queue(adev);
		if (r)
			return r;
	} else {
		mes_v11_0_queue_init_register(ring);
	}

	/* get MES scheduler/KIQ versions */
	mutex_lock(&adev->srbm_mutex);
	soc21_grbm_select(adev, 3, pipe, 0, 0);

	if (pipe == AMDGPU_MES_SCHED_PIPE)
		adev->mes.sched_version = RREG32_SOC15(GC, 0, regCP_MES_GP3_LO);
	else if (pipe == AMDGPU_MES_KIQ_PIPE && adev->enable_mes_kiq)
		adev->mes.kiq_version = RREG32_SOC15(GC, 0, regCP_MES_GP3_LO);

	soc21_grbm_select(adev, 0, 0, 0, 0);
	mutex_unlock(&adev->srbm_mutex);

	return 0;
}

static int mes_v11_0_ring_init(struct amdgpu_device *adev)
{
	struct amdgpu_ring *ring;

	ring = &adev->mes.ring[0];

	ring->funcs = &mes_v11_0_ring_funcs;

	ring->me = 3;
	ring->pipe = 0;
	ring->queue = 0;

	ring->ring_obj = NULL;
	ring->use_doorbell = true;
	ring->doorbell_index = adev->doorbell_index.mes_ring0 << 1;
	ring->eop_gpu_addr = adev->mes.eop_gpu_addr[AMDGPU_MES_SCHED_PIPE];
	ring->no_scheduler = true;
	sprintf(ring->name, "mes_%d.%d.%d", ring->me, ring->pipe, ring->queue);

	return amdgpu_ring_init(adev, ring, 1024, NULL, 0,
				AMDGPU_RING_PRIO_DEFAULT, NULL);
}

static int mes_v11_0_kiq_ring_init(struct amdgpu_device *adev)
{
	struct amdgpu_ring *ring;

	spin_lock_init(&adev->gfx.kiq[0].ring_lock);

	ring = &adev->gfx.kiq[0].ring;

	ring->me = 3;
	ring->pipe = 1;
	ring->queue = 0;

	ring->adev = NULL;
	ring->ring_obj = NULL;
	ring->use_doorbell = true;
	ring->doorbell_index = adev->doorbell_index.mes_ring1 << 1;
	ring->eop_gpu_addr = adev->mes.eop_gpu_addr[AMDGPU_MES_KIQ_PIPE];
	ring->no_scheduler = true;
	sprintf(ring->name, "mes_kiq_%d.%d.%d",
		ring->me, ring->pipe, ring->queue);

	return amdgpu_ring_init(adev, ring, 1024, NULL, 0,
				AMDGPU_RING_PRIO_DEFAULT, NULL);
}

static int mes_v11_0_mqd_sw_init(struct amdgpu_device *adev,
				 enum admgpu_mes_pipe pipe)
{
	int r, mqd_size = sizeof(struct v11_compute_mqd);
	struct amdgpu_ring *ring;

	if (pipe == AMDGPU_MES_KIQ_PIPE)
		ring = &adev->gfx.kiq[0].ring;
	else if (pipe == AMDGPU_MES_SCHED_PIPE)
		ring = &adev->mes.ring[0];
	else
		BUG();

	if (ring->mqd_obj)
		return 0;

	r = amdgpu_bo_create_kernel(adev, mqd_size, PAGE_SIZE,
				    AMDGPU_GEM_DOMAIN_VRAM |
				    AMDGPU_GEM_DOMAIN_GTT, &ring->mqd_obj,
				    &ring->mqd_gpu_addr, &ring->mqd_ptr);
	if (r) {
		dev_warn(adev->dev, "failed to create ring mqd bo (%d)", r);
		return r;
	}

	memset(ring->mqd_ptr, 0, mqd_size);

	/* prepare MQD backup */
	adev->mes.mqd_backup[pipe] = kmalloc(mqd_size, GFP_KERNEL);
	if (!adev->mes.mqd_backup[pipe]) {
		dev_warn(adev->dev,
			 "no memory to create MQD backup for ring %s\n",
			 ring->name);
		return -ENOMEM;
	}

	return 0;
}

static int mes_v11_0_sw_init(void *handle)
{
	struct amdgpu_device *adev = (struct amdgpu_device *)handle;
	int pipe, r;

	adev->mes.funcs = &mes_v11_0_funcs;
	adev->mes.kiq_hw_init = &mes_v11_0_kiq_hw_init;
	adev->mes.kiq_hw_fini = &mes_v11_0_kiq_hw_fini;

	adev->mes.event_log_size = AMDGPU_MES_LOG_BUFFER_SIZE;

	r = amdgpu_mes_init(adev);
	if (r)
		return r;

	for (pipe = 0; pipe < AMDGPU_MAX_MES_PIPES; pipe++) {
		if (!adev->enable_mes_kiq && pipe == AMDGPU_MES_KIQ_PIPE)
			continue;

		r = mes_v11_0_allocate_eop_buf(adev, pipe);
		if (r)
			return r;

		r = mes_v11_0_mqd_sw_init(adev, pipe);
		if (r)
			return r;
	}

	if (adev->enable_mes_kiq) {
		r = mes_v11_0_kiq_ring_init(adev);
		if (r)
			return r;
	}

	r = mes_v11_0_ring_init(adev);
	if (r)
		return r;

	return 0;
}

static int mes_v11_0_sw_fini(void *handle)
{
	struct amdgpu_device *adev = (struct amdgpu_device *)handle;
	int pipe;

	for (pipe = 0; pipe < AMDGPU_MAX_MES_PIPES; pipe++) {
		kfree(adev->mes.mqd_backup[pipe]);

		amdgpu_bo_free_kernel(&adev->mes.eop_gpu_obj[pipe],
				      &adev->mes.eop_gpu_addr[pipe],
				      NULL);
		amdgpu_ucode_release(&adev->mes.fw[pipe]);
	}

	amdgpu_bo_free_kernel(&adev->gfx.kiq[0].ring.mqd_obj,
			      &adev->gfx.kiq[0].ring.mqd_gpu_addr,
			      &adev->gfx.kiq[0].ring.mqd_ptr);

	amdgpu_bo_free_kernel(&adev->mes.ring[0].mqd_obj,
			      &adev->mes.ring[0].mqd_gpu_addr,
			      &adev->mes.ring[0].mqd_ptr);

	amdgpu_ring_fini(&adev->gfx.kiq[0].ring);
	amdgpu_ring_fini(&adev->mes.ring[0]);

	if (adev->firmware.load_type == AMDGPU_FW_LOAD_DIRECT) {
		mes_v11_0_free_ucode_buffers(adev, AMDGPU_MES_KIQ_PIPE);
		mes_v11_0_free_ucode_buffers(adev, AMDGPU_MES_SCHED_PIPE);
	}

	amdgpu_mes_fini(adev);
	return 0;
}

static void mes_v11_0_kiq_dequeue(struct amdgpu_ring *ring)
{
	uint32_t data;
	int i;
	struct amdgpu_device *adev = ring->adev;

	mutex_lock(&adev->srbm_mutex);
	soc21_grbm_select(adev, 3, ring->pipe, 0, 0);

	/* disable the queue if it's active */
	if (RREG32_SOC15(GC, 0, regCP_HQD_ACTIVE) & 1) {
		WREG32_SOC15(GC, 0, regCP_HQD_DEQUEUE_REQUEST, 1);
		for (i = 0; i < adev->usec_timeout; i++) {
			if (!(RREG32_SOC15(GC, 0, regCP_HQD_ACTIVE) & 1))
				break;
			udelay(1);
		}
	}
	data = RREG32_SOC15(GC, 0, regCP_HQD_PQ_DOORBELL_CONTROL);
	data = REG_SET_FIELD(data, CP_HQD_PQ_DOORBELL_CONTROL,
				DOORBELL_EN, 0);
	data = REG_SET_FIELD(data, CP_HQD_PQ_DOORBELL_CONTROL,
				DOORBELL_HIT, 1);
	WREG32_SOC15(GC, 0, regCP_HQD_PQ_DOORBELL_CONTROL, data);

	WREG32_SOC15(GC, 0, regCP_HQD_PQ_DOORBELL_CONTROL, 0);

	WREG32_SOC15(GC, 0, regCP_HQD_PQ_WPTR_LO, 0);
	WREG32_SOC15(GC, 0, regCP_HQD_PQ_WPTR_HI, 0);
	WREG32_SOC15(GC, 0, regCP_HQD_PQ_RPTR, 0);

	soc21_grbm_select(adev, 0, 0, 0, 0);
	mutex_unlock(&adev->srbm_mutex);
}

static void mes_v11_0_kiq_setting(struct amdgpu_ring *ring)
{
	uint32_t tmp;
	struct amdgpu_device *adev = ring->adev;

	/* tell RLC which is KIQ queue */
	tmp = RREG32_SOC15(GC, 0, regRLC_CP_SCHEDULERS);
	tmp &= 0xffffff00;
	tmp |= (ring->me << 5) | (ring->pipe << 3) | (ring->queue);
	WREG32_SOC15(GC, 0, regRLC_CP_SCHEDULERS, tmp);
	tmp |= 0x80;
	WREG32_SOC15(GC, 0, regRLC_CP_SCHEDULERS, tmp);
}

static void mes_v11_0_kiq_clear(struct amdgpu_device *adev)
{
	uint32_t tmp;

	/* tell RLC which is KIQ dequeue */
	tmp = RREG32_SOC15(GC, 0, regRLC_CP_SCHEDULERS);
	tmp &= ~RLC_CP_SCHEDULERS__scheduler0_MASK;
	WREG32_SOC15(GC, 0, regRLC_CP_SCHEDULERS, tmp);
}

static int mes_v11_0_kiq_hw_init(struct amdgpu_device *adev)
{
	int r = 0;

	if (adev->firmware.load_type == AMDGPU_FW_LOAD_DIRECT) {

		r = mes_v11_0_load_microcode(adev, AMDGPU_MES_SCHED_PIPE, false);
		if (r) {
			DRM_ERROR("failed to load MES fw, r=%d\n", r);
			return r;
		}

		r = mes_v11_0_load_microcode(adev, AMDGPU_MES_KIQ_PIPE, true);
		if (r) {
			DRM_ERROR("failed to load MES kiq fw, r=%d\n", r);
			return r;
		}

	}

	mes_v11_0_enable(adev, true);

	mes_v11_0_kiq_setting(&adev->gfx.kiq[0].ring);

	r = mes_v11_0_queue_init(adev, AMDGPU_MES_KIQ_PIPE);
	if (r)
		goto failure;

	r = mes_v11_0_hw_init(adev);
	if (r)
		goto failure;

	return r;

failure:
	mes_v11_0_hw_fini(adev);
	return r;
}

static int mes_v11_0_kiq_hw_fini(struct amdgpu_device *adev)
{
	if (adev->mes.ring[0].sched.ready) {
		mes_v11_0_kiq_dequeue(&adev->mes.ring[0]);
		adev->mes.ring[0].sched.ready = false;
	}

	if (amdgpu_sriov_vf(adev)) {
		mes_v11_0_kiq_dequeue(&adev->gfx.kiq[0].ring);
		mes_v11_0_kiq_clear(adev);
	}

	mes_v11_0_enable(adev, false);

	return 0;
}

static int mes_v11_0_hw_init(void *handle)
{
	int r;
	struct amdgpu_device *adev = (struct amdgpu_device *)handle;

<<<<<<< HEAD
	if (adev->mes.ring.sched.ready)
=======
	if (adev->mes.ring[0].sched.ready)
>>>>>>> aa4674c5
		goto out;

	if (!adev->enable_mes_kiq) {
		if (adev->firmware.load_type == AMDGPU_FW_LOAD_DIRECT) {
			r = mes_v11_0_load_microcode(adev,
					     AMDGPU_MES_SCHED_PIPE, true);
			if (r) {
				DRM_ERROR("failed to MES fw, r=%d\n", r);
				return r;
			}
		}

		mes_v11_0_enable(adev, true);
	}

	r = mes_v11_0_queue_init(adev, AMDGPU_MES_SCHED_PIPE);
	if (r)
		goto failure;

	r = mes_v11_0_set_hw_resources(&adev->mes);
	if (r)
		goto failure;

	if (amdgpu_sriov_is_mes_info_enable(adev)) {
		r = mes_v11_0_set_hw_resources_1(&adev->mes);
		if (r) {
			DRM_ERROR("failed mes_v11_0_set_hw_resources_1, r=%d\n", r);
			goto failure;
		}
	}

	r = mes_v11_0_query_sched_status(&adev->mes);
	if (r) {
		DRM_ERROR("MES is busy\n");
		goto failure;
	}

out:
	/*
	 * Disable KIQ ring usage from the driver once MES is enabled.
	 * MES uses KIQ ring exclusively so driver cannot access KIQ ring
	 * with MES enabled.
	 */
	adev->gfx.kiq[0].ring.sched.ready = false;
	adev->mes.ring[0].sched.ready = true;

	return 0;

failure:
	mes_v11_0_hw_fini(adev);
	return r;
}

static int mes_v11_0_hw_fini(void *handle)
{
	struct amdgpu_device *adev = (struct amdgpu_device *)handle;
	if (amdgpu_sriov_is_mes_info_enable(adev)) {
		amdgpu_bo_free_kernel(&adev->mes.resource_1, &adev->mes.resource_1_gpu_addr,
					&adev->mes.resource_1_addr);
	}
	return 0;
}

static int mes_v11_0_suspend(void *handle)
{
	int r;
	struct amdgpu_device *adev = (struct amdgpu_device *)handle;

	r = amdgpu_mes_suspend(adev);
	if (r)
		return r;

	return mes_v11_0_hw_fini(adev);
}

static int mes_v11_0_resume(void *handle)
{
	int r;
	struct amdgpu_device *adev = (struct amdgpu_device *)handle;

	r = mes_v11_0_hw_init(adev);
	if (r)
		return r;

	return amdgpu_mes_resume(adev);
}

static int mes_v11_0_early_init(void *handle)
{
	struct amdgpu_device *adev = (struct amdgpu_device *)handle;
	int pipe, r;

	for (pipe = 0; pipe < AMDGPU_MAX_MES_PIPES; pipe++) {
		if (!adev->enable_mes_kiq && pipe == AMDGPU_MES_KIQ_PIPE)
			continue;
		r = amdgpu_mes_init_microcode(adev, pipe);
		if (r)
			return r;
	}

	return 0;
}

static int mes_v11_0_late_init(void *handle)
{
	struct amdgpu_device *adev = (struct amdgpu_device *)handle;

	/* it's only intended for use in mes_self_test case, not for s0ix and reset */
	if (!amdgpu_in_reset(adev) && !adev->in_s0ix && !adev->in_suspend &&
	    (amdgpu_ip_version(adev, GC_HWIP, 0) != IP_VERSION(11, 0, 3)))
		amdgpu_mes_self_test(adev);

	return 0;
}

static const struct amd_ip_funcs mes_v11_0_ip_funcs = {
	.name = "mes_v11_0",
	.early_init = mes_v11_0_early_init,
	.late_init = mes_v11_0_late_init,
	.sw_init = mes_v11_0_sw_init,
	.sw_fini = mes_v11_0_sw_fini,
	.hw_init = mes_v11_0_hw_init,
	.hw_fini = mes_v11_0_hw_fini,
	.suspend = mes_v11_0_suspend,
	.resume = mes_v11_0_resume,
	.dump_ip_state = NULL,
	.print_ip_state = NULL,
};

const struct amdgpu_ip_block_version mes_v11_0_ip_block = {
	.type = AMD_IP_BLOCK_TYPE_MES,
	.major = 11,
	.minor = 0,
	.rev = 0,
	.funcs = &mes_v11_0_ip_funcs,
};<|MERGE_RESOLUTION|>--- conflicted
+++ resolved
@@ -1359,11 +1359,7 @@
 	int r;
 	struct amdgpu_device *adev = (struct amdgpu_device *)handle;
 
-<<<<<<< HEAD
-	if (adev->mes.ring.sched.ready)
-=======
 	if (adev->mes.ring[0].sched.ready)
->>>>>>> aa4674c5
 		goto out;
 
 	if (!adev->enable_mes_kiq) {
