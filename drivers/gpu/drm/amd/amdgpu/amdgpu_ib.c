--- conflicted
+++ resolved
@@ -306,14 +306,6 @@
 		return 0;
 
 	for (i = 0; i < AMDGPU_IB_POOL_MAX; i++) {
-<<<<<<< HEAD
-		if (i == AMDGPU_IB_POOL_DIRECT)
-			size = PAGE_SIZE * 6;
-		else
-			size = AMDGPU_IB_POOL_SIZE;
-
-=======
->>>>>>> df0cc57e
 		r = amdgpu_sa_bo_manager_init(adev, &adev->ib_pools[i],
 					      AMDGPU_IB_POOL_SIZE,
 					      AMDGPU_GPU_PAGE_SIZE,
