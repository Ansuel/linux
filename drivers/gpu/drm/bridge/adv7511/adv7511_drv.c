--- conflicted
+++ resolved
@@ -1391,7 +1391,6 @@
 static int __init adv7511_init(void)
 {
 	int ret;
-<<<<<<< HEAD
 
 	if (IS_ENABLED(CONFIG_DRM_MIPI_DSI)) {
 		ret = mipi_dsi_driver_register(&adv7533_dsi_driver);
@@ -1405,21 +1404,6 @@
 			mipi_dsi_driver_unregister(&adv7533_dsi_driver);
 	}
 
-=======
-
-	if (IS_ENABLED(CONFIG_DRM_MIPI_DSI)) {
-		ret = mipi_dsi_driver_register(&adv7533_dsi_driver);
-		if (ret)
-			return ret;
-	}
-
-	ret = i2c_add_driver(&adv7511_driver);
-	if (ret) {
-		if (IS_ENABLED(CONFIG_DRM_MIPI_DSI))
-			mipi_dsi_driver_unregister(&adv7533_dsi_driver);
-	}
-
->>>>>>> 7365df19
 	return ret;
 }
 module_init(adv7511_init);
