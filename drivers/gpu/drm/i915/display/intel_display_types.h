--- conflicted
+++ resolved
@@ -1019,34 +1019,6 @@
 	u16 postoff[3];
 };
 
-<<<<<<< HEAD
-struct intel_c10pll_state {
-	u32 clock; /* in KHz */
-	u8 tx;
-	u8 cmn;
-	u8 pll[20];
-};
-
-struct intel_c20pll_state {
-	u32 clock; /* in kHz */
-	u16 tx[3];
-	u16 cmn[4];
-	union {
-		u16 mplla[10];
-		u16 mpllb[11];
-	};
-};
-
-struct intel_cx0pll_state {
-	union {
-		struct intel_c10pll_state c10;
-		struct intel_c20pll_state c20;
-	};
-	bool ssc_enabled;
-};
-
-=======
->>>>>>> 0c383648
 struct intel_crtc_state {
 	/*
 	 * uapi (drm) state. This is the software state shown to userspace.
@@ -1735,11 +1707,8 @@
 
 		/* LNL and beyond */
 		u8 check_entry_lines;
-<<<<<<< HEAD
-=======
 		u8 silence_period_sym_clocks;
 		u8 lfps_half_cycle_num_of_syms;
->>>>>>> 0c383648
 	} alpm_parameters;
 
 	ktime_t last_entry_attempt;
@@ -2187,8 +2156,6 @@
 	return bpp << 4;
 }
 
-<<<<<<< HEAD
-=======
 /*
  * Conversion functions/macros from various pointer types to struct
  * intel_display pointer.
@@ -2226,5 +2193,4 @@
 		 __assoc(intel_encoder, p),		\
 		 __assoc(intel_hdmi, p))
 
->>>>>>> 0c383648
 #endif /*  __INTEL_DISPLAY_TYPES_H__ */