--- conflicted
+++ resolved
@@ -226,10 +226,6 @@
 	unsigned long nr_cache_entries;
 	struct mutex cache_lock;
 
-<<<<<<< HEAD
-	struct notifier_block iommu_notifier;
-=======
->>>>>>> 7365df19
 	atomic_t released;
 
 	struct kvm_page_track_notifier_node track_node;
