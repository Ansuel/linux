--- conflicted
+++ resolved
@@ -43,22 +43,12 @@
 		goto err;
 	}
 
-<<<<<<< HEAD
-	ret = sg_alloc_table(st, obj->mm.pages->orig_nents, GFP_KERNEL);
-	if (ret)
-		goto err_free;
-
-	src = obj->mm.pages->sgl;
-	dst = st->sgl;
-	for (i = 0; i < obj->mm.pages->orig_nents; i++) {
-=======
 	ret = sg_alloc_table(sgt, obj->mm.pages->orig_nents, GFP_KERNEL);
 	if (ret)
 		goto err_free;
 
 	dst = sgt->sgl;
 	for_each_sg(obj->mm.pages->sgl, src, obj->mm.pages->orig_nents, i) {
->>>>>>> 0ee29814
 		sg_set_page(dst, sg_page(src), src->length, 0);
 		dst = sg_next(dst);
 	}
