// SPDX-License-Identifier: MIT
/*
 * Copyright © 2021 Intel Corporation
 */

#include "xe_device.h"

#include <linux/delay.h>
#include <linux/units.h>

#include <drm/drm_aperture.h>
#include <drm/drm_atomic_helper.h>
#include <drm/drm_client.h>
#include <drm/drm_gem_ttm_helper.h>
#include <drm/drm_ioctl.h>
#include <drm/drm_managed.h>
#include <drm/drm_print.h>
#include <drm/xe_drm.h>

#include "display/xe_display.h"
#include "instructions/xe_gpu_commands.h"
#include "regs/xe_gt_regs.h"
#include "regs/xe_regs.h"
#include "xe_bo.h"
#include "xe_debugfs.h"
#include "xe_devcoredump.h"
#include "xe_dma_buf.h"
#include "xe_drm_client.h"
#include "xe_drv.h"
#include "xe_exec.h"
#include "xe_exec_queue.h"
#include "xe_force_wake.h"
#include "xe_ggtt.h"
#include "xe_gsc_proxy.h"
#include "xe_gt.h"
#include "xe_gt_mcr.h"
#include "xe_gt_printk.h"
#include "xe_gt_sriov_vf.h"
#include "xe_guc.h"
#include "xe_hwmon.h"
#include "xe_irq.h"
#include "xe_memirq.h"
#include "xe_mmio.h"
#include "xe_module.h"
#include "xe_observation.h"
#include "xe_pat.h"
#include "xe_pcode.h"
#include "xe_pm.h"
#include "xe_query.h"
#include "xe_sriov.h"
#include "xe_tile.h"
#include "xe_ttm_stolen_mgr.h"
#include "xe_ttm_sys_mgr.h"
#include "xe_vm.h"
#include "xe_vram.h"
#include "xe_wait_user_fence.h"

static int xe_file_open(struct drm_device *dev, struct drm_file *file)
{
	struct xe_device *xe = to_xe_device(dev);
	struct xe_drm_client *client;
	struct xe_file *xef;
	int ret = -ENOMEM;

	xef = kzalloc(sizeof(*xef), GFP_KERNEL);
	if (!xef)
		return ret;

	client = xe_drm_client_alloc();
	if (!client) {
		kfree(xef);
		return ret;
	}

	xef->drm = file;
	xef->client = client;
	xef->xe = xe;

	mutex_init(&xef->vm.lock);
	xa_init_flags(&xef->vm.xa, XA_FLAGS_ALLOC1);

	mutex_init(&xef->exec_queue.lock);
	xa_init_flags(&xef->exec_queue.xa, XA_FLAGS_ALLOC1);

	spin_lock(&xe->clients.lock);
	xe->clients.count++;
	spin_unlock(&xe->clients.lock);

	file->driver_priv = xef;
	kref_init(&xef->refcount);

	return 0;
}

static void xe_file_destroy(struct kref *ref)
{
	struct xe_file *xef = container_of(ref, struct xe_file, refcount);
	struct xe_device *xe = xef->xe;

	xa_destroy(&xef->exec_queue.xa);
	mutex_destroy(&xef->exec_queue.lock);
	xa_destroy(&xef->vm.xa);
	mutex_destroy(&xef->vm.lock);

	spin_lock(&xe->clients.lock);
	xe->clients.count--;
	spin_unlock(&xe->clients.lock);

	xe_drm_client_put(xef->client);
	kfree(xef);
}

/**
 * xe_file_get() - Take a reference to the xe file object
 * @xef: Pointer to the xe file
 *
 * Anyone with a pointer to xef must take a reference to the xe file
 * object using this call.
 *
 * Return: xe file pointer
 */
struct xe_file *xe_file_get(struct xe_file *xef)
{
	kref_get(&xef->refcount);
	return xef;
}

/**
 * xe_file_put() - Drop a reference to the xe file object
 * @xef: Pointer to the xe file
 *
 * Used to drop reference to the xef object
 */
void xe_file_put(struct xe_file *xef)
{
	kref_put(&xef->refcount, xe_file_destroy);
}

static void xe_file_close(struct drm_device *dev, struct drm_file *file)
{
	struct xe_device *xe = to_xe_device(dev);
	struct xe_file *xef = file->driver_priv;
	struct xe_vm *vm;
	struct xe_exec_queue *q;
	unsigned long idx;

<<<<<<< HEAD
=======
	xe_pm_runtime_get(xe);

>>>>>>> aa4674c5
	/*
	 * No need for exec_queue.lock here as there is no contention for it
	 * when FD is closing as IOCTLs presumably can't be modifying the
	 * xarray. Taking exec_queue.lock here causes undue dependency on
	 * vm->lock taken during xe_exec_queue_kill().
	 */
	xa_for_each(&xef->exec_queue.xa, idx, q) {
		xe_exec_queue_kill(q);
		xe_exec_queue_put(q);
	}
<<<<<<< HEAD
	xa_destroy(&xef->exec_queue.xa);
	mutex_destroy(&xef->exec_queue.lock);
=======
>>>>>>> aa4674c5
	mutex_lock(&xef->vm.lock);
	xa_for_each(&xef->vm.xa, idx, vm)
		xe_vm_close_and_put(vm);
	mutex_unlock(&xef->vm.lock);

	xe_file_put(xef);

	xe_pm_runtime_put(xe);
}

static const struct drm_ioctl_desc xe_ioctls[] = {
	DRM_IOCTL_DEF_DRV(XE_DEVICE_QUERY, xe_query_ioctl, DRM_RENDER_ALLOW),
	DRM_IOCTL_DEF_DRV(XE_GEM_CREATE, xe_gem_create_ioctl, DRM_RENDER_ALLOW),
	DRM_IOCTL_DEF_DRV(XE_GEM_MMAP_OFFSET, xe_gem_mmap_offset_ioctl,
			  DRM_RENDER_ALLOW),
	DRM_IOCTL_DEF_DRV(XE_VM_CREATE, xe_vm_create_ioctl, DRM_RENDER_ALLOW),
	DRM_IOCTL_DEF_DRV(XE_VM_DESTROY, xe_vm_destroy_ioctl, DRM_RENDER_ALLOW),
	DRM_IOCTL_DEF_DRV(XE_VM_BIND, xe_vm_bind_ioctl, DRM_RENDER_ALLOW),
	DRM_IOCTL_DEF_DRV(XE_EXEC, xe_exec_ioctl, DRM_RENDER_ALLOW),
	DRM_IOCTL_DEF_DRV(XE_EXEC_QUEUE_CREATE, xe_exec_queue_create_ioctl,
			  DRM_RENDER_ALLOW),
	DRM_IOCTL_DEF_DRV(XE_EXEC_QUEUE_DESTROY, xe_exec_queue_destroy_ioctl,
			  DRM_RENDER_ALLOW),
	DRM_IOCTL_DEF_DRV(XE_EXEC_QUEUE_GET_PROPERTY, xe_exec_queue_get_property_ioctl,
			  DRM_RENDER_ALLOW),
	DRM_IOCTL_DEF_DRV(XE_WAIT_USER_FENCE, xe_wait_user_fence_ioctl,
			  DRM_RENDER_ALLOW),
	DRM_IOCTL_DEF_DRV(XE_OBSERVATION, xe_observation_ioctl, DRM_RENDER_ALLOW),
};

static long xe_drm_ioctl(struct file *file, unsigned int cmd, unsigned long arg)
{
	struct drm_file *file_priv = file->private_data;
	struct xe_device *xe = to_xe_device(file_priv->minor->dev);
	long ret;

	if (xe_device_wedged(xe))
		return -ECANCELED;

	ret = xe_pm_runtime_get_ioctl(xe);
	if (ret >= 0)
		ret = drm_ioctl(file, cmd, arg);
	xe_pm_runtime_put(xe);

	return ret;
}

#ifdef CONFIG_COMPAT
static long xe_drm_compat_ioctl(struct file *file, unsigned int cmd, unsigned long arg)
{
	struct drm_file *file_priv = file->private_data;
	struct xe_device *xe = to_xe_device(file_priv->minor->dev);
	long ret;

	if (xe_device_wedged(xe))
		return -ECANCELED;

	ret = xe_pm_runtime_get_ioctl(xe);
	if (ret >= 0)
		ret = drm_compat_ioctl(file, cmd, arg);
	xe_pm_runtime_put(xe);

	return ret;
}
#else
/* similarly to drm_compat_ioctl, let's it be assigned to .compat_ioct unconditionally */
#define xe_drm_compat_ioctl NULL
#endif

static const struct file_operations xe_driver_fops = {
	.owner = THIS_MODULE,
	.open = drm_open,
	.release = drm_release_noglobal,
	.unlocked_ioctl = xe_drm_ioctl,
	.mmap = drm_gem_mmap,
	.poll = drm_poll,
	.read = drm_read,
	.compat_ioctl = xe_drm_compat_ioctl,
	.llseek = noop_llseek,
#ifdef CONFIG_PROC_FS
	.show_fdinfo = drm_show_fdinfo,
#endif
};

static struct drm_driver driver = {
	/* Don't use MTRRs here; the Xserver or userspace app should
	 * deal with them for Intel hardware.
	 */
	.driver_features =
	    DRIVER_GEM |
	    DRIVER_RENDER | DRIVER_SYNCOBJ |
	    DRIVER_SYNCOBJ_TIMELINE | DRIVER_GEM_GPUVA,
	.open = xe_file_open,
	.postclose = xe_file_close,

	.gem_prime_import = xe_gem_prime_import,

	.dumb_create = xe_bo_dumb_create,
	.dumb_map_offset = drm_gem_ttm_dumb_map_offset,
#ifdef CONFIG_PROC_FS
	.show_fdinfo = xe_drm_client_fdinfo,
#endif
	.ioctls = xe_ioctls,
	.num_ioctls = ARRAY_SIZE(xe_ioctls),
	.fops = &xe_driver_fops,
	.name = DRIVER_NAME,
	.desc = DRIVER_DESC,
	.date = DRIVER_DATE,
	.major = DRIVER_MAJOR,
	.minor = DRIVER_MINOR,
	.patchlevel = DRIVER_PATCHLEVEL,
};

static void xe_device_destroy(struct drm_device *dev, void *dummy)
{
	struct xe_device *xe = to_xe_device(dev);

	if (xe->preempt_fence_wq)
		destroy_workqueue(xe->preempt_fence_wq);

	if (xe->ordered_wq)
		destroy_workqueue(xe->ordered_wq);

	if (xe->unordered_wq)
		destroy_workqueue(xe->unordered_wq);

	ttm_device_fini(&xe->ttm);
}

struct xe_device *xe_device_create(struct pci_dev *pdev,
				   const struct pci_device_id *ent)
{
	struct xe_device *xe;
	int err;

	xe_display_driver_set_hooks(&driver);

	err = drm_aperture_remove_conflicting_pci_framebuffers(pdev, &driver);
	if (err)
		return ERR_PTR(err);

	xe = devm_drm_dev_alloc(&pdev->dev, &driver, struct xe_device, drm);
	if (IS_ERR(xe))
		return xe;

	err = ttm_device_init(&xe->ttm, &xe_ttm_funcs, xe->drm.dev,
			      xe->drm.anon_inode->i_mapping,
			      xe->drm.vma_offset_manager, false, false);
	if (WARN_ON(err))
		goto err;

	err = drmm_add_action_or_reset(&xe->drm, xe_device_destroy, NULL);
	if (err)
		goto err;

	xe->info.devid = pdev->device;
	xe->info.revid = pdev->revision;
	xe->info.force_execlist = xe_modparam.force_execlist;

	spin_lock_init(&xe->irq.lock);
	spin_lock_init(&xe->clients.lock);

	init_waitqueue_head(&xe->ufence_wq);

	err = drmm_mutex_init(&xe->drm, &xe->usm.lock);
	if (err)
		goto err;

	xa_init_flags(&xe->usm.asid_to_vm, XA_FLAGS_ALLOC);

	if (IS_ENABLED(CONFIG_DRM_XE_DEBUG)) {
		/* Trigger a large asid and an early asid wrap. */
		u32 asid;

		BUILD_BUG_ON(XE_MAX_ASID < 2);
		err = xa_alloc_cyclic(&xe->usm.asid_to_vm, &asid, NULL,
				      XA_LIMIT(XE_MAX_ASID - 2, XE_MAX_ASID - 1),
				      &xe->usm.next_asid, GFP_KERNEL);
		drm_WARN_ON(&xe->drm, err);
		if (err >= 0)
			xa_erase(&xe->usm.asid_to_vm, asid);
	}

	spin_lock_init(&xe->pinned.lock);
	INIT_LIST_HEAD(&xe->pinned.kernel_bo_present);
	INIT_LIST_HEAD(&xe->pinned.external_vram);
	INIT_LIST_HEAD(&xe->pinned.evicted);

	xe->preempt_fence_wq = alloc_ordered_workqueue("xe-preempt-fence-wq", 0);
	xe->ordered_wq = alloc_ordered_workqueue("xe-ordered-wq", 0);
	xe->unordered_wq = alloc_workqueue("xe-unordered-wq", 0, 0);
	if (!xe->ordered_wq || !xe->unordered_wq ||
	    !xe->preempt_fence_wq) {
		/*
		 * Cleanup done in xe_device_destroy via
		 * drmm_add_action_or_reset register above
		 */
		drm_err(&xe->drm, "Failed to allocate xe workqueues\n");
		err = -ENOMEM;
		goto err;
	}

	err = xe_display_create(xe);
	if (WARN_ON(err))
		goto err;

	return xe;

err:
	return ERR_PTR(err);
}

/*
 * The driver-initiated FLR is the highest level of reset that we can trigger
 * from within the driver. It is different from the PCI FLR in that it doesn't
 * fully reset the SGUnit and doesn't modify the PCI config space and therefore
 * it doesn't require a re-enumeration of the PCI BARs. However, the
 * driver-initiated FLR does still cause a reset of both GT and display and a
 * memory wipe of local and stolen memory, so recovery would require a full HW
 * re-init and saving/restoring (or re-populating) the wiped memory. Since we
 * perform the FLR as the very last action before releasing access to the HW
 * during the driver release flow, we don't attempt recovery at all, because
 * if/when a new instance of i915 is bound to the device it will do a full
 * re-init anyway.
 */
static void xe_driver_flr(struct xe_device *xe)
{
	const unsigned int flr_timeout = 3 * MICRO; /* specs recommend a 3s wait */
	struct xe_gt *gt = xe_root_mmio_gt(xe);
	int ret;

	if (xe_mmio_read32(gt, GU_CNTL_PROTECTED) & DRIVERINT_FLR_DIS) {
		drm_info_once(&xe->drm, "BIOS Disabled Driver-FLR\n");
		return;
	}

	drm_dbg(&xe->drm, "Triggering Driver-FLR\n");

	/*
	 * Make sure any pending FLR requests have cleared by waiting for the
	 * FLR trigger bit to go to zero. Also clear GU_DEBUG's DRIVERFLR_STATUS
	 * to make sure it's not still set from a prior attempt (it's a write to
	 * clear bit).
	 * Note that we should never be in a situation where a previous attempt
	 * is still pending (unless the HW is totally dead), but better to be
	 * safe in case something unexpected happens
	 */
	ret = xe_mmio_wait32(gt, GU_CNTL, DRIVERFLR, 0, flr_timeout, NULL, false);
	if (ret) {
		drm_err(&xe->drm, "Driver-FLR-prepare wait for ready failed! %d\n", ret);
		return;
	}
	xe_mmio_write32(gt, GU_DEBUG, DRIVERFLR_STATUS);

	/* Trigger the actual Driver-FLR */
	xe_mmio_rmw32(gt, GU_CNTL, 0, DRIVERFLR);

	/* Wait for hardware teardown to complete */
	ret = xe_mmio_wait32(gt, GU_CNTL, DRIVERFLR, 0, flr_timeout, NULL, false);
	if (ret) {
		drm_err(&xe->drm, "Driver-FLR-teardown wait completion failed! %d\n", ret);
		return;
	}

	/* Wait for hardware/firmware re-init to complete */
	ret = xe_mmio_wait32(gt, GU_DEBUG, DRIVERFLR_STATUS, DRIVERFLR_STATUS,
			     flr_timeout, NULL, false);
	if (ret) {
		drm_err(&xe->drm, "Driver-FLR-reinit wait completion failed! %d\n", ret);
		return;
	}

	/* Clear sticky completion status */
	xe_mmio_write32(gt, GU_DEBUG, DRIVERFLR_STATUS);
}

static void xe_driver_flr_fini(void *arg)
{
	struct xe_device *xe = arg;

	if (xe->needs_flr_on_fini)
		xe_driver_flr(xe);
}

static void xe_device_sanitize(void *arg)
{
	struct xe_device *xe = arg;
	struct xe_gt *gt;
	u8 id;

	for_each_gt(gt, xe, id)
		xe_gt_sanitize(gt);
}

static int xe_set_dma_info(struct xe_device *xe)
{
	unsigned int mask_size = xe->info.dma_mask_size;
	int err;

	dma_set_max_seg_size(xe->drm.dev, xe_sg_segment_size(xe->drm.dev));

	err = dma_set_mask(xe->drm.dev, DMA_BIT_MASK(mask_size));
	if (err)
		goto mask_err;

	err = dma_set_coherent_mask(xe->drm.dev, DMA_BIT_MASK(mask_size));
	if (err)
		goto mask_err;

	return 0;

mask_err:
	drm_err(&xe->drm, "Can't set DMA mask/consistent mask (%d)\n", err);
	return err;
}

static bool verify_lmem_ready(struct xe_gt *gt)
{
	u32 val = xe_mmio_read32(gt, GU_CNTL) & LMEM_INIT;

	return !!val;
}

static int wait_for_lmem_ready(struct xe_device *xe)
{
	struct xe_gt *gt = xe_root_mmio_gt(xe);
	unsigned long timeout, start;

	if (!IS_DGFX(xe))
		return 0;

	if (IS_SRIOV_VF(xe))
		return 0;

	if (verify_lmem_ready(gt))
		return 0;

	drm_dbg(&xe->drm, "Waiting for lmem initialization\n");

	start = jiffies;
	timeout = start + msecs_to_jiffies(60 * 1000); /* 60 sec! */

	do {
		if (signal_pending(current))
			return -EINTR;

		/*
		 * The boot firmware initializes local memory and
		 * assesses its health. If memory training fails,
		 * the punit will have been instructed to keep the GT powered
		 * down.we won't be able to communicate with it
		 *
		 * If the status check is done before punit updates the register,
		 * it can lead to the system being unusable.
		 * use a timeout and defer the probe to prevent this.
		 */
		if (time_after(jiffies, timeout)) {
			drm_dbg(&xe->drm, "lmem not initialized by firmware\n");
			return -EPROBE_DEFER;
		}

		msleep(20);

	} while (!verify_lmem_ready(gt));

	drm_dbg(&xe->drm, "lmem ready after %ums",
		jiffies_to_msecs(jiffies - start));

	return 0;
}

static void update_device_info(struct xe_device *xe)
{
	/* disable features that are not available/applicable to VFs */
	if (IS_SRIOV_VF(xe)) {
		xe->info.enable_display = 0;
		xe->info.has_heci_gscfi = 0;
		xe->info.skip_guc_pc = 1;
		xe->info.skip_pcode = 1;
	}
}

/**
 * xe_device_probe_early: Device early probe
 * @xe: xe device instance
 *
 * Initialize MMIO resources that don't require any
 * knowledge about tile count. Also initialize pcode and
 * check vram initialization on root tile.
 *
 * Return: 0 on success, error code on failure
 */
int xe_device_probe_early(struct xe_device *xe)
{
	int err;

	err = xe_mmio_init(xe);
	if (err)
		return err;

	xe_sriov_probe_early(xe);

	update_device_info(xe);

	err = xe_pcode_probe_early(xe);
	if (err)
		return err;

	err = wait_for_lmem_ready(xe);
	if (err)
		return err;

	xe->wedged.mode = xe_modparam.wedged_mode;

	return 0;
}

static int xe_device_set_has_flat_ccs(struct  xe_device *xe)
{
	u32 reg;
	int err;

	if (GRAPHICS_VER(xe) < 20 || !xe->info.has_flat_ccs)
		return 0;

	struct xe_gt *gt = xe_root_mmio_gt(xe);

	err = xe_force_wake_get(gt_to_fw(gt), XE_FW_GT);
	if (err)
		return err;

	reg = xe_gt_mcr_unicast_read_any(gt, XE2_FLAT_CCS_BASE_RANGE_LOWER);
	xe->info.has_flat_ccs = (reg & XE2_FLAT_CCS_ENABLE);

	if (!xe->info.has_flat_ccs)
		drm_dbg(&xe->drm,
			"Flat CCS has been disabled in bios, May lead to performance impact");

	return xe_force_wake_put(gt_to_fw(gt), XE_FW_GT);
}

int xe_device_probe(struct xe_device *xe)
{
	struct xe_tile *tile;
	struct xe_gt *gt;
	int err;
	u8 last_gt;
	u8 id;

	xe_pat_init_early(xe);

	err = xe_sriov_init(xe);
	if (err)
		return err;

	xe->info.mem_region_mask = 1;
	err = xe_display_init_nommio(xe);
	if (err)
		return err;

	err = xe_set_dma_info(xe);
	if (err)
		return err;

	err = xe_mmio_probe_tiles(xe);
	if (err)
		return err;

	xe_ttm_sys_mgr_init(xe);

	for_each_gt(gt, xe, id) {
		err = xe_gt_init_early(gt);
		if (err)
			return err;
	}

	for_each_tile(tile, xe, id) {
		if (IS_SRIOV_VF(xe)) {
			xe_guc_comm_init_early(&tile->primary_gt->uc.guc);
			err = xe_gt_sriov_vf_bootstrap(tile->primary_gt);
			if (err)
				return err;
			err = xe_gt_sriov_vf_query_config(tile->primary_gt);
			if (err)
				return err;
		}
		err = xe_ggtt_init_early(tile->mem.ggtt);
		if (err)
			return err;
		if (IS_SRIOV_VF(xe)) {
			err = xe_memirq_init(&tile->sriov.vf.memirq);
			if (err)
				return err;
		}
	}

	for_each_gt(gt, xe, id) {
		err = xe_gt_init_hwconfig(gt);
		if (err)
			return err;
	}

	err = xe_devcoredump_init(xe);
	if (err)
		return err;
	err = devm_add_action_or_reset(xe->drm.dev, xe_driver_flr_fini, xe);
	if (err)
		return err;

	err = xe_display_init_noirq(xe);
	if (err)
		return err;

	err = xe_irq_install(xe);
	if (err)
		goto err;

	err = xe_device_set_has_flat_ccs(xe);
	if (err)
		goto err;

	err = xe_vram_probe(xe);
	if (err)
		goto err;

	for_each_tile(tile, xe, id) {
		err = xe_tile_init_noalloc(tile);
		if (err)
			goto err;
	}

	/* Allocate and map stolen after potential VRAM resize */
	xe_ttm_stolen_mgr_init(xe);

	/*
	 * Now that GT is initialized (TTM in particular),
	 * we can try to init display, and inherit the initial fb.
	 * This is the reason the first allocation needs to be done
	 * inside display.
	 */
	err = xe_display_init_noaccel(xe);
	if (err)
		goto err;

	for_each_gt(gt, xe, id) {
		last_gt = id;

		err = xe_gt_init(gt);
		if (err)
			goto err_fini_gt;
	}

	xe_heci_gsc_init(xe);

	err = xe_oa_init(xe);
	if (err)
		goto err_fini_gt;

	err = xe_display_init(xe);
	if (err)
		goto err_fini_oa;

	err = drm_dev_register(&xe->drm, 0);
	if (err)
		goto err_fini_display;

	xe_display_register(xe);

	xe_oa_register(xe);

	xe_debugfs_register(xe);

	xe_hwmon_register(xe);

	for_each_gt(gt, xe, id)
		xe_gt_sanitize_freq(gt);

	return devm_add_action_or_reset(xe->drm.dev, xe_device_sanitize, xe);

err_fini_display:
	xe_display_driver_remove(xe);

err_fini_oa:
	xe_oa_fini(xe);

err_fini_gt:
	for_each_gt(gt, xe, id) {
		if (id < last_gt)
			xe_gt_remove(gt);
		else
			break;
	}

err:
	xe_display_fini(xe);
	return err;
}

static void xe_device_remove_display(struct xe_device *xe)
{
	xe_display_unregister(xe);

	drm_dev_unplug(&xe->drm);
	xe_display_driver_remove(xe);
}

void xe_device_remove(struct xe_device *xe)
{
	struct xe_gt *gt;
	u8 id;

	xe_oa_unregister(xe);

	xe_device_remove_display(xe);

	xe_display_fini(xe);

	xe_oa_fini(xe);

	xe_heci_gsc_fini(xe);

	for_each_gt(gt, xe, id)
		xe_gt_remove(gt);
}

void xe_device_shutdown(struct xe_device *xe)
{
}

void xe_device_wmb(struct xe_device *xe)
{
	struct xe_gt *gt = xe_root_mmio_gt(xe);

	wmb();
	if (IS_DGFX(xe))
		xe_mmio_write32(gt, SOFTWARE_FLAGS_SPR33, 0);
}

/**
 * xe_device_td_flush() - Flush transient L3 cache entries
 * @xe: The device
 *
 * Display engine has direct access to memory and is never coherent with L3/L4
 * caches (or CPU caches), however KMD is responsible for specifically flushing
 * transient L3 GPU cache entries prior to the flip sequence to ensure scanout
 * can happen from such a surface without seeing corruption.
 *
 * Display surfaces can be tagged as transient by mapping it using one of the
 * various L3:XD PAT index modes on Xe2.
 *
 * Note: On non-discrete xe2 platforms, like LNL, the entire L3 cache is flushed
 * at the end of each submission via PIPE_CONTROL for compute/render, since SA
 * Media is not coherent with L3 and we want to support render-vs-media
 * usescases. For other engines like copy/blt the HW internally forces uncached
 * behaviour, hence why we can skip the TDF on such platforms.
 */
void xe_device_td_flush(struct xe_device *xe)
{
	struct xe_gt *gt;
	u8 id;

	if (!IS_DGFX(xe) || GRAPHICS_VER(xe) < 20)
		return;

	for_each_gt(gt, xe, id) {
		if (xe_gt_is_media_type(gt))
			continue;

		if (xe_force_wake_get(gt_to_fw(gt), XE_FW_GT))
			return;

		xe_mmio_write32(gt, XE2_TDF_CTRL, TRANSIENT_FLUSH_REQUEST);
		/*
		 * FIXME: We can likely do better here with our choice of
		 * timeout. Currently we just assume the worst case, i.e. 150us,
		 * which is believed to be sufficient to cover the worst case
		 * scenario on current platforms if all cache entries are
		 * transient and need to be flushed..
		 */
		if (xe_mmio_wait32(gt, XE2_TDF_CTRL, TRANSIENT_FLUSH_REQUEST, 0,
				   150, NULL, false))
			xe_gt_err_once(gt, "TD flush timeout\n");

		xe_force_wake_put(gt_to_fw(gt), XE_FW_GT);
	}
}

u32 xe_device_ccs_bytes(struct xe_device *xe, u64 size)
{
	return xe_device_has_flat_ccs(xe) ?
		DIV_ROUND_UP_ULL(size, NUM_BYTES_PER_CCS_BYTE(xe)) : 0;
}

/**
 * xe_device_assert_mem_access - Inspect the current runtime_pm state.
 * @xe: xe device instance
 *
 * To be used before any kind of memory access. It will splat a debug warning
 * if the device is currently sleeping. But it doesn't guarantee in any way
 * that the device is going to remain awake. Xe PM runtime get and put
 * functions might be added to the outer bound of the memory access, while
 * this check is intended for inner usage to splat some warning if the worst
 * case has just happened.
 */
void xe_device_assert_mem_access(struct xe_device *xe)
{
	xe_assert(xe, !xe_pm_runtime_suspended(xe));
}

void xe_device_snapshot_print(struct xe_device *xe, struct drm_printer *p)
{
	struct xe_gt *gt;
	u8 id;

	drm_printf(p, "PCI ID: 0x%04x\n", xe->info.devid);
	drm_printf(p, "PCI revision: 0x%02x\n", xe->info.revid);

	for_each_gt(gt, xe, id) {
		drm_printf(p, "GT id: %u\n", id);
		drm_printf(p, "\tType: %s\n",
			   gt->info.type == XE_GT_TYPE_MAIN ? "main" : "media");
		drm_printf(p, "\tIP ver: %u.%u.%u\n",
			   REG_FIELD_GET(GMD_ID_ARCH_MASK, gt->info.gmdid),
			   REG_FIELD_GET(GMD_ID_RELEASE_MASK, gt->info.gmdid),
			   REG_FIELD_GET(GMD_ID_REVID, gt->info.gmdid));
		drm_printf(p, "\tCS reference clock: %u\n", gt->info.reference_clock);
	}
}

u64 xe_device_canonicalize_addr(struct xe_device *xe, u64 address)
{
	return sign_extend64(address, xe->info.va_bits - 1);
}

u64 xe_device_uncanonicalize_addr(struct xe_device *xe, u64 address)
{
	return address & GENMASK_ULL(xe->info.va_bits - 1, 0);
}

static void xe_device_wedged_fini(struct drm_device *drm, void *arg)
{
	struct xe_device *xe = arg;

	xe_pm_runtime_put(xe);
}

/**
 * xe_device_declare_wedged - Declare device wedged
 * @xe: xe device instance
 *
 * This is a final state that can only be cleared with a mudule
 * re-probe (unbind + bind).
 * In this state every IOCTL will be blocked so the GT cannot be used.
 * In general it will be called upon any critical error such as gt reset
 * failure or guc loading failure.
 * If xe.wedged module parameter is set to 2, this function will be called
 * on every single execution timeout (a.k.a. GPU hang) right after devcoredump
 * snapshot capture. In this mode, GT reset won't be attempted so the state of
 * the issue is preserved for further debugging.
 */
void xe_device_declare_wedged(struct xe_device *xe)
{
	struct xe_gt *gt;
	u8 id;

	if (xe->wedged.mode == 0) {
		drm_dbg(&xe->drm, "Wedged mode is forcibly disabled\n");
		return;
	}

	if (drmm_add_action_or_reset(&xe->drm, xe_device_wedged_fini, xe)) {
		drm_err(&xe->drm, "Failed to register xe_device_wedged_fini clean-up. Although device is wedged.\n");
		return;
	}

	xe_pm_runtime_get_noresume(xe);

	if (!atomic_xchg(&xe->wedged.flag, 1)) {
		xe->needs_flr_on_fini = true;
		drm_err(&xe->drm,
			"CRITICAL: Xe has declared device %s as wedged.\n"
			"IOCTLs and executions are blocked. Only a rebind may clear the failure\n"
			"Please file a _new_ bug report at https://gitlab.freedesktop.org/drm/xe/kernel/issues/new\n",
			dev_name(xe->drm.dev));
	}

	for_each_gt(gt, xe, id)
		xe_gt_declare_wedged(gt);
}<|MERGE_RESOLUTION|>--- conflicted
+++ resolved
@@ -144,11 +144,8 @@
 	struct xe_exec_queue *q;
 	unsigned long idx;
 
-<<<<<<< HEAD
-=======
 	xe_pm_runtime_get(xe);
 
->>>>>>> aa4674c5
 	/*
 	 * No need for exec_queue.lock here as there is no contention for it
 	 * when FD is closing as IOCTLs presumably can't be modifying the
@@ -159,11 +156,6 @@
 		xe_exec_queue_kill(q);
 		xe_exec_queue_put(q);
 	}
-<<<<<<< HEAD
-	xa_destroy(&xef->exec_queue.xa);
-	mutex_destroy(&xef->exec_queue.lock);
-=======
->>>>>>> aa4674c5
 	mutex_lock(&xef->vm.lock);
 	xa_for_each(&xef->vm.xa, idx, vm)
 		xe_vm_close_and_put(vm);
