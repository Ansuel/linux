--- conflicted
+++ resolved
@@ -390,11 +390,7 @@
 	clear_bit(WQ_FLAG_ATS_DISABLE, &wq->flags);
 	memset(wq->name, 0, WQ_NAME_SIZE);
 	wq->max_xfer_bytes = WQ_DEFAULT_MAX_XFER;
-<<<<<<< HEAD
-	wq->max_batch_size = WQ_DEFAULT_MAX_BATCH;
-=======
 	idxd_wq_set_max_batch_size(idxd->data->type, wq, WQ_DEFAULT_MAX_BATCH);
->>>>>>> 0ee29814
 	if (wq->opcap_bmap)
 		bitmap_copy(wq->opcap_bmap, idxd->opcap_bmap, IDXD_MAX_OPCAP_BITS);
 }
@@ -882,17 +878,6 @@
 	/* bytes 12-15 */
 	wq->wqcfg->max_xfer_shift = ilog2(wq->max_xfer_bytes);
 	idxd_wqcfg_set_max_batch_shift(idxd->data->type, wq->wqcfg, ilog2(wq->max_batch_size));
-
-	/* bytes 32-63 */
-	if (idxd->hw.wq_cap.op_config && wq->opcap_bmap) {
-		memset(wq->wqcfg->op_config, 0, IDXD_MAX_OPCAP_BITS / 8);
-		for_each_set_bit(n, wq->opcap_bmap, IDXD_MAX_OPCAP_BITS) {
-			int pos = n % BITS_PER_LONG_LONG;
-			int idx = n / BITS_PER_LONG_LONG;
-
-			wq->wqcfg->op_config[idx] |= BIT(pos);
-		}
-	}
 
 	/* bytes 32-63 */
 	if (idxd->hw.wq_cap.op_config && wq->opcap_bmap) {
