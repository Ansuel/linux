// SPDX-License-Identifier: GPL-2.0-only
/*
 *  PCA953x 4/8/16/24/40 bit I/O ports
 *
 *  Copyright (C) 2005 Ben Gardner <bgardner@wabtec.com>
 *  Copyright (C) 2007 Marvell International Ltd.
 *
 *  Derived from drivers/i2c/chips/pca9539.c
 */

#include <linux/acpi.h>
#include <linux/bitmap.h>
#include <linux/gpio/driver.h>
#include <linux/gpio/consumer.h>
#include <linux/i2c.h>
#include <linux/init.h>
#include <linux/interrupt.h>
#include <linux/module.h>
#include <linux/of_platform.h>
#include <linux/platform_data/pca953x.h>
#include <linux/regmap.h>
#include <linux/regulator/consumer.h>
#include <linux/slab.h>

#include <asm/unaligned.h>

#define PCA953X_INPUT		0x00
#define PCA953X_OUTPUT		0x01
#define PCA953X_INVERT		0x02
#define PCA953X_DIRECTION	0x03

#define REG_ADDR_MASK		GENMASK(5, 0)
#define REG_ADDR_EXT		BIT(6)
#define REG_ADDR_AI		BIT(7)

#define PCA957X_IN		0x00
#define PCA957X_INVRT		0x01
#define PCA957X_BKEN		0x02
#define PCA957X_PUPD		0x03
#define PCA957X_CFG		0x04
#define PCA957X_OUT		0x05
#define PCA957X_MSK		0x06
#define PCA957X_INTS		0x07

#define PCAL953X_OUT_STRENGTH	0x20
#define PCAL953X_IN_LATCH	0x22
#define PCAL953X_PULL_EN	0x23
#define PCAL953X_PULL_SEL	0x24
#define PCAL953X_INT_MASK	0x25
#define PCAL953X_INT_STAT	0x26
#define PCAL953X_OUT_CONF	0x27

#define PCAL6524_INT_EDGE	0x28
#define PCAL6524_INT_CLR	0x2a
#define PCAL6524_IN_STATUS	0x2b
#define PCAL6524_OUT_INDCONF	0x2c
#define PCAL6524_DEBOUNCE	0x2d

#define PCA_GPIO_MASK		GENMASK(7, 0)

#define PCAL_GPIO_MASK		GENMASK(4, 0)
#define PCAL_PINCTRL_MASK	GENMASK(6, 5)

#define PCA_INT			BIT(8)
#define PCA_PCAL		BIT(9)
#define PCA_LATCH_INT		(PCA_PCAL | PCA_INT)
#define PCA953X_TYPE		BIT(12)
#define PCA957X_TYPE		BIT(13)
#define PCAL653X_TYPE		BIT(14)
#define PCA_TYPE_MASK		GENMASK(15, 12)

#define PCA_CHIP_TYPE(x)	((x) & PCA_TYPE_MASK)

static const struct i2c_device_id pca953x_id[] = {
	{ "pca6408", 8  | PCA953X_TYPE | PCA_INT, },
	{ "pca6416", 16 | PCA953X_TYPE | PCA_INT, },
	{ "pca9505", 40 | PCA953X_TYPE | PCA_INT, },
	{ "pca9506", 40 | PCA953X_TYPE | PCA_INT, },
	{ "pca9534", 8  | PCA953X_TYPE | PCA_INT, },
	{ "pca9535", 16 | PCA953X_TYPE | PCA_INT, },
	{ "pca9536", 4  | PCA953X_TYPE, },
	{ "pca9537", 4  | PCA953X_TYPE | PCA_INT, },
	{ "pca9538", 8  | PCA953X_TYPE | PCA_INT, },
	{ "pca9539", 16 | PCA953X_TYPE | PCA_INT, },
	{ "pca9554", 8  | PCA953X_TYPE | PCA_INT, },
	{ "pca9555", 16 | PCA953X_TYPE | PCA_INT, },
	{ "pca9556", 8  | PCA953X_TYPE, },
	{ "pca9557", 8  | PCA953X_TYPE, },
	{ "pca9574", 8  | PCA957X_TYPE | PCA_INT, },
	{ "pca9575", 16 | PCA957X_TYPE | PCA_INT, },
	{ "pca9698", 40 | PCA953X_TYPE, },

	{ "pcal6408", 8 | PCA953X_TYPE | PCA_LATCH_INT, },
	{ "pcal6416", 16 | PCA953X_TYPE | PCA_LATCH_INT, },
	{ "pcal6524", 24 | PCA953X_TYPE | PCA_LATCH_INT, },
	{ "pcal6534", 34 | PCAL653X_TYPE | PCA_LATCH_INT, },
	{ "pcal9535", 16 | PCA953X_TYPE | PCA_LATCH_INT, },
	{ "pcal9554b", 8  | PCA953X_TYPE | PCA_LATCH_INT, },
	{ "pcal9555a", 16 | PCA953X_TYPE | PCA_LATCH_INT, },

	{ "max7310", 8  | PCA953X_TYPE, },
	{ "max7312", 16 | PCA953X_TYPE | PCA_INT, },
	{ "max7313", 16 | PCA953X_TYPE | PCA_INT, },
	{ "max7315", 8  | PCA953X_TYPE | PCA_INT, },
	{ "max7318", 16 | PCA953X_TYPE | PCA_INT, },
	{ "pca6107", 8  | PCA953X_TYPE | PCA_INT, },
	{ "tca6408", 8  | PCA953X_TYPE | PCA_INT, },
	{ "tca6416", 16 | PCA953X_TYPE | PCA_INT, },
	{ "tca6424", 24 | PCA953X_TYPE | PCA_INT, },
	{ "tca9539", 16 | PCA953X_TYPE | PCA_INT, },
	{ "tca9554", 8  | PCA953X_TYPE | PCA_INT, },
	{ "xra1202", 8  | PCA953X_TYPE },
	{ }
};
MODULE_DEVICE_TABLE(i2c, pca953x_id);

#ifdef CONFIG_GPIO_PCA953X_IRQ

#include <linux/dmi.h>

static const struct acpi_gpio_params pca953x_irq_gpios = { 0, 0, true };

static const struct acpi_gpio_mapping pca953x_acpi_irq_gpios[] = {
	{ "irq-gpios", &pca953x_irq_gpios, 1, ACPI_GPIO_QUIRK_ABSOLUTE_NUMBER },
	{ }
};

static int pca953x_acpi_get_irq(struct device *dev)
{
	int ret;

	ret = devm_acpi_dev_add_driver_gpios(dev, pca953x_acpi_irq_gpios);
	if (ret)
		dev_warn(dev, "can't add GPIO ACPI mapping\n");

	ret = acpi_dev_gpio_irq_get_by(ACPI_COMPANION(dev), "irq-gpios", 0);
	if (ret < 0)
		return ret;

	dev_info(dev, "ACPI interrupt quirk (IRQ %d)\n", ret);
	return ret;
}

static const struct dmi_system_id pca953x_dmi_acpi_irq_info[] = {
	{
		/*
		 * On Intel Galileo Gen 2 board the IRQ pin of one of
		 * the I²C GPIO expanders, which has GpioInt() resource,
		 * is provided as an absolute number instead of being
		 * relative. Since first controller (gpio-sch.c) and
		 * second (gpio-dwapb.c) are at the fixed bases, we may
		 * safely refer to the number in the global space to get
		 * an IRQ out of it.
		 */
		.matches = {
			DMI_EXACT_MATCH(DMI_BOARD_NAME, "GalileoGen2"),
		},
	},
	{}
};
#endif

static const struct acpi_device_id pca953x_acpi_ids[] = {
	{ "INT3491", 16 | PCA953X_TYPE | PCA_LATCH_INT, },
	{ }
};
MODULE_DEVICE_TABLE(acpi, pca953x_acpi_ids);

#define MAX_BANK 5
#define BANK_SZ 8
#define MAX_LINE	(MAX_BANK * BANK_SZ)

#define NBANK(chip) DIV_ROUND_UP(chip->gpio_chip.ngpio, BANK_SZ)

struct pca953x_reg_config {
	int direction;
	int output;
	int input;
	int invert;
};

static const struct pca953x_reg_config pca953x_regs = {
	.direction = PCA953X_DIRECTION,
	.output = PCA953X_OUTPUT,
	.input = PCA953X_INPUT,
	.invert = PCA953X_INVERT,
};

static const struct pca953x_reg_config pca957x_regs = {
	.direction = PCA957X_CFG,
	.output = PCA957X_OUT,
	.input = PCA957X_IN,
	.invert = PCA957X_INVRT,
};

struct pca953x_chip {
	unsigned gpio_start;
	struct mutex i2c_lock;
	struct regmap *regmap;

#ifdef CONFIG_GPIO_PCA953X_IRQ
	struct mutex irq_lock;
	DECLARE_BITMAP(irq_mask, MAX_LINE);
	DECLARE_BITMAP(irq_stat, MAX_LINE);
	DECLARE_BITMAP(irq_trig_raise, MAX_LINE);
	DECLARE_BITMAP(irq_trig_fall, MAX_LINE);
#endif
	atomic_t wakeup_path;

	struct i2c_client *client;
	struct gpio_chip gpio_chip;
	const char *const *names;
	unsigned long driver_data;
	struct regulator *regulator;

	const struct pca953x_reg_config *regs;

	u8 (*recalc_addr)(struct pca953x_chip *chip, int reg, int off);
	bool (*check_reg)(struct pca953x_chip *chip, unsigned int reg,
			  u32 checkbank);
};

static int pca953x_bank_shift(struct pca953x_chip *chip)
{
	return fls((chip->gpio_chip.ngpio - 1) / BANK_SZ);
}

#define PCA953x_BANK_INPUT	BIT(0)
#define PCA953x_BANK_OUTPUT	BIT(1)
#define PCA953x_BANK_POLARITY	BIT(2)
#define PCA953x_BANK_CONFIG	BIT(3)

#define PCA957x_BANK_INPUT	BIT(0)
#define PCA957x_BANK_POLARITY	BIT(1)
#define PCA957x_BANK_BUSHOLD	BIT(2)
#define PCA957x_BANK_CONFIG	BIT(4)
#define PCA957x_BANK_OUTPUT	BIT(5)

#define PCAL9xxx_BANK_IN_LATCH	BIT(8 + 2)
#define PCAL9xxx_BANK_PULL_EN	BIT(8 + 3)
#define PCAL9xxx_BANK_PULL_SEL	BIT(8 + 4)
#define PCAL9xxx_BANK_IRQ_MASK	BIT(8 + 5)
#define PCAL9xxx_BANK_IRQ_STAT	BIT(8 + 6)

/*
 * We care about the following registers:
 * - Standard set, below 0x40, each port can be replicated up to 8 times
 *   - PCA953x standard
 *     Input port			0x00 + 0 * bank_size	R
 *     Output port			0x00 + 1 * bank_size	RW
 *     Polarity Inversion port		0x00 + 2 * bank_size	RW
 *     Configuration port		0x00 + 3 * bank_size	RW
 *   - PCA957x with mixed up registers
 *     Input port			0x00 + 0 * bank_size	R
 *     Polarity Inversion port		0x00 + 1 * bank_size	RW
 *     Bus hold port			0x00 + 2 * bank_size	RW
 *     Configuration port		0x00 + 4 * bank_size	RW
 *     Output port			0x00 + 5 * bank_size	RW
 *
 * - Extended set, above 0x40, often chip specific.
 *   - PCAL6524/PCAL9555A with custom PCAL IRQ handling:
 *     Input latch register		0x40 + 2 * bank_size	RW
 *     Pull-up/pull-down enable reg	0x40 + 3 * bank_size    RW
 *     Pull-up/pull-down select reg	0x40 + 4 * bank_size    RW
 *     Interrupt mask register		0x40 + 5 * bank_size	RW
 *     Interrupt status register	0x40 + 6 * bank_size	R
 *
 * - Registers with bit 0x80 set, the AI bit
 *   The bit is cleared and the registers fall into one of the
 *   categories above.
 */

static bool pca953x_check_register(struct pca953x_chip *chip, unsigned int reg,
				   u32 checkbank)
{
	int bank_shift = pca953x_bank_shift(chip);
	int bank = (reg & REG_ADDR_MASK) >> bank_shift;
	int offset = reg & (BIT(bank_shift) - 1);

	/* Special PCAL extended register check. */
	if (reg & REG_ADDR_EXT) {
		if (!(chip->driver_data & PCA_PCAL))
			return false;
		bank += 8;
	}

	/* Register is not in the matching bank. */
	if (!(BIT(bank) & checkbank))
		return false;

	/* Register is not within allowed range of bank. */
	if (offset >= NBANK(chip))
		return false;

	return true;
}

/*
 * Unfortunately, whilst the PCAL6534 chip (and compatibles) broadly follow the
 * same register layout as the PCAL6524, the spacing of the registers has been
 * fundamentally altered by compacting them and thus does not obey the same
 * rules, including being able to use bit shifting to determine bank. These
 * chips hence need special handling here.
 */
static bool pcal6534_check_register(struct pca953x_chip *chip, unsigned int reg,
				    u32 checkbank)
{
	int bank;
	int offset;

	if (reg >= 0x30) {
		/*
		 * Reserved block between 14h and 2Fh does not align on
		 * expected bank boundaries like other devices.
		 */
		int temp = reg - 0x30;

		bank = temp / NBANK(chip);
		offset = temp - (bank * NBANK(chip));
		bank += 8;
	} else if (reg >= 0x54) {
		/*
		 * Handle lack of reserved registers after output port
		 * configuration register to form a bank.
		 */
		int temp = reg - 0x54;

		bank = temp / NBANK(chip);
		offset = temp - (bank * NBANK(chip));
		bank += 16;
	} else {
		bank = reg / NBANK(chip);
		offset = reg - (bank * NBANK(chip));
	}

	/* Register is not in the matching bank. */
	if (!(BIT(bank) & checkbank))
		return false;

	/* Register is not within allowed range of bank. */
	if (offset >= NBANK(chip))
		return false;

	return true;
}

static bool pca953x_readable_register(struct device *dev, unsigned int reg)
{
	struct pca953x_chip *chip = dev_get_drvdata(dev);
	u32 bank;

	if (PCA_CHIP_TYPE(chip->driver_data) == PCA957X_TYPE) {
		bank = PCA957x_BANK_INPUT | PCA957x_BANK_OUTPUT |
		       PCA957x_BANK_POLARITY | PCA957x_BANK_CONFIG |
		       PCA957x_BANK_BUSHOLD;
	} else {
		bank = PCA953x_BANK_INPUT | PCA953x_BANK_OUTPUT |
		       PCA953x_BANK_POLARITY | PCA953x_BANK_CONFIG;
	}

	if (chip->driver_data & PCA_PCAL) {
		bank |= PCAL9xxx_BANK_IN_LATCH | PCAL9xxx_BANK_PULL_EN |
			PCAL9xxx_BANK_PULL_SEL | PCAL9xxx_BANK_IRQ_MASK |
			PCAL9xxx_BANK_IRQ_STAT;
	}

	return chip->check_reg(chip, reg, bank);
}

static bool pca953x_writeable_register(struct device *dev, unsigned int reg)
{
	struct pca953x_chip *chip = dev_get_drvdata(dev);
	u32 bank;

	if (PCA_CHIP_TYPE(chip->driver_data) == PCA957X_TYPE) {
		bank = PCA957x_BANK_OUTPUT | PCA957x_BANK_POLARITY |
			PCA957x_BANK_CONFIG | PCA957x_BANK_BUSHOLD;
	} else {
		bank = PCA953x_BANK_OUTPUT | PCA953x_BANK_POLARITY |
			PCA953x_BANK_CONFIG;
	}

	if (chip->driver_data & PCA_PCAL)
		bank |= PCAL9xxx_BANK_IN_LATCH | PCAL9xxx_BANK_PULL_EN |
			PCAL9xxx_BANK_PULL_SEL | PCAL9xxx_BANK_IRQ_MASK;

	return chip->check_reg(chip, reg, bank);
}

static bool pca953x_volatile_register(struct device *dev, unsigned int reg)
{
	struct pca953x_chip *chip = dev_get_drvdata(dev);
	u32 bank;

	if (PCA_CHIP_TYPE(chip->driver_data) == PCA957X_TYPE)
		bank = PCA957x_BANK_INPUT;
	else
		bank = PCA953x_BANK_INPUT;

	if (chip->driver_data & PCA_PCAL)
		bank |= PCAL9xxx_BANK_IRQ_STAT;

	return chip->check_reg(chip, reg, bank);
}

static const struct regmap_config pca953x_i2c_regmap = {
	.reg_bits = 8,
	.val_bits = 8,

	.use_single_read = true,
	.use_single_write = true,

	.readable_reg = pca953x_readable_register,
	.writeable_reg = pca953x_writeable_register,
	.volatile_reg = pca953x_volatile_register,

	.disable_locking = true,
	.cache_type = REGCACHE_RBTREE,
	.max_register = 0x7f,
};

static const struct regmap_config pca953x_ai_i2c_regmap = {
	.reg_bits = 8,
	.val_bits = 8,

	.read_flag_mask = REG_ADDR_AI,
	.write_flag_mask = REG_ADDR_AI,

	.readable_reg = pca953x_readable_register,
	.writeable_reg = pca953x_writeable_register,
	.volatile_reg = pca953x_volatile_register,

	.disable_locking = true,
	.cache_type = REGCACHE_RBTREE,
	.max_register = 0x7f,
};

static u8 pca953x_recalc_addr(struct pca953x_chip *chip, int reg, int off)
{
	int bank_shift = pca953x_bank_shift(chip);
	int addr = (reg & PCAL_GPIO_MASK) << bank_shift;
	int pinctrl = (reg & PCAL_PINCTRL_MASK) << 1;
	u8 regaddr = pinctrl | addr | (off / BANK_SZ);

	return regaddr;
}

/*
 * The PCAL6534 and compatible chips have altered bank alignment that doesn't
 * fit within the bit shifting scheme used for other devices.
 */
static u8 pcal6534_recalc_addr(struct pca953x_chip *chip, int reg, int off)
{
	int addr;
	int pinctrl;

	addr = (reg & PCAL_GPIO_MASK) * NBANK(chip);

	switch (reg) {
	case PCAL953X_OUT_STRENGTH:
	case PCAL953X_IN_LATCH:
	case PCAL953X_PULL_EN:
	case PCAL953X_PULL_SEL:
	case PCAL953X_INT_MASK:
	case PCAL953X_INT_STAT:
	case PCAL953X_OUT_CONF:
		pinctrl = ((reg & PCAL_PINCTRL_MASK) >> 1) + 0x20;
		break;
	case PCAL6524_INT_EDGE:
	case PCAL6524_INT_CLR:
	case PCAL6524_IN_STATUS:
	case PCAL6524_OUT_INDCONF:
	case PCAL6524_DEBOUNCE:
		pinctrl = ((reg & PCAL_PINCTRL_MASK) >> 1) + 0x1c;
		break;
	}

	return pinctrl + addr + (off / BANK_SZ);
}

static int pca953x_write_regs(struct pca953x_chip *chip, int reg, unsigned long *val)
{
	u8 regaddr = chip->recalc_addr(chip, reg, 0);
	u8 value[MAX_BANK];
	int i, ret;

	for (i = 0; i < NBANK(chip); i++)
		value[i] = bitmap_get_value8(val, i * BANK_SZ);

	ret = regmap_bulk_write(chip->regmap, regaddr, value, NBANK(chip));
	if (ret < 0) {
		dev_err(&chip->client->dev, "failed writing register\n");
		return ret;
	}

	return 0;
}

static int pca953x_read_regs(struct pca953x_chip *chip, int reg, unsigned long *val)
{
	u8 regaddr = chip->recalc_addr(chip, reg, 0);
	u8 value[MAX_BANK];
	int i, ret;

	ret = regmap_bulk_read(chip->regmap, regaddr, value, NBANK(chip));
	if (ret < 0) {
		dev_err(&chip->client->dev, "failed reading register\n");
		return ret;
	}

	for (i = 0; i < NBANK(chip); i++)
		bitmap_set_value8(val, value[i], i * BANK_SZ);

	return 0;
}

static int pca953x_gpio_direction_input(struct gpio_chip *gc, unsigned off)
{
	struct pca953x_chip *chip = gpiochip_get_data(gc);
	u8 dirreg = chip->recalc_addr(chip, chip->regs->direction, off);
	u8 bit = BIT(off % BANK_SZ);
	int ret;

	mutex_lock(&chip->i2c_lock);
	ret = regmap_write_bits(chip->regmap, dirreg, bit, bit);
	mutex_unlock(&chip->i2c_lock);
	return ret;
}

static int pca953x_gpio_direction_output(struct gpio_chip *gc,
		unsigned off, int val)
{
	struct pca953x_chip *chip = gpiochip_get_data(gc);
	u8 dirreg = chip->recalc_addr(chip, chip->regs->direction, off);
	u8 outreg = chip->recalc_addr(chip, chip->regs->output, off);
	u8 bit = BIT(off % BANK_SZ);
	int ret;

	mutex_lock(&chip->i2c_lock);
	/* set output level */
	ret = regmap_write_bits(chip->regmap, outreg, bit, val ? bit : 0);
	if (ret)
		goto exit;

	/* then direction */
	ret = regmap_write_bits(chip->regmap, dirreg, bit, 0);
exit:
	mutex_unlock(&chip->i2c_lock);
	return ret;
}

static int pca953x_gpio_get_value(struct gpio_chip *gc, unsigned off)
{
	struct pca953x_chip *chip = gpiochip_get_data(gc);
	u8 inreg = chip->recalc_addr(chip, chip->regs->input, off);
	u8 bit = BIT(off % BANK_SZ);
	u32 reg_val;
	int ret;

	mutex_lock(&chip->i2c_lock);
	ret = regmap_read(chip->regmap, inreg, &reg_val);
	mutex_unlock(&chip->i2c_lock);
	if (ret < 0)
		return ret;

	return !!(reg_val & bit);
}

static void pca953x_gpio_set_value(struct gpio_chip *gc, unsigned off, int val)
{
	struct pca953x_chip *chip = gpiochip_get_data(gc);
	u8 outreg = chip->recalc_addr(chip, chip->regs->output, off);
	u8 bit = BIT(off % BANK_SZ);

	mutex_lock(&chip->i2c_lock);
	regmap_write_bits(chip->regmap, outreg, bit, val ? bit : 0);
	mutex_unlock(&chip->i2c_lock);
}

static int pca953x_gpio_get_direction(struct gpio_chip *gc, unsigned off)
{
	struct pca953x_chip *chip = gpiochip_get_data(gc);
	u8 dirreg = chip->recalc_addr(chip, chip->regs->direction, off);
	u8 bit = BIT(off % BANK_SZ);
	u32 reg_val;
	int ret;

	mutex_lock(&chip->i2c_lock);
	ret = regmap_read(chip->regmap, dirreg, &reg_val);
	mutex_unlock(&chip->i2c_lock);
	if (ret < 0)
		return ret;

	if (reg_val & bit)
		return GPIO_LINE_DIRECTION_IN;

	return GPIO_LINE_DIRECTION_OUT;
}

static int pca953x_gpio_get_multiple(struct gpio_chip *gc,
				     unsigned long *mask, unsigned long *bits)
{
	struct pca953x_chip *chip = gpiochip_get_data(gc);
	DECLARE_BITMAP(reg_val, MAX_LINE);
	int ret;

	mutex_lock(&chip->i2c_lock);
	ret = pca953x_read_regs(chip, chip->regs->input, reg_val);
	mutex_unlock(&chip->i2c_lock);
	if (ret)
		return ret;

	bitmap_replace(bits, bits, reg_val, mask, gc->ngpio);
	return 0;
}

static void pca953x_gpio_set_multiple(struct gpio_chip *gc,
				      unsigned long *mask, unsigned long *bits)
{
	struct pca953x_chip *chip = gpiochip_get_data(gc);
	DECLARE_BITMAP(reg_val, MAX_LINE);
	int ret;

	mutex_lock(&chip->i2c_lock);
	ret = pca953x_read_regs(chip, chip->regs->output, reg_val);
	if (ret)
		goto exit;

	bitmap_replace(reg_val, reg_val, bits, mask, gc->ngpio);

	pca953x_write_regs(chip, chip->regs->output, reg_val);
exit:
	mutex_unlock(&chip->i2c_lock);
}

static int pca953x_gpio_set_pull_up_down(struct pca953x_chip *chip,
					 unsigned int offset,
					 unsigned long config)
{
	enum pin_config_param param = pinconf_to_config_param(config);

	u8 pull_en_reg = chip->recalc_addr(chip, PCAL953X_PULL_EN, offset);
	u8 pull_sel_reg = chip->recalc_addr(chip, PCAL953X_PULL_SEL, offset);
	u8 bit = BIT(offset % BANK_SZ);
	int ret;

	/*
	 * pull-up/pull-down configuration requires PCAL extended
	 * registers
	 */
	if (!(chip->driver_data & PCA_PCAL))
		return -ENOTSUPP;

	mutex_lock(&chip->i2c_lock);

	/* Configure pull-up/pull-down */
	if (param == PIN_CONFIG_BIAS_PULL_UP)
		ret = regmap_write_bits(chip->regmap, pull_sel_reg, bit, bit);
	else if (param == PIN_CONFIG_BIAS_PULL_DOWN)
		ret = regmap_write_bits(chip->regmap, pull_sel_reg, bit, 0);
	else
		ret = 0;
	if (ret)
		goto exit;

	/* Disable/Enable pull-up/pull-down */
	if (param == PIN_CONFIG_BIAS_DISABLE)
		ret = regmap_write_bits(chip->regmap, pull_en_reg, bit, 0);
	else
		ret = regmap_write_bits(chip->regmap, pull_en_reg, bit, bit);

exit:
	mutex_unlock(&chip->i2c_lock);
	return ret;
}

static int pca953x_gpio_set_config(struct gpio_chip *gc, unsigned int offset,
				   unsigned long config)
{
	struct pca953x_chip *chip = gpiochip_get_data(gc);

	switch (pinconf_to_config_param(config)) {
	case PIN_CONFIG_BIAS_PULL_UP:
	case PIN_CONFIG_BIAS_PULL_PIN_DEFAULT:
	case PIN_CONFIG_BIAS_PULL_DOWN:
	case PIN_CONFIG_BIAS_DISABLE:
		return pca953x_gpio_set_pull_up_down(chip, offset, config);
	default:
		return -ENOTSUPP;
	}
}

static void pca953x_setup_gpio(struct pca953x_chip *chip, int gpios)
{
	struct gpio_chip *gc;

	gc = &chip->gpio_chip;

	gc->direction_input  = pca953x_gpio_direction_input;
	gc->direction_output = pca953x_gpio_direction_output;
	gc->get = pca953x_gpio_get_value;
	gc->set = pca953x_gpio_set_value;
	gc->get_direction = pca953x_gpio_get_direction;
	gc->get_multiple = pca953x_gpio_get_multiple;
	gc->set_multiple = pca953x_gpio_set_multiple;
	gc->set_config = pca953x_gpio_set_config;
	gc->can_sleep = true;

	gc->base = chip->gpio_start;
	gc->ngpio = gpios;
	gc->label = dev_name(&chip->client->dev);
	gc->parent = &chip->client->dev;
	gc->owner = THIS_MODULE;
	gc->names = chip->names;
}

#ifdef CONFIG_GPIO_PCA953X_IRQ
static void pca953x_irq_mask(struct irq_data *d)
{
	struct gpio_chip *gc = irq_data_get_irq_chip_data(d);
	struct pca953x_chip *chip = gpiochip_get_data(gc);
	irq_hw_number_t hwirq = irqd_to_hwirq(d);

	clear_bit(hwirq, chip->irq_mask);
	gpiochip_disable_irq(gc, hwirq);
}

static void pca953x_irq_unmask(struct irq_data *d)
{
	struct gpio_chip *gc = irq_data_get_irq_chip_data(d);
	struct pca953x_chip *chip = gpiochip_get_data(gc);
	irq_hw_number_t hwirq = irqd_to_hwirq(d);

	gpiochip_enable_irq(gc, hwirq);
	set_bit(hwirq, chip->irq_mask);
}

static int pca953x_irq_set_wake(struct irq_data *d, unsigned int on)
{
	struct gpio_chip *gc = irq_data_get_irq_chip_data(d);
	struct pca953x_chip *chip = gpiochip_get_data(gc);

	if (on)
		atomic_inc(&chip->wakeup_path);
	else
		atomic_dec(&chip->wakeup_path);

	return irq_set_irq_wake(chip->client->irq, on);
}

static void pca953x_irq_bus_lock(struct irq_data *d)
{
	struct gpio_chip *gc = irq_data_get_irq_chip_data(d);
	struct pca953x_chip *chip = gpiochip_get_data(gc);

	mutex_lock(&chip->irq_lock);
}

static void pca953x_irq_bus_sync_unlock(struct irq_data *d)
{
	struct gpio_chip *gc = irq_data_get_irq_chip_data(d);
	struct pca953x_chip *chip = gpiochip_get_data(gc);
	DECLARE_BITMAP(irq_mask, MAX_LINE);
	DECLARE_BITMAP(reg_direction, MAX_LINE);
	int level;

	if (chip->driver_data & PCA_PCAL) {
		/* Enable latch on interrupt-enabled inputs */
		pca953x_write_regs(chip, PCAL953X_IN_LATCH, chip->irq_mask);

		bitmap_complement(irq_mask, chip->irq_mask, gc->ngpio);

		/* Unmask enabled interrupts */
		pca953x_write_regs(chip, PCAL953X_INT_MASK, irq_mask);
	}

	/* Switch direction to input if needed */
	pca953x_read_regs(chip, chip->regs->direction, reg_direction);

	bitmap_or(irq_mask, chip->irq_trig_fall, chip->irq_trig_raise, gc->ngpio);
	bitmap_complement(reg_direction, reg_direction, gc->ngpio);
	bitmap_and(irq_mask, irq_mask, reg_direction, gc->ngpio);

	/* Look for any newly setup interrupt */
	for_each_set_bit(level, irq_mask, gc->ngpio)
		pca953x_gpio_direction_input(&chip->gpio_chip, level);

	mutex_unlock(&chip->irq_lock);
}

static int pca953x_irq_set_type(struct irq_data *d, unsigned int type)
{
	struct gpio_chip *gc = irq_data_get_irq_chip_data(d);
	struct pca953x_chip *chip = gpiochip_get_data(gc);
	irq_hw_number_t hwirq = irqd_to_hwirq(d);

	if (!(type & IRQ_TYPE_EDGE_BOTH)) {
		dev_err(&chip->client->dev, "irq %d: unsupported type %d\n",
			d->irq, type);
		return -EINVAL;
	}

	assign_bit(hwirq, chip->irq_trig_fall, type & IRQ_TYPE_EDGE_FALLING);
	assign_bit(hwirq, chip->irq_trig_raise, type & IRQ_TYPE_EDGE_RISING);

	return 0;
}

static void pca953x_irq_shutdown(struct irq_data *d)
{
	struct gpio_chip *gc = irq_data_get_irq_chip_data(d);
	struct pca953x_chip *chip = gpiochip_get_data(gc);
	irq_hw_number_t hwirq = irqd_to_hwirq(d);

	clear_bit(hwirq, chip->irq_trig_raise);
	clear_bit(hwirq, chip->irq_trig_fall);
}

static void pca953x_irq_print_chip(struct irq_data *data, struct seq_file *p)
{
	struct gpio_chip *gc = irq_data_get_irq_chip_data(data);

	seq_printf(p, dev_name(gc->parent));
}

static const struct irq_chip pca953x_irq_chip = {
	.irq_mask		= pca953x_irq_mask,
	.irq_unmask		= pca953x_irq_unmask,
	.irq_set_wake		= pca953x_irq_set_wake,
	.irq_bus_lock		= pca953x_irq_bus_lock,
	.irq_bus_sync_unlock	= pca953x_irq_bus_sync_unlock,
	.irq_set_type		= pca953x_irq_set_type,
	.irq_shutdown		= pca953x_irq_shutdown,
	.irq_print_chip		= pca953x_irq_print_chip,
	.flags			= IRQCHIP_IMMUTABLE,
	GPIOCHIP_IRQ_RESOURCE_HELPERS,
};

static bool pca953x_irq_pending(struct pca953x_chip *chip, unsigned long *pending)
{
	struct gpio_chip *gc = &chip->gpio_chip;
	DECLARE_BITMAP(reg_direction, MAX_LINE);
	DECLARE_BITMAP(old_stat, MAX_LINE);
	DECLARE_BITMAP(cur_stat, MAX_LINE);
	DECLARE_BITMAP(new_stat, MAX_LINE);
	DECLARE_BITMAP(trigger, MAX_LINE);
	int ret;

	if (chip->driver_data & PCA_PCAL) {
		/* Read the current interrupt status from the device */
		ret = pca953x_read_regs(chip, PCAL953X_INT_STAT, trigger);
		if (ret)
			return false;

		/* Check latched inputs and clear interrupt status */
		ret = pca953x_read_regs(chip, chip->regs->input, cur_stat);
		if (ret)
			return false;

		/* Apply filter for rising/falling edge selection */
		bitmap_replace(new_stat, chip->irq_trig_fall, chip->irq_trig_raise, cur_stat, gc->ngpio);

		bitmap_and(pending, new_stat, trigger, gc->ngpio);

		return !bitmap_empty(pending, gc->ngpio);
	}

	ret = pca953x_read_regs(chip, chip->regs->input, cur_stat);
	if (ret)
		return false;

	/* Remove output pins from the equation */
	pca953x_read_regs(chip, chip->regs->direction, reg_direction);

	bitmap_copy(old_stat, chip->irq_stat, gc->ngpio);

	bitmap_and(new_stat, cur_stat, reg_direction, gc->ngpio);
	bitmap_xor(cur_stat, new_stat, old_stat, gc->ngpio);
	bitmap_and(trigger, cur_stat, chip->irq_mask, gc->ngpio);

	bitmap_copy(chip->irq_stat, new_stat, gc->ngpio);

	if (bitmap_empty(trigger, gc->ngpio))
		return false;

	bitmap_and(cur_stat, chip->irq_trig_fall, old_stat, gc->ngpio);
	bitmap_and(old_stat, chip->irq_trig_raise, new_stat, gc->ngpio);
	bitmap_or(new_stat, old_stat, cur_stat, gc->ngpio);
	bitmap_and(pending, new_stat, trigger, gc->ngpio);

	return !bitmap_empty(pending, gc->ngpio);
}

static irqreturn_t pca953x_irq_handler(int irq, void *devid)
{
	struct pca953x_chip *chip = devid;
	struct gpio_chip *gc = &chip->gpio_chip;
	DECLARE_BITMAP(pending, MAX_LINE);
	int level;
	bool ret;

	bitmap_zero(pending, MAX_LINE);

	mutex_lock(&chip->i2c_lock);
	ret = pca953x_irq_pending(chip, pending);
	mutex_unlock(&chip->i2c_lock);

	if (ret) {
		ret = 0;

		for_each_set_bit(level, pending, gc->ngpio) {
			int nested_irq = irq_find_mapping(gc->irq.domain, level);

			if (unlikely(nested_irq <= 0)) {
				dev_warn_ratelimited(gc->parent, "unmapped interrupt %d\n", level);
				continue;
			}

			handle_nested_irq(nested_irq);
			ret = 1;
		}
	}

	return IRQ_RETVAL(ret);
}

static int pca953x_irq_setup(struct pca953x_chip *chip, int irq_base)
{
	struct i2c_client *client = chip->client;
	DECLARE_BITMAP(reg_direction, MAX_LINE);
	DECLARE_BITMAP(irq_stat, MAX_LINE);
	struct gpio_irq_chip *girq;
	int ret;

	if (dmi_first_match(pca953x_dmi_acpi_irq_info)) {
		ret = pca953x_acpi_get_irq(&client->dev);
		if (ret > 0)
			client->irq = ret;
	}

	if (!client->irq)
		return 0;

	if (irq_base == -1)
		return 0;

	if (!(chip->driver_data & PCA_INT))
		return 0;

	ret = pca953x_read_regs(chip, chip->regs->input, irq_stat);
	if (ret)
		return ret;

	/*
	 * There is no way to know which GPIO line generated the
	 * interrupt.  We have to rely on the previous read for
	 * this purpose.
	 */
	pca953x_read_regs(chip, chip->regs->direction, reg_direction);
	bitmap_and(chip->irq_stat, irq_stat, reg_direction, chip->gpio_chip.ngpio);
	mutex_init(&chip->irq_lock);

	girq = &chip->gpio_chip.irq;
	gpio_irq_chip_set_chip(girq, &pca953x_irq_chip);
	/* This will let us handle the parent IRQ in the driver */
	girq->parent_handler = NULL;
	girq->num_parents = 0;
	girq->parents = NULL;
	girq->default_type = IRQ_TYPE_NONE;
	girq->handler = handle_simple_irq;
	girq->threaded = true;
	girq->first = irq_base; /* FIXME: get rid of this */

	ret = devm_request_threaded_irq(&client->dev, client->irq,
					NULL, pca953x_irq_handler,
					IRQF_ONESHOT | IRQF_SHARED,
					dev_name(&client->dev), chip);
	if (ret) {
		dev_err(&client->dev, "failed to request irq %d\n",
			client->irq);
		return ret;
	}

	return 0;
}

#else /* CONFIG_GPIO_PCA953X_IRQ */
static int pca953x_irq_setup(struct pca953x_chip *chip,
			     int irq_base)
{
	struct i2c_client *client = chip->client;

	if (client->irq && irq_base != -1 && (chip->driver_data & PCA_INT))
		dev_warn(&client->dev, "interrupt support not compiled in\n");

	return 0;
}
#endif

static int device_pca95xx_init(struct pca953x_chip *chip, u32 invert)
{
	DECLARE_BITMAP(val, MAX_LINE);
	u8 regaddr;
	int ret;

<<<<<<< HEAD
	regaddr = pca953x_recalc_addr(chip, chip->regs->output, 0);
=======
	regaddr = chip->recalc_addr(chip, chip->regs->output, 0);
>>>>>>> 7365df19
	ret = regcache_sync_region(chip->regmap, regaddr,
				   regaddr + NBANK(chip) - 1);
	if (ret)
		goto out;

<<<<<<< HEAD
	regaddr = pca953x_recalc_addr(chip, chip->regs->direction, 0);
=======
	regaddr = chip->recalc_addr(chip, chip->regs->direction, 0);
>>>>>>> 7365df19
	ret = regcache_sync_region(chip->regmap, regaddr,
				   regaddr + NBANK(chip) - 1);
	if (ret)
		goto out;

	/* set platform specific polarity inversion */
	if (invert)
		bitmap_fill(val, MAX_LINE);
	else
		bitmap_zero(val, MAX_LINE);

	ret = pca953x_write_regs(chip, chip->regs->invert, val);
out:
	return ret;
}

static int device_pca957x_init(struct pca953x_chip *chip, u32 invert)
{
	DECLARE_BITMAP(val, MAX_LINE);
	unsigned int i;
	int ret;

	ret = device_pca95xx_init(chip, invert);
	if (ret)
		goto out;

	/* To enable register 6, 7 to control pull up and pull down */
	for (i = 0; i < NBANK(chip); i++)
		bitmap_set_value8(val, 0x02, i * BANK_SZ);

	ret = pca953x_write_regs(chip, PCA957X_BKEN, val);
	if (ret)
		goto out;

	return 0;
out:
	return ret;
}

static int pca953x_probe(struct i2c_client *client,
			 const struct i2c_device_id *i2c_id)
{
	struct pca953x_platform_data *pdata;
	struct pca953x_chip *chip;
	int irq_base = 0;
	int ret;
	u32 invert = 0;
	struct regulator *reg;
	const struct regmap_config *regmap_config;

	chip = devm_kzalloc(&client->dev, sizeof(*chip), GFP_KERNEL);
	if (chip == NULL)
		return -ENOMEM;

	pdata = dev_get_platdata(&client->dev);
	if (pdata) {
		irq_base = pdata->irq_base;
		chip->gpio_start = pdata->gpio_base;
		invert = pdata->invert;
		chip->names = pdata->names;
	} else {
		struct gpio_desc *reset_gpio;

		chip->gpio_start = -1;
		irq_base = 0;

		/*
		 * See if we need to de-assert a reset pin.
		 *
		 * There is no known ACPI-enabled platforms that are
		 * using "reset" GPIO. Otherwise any of those platform
		 * must use _DSD method with corresponding property.
		 */
		reset_gpio = devm_gpiod_get_optional(&client->dev, "reset",
						     GPIOD_OUT_LOW);
		if (IS_ERR(reset_gpio))
			return PTR_ERR(reset_gpio);
	}

	chip->client = client;

	reg = devm_regulator_get(&client->dev, "vcc");
	if (IS_ERR(reg))
		return dev_err_probe(&client->dev, PTR_ERR(reg), "reg get err\n");

	ret = regulator_enable(reg);
	if (ret) {
		dev_err(&client->dev, "reg en err: %d\n", ret);
		return ret;
	}
	chip->regulator = reg;

	if (i2c_id) {
		chip->driver_data = i2c_id->driver_data;
	} else {
		const void *match;

		match = device_get_match_data(&client->dev);
		if (!match) {
			ret = -ENODEV;
			goto err_exit;
		}

		chip->driver_data = (uintptr_t)match;
	}

	i2c_set_clientdata(client, chip);

	pca953x_setup_gpio(chip, chip->driver_data & PCA_GPIO_MASK);

	if (NBANK(chip) > 2 || PCA_CHIP_TYPE(chip->driver_data) == PCA957X_TYPE) {
		dev_info(&client->dev, "using AI\n");
		regmap_config = &pca953x_ai_i2c_regmap;
	} else {
		dev_info(&client->dev, "using no AI\n");
		regmap_config = &pca953x_i2c_regmap;
	}

	if (PCA_CHIP_TYPE(chip->driver_data) == PCAL653X_TYPE) {
		chip->recalc_addr = pcal6534_recalc_addr;
		chip->check_reg = pcal6534_check_register;
	} else {
		chip->recalc_addr = pca953x_recalc_addr;
		chip->check_reg = pca953x_check_register;
	}

	chip->regmap = devm_regmap_init_i2c(client, regmap_config);
	if (IS_ERR(chip->regmap)) {
		ret = PTR_ERR(chip->regmap);
		goto err_exit;
	}

	regcache_mark_dirty(chip->regmap);

	mutex_init(&chip->i2c_lock);
	/*
	 * In case we have an i2c-mux controlled by a GPIO provided by an
	 * expander using the same driver higher on the device tree, read the
	 * i2c adapter nesting depth and use the retrieved value as lockdep
	 * subclass for chip->i2c_lock.
	 *
	 * REVISIT: This solution is not complete. It protects us from lockdep
	 * false positives when the expander controlling the i2c-mux is on
	 * a different level on the device tree, but not when it's on the same
	 * level on a different branch (in which case the subclass number
	 * would be the same).
	 *
	 * TODO: Once a correct solution is developed, a similar fix should be
	 * applied to all other i2c-controlled GPIO expanders (and potentially
	 * regmap-i2c).
	 */
	lockdep_set_subclass(&chip->i2c_lock,
			     i2c_adapter_depth(client->adapter));

	/* initialize cached registers from their original values.
	 * we can't share this chip with another i2c master.
	 */
	if (PCA_CHIP_TYPE(chip->driver_data) == PCA957X_TYPE) {
		chip->regs = &pca957x_regs;
		ret = device_pca957x_init(chip, invert);
	} else {
		chip->regs = &pca953x_regs;
		ret = device_pca95xx_init(chip, invert);
	}
	if (ret)
		goto err_exit;

	ret = pca953x_irq_setup(chip, irq_base);
	if (ret)
		goto err_exit;

	ret = devm_gpiochip_add_data(&client->dev, &chip->gpio_chip, chip);
	if (ret)
		goto err_exit;

	if (pdata && pdata->setup) {
		ret = pdata->setup(client, chip->gpio_chip.base,
				   chip->gpio_chip.ngpio, pdata->context);
		if (ret < 0)
			dev_warn(&client->dev, "setup failed, %d\n", ret);
	}

	return 0;

err_exit:
	regulator_disable(chip->regulator);
	return ret;
}

static void pca953x_remove(struct i2c_client *client)
{
	struct pca953x_platform_data *pdata = dev_get_platdata(&client->dev);
	struct pca953x_chip *chip = i2c_get_clientdata(client);

	if (pdata && pdata->teardown) {
		pdata->teardown(client, chip->gpio_chip.base,
				chip->gpio_chip.ngpio, pdata->context);
	}

	regulator_disable(chip->regulator);
}

#ifdef CONFIG_PM_SLEEP
static int pca953x_regcache_sync(struct device *dev)
{
	struct pca953x_chip *chip = dev_get_drvdata(dev);
	int ret;
	u8 regaddr;

	/*
	 * The ordering between direction and output is important,
	 * sync these registers first and only then sync the rest.
	 */
<<<<<<< HEAD
	regaddr = pca953x_recalc_addr(chip, chip->regs->direction, 0);
=======
	regaddr = chip->recalc_addr(chip, chip->regs->direction, 0);
>>>>>>> 7365df19
	ret = regcache_sync_region(chip->regmap, regaddr, regaddr + NBANK(chip) - 1);
	if (ret) {
		dev_err(dev, "Failed to sync GPIO dir registers: %d\n", ret);
		return ret;
	}

<<<<<<< HEAD
	regaddr = pca953x_recalc_addr(chip, chip->regs->output, 0);
=======
	regaddr = chip->recalc_addr(chip, chip->regs->output, 0);
>>>>>>> 7365df19
	ret = regcache_sync_region(chip->regmap, regaddr, regaddr + NBANK(chip) - 1);
	if (ret) {
		dev_err(dev, "Failed to sync GPIO out registers: %d\n", ret);
		return ret;
	}

#ifdef CONFIG_GPIO_PCA953X_IRQ
	if (chip->driver_data & PCA_PCAL) {
<<<<<<< HEAD
		regaddr = pca953x_recalc_addr(chip, PCAL953X_IN_LATCH, 0);
=======
		regaddr = chip->recalc_addr(chip, PCAL953X_IN_LATCH, 0);
>>>>>>> 7365df19
		ret = regcache_sync_region(chip->regmap, regaddr,
					   regaddr + NBANK(chip) - 1);
		if (ret) {
			dev_err(dev, "Failed to sync INT latch registers: %d\n",
				ret);
			return ret;
		}

<<<<<<< HEAD
		regaddr = pca953x_recalc_addr(chip, PCAL953X_INT_MASK, 0);
=======
		regaddr = chip->recalc_addr(chip, PCAL953X_INT_MASK, 0);
>>>>>>> 7365df19
		ret = regcache_sync_region(chip->regmap, regaddr,
					   regaddr + NBANK(chip) - 1);
		if (ret) {
			dev_err(dev, "Failed to sync INT mask registers: %d\n",
				ret);
			return ret;
		}
	}
#endif

	return 0;
}

static int pca953x_suspend(struct device *dev)
{
	struct pca953x_chip *chip = dev_get_drvdata(dev);

	mutex_lock(&chip->i2c_lock);
	regcache_cache_only(chip->regmap, true);
	mutex_unlock(&chip->i2c_lock);

	if (atomic_read(&chip->wakeup_path))
		device_set_wakeup_path(dev);
	else
		regulator_disable(chip->regulator);

	return 0;
}

static int pca953x_resume(struct device *dev)
{
	struct pca953x_chip *chip = dev_get_drvdata(dev);
	int ret;

	if (!atomic_read(&chip->wakeup_path)) {
		ret = regulator_enable(chip->regulator);
		if (ret) {
			dev_err(dev, "Failed to enable regulator: %d\n", ret);
			return 0;
		}
	}

	mutex_lock(&chip->i2c_lock);
	regcache_cache_only(chip->regmap, false);
	regcache_mark_dirty(chip->regmap);
	ret = pca953x_regcache_sync(dev);
	if (ret) {
		mutex_unlock(&chip->i2c_lock);
		return ret;
	}

	ret = regcache_sync(chip->regmap);
	mutex_unlock(&chip->i2c_lock);
	if (ret) {
		dev_err(dev, "Failed to restore register map: %d\n", ret);
		return ret;
	}

	return 0;
}
#endif

/* convenience to stop overlong match-table lines */
#define OF_653X(__nrgpio, __int) ((void *)(__nrgpio | PCAL653X_TYPE | __int))
#define OF_953X(__nrgpio, __int) (void *)(__nrgpio | PCA953X_TYPE | __int)
#define OF_957X(__nrgpio, __int) (void *)(__nrgpio | PCA957X_TYPE | __int)

static const struct of_device_id pca953x_dt_ids[] = {
	{ .compatible = "nxp,pca6408", .data = OF_953X(8, PCA_INT), },
	{ .compatible = "nxp,pca6416", .data = OF_953X(16, PCA_INT), },
	{ .compatible = "nxp,pca9505", .data = OF_953X(40, PCA_INT), },
	{ .compatible = "nxp,pca9506", .data = OF_953X(40, PCA_INT), },
	{ .compatible = "nxp,pca9534", .data = OF_953X( 8, PCA_INT), },
	{ .compatible = "nxp,pca9535", .data = OF_953X(16, PCA_INT), },
	{ .compatible = "nxp,pca9536", .data = OF_953X( 4, 0), },
	{ .compatible = "nxp,pca9537", .data = OF_953X( 4, PCA_INT), },
	{ .compatible = "nxp,pca9538", .data = OF_953X( 8, PCA_INT), },
	{ .compatible = "nxp,pca9539", .data = OF_953X(16, PCA_INT), },
	{ .compatible = "nxp,pca9554", .data = OF_953X( 8, PCA_INT), },
	{ .compatible = "nxp,pca9555", .data = OF_953X(16, PCA_INT), },
	{ .compatible = "nxp,pca9556", .data = OF_953X( 8, 0), },
	{ .compatible = "nxp,pca9557", .data = OF_953X( 8, 0), },
	{ .compatible = "nxp,pca9574", .data = OF_957X( 8, PCA_INT), },
	{ .compatible = "nxp,pca9575", .data = OF_957X(16, PCA_INT), },
	{ .compatible = "nxp,pca9698", .data = OF_953X(40, 0), },

	{ .compatible = "nxp,pcal6408", .data = OF_953X(8, PCA_LATCH_INT), },
	{ .compatible = "nxp,pcal6416", .data = OF_953X(16, PCA_LATCH_INT), },
	{ .compatible = "nxp,pcal6524", .data = OF_953X(24, PCA_LATCH_INT), },
	{ .compatible = "nxp,pcal6534", .data = OF_653X(34, PCA_LATCH_INT), },
	{ .compatible = "nxp,pcal9535", .data = OF_953X(16, PCA_LATCH_INT), },
	{ .compatible = "nxp,pcal9554b", .data = OF_953X( 8, PCA_LATCH_INT), },
	{ .compatible = "nxp,pcal9555a", .data = OF_953X(16, PCA_LATCH_INT), },

	{ .compatible = "maxim,max7310", .data = OF_953X( 8, 0), },
	{ .compatible = "maxim,max7312", .data = OF_953X(16, PCA_INT), },
	{ .compatible = "maxim,max7313", .data = OF_953X(16, PCA_INT), },
	{ .compatible = "maxim,max7315", .data = OF_953X( 8, PCA_INT), },
	{ .compatible = "maxim,max7318", .data = OF_953X(16, PCA_INT), },

	{ .compatible = "ti,pca6107", .data = OF_953X( 8, PCA_INT), },
	{ .compatible = "ti,pca9536", .data = OF_953X( 4, 0), },
	{ .compatible = "ti,tca6408", .data = OF_953X( 8, PCA_INT), },
	{ .compatible = "ti,tca6416", .data = OF_953X(16, PCA_INT), },
	{ .compatible = "ti,tca6424", .data = OF_953X(24, PCA_INT), },
	{ .compatible = "ti,tca9539", .data = OF_953X(16, PCA_INT), },

	{ .compatible = "onnn,cat9554", .data = OF_953X( 8, PCA_INT), },
	{ .compatible = "onnn,pca9654", .data = OF_953X( 8, PCA_INT), },
	{ .compatible = "onnn,pca9655", .data = OF_953X(16, PCA_INT), },

	{ .compatible = "exar,xra1202", .data = OF_953X( 8, 0), },
	{ }
};

MODULE_DEVICE_TABLE(of, pca953x_dt_ids);

static SIMPLE_DEV_PM_OPS(pca953x_pm_ops, pca953x_suspend, pca953x_resume);

static struct i2c_driver pca953x_driver = {
	.driver = {
		.name	= "pca953x",
		.pm	= &pca953x_pm_ops,
		.of_match_table = pca953x_dt_ids,
		.acpi_match_table = pca953x_acpi_ids,
	},
	.probe		= pca953x_probe,
	.remove		= pca953x_remove,
	.id_table	= pca953x_id,
};

static int __init pca953x_init(void)
{
	return i2c_add_driver(&pca953x_driver);
}
/* register after i2c postcore initcall and before
 * subsys initcalls that may rely on these GPIOs
 */
subsys_initcall(pca953x_init);

static void __exit pca953x_exit(void)
{
	i2c_del_driver(&pca953x_driver);
}
module_exit(pca953x_exit);

MODULE_AUTHOR("eric miao <eric.miao@marvell.com>");
MODULE_DESCRIPTION("GPIO expander driver for PCA953x");
MODULE_LICENSE("GPL");<|MERGE_RESOLUTION|>--- conflicted
+++ resolved
@@ -1003,21 +1003,13 @@
 	u8 regaddr;
 	int ret;
 
-<<<<<<< HEAD
-	regaddr = pca953x_recalc_addr(chip, chip->regs->output, 0);
-=======
 	regaddr = chip->recalc_addr(chip, chip->regs->output, 0);
->>>>>>> 7365df19
 	ret = regcache_sync_region(chip->regmap, regaddr,
 				   regaddr + NBANK(chip) - 1);
 	if (ret)
 		goto out;
 
-<<<<<<< HEAD
-	regaddr = pca953x_recalc_addr(chip, chip->regs->direction, 0);
-=======
 	regaddr = chip->recalc_addr(chip, chip->regs->direction, 0);
->>>>>>> 7365df19
 	ret = regcache_sync_region(chip->regmap, regaddr,
 				   regaddr + NBANK(chip) - 1);
 	if (ret)
@@ -1231,22 +1223,14 @@
 	 * The ordering between direction and output is important,
 	 * sync these registers first and only then sync the rest.
 	 */
-<<<<<<< HEAD
-	regaddr = pca953x_recalc_addr(chip, chip->regs->direction, 0);
-=======
 	regaddr = chip->recalc_addr(chip, chip->regs->direction, 0);
->>>>>>> 7365df19
 	ret = regcache_sync_region(chip->regmap, regaddr, regaddr + NBANK(chip) - 1);
 	if (ret) {
 		dev_err(dev, "Failed to sync GPIO dir registers: %d\n", ret);
 		return ret;
 	}
 
-<<<<<<< HEAD
-	regaddr = pca953x_recalc_addr(chip, chip->regs->output, 0);
-=======
 	regaddr = chip->recalc_addr(chip, chip->regs->output, 0);
->>>>>>> 7365df19
 	ret = regcache_sync_region(chip->regmap, regaddr, regaddr + NBANK(chip) - 1);
 	if (ret) {
 		dev_err(dev, "Failed to sync GPIO out registers: %d\n", ret);
@@ -1255,11 +1239,7 @@
 
 #ifdef CONFIG_GPIO_PCA953X_IRQ
 	if (chip->driver_data & PCA_PCAL) {
-<<<<<<< HEAD
-		regaddr = pca953x_recalc_addr(chip, PCAL953X_IN_LATCH, 0);
-=======
 		regaddr = chip->recalc_addr(chip, PCAL953X_IN_LATCH, 0);
->>>>>>> 7365df19
 		ret = regcache_sync_region(chip->regmap, regaddr,
 					   regaddr + NBANK(chip) - 1);
 		if (ret) {
@@ -1268,11 +1248,7 @@
 			return ret;
 		}
 
-<<<<<<< HEAD
-		regaddr = pca953x_recalc_addr(chip, PCAL953X_INT_MASK, 0);
-=======
 		regaddr = chip->recalc_addr(chip, PCAL953X_INT_MASK, 0);
->>>>>>> 7365df19
 		ret = regcache_sync_region(chip->regmap, regaddr,
 					   regaddr + NBANK(chip) - 1);
 		if (ret) {
