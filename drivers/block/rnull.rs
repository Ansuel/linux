--- conflicted
+++ resolved
@@ -34,12 +34,8 @@
 
 #[pin_data]
 struct NullBlkModule {
-<<<<<<< HEAD
-    _disk: Pin<KBox<Mutex<GenDisk<NullBlkDevice>>>>,
-=======
     #[pin]
     _disk: Mutex<GenDisk<NullBlkDevice>>,
->>>>>>> a5a056c8
 }
 
 impl kernel::InPlaceModule for NullBlkModule {
@@ -50,9 +46,6 @@
         let disk = /* try */ (|| {
             let tagset = Arc::pin_init(TagSet::new(1, 256, 1), flags::GFP_KERNEL)?;
 
-<<<<<<< HEAD
-        let disk = KBox::pin_init(new_mutex!(disk, "nullb:disk"), flags::GFP_KERNEL)?;
-=======
             gen_disk::GenDiskBuilder::new()
                 .capacity_sectors(4096 << 11)
                 .logical_block_size(4096)?
@@ -60,7 +53,6 @@
                 .rotational(false)
                 .build(format_args!("rnullb{}", 0), tagset)
         })();
->>>>>>> a5a056c8
 
         try_pin_init!(Self {
             _disk <- new_mutex!(disk?, "nullb:disk"),
