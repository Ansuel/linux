--- conflicted
+++ resolved
@@ -171,17 +171,10 @@
 		cb_unmap_mem(cb->ctx, cb);
 
 	hl_ctx_put(cb->ctx);
-<<<<<<< HEAD
 
 	cb_do_release(cb->hdev, cb);
 }
 
-=======
-
-	cb_do_release(cb->hdev, cb);
-}
-
->>>>>>> 7365df19
 static int hl_cb_mmap_mem_alloc(struct hl_mmap_mem_buf *buf, gfp_t gfp, void *args)
 {
 	struct hl_cb_mmap_mem_alloc_args *cb_args = args;
@@ -301,7 +294,6 @@
 	*handle = buf->handle;
 
 	return 0;
-<<<<<<< HEAD
 }
 
 int hl_cb_destroy(struct hl_mem_mgr *mmg, u64 cb_handle)
@@ -321,34 +313,9 @@
 static int hl_cb_info(struct hl_mem_mgr *mmg,
 			u64 handle, u32 flags, u32 *usage_cnt, u64 *device_va)
 {
-	struct hl_vm_va_block *va_block;
 	struct hl_cb *cb;
 	int rc = 0;
 
-=======
-}
-
-int hl_cb_destroy(struct hl_mem_mgr *mmg, u64 cb_handle)
-{
-	int rc;
-
-	rc = hl_mmap_mem_buf_put_handle(mmg, cb_handle);
-	if (rc < 0)
-		return rc; /* Invalid handle */
-
-	if (rc == 0)
-		dev_dbg(mmg->dev, "CB 0x%llx is destroyed while still in use\n", cb_handle);
-
-	return 0;
-}
-
-static int hl_cb_info(struct hl_mem_mgr *mmg,
-			u64 handle, u32 flags, u32 *usage_cnt, u64 *device_va)
-{
-	struct hl_cb *cb;
-	int rc = 0;
-
->>>>>>> 7365df19
 	cb = hl_cb_get(mmg, handle);
 	if (!cb) {
 		dev_err(mmg->dev,
