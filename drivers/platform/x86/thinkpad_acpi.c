// SPDX-License-Identifier: GPL-2.0-or-later
/*
 *  thinkpad_acpi.c - ThinkPad ACPI Extras
 *
 *  Copyright (C) 2004-2005 Borislav Deianov <borislav@users.sf.net>
 *  Copyright (C) 2006-2009 Henrique de Moraes Holschuh <hmh@hmh.eng.br>
 */

#define pr_fmt(fmt) KBUILD_MODNAME ": " fmt

#define TPACPI_VERSION "0.26"
#define TPACPI_SYSFS_VERSION 0x030000

/*
 *  Changelog:
 *  2007-10-20		changelog trimmed down
 *
 *  2007-03-27  0.14	renamed to thinkpad_acpi and moved to
 *  			drivers/misc.
 *
 *  2006-11-22	0.13	new maintainer
 *  			changelog now lives in git commit history, and will
 *  			not be updated further in-file.
 *
 *  2005-03-17	0.11	support for 600e, 770x
 *			    thanks to Jamie Lentin <lentinj@dial.pipex.com>
 *
 *  2005-01-16	0.9	use MODULE_VERSION
 *			    thanks to Henrik Brix Andersen <brix@gentoo.org>
 *			fix parameter passing on module loading
 *			    thanks to Rusty Russell <rusty@rustcorp.com.au>
 *			    thanks to Jim Radford <radford@blackbean.org>
 *  2004-11-08	0.8	fix init error case, don't return from a macro
 *			    thanks to Chris Wright <chrisw@osdl.org>
 */

#include <linux/acpi.h>
#include <linux/backlight.h>
#include <linux/bitops.h>
#include <linux/delay.h>
#include <linux/dmi.h>
#include <linux/fb.h>
#include <linux/freezer.h>
#include <linux/hwmon.h>
#include <linux/hwmon-sysfs.h>
#include <linux/init.h>
#include <linux/input.h>
#include <linux/jiffies.h>
#include <linux/kernel.h>
#include <linux/kthread.h>
#include <linux/leds.h>
#include <linux/list.h>
#include <linux/module.h>
#include <linux/mutex.h>
#include <linux/nvram.h>
#include <linux/pci.h>
#include <linux/platform_device.h>
#include <linux/platform_profile.h>
#include <linux/power_supply.h>
#include <linux/proc_fs.h>
#include <linux/rfkill.h>
#include <linux/sched.h>
#include <linux/sched/signal.h>
#include <linux/seq_file.h>
#include <linux/slab.h>
#include <linux/string.h>
#include <linux/string_helpers.h>
#include <linux/sysfs.h>
#include <linux/types.h>
#include <linux/uaccess.h>
#include <linux/workqueue.h>

#include <acpi/battery.h>
#include <acpi/video.h>

#include <drm/drm_privacy_screen_driver.h>

#include <sound/control.h>
#include <sound/core.h>
#include <sound/initval.h>

#include "dual_accel_detect.h"

/* ThinkPad CMOS commands */
#define TP_CMOS_VOLUME_DOWN	0
#define TP_CMOS_VOLUME_UP	1
#define TP_CMOS_VOLUME_MUTE	2
#define TP_CMOS_BRIGHTNESS_UP	4
#define TP_CMOS_BRIGHTNESS_DOWN	5
#define TP_CMOS_THINKLIGHT_ON	12
#define TP_CMOS_THINKLIGHT_OFF	13

/* NVRAM Addresses */
enum tp_nvram_addr {
	TP_NVRAM_ADDR_HK2		= 0x57,
	TP_NVRAM_ADDR_THINKLIGHT	= 0x58,
	TP_NVRAM_ADDR_VIDEO		= 0x59,
	TP_NVRAM_ADDR_BRIGHTNESS	= 0x5e,
	TP_NVRAM_ADDR_MIXER		= 0x60,
};

/* NVRAM bit masks */
enum {
	TP_NVRAM_MASK_HKT_THINKPAD	= 0x08,
	TP_NVRAM_MASK_HKT_ZOOM		= 0x20,
	TP_NVRAM_MASK_HKT_DISPLAY	= 0x40,
	TP_NVRAM_MASK_HKT_HIBERNATE	= 0x80,
	TP_NVRAM_MASK_THINKLIGHT	= 0x10,
	TP_NVRAM_MASK_HKT_DISPEXPND	= 0x30,
	TP_NVRAM_MASK_HKT_BRIGHTNESS	= 0x20,
	TP_NVRAM_MASK_LEVEL_BRIGHTNESS	= 0x0f,
	TP_NVRAM_POS_LEVEL_BRIGHTNESS	= 0,
	TP_NVRAM_MASK_MUTE		= 0x40,
	TP_NVRAM_MASK_HKT_VOLUME	= 0x80,
	TP_NVRAM_MASK_LEVEL_VOLUME	= 0x0f,
	TP_NVRAM_POS_LEVEL_VOLUME	= 0,
};

/* Misc NVRAM-related */
enum {
	TP_NVRAM_LEVEL_VOLUME_MAX = 14,
};

/* ACPI HIDs */
#define TPACPI_ACPI_IBM_HKEY_HID	"IBM0068"
#define TPACPI_ACPI_LENOVO_HKEY_HID	"LEN0068"
#define TPACPI_ACPI_LENOVO_HKEY_V2_HID	"LEN0268"
#define TPACPI_ACPI_EC_HID		"PNP0C09"

/* Input IDs */
#define TPACPI_HKEY_INPUT_PRODUCT	0x5054 /* "TP" */
#define TPACPI_HKEY_INPUT_VERSION	0x4101

/* ACPI \WGSV commands */
enum {
	TP_ACPI_WGSV_GET_STATE		= 0x01, /* Get state information */
	TP_ACPI_WGSV_PWR_ON_ON_RESUME	= 0x02, /* Resume WWAN powered on */
	TP_ACPI_WGSV_PWR_OFF_ON_RESUME	= 0x03,	/* Resume WWAN powered off */
	TP_ACPI_WGSV_SAVE_STATE		= 0x04, /* Save state for S4/S5 */
};

/* TP_ACPI_WGSV_GET_STATE bits */
enum {
	TP_ACPI_WGSV_STATE_WWANEXIST	= 0x0001, /* WWAN hw available */
	TP_ACPI_WGSV_STATE_WWANPWR	= 0x0002, /* WWAN radio enabled */
	TP_ACPI_WGSV_STATE_WWANPWRRES	= 0x0004, /* WWAN state at resume */
	TP_ACPI_WGSV_STATE_WWANBIOSOFF	= 0x0008, /* WWAN disabled in BIOS */
	TP_ACPI_WGSV_STATE_BLTHEXIST	= 0x0001, /* BLTH hw available */
	TP_ACPI_WGSV_STATE_BLTHPWR	= 0x0002, /* BLTH radio enabled */
	TP_ACPI_WGSV_STATE_BLTHPWRRES	= 0x0004, /* BLTH state at resume */
	TP_ACPI_WGSV_STATE_BLTHBIOSOFF	= 0x0008, /* BLTH disabled in BIOS */
	TP_ACPI_WGSV_STATE_UWBEXIST	= 0x0010, /* UWB hw available */
	TP_ACPI_WGSV_STATE_UWBPWR	= 0x0020, /* UWB radio enabled */
};

/* HKEY events */
enum tpacpi_hkey_event_t {
	/* Hotkey-related */
	TP_HKEY_EV_HOTKEY_BASE		= 0x1001, /* first hotkey (FN+F1) */
	TP_HKEY_EV_BRGHT_UP		= 0x1010, /* Brightness up */
	TP_HKEY_EV_BRGHT_DOWN		= 0x1011, /* Brightness down */
	TP_HKEY_EV_KBD_LIGHT		= 0x1012, /* Thinklight/kbd backlight */
	TP_HKEY_EV_VOL_UP		= 0x1015, /* Volume up or unmute */
	TP_HKEY_EV_VOL_DOWN		= 0x1016, /* Volume down or unmute */
	TP_HKEY_EV_VOL_MUTE		= 0x1017, /* Mixer output mute */
	TP_HKEY_EV_PRIVACYGUARD_TOGGLE	= 0x130f, /* Toggle priv.guard on/off */
	TP_HKEY_EV_AMT_TOGGLE		= 0x131a, /* Toggle AMT on/off */

	/* Reasons for waking up from S3/S4 */
	TP_HKEY_EV_WKUP_S3_UNDOCK	= 0x2304, /* undock requested, S3 */
	TP_HKEY_EV_WKUP_S4_UNDOCK	= 0x2404, /* undock requested, S4 */
	TP_HKEY_EV_WKUP_S3_BAYEJ	= 0x2305, /* bay ejection req, S3 */
	TP_HKEY_EV_WKUP_S4_BAYEJ	= 0x2405, /* bay ejection req, S4 */
	TP_HKEY_EV_WKUP_S3_BATLOW	= 0x2313, /* battery empty, S3 */
	TP_HKEY_EV_WKUP_S4_BATLOW	= 0x2413, /* battery empty, S4 */

	/* Auto-sleep after eject request */
	TP_HKEY_EV_BAYEJ_ACK		= 0x3003, /* bay ejection complete */
	TP_HKEY_EV_UNDOCK_ACK		= 0x4003, /* undock complete */

	/* Misc bay events */
	TP_HKEY_EV_OPTDRV_EJ		= 0x3006, /* opt. drive tray ejected */
	TP_HKEY_EV_HOTPLUG_DOCK		= 0x4010, /* docked into hotplug dock
						     or port replicator */
	TP_HKEY_EV_HOTPLUG_UNDOCK	= 0x4011, /* undocked from hotplug
						     dock or port replicator */
	/*
	 * Thinkpad X1 Tablet series devices emit 0x4012 and 0x4013
	 * when keyboard cover is attached, detached or folded onto the back
	 */
	TP_HKEY_EV_KBD_COVER_ATTACH	= 0x4012, /* keyboard cover attached */
	TP_HKEY_EV_KBD_COVER_DETACH	= 0x4013, /* keyboard cover detached or folded back */

	/* User-interface events */
	TP_HKEY_EV_LID_CLOSE		= 0x5001, /* laptop lid closed */
	TP_HKEY_EV_LID_OPEN		= 0x5002, /* laptop lid opened */
	TP_HKEY_EV_TABLET_TABLET	= 0x5009, /* tablet swivel up */
	TP_HKEY_EV_TABLET_NOTEBOOK	= 0x500a, /* tablet swivel down */
	TP_HKEY_EV_TABLET_CHANGED	= 0x60c0, /* X1 Yoga (2016):
						   * enter/leave tablet mode
						   */
	TP_HKEY_EV_PEN_INSERTED		= 0x500b, /* tablet pen inserted */
	TP_HKEY_EV_PEN_REMOVED		= 0x500c, /* tablet pen removed */
	TP_HKEY_EV_BRGHT_CHANGED	= 0x5010, /* backlight control event */

	/* Key-related user-interface events */
	TP_HKEY_EV_KEY_NUMLOCK		= 0x6000, /* NumLock key pressed */
	TP_HKEY_EV_KEY_FN		= 0x6005, /* Fn key pressed? E420 */
	TP_HKEY_EV_KEY_FN_ESC           = 0x6060, /* Fn+Esc key pressed X240 */

	/* Thermal events */
	TP_HKEY_EV_ALARM_BAT_HOT	= 0x6011, /* battery too hot */
	TP_HKEY_EV_ALARM_BAT_XHOT	= 0x6012, /* battery critically hot */
	TP_HKEY_EV_ALARM_SENSOR_HOT	= 0x6021, /* sensor too hot */
	TP_HKEY_EV_ALARM_SENSOR_XHOT	= 0x6022, /* sensor critically hot */
	TP_HKEY_EV_THM_TABLE_CHANGED	= 0x6030, /* windows; thermal table changed */
	TP_HKEY_EV_THM_CSM_COMPLETED    = 0x6032, /* windows; thermal control set
						   * command completed. Related to
						   * AML DYTC */
	TP_HKEY_EV_THM_TRANSFM_CHANGED  = 0x60F0, /* windows; thermal transformation
						   * changed. Related to AML GMTS */

	/* AC-related events */
	TP_HKEY_EV_AC_CHANGED		= 0x6040, /* AC status changed */

	/* Further user-interface events */
	TP_HKEY_EV_PALM_DETECTED	= 0x60b0, /* palm hoveres keyboard */
	TP_HKEY_EV_PALM_UNDETECTED	= 0x60b1, /* palm removed */

	/* Misc */
	TP_HKEY_EV_RFKILL_CHANGED	= 0x7000, /* rfkill switch changed */
};

/****************************************************************************
 * Main driver
 */

#define TPACPI_NAME "thinkpad"
#define TPACPI_DESC "ThinkPad ACPI Extras"
#define TPACPI_FILE TPACPI_NAME "_acpi"
#define TPACPI_URL "http://ibm-acpi.sf.net/"
#define TPACPI_MAIL "ibm-acpi-devel@lists.sourceforge.net"

#define TPACPI_PROC_DIR "ibm"
#define TPACPI_ACPI_EVENT_PREFIX "ibm"
#define TPACPI_DRVR_NAME TPACPI_FILE
#define TPACPI_DRVR_SHORTNAME "tpacpi"
#define TPACPI_HWMON_DRVR_NAME TPACPI_NAME "_hwmon"

#define TPACPI_NVRAM_KTHREAD_NAME "ktpacpi_nvramd"
#define TPACPI_WORKQUEUE_NAME "ktpacpid"

#define TPACPI_MAX_ACPI_ARGS 3

/* Debugging printk groups */
#define TPACPI_DBG_ALL		0xffff
#define TPACPI_DBG_DISCLOSETASK	0x8000
#define TPACPI_DBG_INIT		0x0001
#define TPACPI_DBG_EXIT		0x0002
#define TPACPI_DBG_RFKILL	0x0004
#define TPACPI_DBG_HKEY		0x0008
#define TPACPI_DBG_FAN		0x0010
#define TPACPI_DBG_BRGHT	0x0020
#define TPACPI_DBG_MIXER	0x0040

#define FAN_NOT_PRESENT		65535
<<<<<<< HEAD

#define strlencmp(a, b) (strncmp((a), (b), strlen(b)))

=======
>>>>>>> 0ee29814

/****************************************************************************
 * Driver-wide structs and misc. variables
 */

struct ibm_struct;

struct tp_acpi_drv_struct {
	const struct acpi_device_id *hid;
	struct acpi_driver *driver;

	void (*notify) (struct ibm_struct *, u32);
	acpi_handle *handle;
	u32 type;
	struct acpi_device *device;
};

struct ibm_struct {
	char *name;

	int (*read) (struct seq_file *);
	int (*write) (char *);
	void (*exit) (void);
	void (*resume) (void);
	void (*suspend) (void);
	void (*shutdown) (void);

	struct list_head all_drivers;

	struct tp_acpi_drv_struct *acpi;

	struct {
		u8 acpi_driver_registered:1;
		u8 acpi_notify_installed:1;
		u8 proc_created:1;
		u8 init_called:1;
		u8 experimental:1;
	} flags;
};

struct ibm_init_struct {
	char param[32];

	int (*init) (struct ibm_init_struct *);
	umode_t base_procfs_mode;
	struct ibm_struct *data;
};

/* DMI Quirks */
struct quirk_entry {
	bool btusb_bug;
	u32 s2idle_bug_mmio;
};

static struct quirk_entry quirk_btusb_bug = {
	.btusb_bug = true,
};

static struct quirk_entry quirk_s2idle_bug = {
	.s2idle_bug_mmio = 0xfed80380,
};

static struct {
	u32 bluetooth:1;
	u32 hotkey:1;
	u32 hotkey_mask:1;
	u32 hotkey_wlsw:1;
	enum {
		TP_HOTKEY_TABLET_NONE = 0,
		TP_HOTKEY_TABLET_USES_MHKG,
		TP_HOTKEY_TABLET_USES_GMMS,
	} hotkey_tablet;
	u32 kbdlight:1;
	u32 light:1;
	u32 light_status:1;
	u32 bright_acpimode:1;
	u32 bright_unkfw:1;
	u32 wan:1;
	u32 uwb:1;
	u32 fan_ctrl_status_undef:1;
	u32 second_fan:1;
	u32 second_fan_ctl:1;
	u32 beep_needs_two_args:1;
	u32 mixer_no_level_control:1;
	u32 battery_force_primary:1;
	u32 input_device_registered:1;
	u32 platform_drv_registered:1;
	u32 sensors_pdrv_registered:1;
	u32 hotkey_poll_active:1;
	u32 has_adaptive_kbd:1;
	u32 kbd_lang:1;
	struct quirk_entry *quirks;
} tp_features;

static struct {
	u16 hotkey_mask_ff:1;
	u16 volume_ctrl_forbidden:1;
} tp_warned;

struct thinkpad_id_data {
	unsigned int vendor;	/* ThinkPad vendor:
				 * PCI_VENDOR_ID_IBM/PCI_VENDOR_ID_LENOVO */

	char *bios_version_str;	/* Something like 1ZET51WW (1.03z) */
	char *ec_version_str;	/* Something like 1ZHT51WW-1.04a */

	u32 bios_model;		/* 1Y = 0x3159, 0 = unknown */
	u32 ec_model;
	u16 bios_release;	/* 1ZETK1WW = 0x4b31, 0 = unknown */
	u16 ec_release;

	char *model_str;	/* ThinkPad T43 */
	char *nummodel_str;	/* 9384A9C for a 9384-A9C model */
};
static struct thinkpad_id_data thinkpad_id;

static enum {
	TPACPI_LIFE_INIT = 0,
	TPACPI_LIFE_RUNNING,
	TPACPI_LIFE_EXITING,
} tpacpi_lifecycle;

static int experimental;
static u32 dbg_level;

static struct workqueue_struct *tpacpi_wq;

enum led_status_t {
	TPACPI_LED_OFF = 0,
	TPACPI_LED_ON,
	TPACPI_LED_BLINK,
};

/* tpacpi LED class */
struct tpacpi_led_classdev {
	struct led_classdev led_classdev;
	int led;
};

/* brightness level capabilities */
static unsigned int bright_maxlvl;	/* 0 = unknown */

#ifdef CONFIG_THINKPAD_ACPI_DEBUGFACILITIES
static int dbg_wlswemul;
static bool tpacpi_wlsw_emulstate;
static int dbg_bluetoothemul;
static bool tpacpi_bluetooth_emulstate;
static int dbg_wwanemul;
static bool tpacpi_wwan_emulstate;
static int dbg_uwbemul;
static bool tpacpi_uwb_emulstate;
#endif


/*************************************************************************
 *  Debugging helpers
 */

#define dbg_printk(a_dbg_level, format, arg...)				\
do {									\
	if (dbg_level & (a_dbg_level))					\
		printk(KERN_DEBUG pr_fmt("%s: " format),		\
		       __func__, ##arg);				\
} while (0)

#ifdef CONFIG_THINKPAD_ACPI_DEBUG
#define vdbg_printk dbg_printk
static const char *str_supported(int is_supported);
#else
static inline const char *str_supported(int is_supported) { return ""; }
#define vdbg_printk(a_dbg_level, format, arg...)	\
	do { if (0) no_printk(format, ##arg); } while (0)
#endif

static void tpacpi_log_usertask(const char * const what)
{
	printk(KERN_DEBUG pr_fmt("%s: access by process with PID %d\n"),
	       what, task_tgid_vnr(current));
}

#define tpacpi_disclose_usertask(what, format, arg...)			\
do {									\
	if (unlikely((dbg_level & TPACPI_DBG_DISCLOSETASK) &&		\
		     (tpacpi_lifecycle == TPACPI_LIFE_RUNNING))) {	\
		printk(KERN_DEBUG pr_fmt("%s: PID %d: " format),	\
		       what, task_tgid_vnr(current), ## arg);		\
	}								\
} while (0)

/*
 * Quirk handling helpers
 *
 * ThinkPad IDs and versions seen in the field so far are
 * two or three characters from the set [0-9A-Z], i.e. base 36.
 *
 * We use values well outside that range as specials.
 */

#define TPACPI_MATCH_ANY		0xffffffffU
#define TPACPI_MATCH_ANY_VERSION	0xffffU
#define TPACPI_MATCH_UNKNOWN		0U

/* TPID('1', 'Y') == 0x3159 */
#define TPID(__c1, __c2)	(((__c1) << 8) | (__c2))
#define TPID3(__c1, __c2, __c3)	(((__c1) << 16) | ((__c2) << 8) | (__c3))
#define TPVER TPID

#define TPACPI_Q_IBM(__id1, __id2, __quirk)	\
	{ .vendor = PCI_VENDOR_ID_IBM,		\
	  .bios = TPID(__id1, __id2),		\
	  .ec = TPACPI_MATCH_ANY,		\
	  .quirks = (__quirk) }

#define TPACPI_Q_LNV(__id1, __id2, __quirk)	\
	{ .vendor = PCI_VENDOR_ID_LENOVO,	\
	  .bios = TPID(__id1, __id2),		\
	  .ec = TPACPI_MATCH_ANY,		\
	  .quirks = (__quirk) }

#define TPACPI_Q_LNV3(__id1, __id2, __id3, __quirk) \
	{ .vendor = PCI_VENDOR_ID_LENOVO,	\
	  .bios = TPID3(__id1, __id2, __id3),	\
	  .ec = TPACPI_MATCH_ANY,		\
	  .quirks = (__quirk) }

#define TPACPI_QEC_IBM(__id1, __id2, __quirk)	\
	{ .vendor = PCI_VENDOR_ID_IBM,		\
	  .bios = TPACPI_MATCH_ANY,		\
	  .ec = TPID(__id1, __id2),		\
	  .quirks = (__quirk) }

#define TPACPI_QEC_LNV(__id1, __id2, __quirk)	\
	{ .vendor = PCI_VENDOR_ID_LENOVO,	\
	  .bios = TPACPI_MATCH_ANY,		\
	  .ec = TPID(__id1, __id2),		\
	  .quirks = (__quirk) }

struct tpacpi_quirk {
	unsigned int vendor;
	u32 bios;
	u32 ec;
	unsigned long quirks;
};

/**
 * tpacpi_check_quirks() - search BIOS/EC version on a list
 * @qlist:		array of &struct tpacpi_quirk
 * @qlist_size:		number of elements in @qlist
 *
 * Iterates over a quirks list until one is found that matches the
 * ThinkPad's vendor, BIOS and EC model.
 *
 * Returns 0 if nothing matches, otherwise returns the quirks field of
 * the matching &struct tpacpi_quirk entry.
 *
 * The match criteria is: vendor, ec and bios much match.
 */
static unsigned long __init tpacpi_check_quirks(
			const struct tpacpi_quirk *qlist,
			unsigned int qlist_size)
{
	while (qlist_size) {
		if ((qlist->vendor == thinkpad_id.vendor ||
				qlist->vendor == TPACPI_MATCH_ANY) &&
		    (qlist->bios == thinkpad_id.bios_model ||
				qlist->bios == TPACPI_MATCH_ANY) &&
		    (qlist->ec == thinkpad_id.ec_model ||
				qlist->ec == TPACPI_MATCH_ANY))
			return qlist->quirks;

		qlist_size--;
		qlist++;
	}
	return 0;
}

static inline bool __pure __init tpacpi_is_lenovo(void)
{
	return thinkpad_id.vendor == PCI_VENDOR_ID_LENOVO;
}

static inline bool __pure __init tpacpi_is_ibm(void)
{
	return thinkpad_id.vendor == PCI_VENDOR_ID_IBM;
}

/****************************************************************************
 ****************************************************************************
 *
 * ACPI Helpers and device model
 *
 ****************************************************************************
 ****************************************************************************/

/*************************************************************************
 * ACPI basic handles
 */

static acpi_handle root_handle;
static acpi_handle ec_handle;

#define TPACPI_HANDLE(object, parent, paths...)			\
	static acpi_handle  object##_handle;			\
	static const acpi_handle * const object##_parent __initconst =	\
						&parent##_handle; \
	static char *object##_paths[] __initdata = { paths }

TPACPI_HANDLE(ecrd, ec, "ECRD");	/* 570 */
TPACPI_HANDLE(ecwr, ec, "ECWR");	/* 570 */

TPACPI_HANDLE(cmos, root, "\\UCMS",	/* R50, R50e, R50p, R51, */
					/* T4x, X31, X40 */
	   "\\CMOS",		/* A3x, G4x, R32, T23, T30, X22-24, X30 */
	   "\\CMS",		/* R40, R40e */
	   );			/* all others */

TPACPI_HANDLE(hkey, ec, "\\_SB.HKEY",	/* 600e/x, 770e, 770x */
	   "^HKEY",		/* R30, R31 */
	   "HKEY",		/* all others */
	   );			/* 570 */

/*************************************************************************
 * ACPI helpers
 */

static int acpi_evalf(acpi_handle handle,
		      int *res, char *method, char *fmt, ...)
{
	char *fmt0 = fmt;
	struct acpi_object_list params;
	union acpi_object in_objs[TPACPI_MAX_ACPI_ARGS];
	struct acpi_buffer result, *resultp;
	union acpi_object out_obj;
	acpi_status status;
	va_list ap;
	char res_type;
	int success;
	int quiet;

	if (!*fmt) {
		pr_err("acpi_evalf() called with empty format\n");
		return 0;
	}

	if (*fmt == 'q') {
		quiet = 1;
		fmt++;
	} else
		quiet = 0;

	res_type = *(fmt++);

	params.count = 0;
	params.pointer = &in_objs[0];

	va_start(ap, fmt);
	while (*fmt) {
		char c = *(fmt++);
		switch (c) {
		case 'd':	/* int */
			in_objs[params.count].integer.value = va_arg(ap, int);
			in_objs[params.count++].type = ACPI_TYPE_INTEGER;
			break;
			/* add more types as needed */
		default:
			pr_err("acpi_evalf() called with invalid format character '%c'\n",
			       c);
			va_end(ap);
			return 0;
		}
	}
	va_end(ap);

	if (res_type != 'v') {
		result.length = sizeof(out_obj);
		result.pointer = &out_obj;
		resultp = &result;
	} else
		resultp = NULL;

	status = acpi_evaluate_object(handle, method, &params, resultp);

	switch (res_type) {
	case 'd':		/* int */
		success = (status == AE_OK &&
			   out_obj.type == ACPI_TYPE_INTEGER);
		if (success && res)
			*res = out_obj.integer.value;
		break;
	case 'v':		/* void */
		success = status == AE_OK;
		break;
		/* add more types as needed */
	default:
		pr_err("acpi_evalf() called with invalid format character '%c'\n",
		       res_type);
		return 0;
	}

	if (!success && !quiet)
		pr_err("acpi_evalf(%s, %s, ...) failed: %s\n",
		       method, fmt0, acpi_format_exception(status));

	return success;
}

static int acpi_ec_read(int i, u8 *p)
{
	int v;

	if (ecrd_handle) {
		if (!acpi_evalf(ecrd_handle, &v, NULL, "dd", i))
			return 0;
		*p = v;
	} else {
		if (ec_read(i, p) < 0)
			return 0;
	}

	return 1;
}

static int acpi_ec_write(int i, u8 v)
{
	if (ecwr_handle) {
		if (!acpi_evalf(ecwr_handle, NULL, NULL, "vdd", i, v))
			return 0;
	} else {
		if (ec_write(i, v) < 0)
			return 0;
	}

	return 1;
}

static int issue_thinkpad_cmos_command(int cmos_cmd)
{
	if (!cmos_handle)
		return -ENXIO;

	if (!acpi_evalf(cmos_handle, NULL, NULL, "vd", cmos_cmd))
		return -EIO;

	return 0;
}

/*************************************************************************
 * ACPI device model
 */

#define TPACPI_ACPIHANDLE_INIT(object) \
	drv_acpi_handle_init(#object, &object##_handle, *object##_parent, \
		object##_paths, ARRAY_SIZE(object##_paths))

static void __init drv_acpi_handle_init(const char *name,
			   acpi_handle *handle, const acpi_handle parent,
			   char **paths, const int num_paths)
{
	int i;
	acpi_status status;

	vdbg_printk(TPACPI_DBG_INIT, "trying to locate ACPI handle for %s\n",
		name);

	for (i = 0; i < num_paths; i++) {
		status = acpi_get_handle(parent, paths[i], handle);
		if (ACPI_SUCCESS(status)) {
			dbg_printk(TPACPI_DBG_INIT,
				   "Found ACPI handle %s for %s\n",
				   paths[i], name);
			return;
		}
	}

	vdbg_printk(TPACPI_DBG_INIT, "ACPI handle for %s not found\n",
		    name);
	*handle = NULL;
}

static acpi_status __init tpacpi_acpi_handle_locate_callback(acpi_handle handle,
			u32 level, void *context, void **return_value)
{
	if (!strcmp(context, "video")) {
		struct acpi_device *dev = acpi_fetch_acpi_dev(handle);

		if (!dev || strcmp(ACPI_VIDEO_HID, acpi_device_hid(dev)))
			return AE_OK;
	}

	*(acpi_handle *)return_value = handle;

	return AE_CTRL_TERMINATE;
}

static void __init tpacpi_acpi_handle_locate(const char *name,
		const char *hid,
		acpi_handle *handle)
{
	acpi_status status;
	acpi_handle device_found;

	BUG_ON(!name || !handle);
	vdbg_printk(TPACPI_DBG_INIT,
			"trying to locate ACPI handle for %s, using HID %s\n",
			name, hid ? hid : "NULL");

	memset(&device_found, 0, sizeof(device_found));
	status = acpi_get_devices(hid, tpacpi_acpi_handle_locate_callback,
				  (void *)name, &device_found);

	*handle = NULL;

	if (ACPI_SUCCESS(status)) {
		*handle = device_found;
		dbg_printk(TPACPI_DBG_INIT,
			   "Found ACPI handle for %s\n", name);
	} else {
		vdbg_printk(TPACPI_DBG_INIT,
			    "Could not locate an ACPI handle for %s: %s\n",
			    name, acpi_format_exception(status));
	}
}

static void dispatch_acpi_notify(acpi_handle handle, u32 event, void *data)
{
	struct ibm_struct *ibm = data;

	if (tpacpi_lifecycle != TPACPI_LIFE_RUNNING)
		return;

	if (!ibm || !ibm->acpi || !ibm->acpi->notify)
		return;

	ibm->acpi->notify(ibm, event);
}

static int __init setup_acpi_notify(struct ibm_struct *ibm)
{
	acpi_status status;

	BUG_ON(!ibm->acpi);

	if (!*ibm->acpi->handle)
		return 0;

	vdbg_printk(TPACPI_DBG_INIT,
		"setting up ACPI notify for %s\n", ibm->name);

	ibm->acpi->device = acpi_fetch_acpi_dev(*ibm->acpi->handle);
	if (!ibm->acpi->device) {
		pr_err("acpi_fetch_acpi_dev(%s) failed\n", ibm->name);
		return -ENODEV;
	}

	ibm->acpi->device->driver_data = ibm;
	sprintf(acpi_device_class(ibm->acpi->device), "%s/%s",
		TPACPI_ACPI_EVENT_PREFIX,
		ibm->name);

	status = acpi_install_notify_handler(*ibm->acpi->handle,
			ibm->acpi->type, dispatch_acpi_notify, ibm);
	if (ACPI_FAILURE(status)) {
		if (status == AE_ALREADY_EXISTS) {
			pr_notice("another device driver is already handling %s events\n",
				  ibm->name);
		} else {
			pr_err("acpi_install_notify_handler(%s) failed: %s\n",
			       ibm->name, acpi_format_exception(status));
		}
		return -ENODEV;
	}
	ibm->flags.acpi_notify_installed = 1;
	return 0;
}

static int __init tpacpi_device_add(struct acpi_device *device)
{
	return 0;
}

static int __init register_tpacpi_subdriver(struct ibm_struct *ibm)
{
	int rc;

	dbg_printk(TPACPI_DBG_INIT,
		"registering %s as an ACPI driver\n", ibm->name);

	BUG_ON(!ibm->acpi);

	ibm->acpi->driver = kzalloc(sizeof(struct acpi_driver), GFP_KERNEL);
	if (!ibm->acpi->driver) {
		pr_err("failed to allocate memory for ibm->acpi->driver\n");
		return -ENOMEM;
	}

	sprintf(ibm->acpi->driver->name, "%s_%s", TPACPI_NAME, ibm->name);
	ibm->acpi->driver->ids = ibm->acpi->hid;

	ibm->acpi->driver->ops.add = &tpacpi_device_add;

	rc = acpi_bus_register_driver(ibm->acpi->driver);
	if (rc < 0) {
		pr_err("acpi_bus_register_driver(%s) failed: %d\n",
		       ibm->name, rc);
		kfree(ibm->acpi->driver);
		ibm->acpi->driver = NULL;
	} else if (!rc)
		ibm->flags.acpi_driver_registered = 1;

	return rc;
}


/****************************************************************************
 ****************************************************************************
 *
 * Procfs Helpers
 *
 ****************************************************************************
 ****************************************************************************/

static int dispatch_proc_show(struct seq_file *m, void *v)
{
	struct ibm_struct *ibm = m->private;

	if (!ibm || !ibm->read)
		return -EINVAL;
	return ibm->read(m);
}

static int dispatch_proc_open(struct inode *inode, struct file *file)
{
	return single_open(file, dispatch_proc_show, pde_data(inode));
}

static ssize_t dispatch_proc_write(struct file *file,
			const char __user *userbuf,
			size_t count, loff_t *pos)
{
	struct ibm_struct *ibm = pde_data(file_inode(file));
	char *kernbuf;
	int ret;

	if (!ibm || !ibm->write)
		return -EINVAL;
	if (count > PAGE_SIZE - 1)
		return -EINVAL;

	kernbuf = kmalloc(count + 1, GFP_KERNEL);
	if (!kernbuf)
		return -ENOMEM;

	if (copy_from_user(kernbuf, userbuf, count)) {
		kfree(kernbuf);
		return -EFAULT;
	}

	kernbuf[count] = 0;
	ret = ibm->write(kernbuf);
	if (ret == 0)
		ret = count;

	kfree(kernbuf);

	return ret;
}

static const struct proc_ops dispatch_proc_ops = {
	.proc_open	= dispatch_proc_open,
	.proc_read	= seq_read,
	.proc_lseek	= seq_lseek,
	.proc_release	= single_release,
	.proc_write	= dispatch_proc_write,
};

/****************************************************************************
 ****************************************************************************
 *
 * Device model: input, hwmon and platform
 *
 ****************************************************************************
 ****************************************************************************/

static struct platform_device *tpacpi_pdev;
static struct platform_device *tpacpi_sensors_pdev;
static struct device *tpacpi_hwmon;
static struct input_dev *tpacpi_inputdev;
static struct mutex tpacpi_inputdev_send_mutex;
static LIST_HEAD(tpacpi_all_drivers);

#ifdef CONFIG_PM_SLEEP
static int tpacpi_suspend_handler(struct device *dev)
{
	struct ibm_struct *ibm, *itmp;

	list_for_each_entry_safe(ibm, itmp,
				 &tpacpi_all_drivers,
				 all_drivers) {
		if (ibm->suspend)
			(ibm->suspend)();
	}

	return 0;
}

static int tpacpi_resume_handler(struct device *dev)
{
	struct ibm_struct *ibm, *itmp;

	list_for_each_entry_safe(ibm, itmp,
				 &tpacpi_all_drivers,
				 all_drivers) {
		if (ibm->resume)
			(ibm->resume)();
	}

	return 0;
}
#endif

static SIMPLE_DEV_PM_OPS(tpacpi_pm,
			 tpacpi_suspend_handler, tpacpi_resume_handler);

static void tpacpi_shutdown_handler(struct platform_device *pdev)
{
	struct ibm_struct *ibm, *itmp;

	list_for_each_entry_safe(ibm, itmp,
				 &tpacpi_all_drivers,
				 all_drivers) {
		if (ibm->shutdown)
			(ibm->shutdown)();
	}
}

/*************************************************************************
 * sysfs support helpers
 */

static int parse_strtoul(const char *buf,
		unsigned long max, unsigned long *value)
{
	char *endp;

	*value = simple_strtoul(skip_spaces(buf), &endp, 0);
	endp = skip_spaces(endp);
	if (*endp || *value > max)
		return -EINVAL;

	return 0;
}

static void tpacpi_disable_brightness_delay(void)
{
	if (acpi_evalf(hkey_handle, NULL, "PWMS", "qvd", 0))
		pr_notice("ACPI backlight control delay disabled\n");
}

static void printk_deprecated_attribute(const char * const what,
					const char * const details)
{
	tpacpi_log_usertask("deprecated sysfs attribute");
	pr_warn("WARNING: sysfs attribute %s is deprecated and will be removed. %s\n",
		what, details);
}

/*************************************************************************
 * rfkill and radio control support helpers
 */

/*
 * ThinkPad-ACPI firmware handling model:
 *
 * WLSW (master wireless switch) is event-driven, and is common to all
 * firmware-controlled radios.  It cannot be controlled, just monitored,
 * as expected.  It overrides all radio state in firmware
 *
 * The kernel, a masked-off hotkey, and WLSW can change the radio state
 * (TODO: verify how WLSW interacts with the returned radio state).
 *
 * The only time there are shadow radio state changes, is when
 * masked-off hotkeys are used.
 */

/*
 * Internal driver API for radio state:
 *
 * int: < 0 = error, otherwise enum tpacpi_rfkill_state
 * bool: true means radio blocked (off)
 */
enum tpacpi_rfkill_state {
	TPACPI_RFK_RADIO_OFF = 0,
	TPACPI_RFK_RADIO_ON
};

/* rfkill switches */
enum tpacpi_rfk_id {
	TPACPI_RFK_BLUETOOTH_SW_ID = 0,
	TPACPI_RFK_WWAN_SW_ID,
	TPACPI_RFK_UWB_SW_ID,
	TPACPI_RFK_SW_MAX
};

static const char *tpacpi_rfkill_names[] = {
	[TPACPI_RFK_BLUETOOTH_SW_ID] = "bluetooth",
	[TPACPI_RFK_WWAN_SW_ID] = "wwan",
	[TPACPI_RFK_UWB_SW_ID] = "uwb",
	[TPACPI_RFK_SW_MAX] = NULL
};

/* ThinkPad-ACPI rfkill subdriver */
struct tpacpi_rfk {
	struct rfkill *rfkill;
	enum tpacpi_rfk_id id;
	const struct tpacpi_rfk_ops *ops;
};

struct tpacpi_rfk_ops {
	/* firmware interface */
	int (*get_status)(void);
	int (*set_status)(const enum tpacpi_rfkill_state);
};

static struct tpacpi_rfk *tpacpi_rfkill_switches[TPACPI_RFK_SW_MAX];

/* Query FW and update rfkill sw state for a given rfkill switch */
static int tpacpi_rfk_update_swstate(const struct tpacpi_rfk *tp_rfk)
{
	int status;

	if (!tp_rfk)
		return -ENODEV;

	status = (tp_rfk->ops->get_status)();
	if (status < 0)
		return status;

	rfkill_set_sw_state(tp_rfk->rfkill,
			    (status == TPACPI_RFK_RADIO_OFF));

	return status;
}

/*
 * Sync the HW-blocking state of all rfkill switches,
 * do notice it causes the rfkill core to schedule uevents
 */
static void tpacpi_rfk_update_hwblock_state(bool blocked)
{
	unsigned int i;
	struct tpacpi_rfk *tp_rfk;

	for (i = 0; i < TPACPI_RFK_SW_MAX; i++) {
		tp_rfk = tpacpi_rfkill_switches[i];
		if (tp_rfk) {
			if (rfkill_set_hw_state(tp_rfk->rfkill,
						blocked)) {
				/* ignore -- we track sw block */
			}
		}
	}
}

/* Call to get the WLSW state from the firmware */
static int hotkey_get_wlsw(void);

/* Call to query WLSW state and update all rfkill switches */
static bool tpacpi_rfk_check_hwblock_state(void)
{
	int res = hotkey_get_wlsw();
	int hw_blocked;

	/* When unknown or unsupported, we have to assume it is unblocked */
	if (res < 0)
		return false;

	hw_blocked = (res == TPACPI_RFK_RADIO_OFF);
	tpacpi_rfk_update_hwblock_state(hw_blocked);

	return hw_blocked;
}

static int tpacpi_rfk_hook_set_block(void *data, bool blocked)
{
	struct tpacpi_rfk *tp_rfk = data;
	int res;

	dbg_printk(TPACPI_DBG_RFKILL,
		   "request to change radio state to %s\n",
		   blocked ? "blocked" : "unblocked");

	/* try to set radio state */
	res = (tp_rfk->ops->set_status)(blocked ?
				TPACPI_RFK_RADIO_OFF : TPACPI_RFK_RADIO_ON);

	/* and update the rfkill core with whatever the FW really did */
	tpacpi_rfk_update_swstate(tp_rfk);

	return (res < 0) ? res : 0;
}

static const struct rfkill_ops tpacpi_rfk_rfkill_ops = {
	.set_block = tpacpi_rfk_hook_set_block,
};

static int __init tpacpi_new_rfkill(const enum tpacpi_rfk_id id,
			const struct tpacpi_rfk_ops *tp_rfkops,
			const enum rfkill_type rfktype,
			const char *name,
			const bool set_default)
{
	struct tpacpi_rfk *atp_rfk;
	int res;
	bool sw_state = false;
	bool hw_state;
	int sw_status;

	BUG_ON(id >= TPACPI_RFK_SW_MAX || tpacpi_rfkill_switches[id]);

	atp_rfk = kzalloc(sizeof(struct tpacpi_rfk), GFP_KERNEL);
	if (atp_rfk)
		atp_rfk->rfkill = rfkill_alloc(name,
						&tpacpi_pdev->dev,
						rfktype,
						&tpacpi_rfk_rfkill_ops,
						atp_rfk);
	if (!atp_rfk || !atp_rfk->rfkill) {
		pr_err("failed to allocate memory for rfkill class\n");
		kfree(atp_rfk);
		return -ENOMEM;
	}

	atp_rfk->id = id;
	atp_rfk->ops = tp_rfkops;

	sw_status = (tp_rfkops->get_status)();
	if (sw_status < 0) {
		pr_err("failed to read initial state for %s, error %d\n",
		       name, sw_status);
	} else {
		sw_state = (sw_status == TPACPI_RFK_RADIO_OFF);
		if (set_default) {
			/* try to keep the initial state, since we ask the
			 * firmware to preserve it across S5 in NVRAM */
			rfkill_init_sw_state(atp_rfk->rfkill, sw_state);
		}
	}
	hw_state = tpacpi_rfk_check_hwblock_state();
	rfkill_set_hw_state(atp_rfk->rfkill, hw_state);

	res = rfkill_register(atp_rfk->rfkill);
	if (res < 0) {
		pr_err("failed to register %s rfkill switch: %d\n", name, res);
		rfkill_destroy(atp_rfk->rfkill);
		kfree(atp_rfk);
		return res;
	}

	tpacpi_rfkill_switches[id] = atp_rfk;

	pr_info("rfkill switch %s: radio is %sblocked\n",
		name, (sw_state || hw_state) ? "" : "un");
	return 0;
}

static void tpacpi_destroy_rfkill(const enum tpacpi_rfk_id id)
{
	struct tpacpi_rfk *tp_rfk;

	BUG_ON(id >= TPACPI_RFK_SW_MAX);

	tp_rfk = tpacpi_rfkill_switches[id];
	if (tp_rfk) {
		rfkill_unregister(tp_rfk->rfkill);
		rfkill_destroy(tp_rfk->rfkill);
		tpacpi_rfkill_switches[id] = NULL;
		kfree(tp_rfk);
	}
}

static void printk_deprecated_rfkill_attribute(const char * const what)
{
	printk_deprecated_attribute(what,
			"Please switch to generic rfkill before year 2010");
}

/* sysfs <radio> enable ------------------------------------------------ */
static ssize_t tpacpi_rfk_sysfs_enable_show(const enum tpacpi_rfk_id id,
					    struct device_attribute *attr,
					    char *buf)
{
	int status;

	printk_deprecated_rfkill_attribute(attr->attr.name);

	/* This is in the ABI... */
	if (tpacpi_rfk_check_hwblock_state()) {
		status = TPACPI_RFK_RADIO_OFF;
	} else {
		status = tpacpi_rfk_update_swstate(tpacpi_rfkill_switches[id]);
		if (status < 0)
			return status;
	}

	return sysfs_emit(buf, "%d\n",
			(status == TPACPI_RFK_RADIO_ON) ? 1 : 0);
}

static ssize_t tpacpi_rfk_sysfs_enable_store(const enum tpacpi_rfk_id id,
			    struct device_attribute *attr,
			    const char *buf, size_t count)
{
	unsigned long t;
	int res;

	printk_deprecated_rfkill_attribute(attr->attr.name);

	if (parse_strtoul(buf, 1, &t))
		return -EINVAL;

	tpacpi_disclose_usertask(attr->attr.name, "set to %ld\n", t);

	/* This is in the ABI... */
	if (tpacpi_rfk_check_hwblock_state() && !!t)
		return -EPERM;

	res = tpacpi_rfkill_switches[id]->ops->set_status((!!t) ?
				TPACPI_RFK_RADIO_ON : TPACPI_RFK_RADIO_OFF);
	tpacpi_rfk_update_swstate(tpacpi_rfkill_switches[id]);

	return (res < 0) ? res : count;
}

/* procfs -------------------------------------------------------------- */
static int tpacpi_rfk_procfs_read(const enum tpacpi_rfk_id id, struct seq_file *m)
{
	if (id >= TPACPI_RFK_SW_MAX)
		seq_printf(m, "status:\t\tnot supported\n");
	else {
		int status;

		/* This is in the ABI... */
		if (tpacpi_rfk_check_hwblock_state()) {
			status = TPACPI_RFK_RADIO_OFF;
		} else {
			status = tpacpi_rfk_update_swstate(
						tpacpi_rfkill_switches[id]);
			if (status < 0)
				return status;
		}

		seq_printf(m, "status:\t\t%s\n", str_enabled_disabled(status == TPACPI_RFK_RADIO_ON));
		seq_printf(m, "commands:\tenable, disable\n");
	}

	return 0;
}

static int tpacpi_rfk_procfs_write(const enum tpacpi_rfk_id id, char *buf)
{
	char *cmd;
	int status = -1;
	int res = 0;

	if (id >= TPACPI_RFK_SW_MAX)
		return -ENODEV;

	while ((cmd = strsep(&buf, ","))) {
		if (strstarts(cmd, "enable"))
			status = TPACPI_RFK_RADIO_ON;
		else if (strstarts(cmd, "disable"))
			status = TPACPI_RFK_RADIO_OFF;
		else
			return -EINVAL;
	}

	if (status != -1) {
		tpacpi_disclose_usertask("procfs", "attempt to %s %s\n",
				str_enable_disable(status == TPACPI_RFK_RADIO_ON),
				tpacpi_rfkill_names[id]);
		res = (tpacpi_rfkill_switches[id]->ops->set_status)(status);
		tpacpi_rfk_update_swstate(tpacpi_rfkill_switches[id]);
	}

	return res;
}

/*************************************************************************
 * thinkpad-acpi driver attributes
 */

/* interface_version --------------------------------------------------- */
static ssize_t interface_version_show(struct device_driver *drv, char *buf)
{
	return sysfs_emit(buf, "0x%08x\n", TPACPI_SYSFS_VERSION);
}
static DRIVER_ATTR_RO(interface_version);

/* debug_level --------------------------------------------------------- */
static ssize_t debug_level_show(struct device_driver *drv, char *buf)
{
	return sysfs_emit(buf, "0x%04x\n", dbg_level);
}

static ssize_t debug_level_store(struct device_driver *drv, const char *buf,
				 size_t count)
{
	unsigned long t;

	if (parse_strtoul(buf, 0xffff, &t))
		return -EINVAL;

	dbg_level = t;

	return count;
}
static DRIVER_ATTR_RW(debug_level);

/* version ------------------------------------------------------------- */
static ssize_t version_show(struct device_driver *drv, char *buf)
{
	return sysfs_emit(buf, "%s v%s\n",
			TPACPI_DESC, TPACPI_VERSION);
}
static DRIVER_ATTR_RO(version);

/* --------------------------------------------------------------------- */

#ifdef CONFIG_THINKPAD_ACPI_DEBUGFACILITIES

/* wlsw_emulstate ------------------------------------------------------ */
static ssize_t wlsw_emulstate_show(struct device_driver *drv, char *buf)
{
	return sysfs_emit(buf, "%d\n", !!tpacpi_wlsw_emulstate);
}

static ssize_t wlsw_emulstate_store(struct device_driver *drv, const char *buf,
				    size_t count)
{
	unsigned long t;

	if (parse_strtoul(buf, 1, &t))
		return -EINVAL;

	if (tpacpi_wlsw_emulstate != !!t) {
		tpacpi_wlsw_emulstate = !!t;
		tpacpi_rfk_update_hwblock_state(!t);	/* negative logic */
	}

	return count;
}
static DRIVER_ATTR_RW(wlsw_emulstate);

/* bluetooth_emulstate ------------------------------------------------- */
static ssize_t bluetooth_emulstate_show(struct device_driver *drv, char *buf)
{
	return sysfs_emit(buf, "%d\n", !!tpacpi_bluetooth_emulstate);
}

static ssize_t bluetooth_emulstate_store(struct device_driver *drv,
					 const char *buf, size_t count)
{
	unsigned long t;

	if (parse_strtoul(buf, 1, &t))
		return -EINVAL;

	tpacpi_bluetooth_emulstate = !!t;

	return count;
}
static DRIVER_ATTR_RW(bluetooth_emulstate);

/* wwan_emulstate ------------------------------------------------- */
static ssize_t wwan_emulstate_show(struct device_driver *drv, char *buf)
{
	return sysfs_emit(buf, "%d\n", !!tpacpi_wwan_emulstate);
}

static ssize_t wwan_emulstate_store(struct device_driver *drv, const char *buf,
				    size_t count)
{
	unsigned long t;

	if (parse_strtoul(buf, 1, &t))
		return -EINVAL;

	tpacpi_wwan_emulstate = !!t;

	return count;
}
static DRIVER_ATTR_RW(wwan_emulstate);

/* uwb_emulstate ------------------------------------------------- */
static ssize_t uwb_emulstate_show(struct device_driver *drv, char *buf)
{
	return sysfs_emit(buf, "%d\n", !!tpacpi_uwb_emulstate);
}

static ssize_t uwb_emulstate_store(struct device_driver *drv, const char *buf,
				   size_t count)
{
	unsigned long t;

	if (parse_strtoul(buf, 1, &t))
		return -EINVAL;

	tpacpi_uwb_emulstate = !!t;

	return count;
}
static DRIVER_ATTR_RW(uwb_emulstate);
#endif

/*************************************************************************
 * Firmware Data
 */

/*
 * Table of recommended minimum BIOS versions
 *
 * Reasons for listing:
 *    1. Stable BIOS, listed because the unknown amount of
 *       bugs and bad ACPI behaviour on older versions
 *
 *    2. BIOS or EC fw with known bugs that trigger on Linux
 *
 *    3. BIOS with known reduced functionality in older versions
 *
 *  We recommend the latest BIOS and EC version.
 *  We only support the latest BIOS and EC fw version as a rule.
 *
 *  Sources: IBM ThinkPad Public Web Documents (update changelogs),
 *  Information from users in ThinkWiki
 *
 *  WARNING: we use this table also to detect that the machine is
 *  a ThinkPad in some cases, so don't remove entries lightly.
 */

#define TPV_Q(__v, __id1, __id2, __bv1, __bv2)		\
	{ .vendor	= (__v),			\
	  .bios		= TPID(__id1, __id2),		\
	  .ec		= TPACPI_MATCH_ANY,		\
	  .quirks	= TPACPI_MATCH_ANY_VERSION << 16 \
			  | TPVER(__bv1, __bv2) }

#define TPV_Q_X(__v, __bid1, __bid2, __bv1, __bv2,	\
		__eid, __ev1, __ev2)			\
	{ .vendor	= (__v),			\
	  .bios		= TPID(__bid1, __bid2),		\
	  .ec		= __eid,			\
	  .quirks	= TPVER(__ev1, __ev2) << 16	\
			  | TPVER(__bv1, __bv2) }

#define TPV_QI0(__id1, __id2, __bv1, __bv2) \
	TPV_Q(PCI_VENDOR_ID_IBM, __id1, __id2, __bv1, __bv2)

/* Outdated IBM BIOSes often lack the EC id string */
#define TPV_QI1(__id1, __id2, __bv1, __bv2, __ev1, __ev2) \
	TPV_Q_X(PCI_VENDOR_ID_IBM, __id1, __id2, 	\
		__bv1, __bv2, TPID(__id1, __id2),	\
		__ev1, __ev2),				\
	TPV_Q_X(PCI_VENDOR_ID_IBM, __id1, __id2, 	\
		__bv1, __bv2, TPACPI_MATCH_UNKNOWN,	\
		__ev1, __ev2)

/* Outdated IBM BIOSes often lack the EC id string */
#define TPV_QI2(__bid1, __bid2, __bv1, __bv2,		\
		__eid1, __eid2, __ev1, __ev2) 		\
	TPV_Q_X(PCI_VENDOR_ID_IBM, __bid1, __bid2, 	\
		__bv1, __bv2, TPID(__eid1, __eid2),	\
		__ev1, __ev2),				\
	TPV_Q_X(PCI_VENDOR_ID_IBM, __bid1, __bid2, 	\
		__bv1, __bv2, TPACPI_MATCH_UNKNOWN,	\
		__ev1, __ev2)

#define TPV_QL0(__id1, __id2, __bv1, __bv2) \
	TPV_Q(PCI_VENDOR_ID_LENOVO, __id1, __id2, __bv1, __bv2)

#define TPV_QL1(__id1, __id2, __bv1, __bv2, __ev1, __ev2) \
	TPV_Q_X(PCI_VENDOR_ID_LENOVO, __id1, __id2, 	\
		__bv1, __bv2, TPID(__id1, __id2),	\
		__ev1, __ev2)

#define TPV_QL2(__bid1, __bid2, __bv1, __bv2,		\
		__eid1, __eid2, __ev1, __ev2) 		\
	TPV_Q_X(PCI_VENDOR_ID_LENOVO, __bid1, __bid2, 	\
		__bv1, __bv2, TPID(__eid1, __eid2),	\
		__ev1, __ev2)

static const struct tpacpi_quirk tpacpi_bios_version_qtable[] __initconst = {
	/*  Numeric models ------------------ */
	/*      FW MODEL   BIOS VERS	      */
	TPV_QI0('I', 'M',  '6', '5'),		 /* 570 */
	TPV_QI0('I', 'U',  '2', '6'),		 /* 570E */
	TPV_QI0('I', 'B',  '5', '4'),		 /* 600 */
	TPV_QI0('I', 'H',  '4', '7'),		 /* 600E */
	TPV_QI0('I', 'N',  '3', '6'),		 /* 600E */
	TPV_QI0('I', 'T',  '5', '5'),		 /* 600X */
	TPV_QI0('I', 'D',  '4', '8'),		 /* 770, 770E, 770ED */
	TPV_QI0('I', 'I',  '4', '2'),		 /* 770X */
	TPV_QI0('I', 'O',  '2', '3'),		 /* 770Z */

	/* A-series ------------------------- */
	/*      FW MODEL   BIOS VERS  EC VERS */
	TPV_QI0('I', 'W',  '5', '9'),		 /* A20m */
	TPV_QI0('I', 'V',  '6', '9'),		 /* A20p */
	TPV_QI0('1', '0',  '2', '6'),		 /* A21e, A22e */
	TPV_QI0('K', 'U',  '3', '6'),		 /* A21e */
	TPV_QI0('K', 'X',  '3', '6'),		 /* A21m, A22m */
	TPV_QI0('K', 'Y',  '3', '8'),		 /* A21p, A22p */
	TPV_QI0('1', 'B',  '1', '7'),		 /* A22e */
	TPV_QI0('1', '3',  '2', '0'),		 /* A22m */
	TPV_QI0('1', 'E',  '7', '3'),		 /* A30/p (0) */
	TPV_QI1('1', 'G',  '4', '1',  '1', '7'), /* A31/p (0) */
	TPV_QI1('1', 'N',  '1', '6',  '0', '7'), /* A31/p (0) */

	/* G-series ------------------------- */
	/*      FW MODEL   BIOS VERS	      */
	TPV_QI0('1', 'T',  'A', '6'),		 /* G40 */
	TPV_QI0('1', 'X',  '5', '7'),		 /* G41 */

	/* R-series, T-series --------------- */
	/*      FW MODEL   BIOS VERS  EC VERS */
	TPV_QI0('1', 'C',  'F', '0'),		 /* R30 */
	TPV_QI0('1', 'F',  'F', '1'),		 /* R31 */
	TPV_QI0('1', 'M',  '9', '7'),		 /* R32 */
	TPV_QI0('1', 'O',  '6', '1'),		 /* R40 */
	TPV_QI0('1', 'P',  '6', '5'),		 /* R40 */
	TPV_QI0('1', 'S',  '7', '0'),		 /* R40e */
	TPV_QI1('1', 'R',  'D', 'R',  '7', '1'), /* R50/p, R51,
						    T40/p, T41/p, T42/p (1) */
	TPV_QI1('1', 'V',  '7', '1',  '2', '8'), /* R50e, R51 (1) */
	TPV_QI1('7', '8',  '7', '1',  '0', '6'), /* R51e (1) */
	TPV_QI1('7', '6',  '6', '9',  '1', '6'), /* R52 (1) */
	TPV_QI1('7', '0',  '6', '9',  '2', '8'), /* R52, T43 (1) */

	TPV_QI0('I', 'Y',  '6', '1'),		 /* T20 */
	TPV_QI0('K', 'Z',  '3', '4'),		 /* T21 */
	TPV_QI0('1', '6',  '3', '2'),		 /* T22 */
	TPV_QI1('1', 'A',  '6', '4',  '2', '3'), /* T23 (0) */
	TPV_QI1('1', 'I',  '7', '1',  '2', '0'), /* T30 (0) */
	TPV_QI1('1', 'Y',  '6', '5',  '2', '9'), /* T43/p (1) */

	TPV_QL1('7', '9',  'E', '3',  '5', '0'), /* T60/p */
	TPV_QL1('7', 'C',  'D', '2',  '2', '2'), /* R60, R60i */
	TPV_QL1('7', 'E',  'D', '0',  '1', '5'), /* R60e, R60i */

	/*      BIOS FW    BIOS VERS  EC FW     EC VERS */
	TPV_QI2('1', 'W',  '9', '0',  '1', 'V', '2', '8'), /* R50e (1) */
	TPV_QL2('7', 'I',  '3', '4',  '7', '9', '5', '0'), /* T60/p wide */

	/* X-series ------------------------- */
	/*      FW MODEL   BIOS VERS  EC VERS */
	TPV_QI0('I', 'Z',  '9', 'D'),		 /* X20, X21 */
	TPV_QI0('1', 'D',  '7', '0'),		 /* X22, X23, X24 */
	TPV_QI1('1', 'K',  '4', '8',  '1', '8'), /* X30 (0) */
	TPV_QI1('1', 'Q',  '9', '7',  '2', '3'), /* X31, X32 (0) */
	TPV_QI1('1', 'U',  'D', '3',  'B', '2'), /* X40 (0) */
	TPV_QI1('7', '4',  '6', '4',  '2', '7'), /* X41 (0) */
	TPV_QI1('7', '5',  '6', '0',  '2', '0'), /* X41t (0) */

	TPV_QL1('7', 'B',  'D', '7',  '4', '0'), /* X60/s */
	TPV_QL1('7', 'J',  '3', '0',  '1', '3'), /* X60t */

	/* (0) - older versions lack DMI EC fw string and functionality */
	/* (1) - older versions known to lack functionality */
};

#undef TPV_QL1
#undef TPV_QL0
#undef TPV_QI2
#undef TPV_QI1
#undef TPV_QI0
#undef TPV_Q_X
#undef TPV_Q

static void __init tpacpi_check_outdated_fw(void)
{
	unsigned long fwvers;
	u16 ec_version, bios_version;

	fwvers = tpacpi_check_quirks(tpacpi_bios_version_qtable,
				ARRAY_SIZE(tpacpi_bios_version_qtable));

	if (!fwvers)
		return;

	bios_version = fwvers & 0xffffU;
	ec_version = (fwvers >> 16) & 0xffffU;

	/* note that unknown versions are set to 0x0000 and we use that */
	if ((bios_version > thinkpad_id.bios_release) ||
	    (ec_version > thinkpad_id.ec_release &&
				ec_version != TPACPI_MATCH_ANY_VERSION)) {
		/*
		 * The changelogs would let us track down the exact
		 * reason, but it is just too much of a pain to track
		 * it.  We only list BIOSes that are either really
		 * broken, or really stable to begin with, so it is
		 * best if the user upgrades the firmware anyway.
		 */
		pr_warn("WARNING: Outdated ThinkPad BIOS/EC firmware\n");
		pr_warn("WARNING: This firmware may be missing critical bug fixes and/or important features\n");
	}
}

static bool __init tpacpi_is_fw_known(void)
{
	return tpacpi_check_quirks(tpacpi_bios_version_qtable,
			ARRAY_SIZE(tpacpi_bios_version_qtable)) != 0;
}

/****************************************************************************
 ****************************************************************************
 *
 * Subdrivers
 *
 ****************************************************************************
 ****************************************************************************/

/*************************************************************************
 * thinkpad-acpi metadata subdriver
 */

static int thinkpad_acpi_driver_read(struct seq_file *m)
{
	seq_printf(m, "driver:\t\t%s\n", TPACPI_DESC);
	seq_printf(m, "version:\t%s\n", TPACPI_VERSION);
	return 0;
}

static struct ibm_struct thinkpad_acpi_driver_data = {
	.name = "driver",
	.read = thinkpad_acpi_driver_read,
};

/*************************************************************************
 * Hotkey subdriver
 */

/*
 * ThinkPad firmware event model
 *
 * The ThinkPad firmware has two main event interfaces: normal ACPI
 * notifications (which follow the ACPI standard), and a private event
 * interface.
 *
 * The private event interface also issues events for the hotkeys.  As
 * the driver gained features, the event handling code ended up being
 * built around the hotkey subdriver.  This will need to be refactored
 * to a more formal event API eventually.
 *
 * Some "hotkeys" are actually supposed to be used as event reports,
 * such as "brightness has changed", "volume has changed", depending on
 * the ThinkPad model and how the firmware is operating.
 *
 * Unlike other classes, hotkey-class events have mask/unmask control on
 * non-ancient firmware.  However, how it behaves changes a lot with the
 * firmware model and version.
 */

enum {	/* hot key scan codes (derived from ACPI DSDT) */
	TP_ACPI_HOTKEYSCAN_FNF1		= 0,
	TP_ACPI_HOTKEYSCAN_FNF2,
	TP_ACPI_HOTKEYSCAN_FNF3,
	TP_ACPI_HOTKEYSCAN_FNF4,
	TP_ACPI_HOTKEYSCAN_FNF5,
	TP_ACPI_HOTKEYSCAN_FNF6,
	TP_ACPI_HOTKEYSCAN_FNF7,
	TP_ACPI_HOTKEYSCAN_FNF8,
	TP_ACPI_HOTKEYSCAN_FNF9,
	TP_ACPI_HOTKEYSCAN_FNF10,
	TP_ACPI_HOTKEYSCAN_FNF11,
	TP_ACPI_HOTKEYSCAN_FNF12,
	TP_ACPI_HOTKEYSCAN_FNBACKSPACE,
	TP_ACPI_HOTKEYSCAN_FNINSERT,
	TP_ACPI_HOTKEYSCAN_FNDELETE,
	TP_ACPI_HOTKEYSCAN_FNHOME,
	TP_ACPI_HOTKEYSCAN_FNEND,
	TP_ACPI_HOTKEYSCAN_FNPAGEUP,
	TP_ACPI_HOTKEYSCAN_FNPAGEDOWN,
	TP_ACPI_HOTKEYSCAN_FNSPACE,
	TP_ACPI_HOTKEYSCAN_VOLUMEUP,
	TP_ACPI_HOTKEYSCAN_VOLUMEDOWN,
	TP_ACPI_HOTKEYSCAN_MUTE,
	TP_ACPI_HOTKEYSCAN_THINKPAD,
	TP_ACPI_HOTKEYSCAN_UNK1,
	TP_ACPI_HOTKEYSCAN_UNK2,
	TP_ACPI_HOTKEYSCAN_UNK3,
	TP_ACPI_HOTKEYSCAN_UNK4,
	TP_ACPI_HOTKEYSCAN_UNK5,
	TP_ACPI_HOTKEYSCAN_UNK6,
	TP_ACPI_HOTKEYSCAN_UNK7,
	TP_ACPI_HOTKEYSCAN_UNK8,

	/* Adaptive keyboard keycodes */
	TP_ACPI_HOTKEYSCAN_ADAPTIVE_START,
	TP_ACPI_HOTKEYSCAN_MUTE2        = TP_ACPI_HOTKEYSCAN_ADAPTIVE_START,
	TP_ACPI_HOTKEYSCAN_BRIGHTNESS_ZERO,
	TP_ACPI_HOTKEYSCAN_CLIPPING_TOOL,
	TP_ACPI_HOTKEYSCAN_CLOUD,
	TP_ACPI_HOTKEYSCAN_UNK9,
	TP_ACPI_HOTKEYSCAN_VOICE,
	TP_ACPI_HOTKEYSCAN_UNK10,
	TP_ACPI_HOTKEYSCAN_GESTURES,
	TP_ACPI_HOTKEYSCAN_UNK11,
	TP_ACPI_HOTKEYSCAN_UNK12,
	TP_ACPI_HOTKEYSCAN_UNK13,
	TP_ACPI_HOTKEYSCAN_CONFIG,
	TP_ACPI_HOTKEYSCAN_NEW_TAB,
	TP_ACPI_HOTKEYSCAN_RELOAD,
	TP_ACPI_HOTKEYSCAN_BACK,
	TP_ACPI_HOTKEYSCAN_MIC_DOWN,
	TP_ACPI_HOTKEYSCAN_MIC_UP,
	TP_ACPI_HOTKEYSCAN_MIC_CANCELLATION,
	TP_ACPI_HOTKEYSCAN_CAMERA_MODE,
	TP_ACPI_HOTKEYSCAN_ROTATE_DISPLAY,

	/* Lenovo extended keymap, starting at 0x1300 */
	TP_ACPI_HOTKEYSCAN_EXTENDED_START,
	/* first new observed key (star, favorites) is 0x1311 */
	TP_ACPI_HOTKEYSCAN_STAR = 69,
	TP_ACPI_HOTKEYSCAN_CLIPPING_TOOL2,
	TP_ACPI_HOTKEYSCAN_CALCULATOR,
	TP_ACPI_HOTKEYSCAN_BLUETOOTH,
	TP_ACPI_HOTKEYSCAN_KEYBOARD,
	TP_ACPI_HOTKEYSCAN_FN_RIGHT_SHIFT, /* Used by "Lenovo Quick Clean" */
	TP_ACPI_HOTKEYSCAN_NOTIFICATION_CENTER,
	TP_ACPI_HOTKEYSCAN_PICKUP_PHONE,
	TP_ACPI_HOTKEYSCAN_HANGUP_PHONE,

	/* Hotkey keymap size */
	TPACPI_HOTKEY_MAP_LEN
};

enum {	/* Keys/events available through NVRAM polling */
	TPACPI_HKEY_NVRAM_KNOWN_MASK = 0x00fb88c0U,
	TPACPI_HKEY_NVRAM_GOOD_MASK  = 0x00fb8000U,
};

enum {	/* Positions of some of the keys in hotkey masks */
	TP_ACPI_HKEY_DISPSWTCH_MASK	= 1 << TP_ACPI_HOTKEYSCAN_FNF7,
	TP_ACPI_HKEY_DISPXPAND_MASK	= 1 << TP_ACPI_HOTKEYSCAN_FNF8,
	TP_ACPI_HKEY_HIBERNATE_MASK	= 1 << TP_ACPI_HOTKEYSCAN_FNF12,
	TP_ACPI_HKEY_BRGHTUP_MASK	= 1 << TP_ACPI_HOTKEYSCAN_FNHOME,
	TP_ACPI_HKEY_BRGHTDWN_MASK	= 1 << TP_ACPI_HOTKEYSCAN_FNEND,
	TP_ACPI_HKEY_KBD_LIGHT_MASK	= 1 << TP_ACPI_HOTKEYSCAN_FNPAGEUP,
	TP_ACPI_HKEY_ZOOM_MASK		= 1 << TP_ACPI_HOTKEYSCAN_FNSPACE,
	TP_ACPI_HKEY_VOLUP_MASK		= 1 << TP_ACPI_HOTKEYSCAN_VOLUMEUP,
	TP_ACPI_HKEY_VOLDWN_MASK	= 1 << TP_ACPI_HOTKEYSCAN_VOLUMEDOWN,
	TP_ACPI_HKEY_MUTE_MASK		= 1 << TP_ACPI_HOTKEYSCAN_MUTE,
	TP_ACPI_HKEY_THINKPAD_MASK	= 1 << TP_ACPI_HOTKEYSCAN_THINKPAD,
};

enum {	/* NVRAM to ACPI HKEY group map */
	TP_NVRAM_HKEY_GROUP_HK2		= TP_ACPI_HKEY_THINKPAD_MASK |
					  TP_ACPI_HKEY_ZOOM_MASK |
					  TP_ACPI_HKEY_DISPSWTCH_MASK |
					  TP_ACPI_HKEY_HIBERNATE_MASK,
	TP_NVRAM_HKEY_GROUP_BRIGHTNESS	= TP_ACPI_HKEY_BRGHTUP_MASK |
					  TP_ACPI_HKEY_BRGHTDWN_MASK,
	TP_NVRAM_HKEY_GROUP_VOLUME	= TP_ACPI_HKEY_VOLUP_MASK |
					  TP_ACPI_HKEY_VOLDWN_MASK |
					  TP_ACPI_HKEY_MUTE_MASK,
};

#ifdef CONFIG_THINKPAD_ACPI_HOTKEY_POLL
struct tp_nvram_state {
       u16 thinkpad_toggle:1;
       u16 zoom_toggle:1;
       u16 display_toggle:1;
       u16 thinklight_toggle:1;
       u16 hibernate_toggle:1;
       u16 displayexp_toggle:1;
       u16 display_state:1;
       u16 brightness_toggle:1;
       u16 volume_toggle:1;
       u16 mute:1;

       u8 brightness_level;
       u8 volume_level;
};

/* kthread for the hotkey poller */
static struct task_struct *tpacpi_hotkey_task;

/*
 * Acquire mutex to write poller control variables as an
 * atomic block.
 *
 * Increment hotkey_config_change when changing them if you
 * want the kthread to forget old state.
 *
 * See HOTKEY_CONFIG_CRITICAL_START/HOTKEY_CONFIG_CRITICAL_END
 */
static struct mutex hotkey_thread_data_mutex;
static unsigned int hotkey_config_change;

/*
 * hotkey poller control variables
 *
 * Must be atomic or readers will also need to acquire mutex
 *
 * HOTKEY_CONFIG_CRITICAL_START/HOTKEY_CONFIG_CRITICAL_END
 * should be used only when the changes need to be taken as
 * a block, OR when one needs to force the kthread to forget
 * old state.
 */
static u32 hotkey_source_mask;		/* bit mask 0=ACPI,1=NVRAM */
static unsigned int hotkey_poll_freq = 10; /* Hz */

#define HOTKEY_CONFIG_CRITICAL_START \
	do { \
		mutex_lock(&hotkey_thread_data_mutex); \
		hotkey_config_change++; \
	} while (0);
#define HOTKEY_CONFIG_CRITICAL_END \
	mutex_unlock(&hotkey_thread_data_mutex);

#else /* CONFIG_THINKPAD_ACPI_HOTKEY_POLL */

#define hotkey_source_mask 0U
#define HOTKEY_CONFIG_CRITICAL_START
#define HOTKEY_CONFIG_CRITICAL_END

#endif /* CONFIG_THINKPAD_ACPI_HOTKEY_POLL */

static struct mutex hotkey_mutex;

static enum {	/* Reasons for waking up */
	TP_ACPI_WAKEUP_NONE = 0,	/* None or unknown */
	TP_ACPI_WAKEUP_BAYEJ,		/* Bay ejection request */
	TP_ACPI_WAKEUP_UNDOCK,		/* Undock request */
} hotkey_wakeup_reason;

static int hotkey_autosleep_ack;

static u32 hotkey_orig_mask;		/* events the BIOS had enabled */
static u32 hotkey_all_mask;		/* all events supported in fw */
static u32 hotkey_adaptive_all_mask;	/* all adaptive events supported in fw */
static u32 hotkey_reserved_mask;	/* events better left disabled */
static u32 hotkey_driver_mask;		/* events needed by the driver */
static u32 hotkey_user_mask;		/* events visible to userspace */
static u32 hotkey_acpi_mask;		/* events enabled in firmware */

static u16 *hotkey_keycode_map;

static void tpacpi_driver_event(const unsigned int hkey_event);
static void hotkey_driver_event(const unsigned int scancode);
static void hotkey_poll_setup(const bool may_warn);

/* HKEY.MHKG() return bits */
#define TP_HOTKEY_TABLET_MASK (1 << 3)
enum {
	TP_ACPI_MULTI_MODE_INVALID	= 0,
	TP_ACPI_MULTI_MODE_UNKNOWN	= 1 << 0,
	TP_ACPI_MULTI_MODE_LAPTOP	= 1 << 1,
	TP_ACPI_MULTI_MODE_TABLET	= 1 << 2,
	TP_ACPI_MULTI_MODE_FLAT		= 1 << 3,
	TP_ACPI_MULTI_MODE_STAND	= 1 << 4,
	TP_ACPI_MULTI_MODE_TENT		= 1 << 5,
	TP_ACPI_MULTI_MODE_STAND_TENT	= 1 << 6,
};

enum {
	/* The following modes are considered tablet mode for the purpose of
	 * reporting the status to userspace. i.e. in all these modes it makes
	 * sense to disable the laptop input devices such as touchpad and
	 * keyboard.
	 */
	TP_ACPI_MULTI_MODE_TABLET_LIKE	= TP_ACPI_MULTI_MODE_TABLET |
					  TP_ACPI_MULTI_MODE_STAND |
					  TP_ACPI_MULTI_MODE_TENT |
					  TP_ACPI_MULTI_MODE_STAND_TENT,
};

static int hotkey_get_wlsw(void)
{
	int status;

	if (!tp_features.hotkey_wlsw)
		return -ENODEV;

#ifdef CONFIG_THINKPAD_ACPI_DEBUGFACILITIES
	if (dbg_wlswemul)
		return (tpacpi_wlsw_emulstate) ?
				TPACPI_RFK_RADIO_ON : TPACPI_RFK_RADIO_OFF;
#endif

	if (!acpi_evalf(hkey_handle, &status, "WLSW", "d"))
		return -EIO;

	return (status) ? TPACPI_RFK_RADIO_ON : TPACPI_RFK_RADIO_OFF;
}

static int hotkey_gmms_get_tablet_mode(int s, int *has_tablet_mode)
{
	int type = (s >> 16) & 0xffff;
	int value = s & 0xffff;
	int mode = TP_ACPI_MULTI_MODE_INVALID;
	int valid_modes = 0;

	if (has_tablet_mode)
		*has_tablet_mode = 0;

	switch (type) {
	case 1:
		valid_modes = TP_ACPI_MULTI_MODE_LAPTOP |
			      TP_ACPI_MULTI_MODE_TABLET |
			      TP_ACPI_MULTI_MODE_STAND_TENT;
		break;
	case 2:
		valid_modes = TP_ACPI_MULTI_MODE_LAPTOP |
			      TP_ACPI_MULTI_MODE_FLAT |
			      TP_ACPI_MULTI_MODE_TABLET |
			      TP_ACPI_MULTI_MODE_STAND |
			      TP_ACPI_MULTI_MODE_TENT;
		break;
	case 3:
		valid_modes = TP_ACPI_MULTI_MODE_LAPTOP |
			      TP_ACPI_MULTI_MODE_FLAT;
		break;
	case 4:
	case 5:
		/* In mode 4, FLAT is not specified as a valid mode. However,
		 * it can be seen at least on the X1 Yoga 2nd Generation.
		 */
		valid_modes = TP_ACPI_MULTI_MODE_LAPTOP |
			      TP_ACPI_MULTI_MODE_FLAT |
			      TP_ACPI_MULTI_MODE_TABLET |
			      TP_ACPI_MULTI_MODE_STAND |
			      TP_ACPI_MULTI_MODE_TENT;
		break;
	default:
		pr_err("Unknown multi mode status type %d with value 0x%04X, please report this to %s\n",
		       type, value, TPACPI_MAIL);
		return 0;
	}

	if (has_tablet_mode && (valid_modes & TP_ACPI_MULTI_MODE_TABLET_LIKE))
		*has_tablet_mode = 1;

	switch (value) {
	case 1:
		mode = TP_ACPI_MULTI_MODE_LAPTOP;
		break;
	case 2:
		mode = TP_ACPI_MULTI_MODE_FLAT;
		break;
	case 3:
		mode = TP_ACPI_MULTI_MODE_TABLET;
		break;
	case 4:
		if (type == 1)
			mode = TP_ACPI_MULTI_MODE_STAND_TENT;
		else
			mode = TP_ACPI_MULTI_MODE_STAND;
		break;
	case 5:
		mode = TP_ACPI_MULTI_MODE_TENT;
		break;
	default:
		if (type == 5 && value == 0xffff) {
			pr_warn("Multi mode status is undetected, assuming laptop\n");
			return 0;
		}
	}

	if (!(mode & valid_modes)) {
		pr_err("Unknown/reserved multi mode value 0x%04X for type %d, please report this to %s\n",
		       value, type, TPACPI_MAIL);
		return 0;
	}

	return !!(mode & TP_ACPI_MULTI_MODE_TABLET_LIKE);
}

static int hotkey_get_tablet_mode(int *status)
{
	int s;

	switch (tp_features.hotkey_tablet) {
	case TP_HOTKEY_TABLET_USES_MHKG:
		if (!acpi_evalf(hkey_handle, &s, "MHKG", "d"))
			return -EIO;

		*status = ((s & TP_HOTKEY_TABLET_MASK) != 0);
		break;
	case TP_HOTKEY_TABLET_USES_GMMS:
		if (!acpi_evalf(hkey_handle, &s, "GMMS", "dd", 0))
			return -EIO;

		*status = hotkey_gmms_get_tablet_mode(s, NULL);
		break;
	default:
		break;
	}

	return 0;
}

/*
 * Reads current event mask from firmware, and updates
 * hotkey_acpi_mask accordingly.  Also resets any bits
 * from hotkey_user_mask that are unavailable to be
 * delivered (shadow requirement of the userspace ABI).
 *
 * Call with hotkey_mutex held
 */
static int hotkey_mask_get(void)
{
	if (tp_features.hotkey_mask) {
		u32 m = 0;

		if (!acpi_evalf(hkey_handle, &m, "DHKN", "d"))
			return -EIO;

		hotkey_acpi_mask = m;
	} else {
		/* no mask support doesn't mean no event support... */
		hotkey_acpi_mask = hotkey_all_mask;
	}

	/* sync userspace-visible mask */
	hotkey_user_mask &= (hotkey_acpi_mask | hotkey_source_mask);

	return 0;
}

static void hotkey_mask_warn_incomplete_mask(void)
{
	/* log only what the user can fix... */
	const u32 wantedmask = hotkey_driver_mask &
		~(hotkey_acpi_mask | hotkey_source_mask) &
		(hotkey_all_mask | TPACPI_HKEY_NVRAM_KNOWN_MASK);

	if (wantedmask)
		pr_notice("required events 0x%08x not enabled!\n", wantedmask);
}

/*
 * Set the firmware mask when supported
 *
 * Also calls hotkey_mask_get to update hotkey_acpi_mask.
 *
 * NOTE: does not set bits in hotkey_user_mask, but may reset them.
 *
 * Call with hotkey_mutex held
 */
static int hotkey_mask_set(u32 mask)
{
	int i;
	int rc = 0;

	const u32 fwmask = mask & ~hotkey_source_mask;

	if (tp_features.hotkey_mask) {
		for (i = 0; i < 32; i++) {
			if (!acpi_evalf(hkey_handle,
					NULL, "MHKM", "vdd", i + 1,
					!!(mask & (1 << i)))) {
				rc = -EIO;
				break;
			}
		}
	}

	/*
	 * We *must* make an inconditional call to hotkey_mask_get to
	 * refresh hotkey_acpi_mask and update hotkey_user_mask
	 *
	 * Take the opportunity to also log when we cannot _enable_
	 * a given event.
	 */
	if (!hotkey_mask_get() && !rc && (fwmask & ~hotkey_acpi_mask)) {
		pr_notice("asked for hotkey mask 0x%08x, but firmware forced it to 0x%08x\n",
			  fwmask, hotkey_acpi_mask);
	}

	if (tpacpi_lifecycle != TPACPI_LIFE_EXITING)
		hotkey_mask_warn_incomplete_mask();

	return rc;
}

/*
 * Sets hotkey_user_mask and tries to set the firmware mask
 *
 * Call with hotkey_mutex held
 */
static int hotkey_user_mask_set(const u32 mask)
{
	int rc;

	/* Give people a chance to notice they are doing something that
	 * is bound to go boom on their users sooner or later */
	if (!tp_warned.hotkey_mask_ff &&
	    (mask == 0xffff || mask == 0xffffff ||
	     mask == 0xffffffff)) {
		tp_warned.hotkey_mask_ff = 1;
		pr_notice("setting the hotkey mask to 0x%08x is likely not the best way to go about it\n",
			  mask);
		pr_notice("please consider using the driver defaults, and refer to up-to-date thinkpad-acpi documentation\n");
	}

	/* Try to enable what the user asked for, plus whatever we need.
	 * this syncs everything but won't enable bits in hotkey_user_mask */
	rc = hotkey_mask_set((mask | hotkey_driver_mask) & ~hotkey_source_mask);

	/* Enable the available bits in hotkey_user_mask */
	hotkey_user_mask = mask & (hotkey_acpi_mask | hotkey_source_mask);

	return rc;
}

/*
 * Sets the driver hotkey mask.
 *
 * Can be called even if the hotkey subdriver is inactive
 */
static int tpacpi_hotkey_driver_mask_set(const u32 mask)
{
	int rc;

	/* Do the right thing if hotkey_init has not been called yet */
	if (!tp_features.hotkey) {
		hotkey_driver_mask = mask;
		return 0;
	}

	mutex_lock(&hotkey_mutex);

	HOTKEY_CONFIG_CRITICAL_START
	hotkey_driver_mask = mask;
#ifdef CONFIG_THINKPAD_ACPI_HOTKEY_POLL
	hotkey_source_mask |= (mask & ~hotkey_all_mask);
#endif
	HOTKEY_CONFIG_CRITICAL_END

	rc = hotkey_mask_set((hotkey_acpi_mask | hotkey_driver_mask) &
							~hotkey_source_mask);
	hotkey_poll_setup(true);

	mutex_unlock(&hotkey_mutex);

	return rc;
}

static int hotkey_status_get(int *status)
{
	if (!acpi_evalf(hkey_handle, status, "DHKC", "d"))
		return -EIO;

	return 0;
}

static int hotkey_status_set(bool enable)
{
	if (!acpi_evalf(hkey_handle, NULL, "MHKC", "vd", enable ? 1 : 0))
		return -EIO;

	return 0;
}

static void tpacpi_input_send_tabletsw(void)
{
	int state;

	if (tp_features.hotkey_tablet &&
	    !hotkey_get_tablet_mode(&state)) {
		mutex_lock(&tpacpi_inputdev_send_mutex);

		input_report_switch(tpacpi_inputdev,
				    SW_TABLET_MODE, !!state);
		input_sync(tpacpi_inputdev);

		mutex_unlock(&tpacpi_inputdev_send_mutex);
	}
}

/* Do NOT call without validating scancode first */
static void tpacpi_input_send_key(const unsigned int scancode)
{
	const unsigned int keycode = hotkey_keycode_map[scancode];

	if (keycode != KEY_RESERVED) {
		mutex_lock(&tpacpi_inputdev_send_mutex);

		input_event(tpacpi_inputdev, EV_MSC, MSC_SCAN, scancode);
		input_report_key(tpacpi_inputdev, keycode, 1);
		input_sync(tpacpi_inputdev);

		input_event(tpacpi_inputdev, EV_MSC, MSC_SCAN, scancode);
		input_report_key(tpacpi_inputdev, keycode, 0);
		input_sync(tpacpi_inputdev);

		mutex_unlock(&tpacpi_inputdev_send_mutex);
	}
}

/* Do NOT call without validating scancode first */
static void tpacpi_input_send_key_masked(const unsigned int scancode)
{
	hotkey_driver_event(scancode);
	if (hotkey_user_mask & (1 << scancode))
		tpacpi_input_send_key(scancode);
}

#ifdef CONFIG_THINKPAD_ACPI_HOTKEY_POLL
static struct tp_acpi_drv_struct ibm_hotkey_acpidriver;

/* Do NOT call without validating scancode first */
static void tpacpi_hotkey_send_key(unsigned int scancode)
{
	tpacpi_input_send_key_masked(scancode);
}

static void hotkey_read_nvram(struct tp_nvram_state *n, const u32 m)
{
	u8 d;

	if (m & TP_NVRAM_HKEY_GROUP_HK2) {
		d = nvram_read_byte(TP_NVRAM_ADDR_HK2);
		n->thinkpad_toggle = !!(d & TP_NVRAM_MASK_HKT_THINKPAD);
		n->zoom_toggle = !!(d & TP_NVRAM_MASK_HKT_ZOOM);
		n->display_toggle = !!(d & TP_NVRAM_MASK_HKT_DISPLAY);
		n->hibernate_toggle = !!(d & TP_NVRAM_MASK_HKT_HIBERNATE);
	}
	if (m & TP_ACPI_HKEY_KBD_LIGHT_MASK) {
		d = nvram_read_byte(TP_NVRAM_ADDR_THINKLIGHT);
		n->thinklight_toggle = !!(d & TP_NVRAM_MASK_THINKLIGHT);
	}
	if (m & TP_ACPI_HKEY_DISPXPAND_MASK) {
		d = nvram_read_byte(TP_NVRAM_ADDR_VIDEO);
		n->displayexp_toggle =
				!!(d & TP_NVRAM_MASK_HKT_DISPEXPND);
	}
	if (m & TP_NVRAM_HKEY_GROUP_BRIGHTNESS) {
		d = nvram_read_byte(TP_NVRAM_ADDR_BRIGHTNESS);
		n->brightness_level = (d & TP_NVRAM_MASK_LEVEL_BRIGHTNESS)
				>> TP_NVRAM_POS_LEVEL_BRIGHTNESS;
		n->brightness_toggle =
				!!(d & TP_NVRAM_MASK_HKT_BRIGHTNESS);
	}
	if (m & TP_NVRAM_HKEY_GROUP_VOLUME) {
		d = nvram_read_byte(TP_NVRAM_ADDR_MIXER);
		n->volume_level = (d & TP_NVRAM_MASK_LEVEL_VOLUME)
				>> TP_NVRAM_POS_LEVEL_VOLUME;
		n->mute = !!(d & TP_NVRAM_MASK_MUTE);
		n->volume_toggle = !!(d & TP_NVRAM_MASK_HKT_VOLUME);
	}
}

#define TPACPI_COMPARE_KEY(__scancode, __member) \
do { \
	if ((event_mask & (1 << __scancode)) && \
	    oldn->__member != newn->__member) \
		tpacpi_hotkey_send_key(__scancode); \
} while (0)

#define TPACPI_MAY_SEND_KEY(__scancode) \
do { \
	if (event_mask & (1 << __scancode)) \
		tpacpi_hotkey_send_key(__scancode); \
} while (0)

static void issue_volchange(const unsigned int oldvol,
			    const unsigned int newvol,
			    const u32 event_mask)
{
	unsigned int i = oldvol;

	while (i > newvol) {
		TPACPI_MAY_SEND_KEY(TP_ACPI_HOTKEYSCAN_VOLUMEDOWN);
		i--;
	}
	while (i < newvol) {
		TPACPI_MAY_SEND_KEY(TP_ACPI_HOTKEYSCAN_VOLUMEUP);
		i++;
	}
}

static void issue_brightnesschange(const unsigned int oldbrt,
				   const unsigned int newbrt,
				   const u32 event_mask)
{
	unsigned int i = oldbrt;

	while (i > newbrt) {
		TPACPI_MAY_SEND_KEY(TP_ACPI_HOTKEYSCAN_FNEND);
		i--;
	}
	while (i < newbrt) {
		TPACPI_MAY_SEND_KEY(TP_ACPI_HOTKEYSCAN_FNHOME);
		i++;
	}
}

static void hotkey_compare_and_issue_event(struct tp_nvram_state *oldn,
					   struct tp_nvram_state *newn,
					   const u32 event_mask)
{

	TPACPI_COMPARE_KEY(TP_ACPI_HOTKEYSCAN_THINKPAD, thinkpad_toggle);
	TPACPI_COMPARE_KEY(TP_ACPI_HOTKEYSCAN_FNSPACE, zoom_toggle);
	TPACPI_COMPARE_KEY(TP_ACPI_HOTKEYSCAN_FNF7, display_toggle);
	TPACPI_COMPARE_KEY(TP_ACPI_HOTKEYSCAN_FNF12, hibernate_toggle);

	TPACPI_COMPARE_KEY(TP_ACPI_HOTKEYSCAN_FNPAGEUP, thinklight_toggle);

	TPACPI_COMPARE_KEY(TP_ACPI_HOTKEYSCAN_FNF8, displayexp_toggle);

	/*
	 * Handle volume
	 *
	 * This code is supposed to duplicate the IBM firmware behaviour:
	 * - Pressing MUTE issues mute hotkey message, even when already mute
	 * - Pressing Volume up/down issues volume up/down hotkey messages,
	 *   even when already at maximum or minimum volume
	 * - The act of unmuting issues volume up/down notification,
	 *   depending which key was used to unmute
	 *
	 * We are constrained to what the NVRAM can tell us, which is not much
	 * and certainly not enough if more than one volume hotkey was pressed
	 * since the last poll cycle.
	 *
	 * Just to make our life interesting, some newer Lenovo ThinkPads have
	 * bugs in the BIOS and may fail to update volume_toggle properly.
	 */
	if (newn->mute) {
		/* muted */
		if (!oldn->mute ||
		    oldn->volume_toggle != newn->volume_toggle ||
		    oldn->volume_level != newn->volume_level) {
			/* recently muted, or repeated mute keypress, or
			 * multiple presses ending in mute */
			issue_volchange(oldn->volume_level, newn->volume_level,
				event_mask);
			TPACPI_MAY_SEND_KEY(TP_ACPI_HOTKEYSCAN_MUTE);
		}
	} else {
		/* unmute */
		if (oldn->mute) {
			/* recently unmuted, issue 'unmute' keypress */
			TPACPI_MAY_SEND_KEY(TP_ACPI_HOTKEYSCAN_VOLUMEUP);
		}
		if (oldn->volume_level != newn->volume_level) {
			issue_volchange(oldn->volume_level, newn->volume_level,
				event_mask);
		} else if (oldn->volume_toggle != newn->volume_toggle) {
			/* repeated vol up/down keypress at end of scale ? */
			if (newn->volume_level == 0)
				TPACPI_MAY_SEND_KEY(TP_ACPI_HOTKEYSCAN_VOLUMEDOWN);
			else if (newn->volume_level >= TP_NVRAM_LEVEL_VOLUME_MAX)
				TPACPI_MAY_SEND_KEY(TP_ACPI_HOTKEYSCAN_VOLUMEUP);
		}
	}

	/* handle brightness */
	if (oldn->brightness_level != newn->brightness_level) {
		issue_brightnesschange(oldn->brightness_level,
				       newn->brightness_level, event_mask);
	} else if (oldn->brightness_toggle != newn->brightness_toggle) {
		/* repeated key presses that didn't change state */
		if (newn->brightness_level == 0)
			TPACPI_MAY_SEND_KEY(TP_ACPI_HOTKEYSCAN_FNEND);
		else if (newn->brightness_level >= bright_maxlvl
				&& !tp_features.bright_unkfw)
			TPACPI_MAY_SEND_KEY(TP_ACPI_HOTKEYSCAN_FNHOME);
	}

#undef TPACPI_COMPARE_KEY
#undef TPACPI_MAY_SEND_KEY
}

/*
 * Polling driver
 *
 * We track all events in hotkey_source_mask all the time, since
 * most of them are edge-based.  We only issue those requested by
 * hotkey_user_mask or hotkey_driver_mask, though.
 */
static int hotkey_kthread(void *data)
{
	struct tp_nvram_state s[2] = { 0 };
	u32 poll_mask, event_mask;
	unsigned int si, so;
	unsigned long t;
	unsigned int change_detector;
	unsigned int poll_freq;
	bool was_frozen;

	if (tpacpi_lifecycle == TPACPI_LIFE_EXITING)
		goto exit;

	set_freezable();

	so = 0;
	si = 1;
	t = 0;

	/* Initial state for compares */
	mutex_lock(&hotkey_thread_data_mutex);
	change_detector = hotkey_config_change;
	poll_mask = hotkey_source_mask;
	event_mask = hotkey_source_mask &
			(hotkey_driver_mask | hotkey_user_mask);
	poll_freq = hotkey_poll_freq;
	mutex_unlock(&hotkey_thread_data_mutex);
	hotkey_read_nvram(&s[so], poll_mask);

	while (!kthread_should_stop()) {
		if (t == 0) {
			if (likely(poll_freq))
				t = 1000/poll_freq;
			else
				t = 100;	/* should never happen... */
		}
		t = msleep_interruptible(t);
		if (unlikely(kthread_freezable_should_stop(&was_frozen)))
			break;

		if (t > 0 && !was_frozen)
			continue;

		mutex_lock(&hotkey_thread_data_mutex);
		if (was_frozen || hotkey_config_change != change_detector) {
			/* forget old state on thaw or config change */
			si = so;
			t = 0;
			change_detector = hotkey_config_change;
		}
		poll_mask = hotkey_source_mask;
		event_mask = hotkey_source_mask &
				(hotkey_driver_mask | hotkey_user_mask);
		poll_freq = hotkey_poll_freq;
		mutex_unlock(&hotkey_thread_data_mutex);

		if (likely(poll_mask)) {
			hotkey_read_nvram(&s[si], poll_mask);
			if (likely(si != so)) {
				hotkey_compare_and_issue_event(&s[so], &s[si],
								event_mask);
			}
		}

		so = si;
		si ^= 1;
	}

exit:
	return 0;
}

/* call with hotkey_mutex held */
static void hotkey_poll_stop_sync(void)
{
	if (tpacpi_hotkey_task) {
		kthread_stop(tpacpi_hotkey_task);
		tpacpi_hotkey_task = NULL;
	}
}

/* call with hotkey_mutex held */
static void hotkey_poll_setup(const bool may_warn)
{
	const u32 poll_driver_mask = hotkey_driver_mask & hotkey_source_mask;
	const u32 poll_user_mask = hotkey_user_mask & hotkey_source_mask;

	if (hotkey_poll_freq > 0 &&
	    (poll_driver_mask ||
	     (poll_user_mask && tpacpi_inputdev->users > 0))) {
		if (!tpacpi_hotkey_task) {
			tpacpi_hotkey_task = kthread_run(hotkey_kthread,
					NULL, TPACPI_NVRAM_KTHREAD_NAME);
			if (IS_ERR(tpacpi_hotkey_task)) {
				tpacpi_hotkey_task = NULL;
				pr_err("could not create kernel thread for hotkey polling\n");
			}
		}
	} else {
		hotkey_poll_stop_sync();
		if (may_warn && (poll_driver_mask || poll_user_mask) &&
		    hotkey_poll_freq == 0) {
			pr_notice("hot keys 0x%08x and/or events 0x%08x require polling, which is currently disabled\n",
				  poll_user_mask, poll_driver_mask);
		}
	}
}

static void hotkey_poll_setup_safe(const bool may_warn)
{
	mutex_lock(&hotkey_mutex);
	hotkey_poll_setup(may_warn);
	mutex_unlock(&hotkey_mutex);
}

/* call with hotkey_mutex held */
static void hotkey_poll_set_freq(unsigned int freq)
{
	if (!freq)
		hotkey_poll_stop_sync();

	hotkey_poll_freq = freq;
}

#else /* CONFIG_THINKPAD_ACPI_HOTKEY_POLL */

static void hotkey_poll_setup(const bool __unused)
{
}

static void hotkey_poll_setup_safe(const bool __unused)
{
}

#endif /* CONFIG_THINKPAD_ACPI_HOTKEY_POLL */

static int hotkey_inputdev_open(struct input_dev *dev)
{
	switch (tpacpi_lifecycle) {
	case TPACPI_LIFE_INIT:
	case TPACPI_LIFE_RUNNING:
		hotkey_poll_setup_safe(false);
		return 0;
	case TPACPI_LIFE_EXITING:
		return -EBUSY;
	}

	/* Should only happen if tpacpi_lifecycle is corrupt */
	BUG();
	return -EBUSY;
}

static void hotkey_inputdev_close(struct input_dev *dev)
{
	/* disable hotkey polling when possible */
	if (tpacpi_lifecycle != TPACPI_LIFE_EXITING &&
	    !(hotkey_source_mask & hotkey_driver_mask))
		hotkey_poll_setup_safe(false);
}

/* sysfs hotkey enable ------------------------------------------------- */
static ssize_t hotkey_enable_show(struct device *dev,
			   struct device_attribute *attr,
			   char *buf)
{
	int res, status;

	printk_deprecated_attribute("hotkey_enable",
			"Hotkey reporting is always enabled");

	res = hotkey_status_get(&status);
	if (res)
		return res;

	return sysfs_emit(buf, "%d\n", status);
}

static ssize_t hotkey_enable_store(struct device *dev,
			    struct device_attribute *attr,
			    const char *buf, size_t count)
{
	unsigned long t;

	printk_deprecated_attribute("hotkey_enable",
			"Hotkeys can be disabled through hotkey_mask");

	if (parse_strtoul(buf, 1, &t))
		return -EINVAL;

	if (t == 0)
		return -EPERM;

	return count;
}

static DEVICE_ATTR_RW(hotkey_enable);

/* sysfs hotkey mask --------------------------------------------------- */
static ssize_t hotkey_mask_show(struct device *dev,
			   struct device_attribute *attr,
			   char *buf)
{
	return sysfs_emit(buf, "0x%08x\n", hotkey_user_mask);
}

static ssize_t hotkey_mask_store(struct device *dev,
			    struct device_attribute *attr,
			    const char *buf, size_t count)
{
	unsigned long t;
	int res;

	if (parse_strtoul(buf, 0xffffffffUL, &t))
		return -EINVAL;

	if (mutex_lock_killable(&hotkey_mutex))
		return -ERESTARTSYS;

	res = hotkey_user_mask_set(t);

#ifdef CONFIG_THINKPAD_ACPI_HOTKEY_POLL
	hotkey_poll_setup(true);
#endif

	mutex_unlock(&hotkey_mutex);

	tpacpi_disclose_usertask("hotkey_mask", "set to 0x%08lx\n", t);

	return (res) ? res : count;
}

static DEVICE_ATTR_RW(hotkey_mask);

/* sysfs hotkey bios_enabled ------------------------------------------- */
static ssize_t hotkey_bios_enabled_show(struct device *dev,
			   struct device_attribute *attr,
			   char *buf)
{
	return sprintf(buf, "0\n");
}

static DEVICE_ATTR_RO(hotkey_bios_enabled);

/* sysfs hotkey bios_mask ---------------------------------------------- */
static ssize_t hotkey_bios_mask_show(struct device *dev,
			   struct device_attribute *attr,
			   char *buf)
{
	printk_deprecated_attribute("hotkey_bios_mask",
			"This attribute is useless.");
	return sysfs_emit(buf, "0x%08x\n", hotkey_orig_mask);
}

static DEVICE_ATTR_RO(hotkey_bios_mask);

/* sysfs hotkey all_mask ----------------------------------------------- */
static ssize_t hotkey_all_mask_show(struct device *dev,
			   struct device_attribute *attr,
			   char *buf)
{
	return sysfs_emit(buf, "0x%08x\n",
				hotkey_all_mask | hotkey_source_mask);
}

static DEVICE_ATTR_RO(hotkey_all_mask);

/* sysfs hotkey all_mask ----------------------------------------------- */
static ssize_t hotkey_adaptive_all_mask_show(struct device *dev,
			   struct device_attribute *attr,
			   char *buf)
{
	return sysfs_emit(buf, "0x%08x\n",
			hotkey_adaptive_all_mask | hotkey_source_mask);
}

static DEVICE_ATTR_RO(hotkey_adaptive_all_mask);

/* sysfs hotkey recommended_mask --------------------------------------- */
static ssize_t hotkey_recommended_mask_show(struct device *dev,
					    struct device_attribute *attr,
					    char *buf)
{
	return sysfs_emit(buf, "0x%08x\n",
			(hotkey_all_mask | hotkey_source_mask)
			& ~hotkey_reserved_mask);
}

static DEVICE_ATTR_RO(hotkey_recommended_mask);

#ifdef CONFIG_THINKPAD_ACPI_HOTKEY_POLL

/* sysfs hotkey hotkey_source_mask ------------------------------------- */
static ssize_t hotkey_source_mask_show(struct device *dev,
			   struct device_attribute *attr,
			   char *buf)
{
	return sysfs_emit(buf, "0x%08x\n", hotkey_source_mask);
}

static ssize_t hotkey_source_mask_store(struct device *dev,
			    struct device_attribute *attr,
			    const char *buf, size_t count)
{
	unsigned long t;
	u32 r_ev;
	int rc;

	if (parse_strtoul(buf, 0xffffffffUL, &t) ||
		((t & ~TPACPI_HKEY_NVRAM_KNOWN_MASK) != 0))
		return -EINVAL;

	if (mutex_lock_killable(&hotkey_mutex))
		return -ERESTARTSYS;

	HOTKEY_CONFIG_CRITICAL_START
	hotkey_source_mask = t;
	HOTKEY_CONFIG_CRITICAL_END

	rc = hotkey_mask_set((hotkey_user_mask | hotkey_driver_mask) &
			~hotkey_source_mask);
	hotkey_poll_setup(true);

	/* check if events needed by the driver got disabled */
	r_ev = hotkey_driver_mask & ~(hotkey_acpi_mask & hotkey_all_mask)
		& ~hotkey_source_mask & TPACPI_HKEY_NVRAM_KNOWN_MASK;

	mutex_unlock(&hotkey_mutex);

	if (rc < 0)
		pr_err("hotkey_source_mask: failed to update the firmware event mask!\n");

	if (r_ev)
		pr_notice("hotkey_source_mask: some important events were disabled: 0x%04x\n",
			  r_ev);

	tpacpi_disclose_usertask("hotkey_source_mask", "set to 0x%08lx\n", t);

	return (rc < 0) ? rc : count;
}

static DEVICE_ATTR_RW(hotkey_source_mask);

/* sysfs hotkey hotkey_poll_freq --------------------------------------- */
static ssize_t hotkey_poll_freq_show(struct device *dev,
			   struct device_attribute *attr,
			   char *buf)
{
	return sysfs_emit(buf, "%d\n", hotkey_poll_freq);
}

static ssize_t hotkey_poll_freq_store(struct device *dev,
			    struct device_attribute *attr,
			    const char *buf, size_t count)
{
	unsigned long t;

	if (parse_strtoul(buf, 25, &t))
		return -EINVAL;

	if (mutex_lock_killable(&hotkey_mutex))
		return -ERESTARTSYS;

	hotkey_poll_set_freq(t);
	hotkey_poll_setup(true);

	mutex_unlock(&hotkey_mutex);

	tpacpi_disclose_usertask("hotkey_poll_freq", "set to %lu\n", t);

	return count;
}

static DEVICE_ATTR_RW(hotkey_poll_freq);

#endif /* CONFIG_THINKPAD_ACPI_HOTKEY_POLL */

/* sysfs hotkey radio_sw (pollable) ------------------------------------ */
static ssize_t hotkey_radio_sw_show(struct device *dev,
			   struct device_attribute *attr,
			   char *buf)
{
	int res;
	res = hotkey_get_wlsw();
	if (res < 0)
		return res;

	/* Opportunistic update */
	tpacpi_rfk_update_hwblock_state((res == TPACPI_RFK_RADIO_OFF));

	return sysfs_emit(buf, "%d\n",
			(res == TPACPI_RFK_RADIO_OFF) ? 0 : 1);
}

static DEVICE_ATTR_RO(hotkey_radio_sw);

static void hotkey_radio_sw_notify_change(void)
{
	if (tp_features.hotkey_wlsw)
		sysfs_notify(&tpacpi_pdev->dev.kobj, NULL,
			     "hotkey_radio_sw");
}

/* sysfs hotkey tablet mode (pollable) --------------------------------- */
static ssize_t hotkey_tablet_mode_show(struct device *dev,
			   struct device_attribute *attr,
			   char *buf)
{
	int res, s;
	res = hotkey_get_tablet_mode(&s);
	if (res < 0)
		return res;

	return sysfs_emit(buf, "%d\n", !!s);
}

static DEVICE_ATTR_RO(hotkey_tablet_mode);

static void hotkey_tablet_mode_notify_change(void)
{
	if (tp_features.hotkey_tablet)
		sysfs_notify(&tpacpi_pdev->dev.kobj, NULL,
			     "hotkey_tablet_mode");
}

/* sysfs wakeup reason (pollable) -------------------------------------- */
static ssize_t hotkey_wakeup_reason_show(struct device *dev,
			   struct device_attribute *attr,
			   char *buf)
{
	return sysfs_emit(buf, "%d\n", hotkey_wakeup_reason);
}

static DEVICE_ATTR(wakeup_reason, S_IRUGO, hotkey_wakeup_reason_show, NULL);

static void hotkey_wakeup_reason_notify_change(void)
{
	sysfs_notify(&tpacpi_pdev->dev.kobj, NULL,
		     "wakeup_reason");
}

/* sysfs wakeup hotunplug_complete (pollable) -------------------------- */
static ssize_t hotkey_wakeup_hotunplug_complete_show(struct device *dev,
			   struct device_attribute *attr,
			   char *buf)
{
	return sysfs_emit(buf, "%d\n", hotkey_autosleep_ack);
}

static DEVICE_ATTR(wakeup_hotunplug_complete, S_IRUGO,
		   hotkey_wakeup_hotunplug_complete_show, NULL);

static void hotkey_wakeup_hotunplug_complete_notify_change(void)
{
	sysfs_notify(&tpacpi_pdev->dev.kobj, NULL,
		     "wakeup_hotunplug_complete");
}

/* sysfs adaptive kbd mode --------------------------------------------- */

static int adaptive_keyboard_get_mode(void);
static int adaptive_keyboard_set_mode(int new_mode);

enum ADAPTIVE_KEY_MODE {
	HOME_MODE,
	WEB_BROWSER_MODE,
	WEB_CONFERENCE_MODE,
	FUNCTION_MODE,
	LAYFLAT_MODE
};

static ssize_t adaptive_kbd_mode_show(struct device *dev,
			   struct device_attribute *attr,
			   char *buf)
{
	int current_mode;

	current_mode = adaptive_keyboard_get_mode();
	if (current_mode < 0)
		return current_mode;

	return sysfs_emit(buf, "%d\n", current_mode);
}

static ssize_t adaptive_kbd_mode_store(struct device *dev,
			    struct device_attribute *attr,
			    const char *buf, size_t count)
{
	unsigned long t;
	int res;

	if (parse_strtoul(buf, LAYFLAT_MODE, &t))
		return -EINVAL;

	res = adaptive_keyboard_set_mode(t);
	return (res < 0) ? res : count;
}

static DEVICE_ATTR_RW(adaptive_kbd_mode);

static struct attribute *adaptive_kbd_attributes[] = {
	&dev_attr_adaptive_kbd_mode.attr,
	NULL
};

static umode_t hadaptive_kbd_attr_is_visible(struct kobject *kobj,
					     struct attribute *attr, int n)
{
	return tp_features.has_adaptive_kbd ? attr->mode : 0;
}

static const struct attribute_group adaptive_kbd_attr_group = {
	.is_visible = hadaptive_kbd_attr_is_visible,
	.attrs = adaptive_kbd_attributes,
};

/* --------------------------------------------------------------------- */

static struct attribute *hotkey_attributes[] = {
	&dev_attr_hotkey_enable.attr,
	&dev_attr_hotkey_bios_enabled.attr,
	&dev_attr_hotkey_bios_mask.attr,
	&dev_attr_wakeup_reason.attr,
	&dev_attr_wakeup_hotunplug_complete.attr,
	&dev_attr_hotkey_mask.attr,
	&dev_attr_hotkey_all_mask.attr,
	&dev_attr_hotkey_adaptive_all_mask.attr,
	&dev_attr_hotkey_recommended_mask.attr,
	&dev_attr_hotkey_tablet_mode.attr,
	&dev_attr_hotkey_radio_sw.attr,
#ifdef CONFIG_THINKPAD_ACPI_HOTKEY_POLL
	&dev_attr_hotkey_source_mask.attr,
	&dev_attr_hotkey_poll_freq.attr,
#endif
	NULL
};

static umode_t hotkey_attr_is_visible(struct kobject *kobj,
				      struct attribute *attr, int n)
{
	if (attr == &dev_attr_hotkey_tablet_mode.attr) {
		if (!tp_features.hotkey_tablet)
			return 0;
	} else if (attr == &dev_attr_hotkey_radio_sw.attr) {
		if (!tp_features.hotkey_wlsw)
			return 0;
	}

	return attr->mode;
}

static const struct attribute_group hotkey_attr_group = {
	.is_visible = hotkey_attr_is_visible,
	.attrs = hotkey_attributes,
};

/*
 * Sync both the hw and sw blocking state of all switches
 */
static void tpacpi_send_radiosw_update(void)
{
	int wlsw;

	/*
	 * We must sync all rfkill controllers *before* issuing any
	 * rfkill input events, or we will race the rfkill core input
	 * handler.
	 *
	 * tpacpi_inputdev_send_mutex works as a synchronization point
	 * for the above.
	 *
	 * We optimize to avoid numerous calls to hotkey_get_wlsw.
	 */

	wlsw = hotkey_get_wlsw();

	/* Sync hw blocking state first if it is hw-blocked */
	if (wlsw == TPACPI_RFK_RADIO_OFF)
		tpacpi_rfk_update_hwblock_state(true);

	/* Sync hw blocking state last if it is hw-unblocked */
	if (wlsw == TPACPI_RFK_RADIO_ON)
		tpacpi_rfk_update_hwblock_state(false);

	/* Issue rfkill input event for WLSW switch */
	if (!(wlsw < 0)) {
		mutex_lock(&tpacpi_inputdev_send_mutex);

		input_report_switch(tpacpi_inputdev,
				    SW_RFKILL_ALL, (wlsw > 0));
		input_sync(tpacpi_inputdev);

		mutex_unlock(&tpacpi_inputdev_send_mutex);
	}

	/*
	 * this can be unconditional, as we will poll state again
	 * if userspace uses the notify to read data
	 */
	hotkey_radio_sw_notify_change();
}

static void hotkey_exit(void)
{
#ifdef CONFIG_THINKPAD_ACPI_HOTKEY_POLL
	mutex_lock(&hotkey_mutex);
	hotkey_poll_stop_sync();
	mutex_unlock(&hotkey_mutex);
#endif
	dbg_printk(TPACPI_DBG_EXIT | TPACPI_DBG_HKEY,
		   "restoring original HKEY status and mask\n");
	/* yes, there is a bitwise or below, we want the
	 * functions to be called even if one of them fail */
	if (((tp_features.hotkey_mask &&
	      hotkey_mask_set(hotkey_orig_mask)) |
	     hotkey_status_set(false)) != 0)
		pr_err("failed to restore hot key mask to BIOS defaults\n");
}

static void __init hotkey_unmap(const unsigned int scancode)
{
	if (hotkey_keycode_map[scancode] != KEY_RESERVED) {
		clear_bit(hotkey_keycode_map[scancode],
			  tpacpi_inputdev->keybit);
		hotkey_keycode_map[scancode] = KEY_RESERVED;
	}
}

/*
 * HKEY quirks:
 *   TPACPI_HK_Q_INIMASK:	Supports FN+F3,FN+F4,FN+F12
 */

#define	TPACPI_HK_Q_INIMASK	0x0001

static const struct tpacpi_quirk tpacpi_hotkey_qtable[] __initconst = {
	TPACPI_Q_IBM('I', 'H', TPACPI_HK_Q_INIMASK), /* 600E */
	TPACPI_Q_IBM('I', 'N', TPACPI_HK_Q_INIMASK), /* 600E */
	TPACPI_Q_IBM('I', 'D', TPACPI_HK_Q_INIMASK), /* 770, 770E, 770ED */
	TPACPI_Q_IBM('I', 'W', TPACPI_HK_Q_INIMASK), /* A20m */
	TPACPI_Q_IBM('I', 'V', TPACPI_HK_Q_INIMASK), /* A20p */
	TPACPI_Q_IBM('1', '0', TPACPI_HK_Q_INIMASK), /* A21e, A22e */
	TPACPI_Q_IBM('K', 'U', TPACPI_HK_Q_INIMASK), /* A21e */
	TPACPI_Q_IBM('K', 'X', TPACPI_HK_Q_INIMASK), /* A21m, A22m */
	TPACPI_Q_IBM('K', 'Y', TPACPI_HK_Q_INIMASK), /* A21p, A22p */
	TPACPI_Q_IBM('1', 'B', TPACPI_HK_Q_INIMASK), /* A22e */
	TPACPI_Q_IBM('1', '3', TPACPI_HK_Q_INIMASK), /* A22m */
	TPACPI_Q_IBM('1', 'E', TPACPI_HK_Q_INIMASK), /* A30/p (0) */
	TPACPI_Q_IBM('1', 'C', TPACPI_HK_Q_INIMASK), /* R30 */
	TPACPI_Q_IBM('1', 'F', TPACPI_HK_Q_INIMASK), /* R31 */
	TPACPI_Q_IBM('I', 'Y', TPACPI_HK_Q_INIMASK), /* T20 */
	TPACPI_Q_IBM('K', 'Z', TPACPI_HK_Q_INIMASK), /* T21 */
	TPACPI_Q_IBM('1', '6', TPACPI_HK_Q_INIMASK), /* T22 */
	TPACPI_Q_IBM('I', 'Z', TPACPI_HK_Q_INIMASK), /* X20, X21 */
	TPACPI_Q_IBM('1', 'D', TPACPI_HK_Q_INIMASK), /* X22, X23, X24 */
};

typedef u16 tpacpi_keymap_entry_t;
typedef tpacpi_keymap_entry_t tpacpi_keymap_t[TPACPI_HOTKEY_MAP_LEN];

static int hotkey_init_tablet_mode(void)
{
	int in_tablet_mode = 0, res;
	char *type = NULL;

	if (acpi_evalf(hkey_handle, &res, "GMMS", "qdd", 0)) {
		int has_tablet_mode;

		in_tablet_mode = hotkey_gmms_get_tablet_mode(res,
							     &has_tablet_mode);
		/*
		 * The Yoga 11e series has 2 accelerometers described by a
		 * BOSC0200 ACPI node. This setup relies on a Windows service
		 * which calls special ACPI methods on this node to report
		 * the laptop/tent/tablet mode to the EC. The bmc150 iio driver
		 * does not support this, so skip the hotkey on these models.
		 */
		if (has_tablet_mode && !dual_accel_detect())
			tp_features.hotkey_tablet = TP_HOTKEY_TABLET_USES_GMMS;
		type = "GMMS";
	} else if (acpi_evalf(hkey_handle, &res, "MHKG", "qd")) {
		/* For X41t, X60t, X61t Tablets... */
		tp_features.hotkey_tablet = TP_HOTKEY_TABLET_USES_MHKG;
		in_tablet_mode = !!(res & TP_HOTKEY_TABLET_MASK);
		type = "MHKG";
	}

	if (!tp_features.hotkey_tablet)
		return 0;

	pr_info("Tablet mode switch found (type: %s), currently in %s mode\n",
		type, in_tablet_mode ? "tablet" : "laptop");

	return in_tablet_mode;
}

static int __init hotkey_init(struct ibm_init_struct *iibm)
{
	/* Requirements for changing the default keymaps:
	 *
	 * 1. Many of the keys are mapped to KEY_RESERVED for very
	 *    good reasons.  Do not change them unless you have deep
	 *    knowledge on the IBM and Lenovo ThinkPad firmware for
	 *    the various ThinkPad models.  The driver behaves
	 *    differently for KEY_RESERVED: such keys have their
	 *    hot key mask *unset* in mask_recommended, and also
	 *    in the initial hot key mask programmed into the
	 *    firmware at driver load time, which means the firm-
	 *    ware may react very differently if you change them to
	 *    something else;
	 *
	 * 2. You must be subscribed to the linux-thinkpad and
	 *    ibm-acpi-devel mailing lists, and you should read the
	 *    list archives since 2007 if you want to change the
	 *    keymaps.  This requirement exists so that you will
	 *    know the past history of problems with the thinkpad-
	 *    acpi driver keymaps, and also that you will be
	 *    listening to any bug reports;
	 *
	 * 3. Do not send thinkpad-acpi specific patches directly to
	 *    for merging, *ever*.  Send them to the linux-acpi
	 *    mailinglist for comments.  Merging is to be done only
	 *    through acpi-test and the ACPI maintainer.
	 *
	 * If the above is too much to ask, don't change the keymap.
	 * Ask the thinkpad-acpi maintainer to do it, instead.
	 */

	enum keymap_index {
		TPACPI_KEYMAP_IBM_GENERIC = 0,
		TPACPI_KEYMAP_LENOVO_GENERIC,
	};

	static const tpacpi_keymap_t tpacpi_keymaps[] __initconst = {
	/* Generic keymap for IBM ThinkPads */
	[TPACPI_KEYMAP_IBM_GENERIC] = {
		/* Scan Codes 0x00 to 0x0B: ACPI HKEY FN+F1..F12 */
		KEY_FN_F1,	KEY_BATTERY,	KEY_COFFEE,	KEY_SLEEP,
		KEY_WLAN,	KEY_FN_F6, KEY_SWITCHVIDEOMODE, KEY_FN_F8,
		KEY_FN_F9,	KEY_FN_F10,	KEY_FN_F11,	KEY_SUSPEND,

		/* Scan codes 0x0C to 0x1F: Other ACPI HKEY hot keys */
		KEY_UNKNOWN,	/* 0x0C: FN+BACKSPACE */
		KEY_UNKNOWN,	/* 0x0D: FN+INSERT */
		KEY_UNKNOWN,	/* 0x0E: FN+DELETE */

		/* brightness: firmware always reacts to them */
		KEY_RESERVED,	/* 0x0F: FN+HOME (brightness up) */
		KEY_RESERVED,	/* 0x10: FN+END (brightness down) */

		/* Thinklight: firmware always react to it */
		KEY_RESERVED,	/* 0x11: FN+PGUP (thinklight toggle) */

		KEY_UNKNOWN,	/* 0x12: FN+PGDOWN */
		KEY_ZOOM,	/* 0x13: FN+SPACE (zoom) */

		/* Volume: firmware always react to it and reprograms
		 * the built-in *extra* mixer.  Never map it to control
		 * another mixer by default. */
		KEY_RESERVED,	/* 0x14: VOLUME UP */
		KEY_RESERVED,	/* 0x15: VOLUME DOWN */
		KEY_RESERVED,	/* 0x16: MUTE */

		KEY_VENDOR,	/* 0x17: Thinkpad/AccessIBM/Lenovo */

		/* (assignments unknown, please report if found) */
		KEY_UNKNOWN, KEY_UNKNOWN, KEY_UNKNOWN, KEY_UNKNOWN,
		KEY_UNKNOWN, KEY_UNKNOWN, KEY_UNKNOWN, KEY_UNKNOWN,

		/* No assignments, only used for Adaptive keyboards. */
		KEY_UNKNOWN, KEY_UNKNOWN, KEY_UNKNOWN, KEY_UNKNOWN,
		KEY_UNKNOWN, KEY_UNKNOWN, KEY_UNKNOWN, KEY_UNKNOWN,
		KEY_UNKNOWN, KEY_UNKNOWN, KEY_UNKNOWN, KEY_UNKNOWN,
		KEY_UNKNOWN, KEY_UNKNOWN, KEY_UNKNOWN, KEY_UNKNOWN,
		KEY_UNKNOWN, KEY_UNKNOWN, KEY_UNKNOWN,

		/* No assignment, used for newer Lenovo models */
		KEY_UNKNOWN, KEY_UNKNOWN, KEY_UNKNOWN, KEY_UNKNOWN,
		KEY_UNKNOWN, KEY_UNKNOWN, KEY_UNKNOWN, KEY_UNKNOWN,
		KEY_UNKNOWN, KEY_UNKNOWN, KEY_UNKNOWN, KEY_UNKNOWN,
		KEY_UNKNOWN, KEY_UNKNOWN, KEY_UNKNOWN, KEY_UNKNOWN,
		KEY_UNKNOWN, KEY_UNKNOWN, KEY_UNKNOWN, KEY_UNKNOWN,
		KEY_UNKNOWN, KEY_UNKNOWN

		},

	/* Generic keymap for Lenovo ThinkPads */
	[TPACPI_KEYMAP_LENOVO_GENERIC] = {
		/* Scan Codes 0x00 to 0x0B: ACPI HKEY FN+F1..F12 */
		KEY_FN_F1,	KEY_COFFEE,	KEY_BATTERY,	KEY_SLEEP,
		KEY_WLAN,	KEY_CAMERA, KEY_SWITCHVIDEOMODE, KEY_FN_F8,
		KEY_FN_F9,	KEY_FN_F10,	KEY_FN_F11,	KEY_SUSPEND,

		/* Scan codes 0x0C to 0x1F: Other ACPI HKEY hot keys */
		KEY_UNKNOWN,	/* 0x0C: FN+BACKSPACE */
		KEY_UNKNOWN,	/* 0x0D: FN+INSERT */
		KEY_UNKNOWN,	/* 0x0E: FN+DELETE */

		/* These should be enabled --only-- when ACPI video
		 * is disabled (i.e. in "vendor" mode), and are handled
		 * in a special way by the init code */
		KEY_BRIGHTNESSUP,	/* 0x0F: FN+HOME (brightness up) */
		KEY_BRIGHTNESSDOWN,	/* 0x10: FN+END (brightness down) */

		KEY_RESERVED,	/* 0x11: FN+PGUP (thinklight toggle) */

		KEY_UNKNOWN,	/* 0x12: FN+PGDOWN */
		KEY_ZOOM,	/* 0x13: FN+SPACE (zoom) */

		/* Volume: z60/z61, T60 (BIOS version?): firmware always
		 * react to it and reprograms the built-in *extra* mixer.
		 * Never map it to control another mixer by default.
		 *
		 * T60?, T61, R60?, R61: firmware and EC tries to send
		 * these over the regular keyboard, so these are no-ops,
		 * but there are still weird bugs re. MUTE, so do not
		 * change unless you get test reports from all Lenovo
		 * models.  May cause the BIOS to interfere with the
		 * HDA mixer.
		 */
		KEY_RESERVED,	/* 0x14: VOLUME UP */
		KEY_RESERVED,	/* 0x15: VOLUME DOWN */
		KEY_RESERVED,	/* 0x16: MUTE */

		KEY_VENDOR,	/* 0x17: Thinkpad/AccessIBM/Lenovo */

		/* (assignments unknown, please report if found) */
		KEY_UNKNOWN, KEY_UNKNOWN,

		/*
		 * The mic mute button only sends 0x1a.  It does not
		 * automatically mute the mic or change the mute light.
		 */
		KEY_MICMUTE,	/* 0x1a: Mic mute (since ?400 or so) */

		/* (assignments unknown, please report if found) */
		KEY_UNKNOWN,

		/* Extra keys in use since the X240 / T440 / T540 */
		KEY_CONFIG, KEY_SEARCH, KEY_SCALE, KEY_FILE,

		/*
		 * These are the adaptive keyboard keycodes for Carbon X1 2014.
		 * The first item in this list is the Mute button which is
		 * emitted with 0x103 through
		 * adaptive_keyboard_hotkey_notify_hotkey() when the sound
		 * symbol is held.
		 * We'll need to offset those by 0x20.
		 */
		KEY_RESERVED,        /* Mute held, 0x103 */
		KEY_BRIGHTNESS_MIN,  /* Backlight off */
		KEY_RESERVED,        /* Clipping tool */
		KEY_RESERVED,        /* Cloud */
		KEY_RESERVED,
		KEY_VOICECOMMAND,    /* Voice */
		KEY_RESERVED,
		KEY_RESERVED,        /* Gestures */
		KEY_RESERVED,
		KEY_RESERVED,
		KEY_RESERVED,
		KEY_CONFIG,          /* Settings */
		KEY_RESERVED,        /* New tab */
		KEY_REFRESH,         /* Reload */
		KEY_BACK,            /* Back */
		KEY_RESERVED,        /* Microphone down */
		KEY_RESERVED,        /* Microphone up */
		KEY_RESERVED,        /* Microphone cancellation */
		KEY_RESERVED,        /* Camera mode */
		KEY_RESERVED,        /* Rotate display, 0x116 */

		/*
		 * These are found in 2017 models (e.g. T470s, X270).
		 * The lowest known value is 0x311, which according to
		 * the manual should launch a user defined favorite
		 * application.
		 *
		 * The offset for these is TP_ACPI_HOTKEYSCAN_EXTENDED_START,
		 * corresponding to 0x34.
		 */

		/* (assignments unknown, please report if found) */
		KEY_UNKNOWN, KEY_UNKNOWN, KEY_UNKNOWN, KEY_UNKNOWN,
		KEY_UNKNOWN, KEY_UNKNOWN, KEY_UNKNOWN, KEY_UNKNOWN,
		KEY_UNKNOWN, KEY_UNKNOWN, KEY_UNKNOWN, KEY_UNKNOWN,
		KEY_UNKNOWN, KEY_UNKNOWN, KEY_UNKNOWN, KEY_UNKNOWN,
		KEY_UNKNOWN,

		KEY_BOOKMARKS,			/* Favorite app, 0x311 */
		KEY_SELECTIVE_SCREENSHOT,	/* Clipping tool */
		KEY_CALC,			/* Calculator (above numpad, P52) */
		KEY_BLUETOOTH,			/* Bluetooth */
		KEY_KEYBOARD,			/* Keyboard, 0x315 */
		KEY_FN_RIGHT_SHIFT,		/* Fn + right Shift */
		KEY_NOTIFICATION_CENTER,	/* Notification Center */
		KEY_PICKUP_PHONE,		/* Answer incoming call */
		KEY_HANGUP_PHONE,		/* Decline incoming call */
		},
	};

	static const struct tpacpi_quirk tpacpi_keymap_qtable[] __initconst = {
		/* Generic maps (fallback) */
		{
		  .vendor = PCI_VENDOR_ID_IBM,
		  .bios = TPACPI_MATCH_ANY, .ec = TPACPI_MATCH_ANY,
		  .quirks = TPACPI_KEYMAP_IBM_GENERIC,
		},
		{
		  .vendor = PCI_VENDOR_ID_LENOVO,
		  .bios = TPACPI_MATCH_ANY, .ec = TPACPI_MATCH_ANY,
		  .quirks = TPACPI_KEYMAP_LENOVO_GENERIC,
		},
	};

#define TPACPI_HOTKEY_MAP_SIZE		sizeof(tpacpi_keymap_t)
#define TPACPI_HOTKEY_MAP_TYPESIZE	sizeof(tpacpi_keymap_entry_t)

	int res, i;
	int status;
	int hkeyv;
	bool radiosw_state  = false;
	bool tabletsw_state = false;

	unsigned long quirks;
	unsigned long keymap_id;

	vdbg_printk(TPACPI_DBG_INIT | TPACPI_DBG_HKEY,
			"initializing hotkey subdriver\n");

	BUG_ON(!tpacpi_inputdev);
	BUG_ON(tpacpi_inputdev->open != NULL ||
	       tpacpi_inputdev->close != NULL);

	TPACPI_ACPIHANDLE_INIT(hkey);
	mutex_init(&hotkey_mutex);

#ifdef CONFIG_THINKPAD_ACPI_HOTKEY_POLL
	mutex_init(&hotkey_thread_data_mutex);
#endif

	/* hotkey not supported on 570 */
	tp_features.hotkey = hkey_handle != NULL;

	vdbg_printk(TPACPI_DBG_INIT | TPACPI_DBG_HKEY,
		"hotkeys are %s\n",
		str_supported(tp_features.hotkey));

	if (!tp_features.hotkey)
		return -ENODEV;

	quirks = tpacpi_check_quirks(tpacpi_hotkey_qtable,
				     ARRAY_SIZE(tpacpi_hotkey_qtable));

	tpacpi_disable_brightness_delay();

	/* mask not supported on 600e/x, 770e, 770x, A21e, A2xm/p,
	   A30, R30, R31, T20-22, X20-21, X22-24.  Detected by checking
	   for HKEY interface version 0x100 */
	if (acpi_evalf(hkey_handle, &hkeyv, "MHKV", "qd")) {
		vdbg_printk(TPACPI_DBG_INIT | TPACPI_DBG_HKEY,
			    "firmware HKEY interface version: 0x%x\n",
			    hkeyv);

		switch (hkeyv >> 8) {
		case 1:
			/*
			 * MHKV 0x100 in A31, R40, R40e,
			 * T4x, X31, and later
			 */

			/* Paranoia check AND init hotkey_all_mask */
			if (!acpi_evalf(hkey_handle, &hotkey_all_mask,
					"MHKA", "qd")) {
				pr_err("missing MHKA handler, please report this to %s\n",
				       TPACPI_MAIL);
				/* Fallback: pre-init for FN+F3,F4,F12 */
				hotkey_all_mask = 0x080cU;
			} else {
				tp_features.hotkey_mask = 1;
			}
			break;

		case 2:
			/*
			 * MHKV 0x200 in X1, T460s, X260, T560, X1 Tablet (2016)
			 */

			/* Paranoia check AND init hotkey_all_mask */
			if (!acpi_evalf(hkey_handle, &hotkey_all_mask,
					"MHKA", "dd", 1)) {
				pr_err("missing MHKA handler, please report this to %s\n",
				       TPACPI_MAIL);
				/* Fallback: pre-init for FN+F3,F4,F12 */
				hotkey_all_mask = 0x080cU;
			} else {
				tp_features.hotkey_mask = 1;
			}

			/*
			 * Check if we have an adaptive keyboard, like on the
			 * Lenovo Carbon X1 2014 (2nd Gen).
			 */
			if (acpi_evalf(hkey_handle, &hotkey_adaptive_all_mask,
				       "MHKA", "dd", 2)) {
				if (hotkey_adaptive_all_mask != 0)
					tp_features.has_adaptive_kbd = true;
			} else {
				tp_features.has_adaptive_kbd = false;
				hotkey_adaptive_all_mask = 0x0U;
			}
			break;

		default:
			pr_err("unknown version of the HKEY interface: 0x%x\n",
			       hkeyv);
			pr_err("please report this to %s\n", TPACPI_MAIL);
			break;
		}
	}

	vdbg_printk(TPACPI_DBG_INIT | TPACPI_DBG_HKEY,
		"hotkey masks are %s\n",
		str_supported(tp_features.hotkey_mask));

	/* Init hotkey_all_mask if not initialized yet */
	if (!tp_features.hotkey_mask && !hotkey_all_mask &&
	    (quirks & TPACPI_HK_Q_INIMASK))
		hotkey_all_mask = 0x080cU;  /* FN+F12, FN+F4, FN+F3 */

	/* Init hotkey_acpi_mask and hotkey_orig_mask */
	if (tp_features.hotkey_mask) {
		/* hotkey_source_mask *must* be zero for
		 * the first hotkey_mask_get to return hotkey_orig_mask */
		res = hotkey_mask_get();
		if (res)
			return res;

		hotkey_orig_mask = hotkey_acpi_mask;
	} else {
		hotkey_orig_mask = hotkey_all_mask;
		hotkey_acpi_mask = hotkey_all_mask;
	}

#ifdef CONFIG_THINKPAD_ACPI_DEBUGFACILITIES
	if (dbg_wlswemul) {
		tp_features.hotkey_wlsw = 1;
		radiosw_state = !!tpacpi_wlsw_emulstate;
		pr_info("radio switch emulation enabled\n");
	} else
#endif
	/* Not all thinkpads have a hardware radio switch */
	if (acpi_evalf(hkey_handle, &status, "WLSW", "qd")) {
		tp_features.hotkey_wlsw = 1;
		radiosw_state = !!status;
		pr_info("radio switch found; radios are %s\n", str_enabled_disabled(status & BIT(0)));
	}

	tabletsw_state = hotkey_init_tablet_mode();

	/* Set up key map */
	keymap_id = tpacpi_check_quirks(tpacpi_keymap_qtable,
					ARRAY_SIZE(tpacpi_keymap_qtable));
	BUG_ON(keymap_id >= ARRAY_SIZE(tpacpi_keymaps));
	dbg_printk(TPACPI_DBG_INIT | TPACPI_DBG_HKEY,
		   "using keymap number %lu\n", keymap_id);

	hotkey_keycode_map = kmemdup(&tpacpi_keymaps[keymap_id],
			TPACPI_HOTKEY_MAP_SIZE,	GFP_KERNEL);
	if (!hotkey_keycode_map) {
		pr_err("failed to allocate memory for key map\n");
		return -ENOMEM;
	}

	input_set_capability(tpacpi_inputdev, EV_MSC, MSC_SCAN);
	tpacpi_inputdev->keycodesize = TPACPI_HOTKEY_MAP_TYPESIZE;
	tpacpi_inputdev->keycodemax = TPACPI_HOTKEY_MAP_LEN;
	tpacpi_inputdev->keycode = hotkey_keycode_map;
	for (i = 0; i < TPACPI_HOTKEY_MAP_LEN; i++) {
		if (hotkey_keycode_map[i] != KEY_RESERVED) {
			input_set_capability(tpacpi_inputdev, EV_KEY,
						hotkey_keycode_map[i]);
		} else {
			if (i < sizeof(hotkey_reserved_mask)*8)
				hotkey_reserved_mask |= 1 << i;
		}
	}

	if (tp_features.hotkey_wlsw) {
		input_set_capability(tpacpi_inputdev, EV_SW, SW_RFKILL_ALL);
		input_report_switch(tpacpi_inputdev,
				    SW_RFKILL_ALL, radiosw_state);
	}
	if (tp_features.hotkey_tablet) {
		input_set_capability(tpacpi_inputdev, EV_SW, SW_TABLET_MODE);
		input_report_switch(tpacpi_inputdev,
				    SW_TABLET_MODE, tabletsw_state);
	}

	/* Do not issue duplicate brightness change events to
	 * userspace. tpacpi_detect_brightness_capabilities() must have
	 * been called before this point  */
	if (acpi_video_get_backlight_type() != acpi_backlight_vendor) {
		pr_info("This ThinkPad has standard ACPI backlight brightness control, supported by the ACPI video driver\n");
		pr_notice("Disabling thinkpad-acpi brightness events by default...\n");

		/* Disable brightness up/down on Lenovo thinkpads when
		 * ACPI is handling them, otherwise it is plain impossible
		 * for userspace to do something even remotely sane */
		hotkey_reserved_mask |=
			(1 << TP_ACPI_HOTKEYSCAN_FNHOME)
			| (1 << TP_ACPI_HOTKEYSCAN_FNEND);
		hotkey_unmap(TP_ACPI_HOTKEYSCAN_FNHOME);
		hotkey_unmap(TP_ACPI_HOTKEYSCAN_FNEND);
	}

#ifdef CONFIG_THINKPAD_ACPI_HOTKEY_POLL
	hotkey_source_mask = TPACPI_HKEY_NVRAM_GOOD_MASK
				& ~hotkey_all_mask
				& ~hotkey_reserved_mask;

	vdbg_printk(TPACPI_DBG_INIT | TPACPI_DBG_HKEY,
		    "hotkey source mask 0x%08x, polling freq %u\n",
		    hotkey_source_mask, hotkey_poll_freq);
#endif

	dbg_printk(TPACPI_DBG_INIT | TPACPI_DBG_HKEY,
			"enabling firmware HKEY event interface...\n");
	res = hotkey_status_set(true);
	if (res) {
		hotkey_exit();
		return res;
	}
	res = hotkey_mask_set(((hotkey_all_mask & ~hotkey_reserved_mask)
			       | hotkey_driver_mask)
			      & ~hotkey_source_mask);
	if (res < 0 && res != -ENXIO) {
		hotkey_exit();
		return res;
	}
	hotkey_user_mask = (hotkey_acpi_mask | hotkey_source_mask)
				& ~hotkey_reserved_mask;
	vdbg_printk(TPACPI_DBG_INIT | TPACPI_DBG_HKEY,
		"initial masks: user=0x%08x, fw=0x%08x, poll=0x%08x\n",
		hotkey_user_mask, hotkey_acpi_mask, hotkey_source_mask);

	tpacpi_inputdev->open = &hotkey_inputdev_open;
	tpacpi_inputdev->close = &hotkey_inputdev_close;

	hotkey_poll_setup_safe(true);

	return 0;
}

/* Thinkpad X1 Carbon support 5 modes including Home mode, Web browser
 * mode, Web conference mode, Function mode and Lay-flat mode.
 * We support Home mode and Function mode currently.
 *
 * Will consider support rest of modes in future.
 *
 */
static const int adaptive_keyboard_modes[] = {
	HOME_MODE,
/*	WEB_BROWSER_MODE = 2,
	WEB_CONFERENCE_MODE = 3, */
	FUNCTION_MODE
};

#define DFR_CHANGE_ROW			0x101
#define DFR_SHOW_QUICKVIEW_ROW		0x102
#define FIRST_ADAPTIVE_KEY		0x103

/* press Fn key a while second, it will switch to Function Mode. Then
 * release Fn key, previous mode be restored.
 */
static bool adaptive_keyboard_mode_is_saved;
static int adaptive_keyboard_prev_mode;

static int adaptive_keyboard_get_mode(void)
{
	int mode = 0;

	if (!acpi_evalf(hkey_handle, &mode, "GTRW", "dd", 0)) {
		pr_err("Cannot read adaptive keyboard mode\n");
		return -EIO;
	}

	return mode;
}

static int adaptive_keyboard_set_mode(int new_mode)
{
	if (new_mode < 0 ||
		new_mode > LAYFLAT_MODE)
		return -EINVAL;

	if (!acpi_evalf(hkey_handle, NULL, "STRW", "vd", new_mode)) {
		pr_err("Cannot set adaptive keyboard mode\n");
		return -EIO;
	}

	return 0;
}

static int adaptive_keyboard_get_next_mode(int mode)
{
	size_t i;
	size_t max_mode = ARRAY_SIZE(adaptive_keyboard_modes) - 1;

	for (i = 0; i <= max_mode; i++) {
		if (adaptive_keyboard_modes[i] == mode)
			break;
	}

	if (i >= max_mode)
		i = 0;
	else
		i++;

	return adaptive_keyboard_modes[i];
}

static bool adaptive_keyboard_hotkey_notify_hotkey(unsigned int scancode)
{
	int current_mode = 0;
	int new_mode = 0;
	int keycode;

	switch (scancode) {
	case DFR_CHANGE_ROW:
		if (adaptive_keyboard_mode_is_saved) {
			new_mode = adaptive_keyboard_prev_mode;
			adaptive_keyboard_mode_is_saved = false;
		} else {
			current_mode = adaptive_keyboard_get_mode();
			if (current_mode < 0)
				return false;
			new_mode = adaptive_keyboard_get_next_mode(
					current_mode);
		}

		if (adaptive_keyboard_set_mode(new_mode) < 0)
			return false;

		return true;

	case DFR_SHOW_QUICKVIEW_ROW:
		current_mode = adaptive_keyboard_get_mode();
		if (current_mode < 0)
			return false;

		adaptive_keyboard_prev_mode = current_mode;
		adaptive_keyboard_mode_is_saved = true;

		if (adaptive_keyboard_set_mode (FUNCTION_MODE) < 0)
			return false;
		return true;

	default:
		if (scancode < FIRST_ADAPTIVE_KEY ||
		    scancode >= FIRST_ADAPTIVE_KEY +
		    TP_ACPI_HOTKEYSCAN_EXTENDED_START -
		    TP_ACPI_HOTKEYSCAN_ADAPTIVE_START) {
			pr_info("Unhandled adaptive keyboard key: 0x%x\n",
				scancode);
			return false;
		}
		keycode = hotkey_keycode_map[scancode - FIRST_ADAPTIVE_KEY +
					     TP_ACPI_HOTKEYSCAN_ADAPTIVE_START];
		if (keycode != KEY_RESERVED) {
			mutex_lock(&tpacpi_inputdev_send_mutex);

			input_report_key(tpacpi_inputdev, keycode, 1);
			input_sync(tpacpi_inputdev);

			input_report_key(tpacpi_inputdev, keycode, 0);
			input_sync(tpacpi_inputdev);

			mutex_unlock(&tpacpi_inputdev_send_mutex);
		}
		return true;
	}
}

static bool hotkey_notify_extended_hotkey(const u32 hkey)
{
	unsigned int scancode;

	switch (hkey) {
	case TP_HKEY_EV_PRIVACYGUARD_TOGGLE:
	case TP_HKEY_EV_AMT_TOGGLE:
		tpacpi_driver_event(hkey);
		return true;
	}

	/* Extended keycodes start at 0x300 and our offset into the map
	 * TP_ACPI_HOTKEYSCAN_EXTENDED_START. The calculated scancode
	 * will be positive, but might not be in the correct range.
	 */
	scancode = (hkey & 0xfff) - (0x300 - TP_ACPI_HOTKEYSCAN_EXTENDED_START);
	if (scancode >= TP_ACPI_HOTKEYSCAN_EXTENDED_START &&
	    scancode < TPACPI_HOTKEY_MAP_LEN) {
		tpacpi_input_send_key(scancode);
		return true;
	}

	return false;
}

static bool hotkey_notify_hotkey(const u32 hkey,
				 bool *send_acpi_ev,
				 bool *ignore_acpi_ev)
{
	/* 0x1000-0x1FFF: key presses */
	unsigned int scancode = hkey & 0xfff;
	*send_acpi_ev = true;
	*ignore_acpi_ev = false;

	/*
	 * Original events are in the 0x10XX range, the adaptive keyboard
	 * found in 2014 X1 Carbon emits events are of 0x11XX. In 2017
	 * models, additional keys are emitted through 0x13XX.
	 */
	switch ((hkey >> 8) & 0xf) {
	case 0:
		if (scancode > 0 &&
		    scancode <= TP_ACPI_HOTKEYSCAN_ADAPTIVE_START) {
			/* HKEY event 0x1001 is scancode 0x00 */
			scancode--;
			if (!(hotkey_source_mask & (1 << scancode))) {
				tpacpi_input_send_key_masked(scancode);
				*send_acpi_ev = false;
			} else {
				*ignore_acpi_ev = true;
			}
			return true;
		}
		break;

	case 1:
		return adaptive_keyboard_hotkey_notify_hotkey(scancode);

	case 3:
		return hotkey_notify_extended_hotkey(hkey);
	}

	return false;
}

static bool hotkey_notify_wakeup(const u32 hkey,
				 bool *send_acpi_ev,
				 bool *ignore_acpi_ev)
{
	/* 0x2000-0x2FFF: Wakeup reason */
	*send_acpi_ev = true;
	*ignore_acpi_ev = false;

	switch (hkey) {
	case TP_HKEY_EV_WKUP_S3_UNDOCK: /* suspend, undock */
	case TP_HKEY_EV_WKUP_S4_UNDOCK: /* hibernation, undock */
		hotkey_wakeup_reason = TP_ACPI_WAKEUP_UNDOCK;
		*ignore_acpi_ev = true;
		break;

	case TP_HKEY_EV_WKUP_S3_BAYEJ: /* suspend, bay eject */
	case TP_HKEY_EV_WKUP_S4_BAYEJ: /* hibernation, bay eject */
		hotkey_wakeup_reason = TP_ACPI_WAKEUP_BAYEJ;
		*ignore_acpi_ev = true;
		break;

	case TP_HKEY_EV_WKUP_S3_BATLOW: /* Battery on critical low level/S3 */
	case TP_HKEY_EV_WKUP_S4_BATLOW: /* Battery on critical low level/S4 */
		pr_alert("EMERGENCY WAKEUP: battery almost empty\n");
		/* how to auto-heal: */
		/* 2313: woke up from S3, go to S4/S5 */
		/* 2413: woke up from S4, go to S5 */
		break;

	default:
		return false;
	}

	if (hotkey_wakeup_reason != TP_ACPI_WAKEUP_NONE) {
		pr_info("woke up due to a hot-unplug request...\n");
		hotkey_wakeup_reason_notify_change();
	}
	return true;
}

static bool hotkey_notify_dockevent(const u32 hkey,
				 bool *send_acpi_ev,
				 bool *ignore_acpi_ev)
{
	/* 0x4000-0x4FFF: dock-related events */
	*send_acpi_ev = true;
	*ignore_acpi_ev = false;

	switch (hkey) {
	case TP_HKEY_EV_UNDOCK_ACK:
		/* ACPI undock operation completed after wakeup */
		hotkey_autosleep_ack = 1;
		pr_info("undocked\n");
		hotkey_wakeup_hotunplug_complete_notify_change();
		return true;

	case TP_HKEY_EV_HOTPLUG_DOCK: /* docked to port replicator */
		pr_info("docked into hotplug port replicator\n");
		return true;
	case TP_HKEY_EV_HOTPLUG_UNDOCK: /* undocked from port replicator */
		pr_info("undocked from hotplug port replicator\n");
		return true;

	/*
	 * Deliberately ignore attaching and detaching the keybord cover to avoid
	 * duplicates from intel-vbtn, which already emits SW_TABLET_MODE events
	 * to userspace.
	 *
	 * Please refer to the following thread for more information and a preliminary
	 * implementation using the GTOP ("Get Tablet OPtions") interface that could be
	 * extended to other attachment options of the ThinkPad X1 Tablet series, such as
	 * the Pico cartridge dock module:
	 * https://lore.kernel.org/platform-driver-x86/38cb8265-1e30-d547-9e12-b4ae290be737@a-kobel.de/
	 */
	case TP_HKEY_EV_KBD_COVER_ATTACH:
	case TP_HKEY_EV_KBD_COVER_DETACH:
		*send_acpi_ev = false;
		*ignore_acpi_ev = true;
		return true;

	default:
		return false;
	}
}

static bool hotkey_notify_usrevent(const u32 hkey,
				 bool *send_acpi_ev,
				 bool *ignore_acpi_ev)
{
	/* 0x5000-0x5FFF: human interface helpers */
	*send_acpi_ev = true;
	*ignore_acpi_ev = false;

	switch (hkey) {
	case TP_HKEY_EV_PEN_INSERTED:  /* X61t: tablet pen inserted into bay */
	case TP_HKEY_EV_PEN_REMOVED:   /* X61t: tablet pen removed from bay */
		return true;

	case TP_HKEY_EV_TABLET_TABLET:   /* X41t-X61t: tablet mode */
	case TP_HKEY_EV_TABLET_NOTEBOOK: /* X41t-X61t: normal mode */
		tpacpi_input_send_tabletsw();
		hotkey_tablet_mode_notify_change();
		*send_acpi_ev = false;
		return true;

	case TP_HKEY_EV_LID_CLOSE:	/* Lid closed */
	case TP_HKEY_EV_LID_OPEN:	/* Lid opened */
	case TP_HKEY_EV_BRGHT_CHANGED:	/* brightness changed */
		/* do not propagate these events */
		*ignore_acpi_ev = true;
		return true;

	default:
		return false;
	}
}

static void thermal_dump_all_sensors(void);
static void palmsensor_refresh(void);

static bool hotkey_notify_6xxx(const u32 hkey,
				 bool *send_acpi_ev,
				 bool *ignore_acpi_ev)
{
	/* 0x6000-0x6FFF: thermal alarms/notices and keyboard events */
	*send_acpi_ev = true;
	*ignore_acpi_ev = false;

	switch (hkey) {
	case TP_HKEY_EV_THM_TABLE_CHANGED:
		pr_debug("EC reports: Thermal Table has changed\n");
		/* recommended action: do nothing, we don't have
		 * Lenovo ATM information */
		return true;
	case TP_HKEY_EV_THM_CSM_COMPLETED:
		pr_debug("EC reports: Thermal Control Command set completed (DYTC)\n");
		/* Thermal event - pass on to event handler */
		tpacpi_driver_event(hkey);
		return true;
	case TP_HKEY_EV_THM_TRANSFM_CHANGED:
		pr_debug("EC reports: Thermal Transformation changed (GMTS)\n");
		/* recommended action: do nothing, we don't have
		 * Lenovo ATM information */
		return true;
	case TP_HKEY_EV_ALARM_BAT_HOT:
		pr_crit("THERMAL ALARM: battery is too hot!\n");
		/* recommended action: warn user through gui */
		break;
	case TP_HKEY_EV_ALARM_BAT_XHOT:
		pr_alert("THERMAL EMERGENCY: battery is extremely hot!\n");
		/* recommended action: immediate sleep/hibernate */
		break;
	case TP_HKEY_EV_ALARM_SENSOR_HOT:
		pr_crit("THERMAL ALARM: a sensor reports something is too hot!\n");
		/* recommended action: warn user through gui, that */
		/* some internal component is too hot */
		break;
	case TP_HKEY_EV_ALARM_SENSOR_XHOT:
		pr_alert("THERMAL EMERGENCY: a sensor reports something is extremely hot!\n");
		/* recommended action: immediate sleep/hibernate */
		break;
	case TP_HKEY_EV_AC_CHANGED:
		/* X120e, X121e, X220, X220i, X220t, X230, T420, T420s, W520:
		 * AC status changed; can be triggered by plugging or
		 * unplugging AC adapter, docking or undocking. */

		fallthrough;

	case TP_HKEY_EV_KEY_NUMLOCK:
	case TP_HKEY_EV_KEY_FN:
		/* key press events, we just ignore them as long as the EC
		 * is still reporting them in the normal keyboard stream */
		*send_acpi_ev = false;
		*ignore_acpi_ev = true;
		return true;

	case TP_HKEY_EV_KEY_FN_ESC:
		/* Get the media key status to force the status LED to update */
		acpi_evalf(hkey_handle, NULL, "GMKS", "v");
		*send_acpi_ev = false;
		*ignore_acpi_ev = true;
		return true;

	case TP_HKEY_EV_TABLET_CHANGED:
		tpacpi_input_send_tabletsw();
		hotkey_tablet_mode_notify_change();
		*send_acpi_ev = false;
		return true;

	case TP_HKEY_EV_PALM_DETECTED:
	case TP_HKEY_EV_PALM_UNDETECTED:
		/* palm detected  - pass on to event handler */
		palmsensor_refresh();
		return true;

	default:
		/* report simply as unknown, no sensor dump */
		return false;
	}

	thermal_dump_all_sensors();
	return true;
}

static void hotkey_notify(struct ibm_struct *ibm, u32 event)
{
	u32 hkey;
	bool send_acpi_ev;
	bool ignore_acpi_ev;
	bool known_ev;

	if (event != 0x80) {
		pr_err("unknown HKEY notification event %d\n", event);
		/* forward it to userspace, maybe it knows how to handle it */
		acpi_bus_generate_netlink_event(
					ibm->acpi->device->pnp.device_class,
					dev_name(&ibm->acpi->device->dev),
					event, 0);
		return;
	}

	while (1) {
		if (!acpi_evalf(hkey_handle, &hkey, "MHKP", "d")) {
			pr_err("failed to retrieve HKEY event\n");
			return;
		}

		if (hkey == 0) {
			/* queue empty */
			return;
		}

		send_acpi_ev = true;
		ignore_acpi_ev = false;

		switch (hkey >> 12) {
		case 1:
			/* 0x1000-0x1FFF: key presses */
			known_ev = hotkey_notify_hotkey(hkey, &send_acpi_ev,
						 &ignore_acpi_ev);
			break;
		case 2:
			/* 0x2000-0x2FFF: Wakeup reason */
			known_ev = hotkey_notify_wakeup(hkey, &send_acpi_ev,
						 &ignore_acpi_ev);
			break;
		case 3:
			/* 0x3000-0x3FFF: bay-related wakeups */
			switch (hkey) {
			case TP_HKEY_EV_BAYEJ_ACK:
				hotkey_autosleep_ack = 1;
				pr_info("bay ejected\n");
				hotkey_wakeup_hotunplug_complete_notify_change();
				known_ev = true;
				break;
			case TP_HKEY_EV_OPTDRV_EJ:
				/* FIXME: kick libata if SATA link offline */
				known_ev = true;
				break;
			default:
				known_ev = false;
			}
			break;
		case 4:
			/* 0x4000-0x4FFF: dock-related events */
			known_ev = hotkey_notify_dockevent(hkey, &send_acpi_ev,
						&ignore_acpi_ev);
			break;
		case 5:
			/* 0x5000-0x5FFF: human interface helpers */
			known_ev = hotkey_notify_usrevent(hkey, &send_acpi_ev,
						 &ignore_acpi_ev);
			break;
		case 6:
			/* 0x6000-0x6FFF: thermal alarms/notices and
			 *                keyboard events */
			known_ev = hotkey_notify_6xxx(hkey, &send_acpi_ev,
						 &ignore_acpi_ev);
			break;
		case 7:
			/* 0x7000-0x7FFF: misc */
			if (tp_features.hotkey_wlsw &&
					hkey == TP_HKEY_EV_RFKILL_CHANGED) {
				tpacpi_send_radiosw_update();
				send_acpi_ev = 0;
				known_ev = true;
				break;
			}
			fallthrough;	/* to default */
		default:
			known_ev = false;
		}
		if (!known_ev) {
			pr_notice("unhandled HKEY event 0x%04x\n", hkey);
			pr_notice("please report the conditions when this event happened to %s\n",
				  TPACPI_MAIL);
		}

		/* netlink events */
		if (!ignore_acpi_ev && send_acpi_ev) {
			acpi_bus_generate_netlink_event(
					ibm->acpi->device->pnp.device_class,
					dev_name(&ibm->acpi->device->dev),
					event, hkey);
		}
	}
}

static void hotkey_suspend(void)
{
	/* Do these on suspend, we get the events on early resume! */
	hotkey_wakeup_reason = TP_ACPI_WAKEUP_NONE;
	hotkey_autosleep_ack = 0;

	/* save previous mode of adaptive keyboard of X1 Carbon */
	if (tp_features.has_adaptive_kbd) {
		if (!acpi_evalf(hkey_handle, &adaptive_keyboard_prev_mode,
					"GTRW", "dd", 0)) {
			pr_err("Cannot read adaptive keyboard mode.\n");
		}
	}
}

static void hotkey_resume(void)
{
	tpacpi_disable_brightness_delay();

	if (hotkey_status_set(true) < 0 ||
	    hotkey_mask_set(hotkey_acpi_mask) < 0)
		pr_err("error while attempting to reset the event firmware interface\n");

	tpacpi_send_radiosw_update();
	tpacpi_input_send_tabletsw();
	hotkey_tablet_mode_notify_change();
	hotkey_wakeup_reason_notify_change();
	hotkey_wakeup_hotunplug_complete_notify_change();
	hotkey_poll_setup_safe(false);

	/* restore previous mode of adapive keyboard of X1 Carbon */
	if (tp_features.has_adaptive_kbd) {
		if (!acpi_evalf(hkey_handle, NULL, "STRW", "vd",
					adaptive_keyboard_prev_mode)) {
			pr_err("Cannot set adaptive keyboard mode.\n");
		}
	}
}

/* procfs -------------------------------------------------------------- */
static int hotkey_read(struct seq_file *m)
{
	int res, status;

	if (!tp_features.hotkey) {
		seq_printf(m, "status:\t\tnot supported\n");
		return 0;
	}

	if (mutex_lock_killable(&hotkey_mutex))
		return -ERESTARTSYS;
	res = hotkey_status_get(&status);
	if (!res)
		res = hotkey_mask_get();
	mutex_unlock(&hotkey_mutex);
	if (res)
		return res;

	seq_printf(m, "status:\t\t%s\n", str_enabled_disabled(status & BIT(0)));
	if (hotkey_all_mask) {
		seq_printf(m, "mask:\t\t0x%08x\n", hotkey_user_mask);
		seq_printf(m, "commands:\tenable, disable, reset, <mask>\n");
	} else {
		seq_printf(m, "mask:\t\tnot supported\n");
		seq_printf(m, "commands:\tenable, disable, reset\n");
	}

	return 0;
}

static void hotkey_enabledisable_warn(bool enable)
{
	tpacpi_log_usertask("procfs hotkey enable/disable");
	if (!WARN((tpacpi_lifecycle == TPACPI_LIFE_RUNNING || !enable),
		  pr_fmt("hotkey enable/disable functionality has been removed from the driver.  Hotkeys are always enabled.\n")))
		pr_err("Please remove the hotkey=enable module parameter, it is deprecated.  Hotkeys are always enabled.\n");
}

static int hotkey_write(char *buf)
{
	int res;
	u32 mask;
	char *cmd;

	if (!tp_features.hotkey)
		return -ENODEV;

	if (mutex_lock_killable(&hotkey_mutex))
		return -ERESTARTSYS;

	mask = hotkey_user_mask;

	res = 0;
	while ((cmd = strsep(&buf, ","))) {
		if (strstarts(cmd, "enable")) {
			hotkey_enabledisable_warn(1);
		} else if (strstarts(cmd, "disable")) {
			hotkey_enabledisable_warn(0);
			res = -EPERM;
		} else if (strstarts(cmd, "reset")) {
			mask = (hotkey_all_mask | hotkey_source_mask)
				& ~hotkey_reserved_mask;
		} else if (sscanf(cmd, "0x%x", &mask) == 1) {
			/* mask set */
		} else if (sscanf(cmd, "%x", &mask) == 1) {
			/* mask set */
		} else {
			res = -EINVAL;
			goto errexit;
		}
	}

	if (!res) {
		tpacpi_disclose_usertask("procfs hotkey",
			"set mask to 0x%08x\n", mask);
		res = hotkey_user_mask_set(mask);
	}

errexit:
	mutex_unlock(&hotkey_mutex);
	return res;
}

static const struct acpi_device_id ibm_htk_device_ids[] = {
	{TPACPI_ACPI_IBM_HKEY_HID, 0},
	{TPACPI_ACPI_LENOVO_HKEY_HID, 0},
	{TPACPI_ACPI_LENOVO_HKEY_V2_HID, 0},
	{"", 0},
};

static struct tp_acpi_drv_struct ibm_hotkey_acpidriver = {
	.hid = ibm_htk_device_ids,
	.notify = hotkey_notify,
	.handle = &hkey_handle,
	.type = ACPI_DEVICE_NOTIFY,
};

static struct ibm_struct hotkey_driver_data = {
	.name = "hotkey",
	.read = hotkey_read,
	.write = hotkey_write,
	.exit = hotkey_exit,
	.resume = hotkey_resume,
	.suspend = hotkey_suspend,
	.acpi = &ibm_hotkey_acpidriver,
};

/*************************************************************************
 * Bluetooth subdriver
 */

enum {
	/* ACPI GBDC/SBDC bits */
	TP_ACPI_BLUETOOTH_HWPRESENT	= 0x01,	/* Bluetooth hw available */
	TP_ACPI_BLUETOOTH_RADIOSSW	= 0x02,	/* Bluetooth radio enabled */
	TP_ACPI_BLUETOOTH_RESUMECTRL	= 0x04,	/* Bluetooth state at resume:
						   0 = disable, 1 = enable */
};

enum {
	/* ACPI \BLTH commands */
	TP_ACPI_BLTH_GET_ULTRAPORT_ID	= 0x00, /* Get Ultraport BT ID */
	TP_ACPI_BLTH_GET_PWR_ON_RESUME	= 0x01, /* Get power-on-resume state */
	TP_ACPI_BLTH_PWR_ON_ON_RESUME	= 0x02, /* Resume powered on */
	TP_ACPI_BLTH_PWR_OFF_ON_RESUME	= 0x03,	/* Resume powered off */
	TP_ACPI_BLTH_SAVE_STATE		= 0x05, /* Save state for S4/S5 */
};

#define TPACPI_RFK_BLUETOOTH_SW_NAME	"tpacpi_bluetooth_sw"

static int bluetooth_get_status(void)
{
	int status;

#ifdef CONFIG_THINKPAD_ACPI_DEBUGFACILITIES
	if (dbg_bluetoothemul)
		return (tpacpi_bluetooth_emulstate) ?
		       TPACPI_RFK_RADIO_ON : TPACPI_RFK_RADIO_OFF;
#endif

	if (!acpi_evalf(hkey_handle, &status, "GBDC", "d"))
		return -EIO;

	return ((status & TP_ACPI_BLUETOOTH_RADIOSSW) != 0) ?
			TPACPI_RFK_RADIO_ON : TPACPI_RFK_RADIO_OFF;
}

static int bluetooth_set_status(enum tpacpi_rfkill_state state)
{
	int status;

	vdbg_printk(TPACPI_DBG_RFKILL, "will attempt to %s bluetooth\n",
		    str_enable_disable(state == TPACPI_RFK_RADIO_ON));

#ifdef CONFIG_THINKPAD_ACPI_DEBUGFACILITIES
	if (dbg_bluetoothemul) {
		tpacpi_bluetooth_emulstate = (state == TPACPI_RFK_RADIO_ON);
		return 0;
	}
#endif

	if (state == TPACPI_RFK_RADIO_ON)
		status = TP_ACPI_BLUETOOTH_RADIOSSW
			  | TP_ACPI_BLUETOOTH_RESUMECTRL;
	else
		status = 0;

	if (!acpi_evalf(hkey_handle, NULL, "SBDC", "vd", status))
		return -EIO;

	return 0;
}

/* sysfs bluetooth enable ---------------------------------------------- */
static ssize_t bluetooth_enable_show(struct device *dev,
			   struct device_attribute *attr,
			   char *buf)
{
	return tpacpi_rfk_sysfs_enable_show(TPACPI_RFK_BLUETOOTH_SW_ID,
			attr, buf);
}

static ssize_t bluetooth_enable_store(struct device *dev,
			    struct device_attribute *attr,
			    const char *buf, size_t count)
{
	return tpacpi_rfk_sysfs_enable_store(TPACPI_RFK_BLUETOOTH_SW_ID,
				attr, buf, count);
}

static DEVICE_ATTR_RW(bluetooth_enable);

/* --------------------------------------------------------------------- */

static struct attribute *bluetooth_attributes[] = {
	&dev_attr_bluetooth_enable.attr,
	NULL
};

static umode_t bluetooth_attr_is_visible(struct kobject *kobj,
					 struct attribute *attr, int n)
{
	return tp_features.bluetooth ? attr->mode : 0;
}

static const struct attribute_group bluetooth_attr_group = {
	.is_visible = bluetooth_attr_is_visible,
	.attrs = bluetooth_attributes,
};

static const struct tpacpi_rfk_ops bluetooth_tprfk_ops = {
	.get_status = bluetooth_get_status,
	.set_status = bluetooth_set_status,
};

static void bluetooth_shutdown(void)
{
	/* Order firmware to save current state to NVRAM */
	if (!acpi_evalf(NULL, NULL, "\\BLTH", "vd",
			TP_ACPI_BLTH_SAVE_STATE))
		pr_notice("failed to save bluetooth state to NVRAM\n");
	else
		vdbg_printk(TPACPI_DBG_RFKILL,
			"bluetooth state saved to NVRAM\n");
}

static void bluetooth_exit(void)
{
	tpacpi_destroy_rfkill(TPACPI_RFK_BLUETOOTH_SW_ID);
	bluetooth_shutdown();
}

static const struct dmi_system_id fwbug_list[] __initconst = {
	{
		.ident = "ThinkPad E485",
		.driver_data = &quirk_btusb_bug,
		.matches = {
			DMI_MATCH(DMI_SYS_VENDOR, "LENOVO"),
			DMI_MATCH(DMI_BOARD_NAME, "20KU"),
		},
	},
	{
		.ident = "ThinkPad E585",
		.driver_data = &quirk_btusb_bug,
		.matches = {
			DMI_MATCH(DMI_SYS_VENDOR, "LENOVO"),
			DMI_MATCH(DMI_BOARD_NAME, "20KV"),
		},
	},
	{
		.ident = "ThinkPad A285 - 20MW",
		.driver_data = &quirk_btusb_bug,
		.matches = {
			DMI_MATCH(DMI_SYS_VENDOR, "LENOVO"),
			DMI_MATCH(DMI_BOARD_NAME, "20MW"),
		},
	},
	{
		.ident = "ThinkPad A285 - 20MX",
		.driver_data = &quirk_btusb_bug,
		.matches = {
			DMI_MATCH(DMI_SYS_VENDOR, "LENOVO"),
			DMI_MATCH(DMI_BOARD_NAME, "20MX"),
		},
	},
	{
		.ident = "ThinkPad A485 - 20MU",
		.driver_data = &quirk_btusb_bug,
		.matches = {
			DMI_MATCH(DMI_SYS_VENDOR, "LENOVO"),
			DMI_MATCH(DMI_BOARD_NAME, "20MU"),
		},
	},
	{
		.ident = "ThinkPad A485 - 20MV",
		.driver_data = &quirk_btusb_bug,
		.matches = {
			DMI_MATCH(DMI_SYS_VENDOR, "LENOVO"),
			DMI_MATCH(DMI_BOARD_NAME, "20MV"),
		},
	},
	{
		.ident = "L14 Gen2 AMD",
		.driver_data = &quirk_s2idle_bug,
		.matches = {
			DMI_MATCH(DMI_BOARD_VENDOR, "LENOVO"),
			DMI_MATCH(DMI_PRODUCT_NAME, "20X5"),
		}
	},
	{
		.ident = "T14s Gen2 AMD",
		.driver_data = &quirk_s2idle_bug,
		.matches = {
			DMI_MATCH(DMI_BOARD_VENDOR, "LENOVO"),
			DMI_MATCH(DMI_PRODUCT_NAME, "20XF"),
		}
	},
	{
		.ident = "X13 Gen2 AMD",
		.driver_data = &quirk_s2idle_bug,
		.matches = {
			DMI_MATCH(DMI_BOARD_VENDOR, "LENOVO"),
			DMI_MATCH(DMI_PRODUCT_NAME, "20XH"),
		}
	},
	{
		.ident = "T14 Gen2 AMD",
		.driver_data = &quirk_s2idle_bug,
		.matches = {
			DMI_MATCH(DMI_BOARD_VENDOR, "LENOVO"),
			DMI_MATCH(DMI_PRODUCT_NAME, "20XK"),
		}
	},
	{
		.ident = "T14 Gen1 AMD",
		.driver_data = &quirk_s2idle_bug,
		.matches = {
			DMI_MATCH(DMI_BOARD_VENDOR, "LENOVO"),
			DMI_MATCH(DMI_PRODUCT_NAME, "20UD"),
		}
	},
	{
		.ident = "T14 Gen1 AMD",
		.driver_data = &quirk_s2idle_bug,
		.matches = {
			DMI_MATCH(DMI_BOARD_VENDOR, "LENOVO"),
			DMI_MATCH(DMI_PRODUCT_NAME, "20UE"),
		}
	},
	{
		.ident = "T14s Gen1 AMD",
		.driver_data = &quirk_s2idle_bug,
		.matches = {
			DMI_MATCH(DMI_BOARD_VENDOR, "LENOVO"),
			DMI_MATCH(DMI_PRODUCT_NAME, "20UH"),
		}
	},
	{
		.ident = "P14s Gen1 AMD",
		.driver_data = &quirk_s2idle_bug,
		.matches = {
			DMI_MATCH(DMI_BOARD_VENDOR, "LENOVO"),
			DMI_MATCH(DMI_PRODUCT_NAME, "20Y1"),
		}
	},
	{
		.ident = "P14s Gen2 AMD",
		.driver_data = &quirk_s2idle_bug,
		.matches = {
			DMI_MATCH(DMI_BOARD_VENDOR, "LENOVO"),
			DMI_MATCH(DMI_PRODUCT_NAME, "21A0"),
		}
	},
	{
		.ident = "P14s Gen2 AMD",
		.driver_data = &quirk_s2idle_bug,
		.matches = {
			DMI_MATCH(DMI_BOARD_VENDOR, "LENOVO"),
			DMI_MATCH(DMI_PRODUCT_NAME, "21A1"),
		}
	},
	{}
};

#ifdef CONFIG_SUSPEND
/*
 * Lenovo laptops from a variety of generations run a SMI handler during the D3->D0
 * transition that occurs specifically when exiting suspend to idle which can cause
 * large delays during resume when the IOMMU translation layer is enabled (the default
 * behavior) for NVME devices:
 *
 * To avoid this firmware problem, skip the SMI handler on these machines before the
 * D0 transition occurs.
 */
static void thinkpad_acpi_amd_s2idle_restore(void)
{
	struct resource *res;
	void __iomem *addr;
	u8 val;

	res = request_mem_region_muxed(tp_features.quirks->s2idle_bug_mmio, 1,
					"thinkpad_acpi_pm80");
	if (!res)
		return;

	addr = ioremap(tp_features.quirks->s2idle_bug_mmio, 1);
	if (!addr)
		goto cleanup_resource;

	val = ioread8(addr);
	iowrite8(val & ~BIT(0), addr);

	iounmap(addr);
cleanup_resource:
	release_resource(res);
	kfree(res);
}

static struct acpi_s2idle_dev_ops thinkpad_acpi_s2idle_dev_ops = {
	.restore = thinkpad_acpi_amd_s2idle_restore,
};
#endif

static const struct pci_device_id fwbug_cards_ids[] __initconst = {
	{ PCI_DEVICE(PCI_VENDOR_ID_INTEL, 0x24F3) },
	{ PCI_DEVICE(PCI_VENDOR_ID_INTEL, 0x24FD) },
	{ PCI_DEVICE(PCI_VENDOR_ID_INTEL, 0x2526) },
	{}
};


static int __init have_bt_fwbug(void)
{
	/*
	 * Some AMD based ThinkPads have a firmware bug that calling
	 * "GBDC" will cause bluetooth on Intel wireless cards blocked
	 */
	if (tp_features.quirks && tp_features.quirks->btusb_bug &&
	    pci_dev_present(fwbug_cards_ids)) {
		vdbg_printk(TPACPI_DBG_INIT | TPACPI_DBG_RFKILL,
			FW_BUG "disable bluetooth subdriver for Intel cards\n");
		return 1;
	} else
		return 0;
}

static int __init bluetooth_init(struct ibm_init_struct *iibm)
{
	int res;
	int status = 0;

	vdbg_printk(TPACPI_DBG_INIT | TPACPI_DBG_RFKILL,
			"initializing bluetooth subdriver\n");

	TPACPI_ACPIHANDLE_INIT(hkey);

	/* bluetooth not supported on 570, 600e/x, 770e, 770x, A21e, A2xm/p,
	   G4x, R30, R31, R40e, R50e, T20-22, X20-21 */
	tp_features.bluetooth = !have_bt_fwbug() && hkey_handle &&
	    acpi_evalf(hkey_handle, &status, "GBDC", "qd");

	vdbg_printk(TPACPI_DBG_INIT | TPACPI_DBG_RFKILL,
		"bluetooth is %s, status 0x%02x\n",
		str_supported(tp_features.bluetooth),
		status);

#ifdef CONFIG_THINKPAD_ACPI_DEBUGFACILITIES
	if (dbg_bluetoothemul) {
		tp_features.bluetooth = 1;
		pr_info("bluetooth switch emulation enabled\n");
	} else
#endif
	if (tp_features.bluetooth &&
	    !(status & TP_ACPI_BLUETOOTH_HWPRESENT)) {
		/* no bluetooth hardware present in system */
		tp_features.bluetooth = 0;
		dbg_printk(TPACPI_DBG_INIT | TPACPI_DBG_RFKILL,
			   "bluetooth hardware not installed\n");
	}

	if (!tp_features.bluetooth)
		return -ENODEV;

	res = tpacpi_new_rfkill(TPACPI_RFK_BLUETOOTH_SW_ID,
				&bluetooth_tprfk_ops,
				RFKILL_TYPE_BLUETOOTH,
				TPACPI_RFK_BLUETOOTH_SW_NAME,
				true);
	return res;
}

/* procfs -------------------------------------------------------------- */
static int bluetooth_read(struct seq_file *m)
{
	return tpacpi_rfk_procfs_read(TPACPI_RFK_BLUETOOTH_SW_ID, m);
}

static int bluetooth_write(char *buf)
{
	return tpacpi_rfk_procfs_write(TPACPI_RFK_BLUETOOTH_SW_ID, buf);
}

static struct ibm_struct bluetooth_driver_data = {
	.name = "bluetooth",
	.read = bluetooth_read,
	.write = bluetooth_write,
	.exit = bluetooth_exit,
	.shutdown = bluetooth_shutdown,
};

/*************************************************************************
 * Wan subdriver
 */

enum {
	/* ACPI GWAN/SWAN bits */
	TP_ACPI_WANCARD_HWPRESENT	= 0x01,	/* Wan hw available */
	TP_ACPI_WANCARD_RADIOSSW	= 0x02,	/* Wan radio enabled */
	TP_ACPI_WANCARD_RESUMECTRL	= 0x04,	/* Wan state at resume:
						   0 = disable, 1 = enable */
};

#define TPACPI_RFK_WWAN_SW_NAME		"tpacpi_wwan_sw"

static int wan_get_status(void)
{
	int status;

#ifdef CONFIG_THINKPAD_ACPI_DEBUGFACILITIES
	if (dbg_wwanemul)
		return (tpacpi_wwan_emulstate) ?
		       TPACPI_RFK_RADIO_ON : TPACPI_RFK_RADIO_OFF;
#endif

	if (!acpi_evalf(hkey_handle, &status, "GWAN", "d"))
		return -EIO;

	return ((status & TP_ACPI_WANCARD_RADIOSSW) != 0) ?
			TPACPI_RFK_RADIO_ON : TPACPI_RFK_RADIO_OFF;
}

static int wan_set_status(enum tpacpi_rfkill_state state)
{
	int status;

	vdbg_printk(TPACPI_DBG_RFKILL, "will attempt to %s wwan\n",
		    str_enable_disable(state == TPACPI_RFK_RADIO_ON));

#ifdef CONFIG_THINKPAD_ACPI_DEBUGFACILITIES
	if (dbg_wwanemul) {
		tpacpi_wwan_emulstate = (state == TPACPI_RFK_RADIO_ON);
		return 0;
	}
#endif

	if (state == TPACPI_RFK_RADIO_ON)
		status = TP_ACPI_WANCARD_RADIOSSW
			 | TP_ACPI_WANCARD_RESUMECTRL;
	else
		status = 0;

	if (!acpi_evalf(hkey_handle, NULL, "SWAN", "vd", status))
		return -EIO;

	return 0;
}

/* sysfs wan enable ---------------------------------------------------- */
static ssize_t wan_enable_show(struct device *dev,
			   struct device_attribute *attr,
			   char *buf)
{
	return tpacpi_rfk_sysfs_enable_show(TPACPI_RFK_WWAN_SW_ID,
			attr, buf);
}

static ssize_t wan_enable_store(struct device *dev,
			    struct device_attribute *attr,
			    const char *buf, size_t count)
{
	return tpacpi_rfk_sysfs_enable_store(TPACPI_RFK_WWAN_SW_ID,
			attr, buf, count);
}

static DEVICE_ATTR(wwan_enable, S_IWUSR | S_IRUGO,
		   wan_enable_show, wan_enable_store);

/* --------------------------------------------------------------------- */

static struct attribute *wan_attributes[] = {
	&dev_attr_wwan_enable.attr,
	NULL
};

static umode_t wan_attr_is_visible(struct kobject *kobj, struct attribute *attr,
				   int n)
{
	return tp_features.wan ? attr->mode : 0;
}

static const struct attribute_group wan_attr_group = {
	.is_visible = wan_attr_is_visible,
	.attrs = wan_attributes,
};

static const struct tpacpi_rfk_ops wan_tprfk_ops = {
	.get_status = wan_get_status,
	.set_status = wan_set_status,
};

static void wan_shutdown(void)
{
	/* Order firmware to save current state to NVRAM */
	if (!acpi_evalf(NULL, NULL, "\\WGSV", "vd",
			TP_ACPI_WGSV_SAVE_STATE))
		pr_notice("failed to save WWAN state to NVRAM\n");
	else
		vdbg_printk(TPACPI_DBG_RFKILL,
			"WWAN state saved to NVRAM\n");
}

static void wan_exit(void)
{
	tpacpi_destroy_rfkill(TPACPI_RFK_WWAN_SW_ID);
	wan_shutdown();
}

static int __init wan_init(struct ibm_init_struct *iibm)
{
	int res;
	int status = 0;

	vdbg_printk(TPACPI_DBG_INIT | TPACPI_DBG_RFKILL,
			"initializing wan subdriver\n");

	TPACPI_ACPIHANDLE_INIT(hkey);

	tp_features.wan = hkey_handle &&
	    acpi_evalf(hkey_handle, &status, "GWAN", "qd");

	vdbg_printk(TPACPI_DBG_INIT | TPACPI_DBG_RFKILL,
		"wan is %s, status 0x%02x\n",
		str_supported(tp_features.wan),
		status);

#ifdef CONFIG_THINKPAD_ACPI_DEBUGFACILITIES
	if (dbg_wwanemul) {
		tp_features.wan = 1;
		pr_info("wwan switch emulation enabled\n");
	} else
#endif
	if (tp_features.wan &&
	    !(status & TP_ACPI_WANCARD_HWPRESENT)) {
		/* no wan hardware present in system */
		tp_features.wan = 0;
		dbg_printk(TPACPI_DBG_INIT | TPACPI_DBG_RFKILL,
			   "wan hardware not installed\n");
	}

	if (!tp_features.wan)
		return -ENODEV;

	res = tpacpi_new_rfkill(TPACPI_RFK_WWAN_SW_ID,
				&wan_tprfk_ops,
				RFKILL_TYPE_WWAN,
				TPACPI_RFK_WWAN_SW_NAME,
				true);
	return res;
}

/* procfs -------------------------------------------------------------- */
static int wan_read(struct seq_file *m)
{
	return tpacpi_rfk_procfs_read(TPACPI_RFK_WWAN_SW_ID, m);
}

static int wan_write(char *buf)
{
	return tpacpi_rfk_procfs_write(TPACPI_RFK_WWAN_SW_ID, buf);
}

static struct ibm_struct wan_driver_data = {
	.name = "wan",
	.read = wan_read,
	.write = wan_write,
	.exit = wan_exit,
	.shutdown = wan_shutdown,
};

/*************************************************************************
 * UWB subdriver
 */

enum {
	/* ACPI GUWB/SUWB bits */
	TP_ACPI_UWB_HWPRESENT	= 0x01,	/* UWB hw available */
	TP_ACPI_UWB_RADIOSSW	= 0x02,	/* UWB radio enabled */
};

#define TPACPI_RFK_UWB_SW_NAME	"tpacpi_uwb_sw"

static int uwb_get_status(void)
{
	int status;

#ifdef CONFIG_THINKPAD_ACPI_DEBUGFACILITIES
	if (dbg_uwbemul)
		return (tpacpi_uwb_emulstate) ?
		       TPACPI_RFK_RADIO_ON : TPACPI_RFK_RADIO_OFF;
#endif

	if (!acpi_evalf(hkey_handle, &status, "GUWB", "d"))
		return -EIO;

	return ((status & TP_ACPI_UWB_RADIOSSW) != 0) ?
			TPACPI_RFK_RADIO_ON : TPACPI_RFK_RADIO_OFF;
}

static int uwb_set_status(enum tpacpi_rfkill_state state)
{
	int status;

	vdbg_printk(TPACPI_DBG_RFKILL, "will attempt to %s UWB\n",
		    str_enable_disable(state == TPACPI_RFK_RADIO_ON));

#ifdef CONFIG_THINKPAD_ACPI_DEBUGFACILITIES
	if (dbg_uwbemul) {
		tpacpi_uwb_emulstate = (state == TPACPI_RFK_RADIO_ON);
		return 0;
	}
#endif

	if (state == TPACPI_RFK_RADIO_ON)
		status = TP_ACPI_UWB_RADIOSSW;
	else
		status = 0;

	if (!acpi_evalf(hkey_handle, NULL, "SUWB", "vd", status))
		return -EIO;

	return 0;
}

/* --------------------------------------------------------------------- */

static const struct tpacpi_rfk_ops uwb_tprfk_ops = {
	.get_status = uwb_get_status,
	.set_status = uwb_set_status,
};

static void uwb_exit(void)
{
	tpacpi_destroy_rfkill(TPACPI_RFK_UWB_SW_ID);
}

static int __init uwb_init(struct ibm_init_struct *iibm)
{
	int res;
	int status = 0;

	vdbg_printk(TPACPI_DBG_INIT | TPACPI_DBG_RFKILL,
			"initializing uwb subdriver\n");

	TPACPI_ACPIHANDLE_INIT(hkey);

	tp_features.uwb = hkey_handle &&
	    acpi_evalf(hkey_handle, &status, "GUWB", "qd");

	vdbg_printk(TPACPI_DBG_INIT | TPACPI_DBG_RFKILL,
		"uwb is %s, status 0x%02x\n",
		str_supported(tp_features.uwb),
		status);

#ifdef CONFIG_THINKPAD_ACPI_DEBUGFACILITIES
	if (dbg_uwbemul) {
		tp_features.uwb = 1;
		pr_info("uwb switch emulation enabled\n");
	} else
#endif
	if (tp_features.uwb &&
	    !(status & TP_ACPI_UWB_HWPRESENT)) {
		/* no uwb hardware present in system */
		tp_features.uwb = 0;
		dbg_printk(TPACPI_DBG_INIT,
			   "uwb hardware not installed\n");
	}

	if (!tp_features.uwb)
		return -ENODEV;

	res = tpacpi_new_rfkill(TPACPI_RFK_UWB_SW_ID,
				&uwb_tprfk_ops,
				RFKILL_TYPE_UWB,
				TPACPI_RFK_UWB_SW_NAME,
				false);
	return res;
}

static struct ibm_struct uwb_driver_data = {
	.name = "uwb",
	.exit = uwb_exit,
	.flags.experimental = 1,
};

/*************************************************************************
 * Video subdriver
 */

#ifdef CONFIG_THINKPAD_ACPI_VIDEO

enum video_access_mode {
	TPACPI_VIDEO_NONE = 0,
	TPACPI_VIDEO_570,	/* 570 */
	TPACPI_VIDEO_770,	/* 600e/x, 770e, 770x */
	TPACPI_VIDEO_NEW,	/* all others */
};

enum {	/* video status flags, based on VIDEO_570 */
	TP_ACPI_VIDEO_S_LCD = 0x01,	/* LCD output enabled */
	TP_ACPI_VIDEO_S_CRT = 0x02,	/* CRT output enabled */
	TP_ACPI_VIDEO_S_DVI = 0x08,	/* DVI output enabled */
};

enum {  /* TPACPI_VIDEO_570 constants */
	TP_ACPI_VIDEO_570_PHSCMD = 0x87,	/* unknown magic constant :( */
	TP_ACPI_VIDEO_570_PHSMASK = 0x03,	/* PHS bits that map to
						 * video_status_flags */
	TP_ACPI_VIDEO_570_PHS2CMD = 0x8b,	/* unknown magic constant :( */
	TP_ACPI_VIDEO_570_PHS2SET = 0x80,	/* unknown magic constant :( */
};

static enum video_access_mode video_supported;
static int video_orig_autosw;

static int video_autosw_get(void);
static int video_autosw_set(int enable);

TPACPI_HANDLE(vid, root,
	      "\\_SB.PCI.AGP.VGA",	/* 570 */
	      "\\_SB.PCI0.AGP0.VID0",	/* 600e/x, 770x */
	      "\\_SB.PCI0.VID0",	/* 770e */
	      "\\_SB.PCI0.VID",		/* A21e, G4x, R50e, X30, X40 */
	      "\\_SB.PCI0.AGP.VGA",	/* X100e and a few others */
	      "\\_SB.PCI0.AGP.VID",	/* all others */
	);				/* R30, R31 */

TPACPI_HANDLE(vid2, root, "\\_SB.PCI0.AGPB.VID");	/* G41 */

static int __init video_init(struct ibm_init_struct *iibm)
{
	int ivga;

	vdbg_printk(TPACPI_DBG_INIT, "initializing video subdriver\n");

	TPACPI_ACPIHANDLE_INIT(vid);
	if (tpacpi_is_ibm())
		TPACPI_ACPIHANDLE_INIT(vid2);

	if (vid2_handle && acpi_evalf(NULL, &ivga, "\\IVGA", "d") && ivga)
		/* G41, assume IVGA doesn't change */
		vid_handle = vid2_handle;

	if (!vid_handle)
		/* video switching not supported on R30, R31 */
		video_supported = TPACPI_VIDEO_NONE;
	else if (tpacpi_is_ibm() &&
		 acpi_evalf(vid_handle, &video_orig_autosw, "SWIT", "qd"))
		/* 570 */
		video_supported = TPACPI_VIDEO_570;
	else if (tpacpi_is_ibm() &&
		 acpi_evalf(vid_handle, &video_orig_autosw, "^VADL", "qd"))
		/* 600e/x, 770e, 770x */
		video_supported = TPACPI_VIDEO_770;
	else
		/* all others */
		video_supported = TPACPI_VIDEO_NEW;

	vdbg_printk(TPACPI_DBG_INIT, "video is %s, mode %d\n",
		str_supported(video_supported != TPACPI_VIDEO_NONE),
		video_supported);

	return (video_supported != TPACPI_VIDEO_NONE) ? 0 : -ENODEV;
}

static void video_exit(void)
{
	dbg_printk(TPACPI_DBG_EXIT,
		   "restoring original video autoswitch mode\n");
	if (video_autosw_set(video_orig_autosw))
		pr_err("error while trying to restore original video autoswitch mode\n");
}

static int video_outputsw_get(void)
{
	int status = 0;
	int i;

	switch (video_supported) {
	case TPACPI_VIDEO_570:
		if (!acpi_evalf(NULL, &i, "\\_SB.PHS", "dd",
				 TP_ACPI_VIDEO_570_PHSCMD))
			return -EIO;
		status = i & TP_ACPI_VIDEO_570_PHSMASK;
		break;
	case TPACPI_VIDEO_770:
		if (!acpi_evalf(NULL, &i, "\\VCDL", "d"))
			return -EIO;
		if (i)
			status |= TP_ACPI_VIDEO_S_LCD;
		if (!acpi_evalf(NULL, &i, "\\VCDC", "d"))
			return -EIO;
		if (i)
			status |= TP_ACPI_VIDEO_S_CRT;
		break;
	case TPACPI_VIDEO_NEW:
		if (!acpi_evalf(NULL, NULL, "\\VUPS", "vd", 1) ||
		    !acpi_evalf(NULL, &i, "\\VCDC", "d"))
			return -EIO;
		if (i)
			status |= TP_ACPI_VIDEO_S_CRT;

		if (!acpi_evalf(NULL, NULL, "\\VUPS", "vd", 0) ||
		    !acpi_evalf(NULL, &i, "\\VCDL", "d"))
			return -EIO;
		if (i)
			status |= TP_ACPI_VIDEO_S_LCD;
		if (!acpi_evalf(NULL, &i, "\\VCDD", "d"))
			return -EIO;
		if (i)
			status |= TP_ACPI_VIDEO_S_DVI;
		break;
	default:
		return -ENOSYS;
	}

	return status;
}

static int video_outputsw_set(int status)
{
	int autosw;
	int res = 0;

	switch (video_supported) {
	case TPACPI_VIDEO_570:
		res = acpi_evalf(NULL, NULL,
				 "\\_SB.PHS2", "vdd",
				 TP_ACPI_VIDEO_570_PHS2CMD,
				 status | TP_ACPI_VIDEO_570_PHS2SET);
		break;
	case TPACPI_VIDEO_770:
		autosw = video_autosw_get();
		if (autosw < 0)
			return autosw;

		res = video_autosw_set(1);
		if (res)
			return res;
		res = acpi_evalf(vid_handle, NULL,
				 "ASWT", "vdd", status * 0x100, 0);
		if (!autosw && video_autosw_set(autosw)) {
			pr_err("video auto-switch left enabled due to error\n");
			return -EIO;
		}
		break;
	case TPACPI_VIDEO_NEW:
		res = acpi_evalf(NULL, NULL, "\\VUPS", "vd", 0x80) &&
		      acpi_evalf(NULL, NULL, "\\VSDS", "vdd", status, 1);
		break;
	default:
		return -ENOSYS;
	}

	return (res) ? 0 : -EIO;
}

static int video_autosw_get(void)
{
	int autosw = 0;

	switch (video_supported) {
	case TPACPI_VIDEO_570:
		if (!acpi_evalf(vid_handle, &autosw, "SWIT", "d"))
			return -EIO;
		break;
	case TPACPI_VIDEO_770:
	case TPACPI_VIDEO_NEW:
		if (!acpi_evalf(vid_handle, &autosw, "^VDEE", "d"))
			return -EIO;
		break;
	default:
		return -ENOSYS;
	}

	return autosw & 1;
}

static int video_autosw_set(int enable)
{
	if (!acpi_evalf(vid_handle, NULL, "_DOS", "vd", (enable) ? 1 : 0))
		return -EIO;
	return 0;
}

static int video_outputsw_cycle(void)
{
	int autosw = video_autosw_get();
	int res;

	if (autosw < 0)
		return autosw;

	switch (video_supported) {
	case TPACPI_VIDEO_570:
		res = video_autosw_set(1);
		if (res)
			return res;
		res = acpi_evalf(ec_handle, NULL, "_Q16", "v");
		break;
	case TPACPI_VIDEO_770:
	case TPACPI_VIDEO_NEW:
		res = video_autosw_set(1);
		if (res)
			return res;
		res = acpi_evalf(vid_handle, NULL, "VSWT", "v");
		break;
	default:
		return -ENOSYS;
	}
	if (!autosw && video_autosw_set(autosw)) {
		pr_err("video auto-switch left enabled due to error\n");
		return -EIO;
	}

	return (res) ? 0 : -EIO;
}

static int video_expand_toggle(void)
{
	switch (video_supported) {
	case TPACPI_VIDEO_570:
		return acpi_evalf(ec_handle, NULL, "_Q17", "v") ?
			0 : -EIO;
	case TPACPI_VIDEO_770:
		return acpi_evalf(vid_handle, NULL, "VEXP", "v") ?
			0 : -EIO;
	case TPACPI_VIDEO_NEW:
		return acpi_evalf(NULL, NULL, "\\VEXP", "v") ?
			0 : -EIO;
	default:
		return -ENOSYS;
	}
	/* not reached */
}

static int video_read(struct seq_file *m)
{
	int status, autosw;

	if (video_supported == TPACPI_VIDEO_NONE) {
		seq_printf(m, "status:\t\tnot supported\n");
		return 0;
	}

	/* Even reads can crash X.org, so... */
	if (!capable(CAP_SYS_ADMIN))
		return -EPERM;

	status = video_outputsw_get();
	if (status < 0)
		return status;

	autosw = video_autosw_get();
	if (autosw < 0)
		return autosw;

	seq_printf(m, "status:\t\tsupported\n");
	seq_printf(m, "lcd:\t\t%s\n", str_enabled_disabled(status & BIT(0)));
	seq_printf(m, "crt:\t\t%s\n", str_enabled_disabled(status & BIT(1)));
	if (video_supported == TPACPI_VIDEO_NEW)
		seq_printf(m, "dvi:\t\t%s\n", str_enabled_disabled(status & BIT(3)));
	seq_printf(m, "auto:\t\t%s\n", str_enabled_disabled(autosw & BIT(0)));
	seq_printf(m, "commands:\tlcd_enable, lcd_disable\n");
	seq_printf(m, "commands:\tcrt_enable, crt_disable\n");
	if (video_supported == TPACPI_VIDEO_NEW)
		seq_printf(m, "commands:\tdvi_enable, dvi_disable\n");
	seq_printf(m, "commands:\tauto_enable, auto_disable\n");
	seq_printf(m, "commands:\tvideo_switch, expand_toggle\n");

	return 0;
}

static int video_write(char *buf)
{
	char *cmd;
	int enable, disable, status;
	int res;

	if (video_supported == TPACPI_VIDEO_NONE)
		return -ENODEV;

	/* Even reads can crash X.org, let alone writes... */
	if (!capable(CAP_SYS_ADMIN))
		return -EPERM;

	enable = 0;
	disable = 0;

	while ((cmd = strsep(&buf, ","))) {
		if (strstarts(cmd, "lcd_enable")) {
			enable |= TP_ACPI_VIDEO_S_LCD;
		} else if (strstarts(cmd, "lcd_disable")) {
			disable |= TP_ACPI_VIDEO_S_LCD;
		} else if (strstarts(cmd, "crt_enable")) {
			enable |= TP_ACPI_VIDEO_S_CRT;
		} else if (strstarts(cmd, "crt_disable")) {
			disable |= TP_ACPI_VIDEO_S_CRT;
		} else if (video_supported == TPACPI_VIDEO_NEW &&
			   strstarts(cmd, "dvi_enable")) {
			enable |= TP_ACPI_VIDEO_S_DVI;
		} else if (video_supported == TPACPI_VIDEO_NEW &&
			   strstarts(cmd, "dvi_disable")) {
			disable |= TP_ACPI_VIDEO_S_DVI;
		} else if (strstarts(cmd, "auto_enable")) {
			res = video_autosw_set(1);
			if (res)
				return res;
		} else if (strstarts(cmd, "auto_disable")) {
			res = video_autosw_set(0);
			if (res)
				return res;
		} else if (strstarts(cmd, "video_switch")) {
			res = video_outputsw_cycle();
			if (res)
				return res;
		} else if (strstarts(cmd, "expand_toggle")) {
			res = video_expand_toggle();
			if (res)
				return res;
		} else
			return -EINVAL;
	}

	if (enable || disable) {
		status = video_outputsw_get();
		if (status < 0)
			return status;
		res = video_outputsw_set((status & ~disable) | enable);
		if (res)
			return res;
	}

	return 0;
}

static struct ibm_struct video_driver_data = {
	.name = "video",
	.read = video_read,
	.write = video_write,
	.exit = video_exit,
};

#endif /* CONFIG_THINKPAD_ACPI_VIDEO */

/*************************************************************************
 * Keyboard backlight subdriver
 */

static enum led_brightness kbdlight_brightness;
static DEFINE_MUTEX(kbdlight_mutex);

static int kbdlight_set_level(int level)
{
	int ret = 0;

	if (!hkey_handle)
		return -ENXIO;

	mutex_lock(&kbdlight_mutex);

	if (!acpi_evalf(hkey_handle, NULL, "MLCS", "dd", level))
		ret = -EIO;
	else
		kbdlight_brightness = level;

	mutex_unlock(&kbdlight_mutex);

	return ret;
}

static int kbdlight_get_level(void)
{
	int status = 0;

	if (!hkey_handle)
		return -ENXIO;

	if (!acpi_evalf(hkey_handle, &status, "MLCG", "dd", 0))
		return -EIO;

	if (status < 0)
		return status;

	return status & 0x3;
}

static bool kbdlight_is_supported(void)
{
	int status = 0;

	if (!hkey_handle)
		return false;

	if (!acpi_has_method(hkey_handle, "MLCG")) {
		vdbg_printk(TPACPI_DBG_INIT, "kbdlight MLCG is unavailable\n");
		return false;
	}

	if (!acpi_evalf(hkey_handle, &status, "MLCG", "qdd", 0)) {
		vdbg_printk(TPACPI_DBG_INIT, "kbdlight MLCG failed\n");
		return false;
	}

	if (status < 0) {
		vdbg_printk(TPACPI_DBG_INIT, "kbdlight MLCG err: %d\n", status);
		return false;
	}

	vdbg_printk(TPACPI_DBG_INIT, "kbdlight MLCG returned 0x%x\n", status);
	/*
	 * Guessed test for keyboard backlight:
	 *
	 * Machines with backlight keyboard return:
	 *   b010100000010000000XX - ThinkPad X1 Carbon 3rd
	 *   b110100010010000000XX - ThinkPad x230
	 *   b010100000010000000XX - ThinkPad x240
	 *   b010100000010000000XX - ThinkPad W541
	 * (XX is current backlight level)
	 *
	 * Machines without backlight keyboard return:
	 *   b10100001000000000000 - ThinkPad x230
	 *   b10110001000000000000 - ThinkPad E430
	 *   b00000000000000000000 - ThinkPad E450
	 *
	 * Candidate BITs for detection test (XOR):
	 *   b01000000001000000000
	 *              ^
	 */
	return status & BIT(9);
}

static int kbdlight_sysfs_set(struct led_classdev *led_cdev,
			enum led_brightness brightness)
{
	return kbdlight_set_level(brightness);
}

static enum led_brightness kbdlight_sysfs_get(struct led_classdev *led_cdev)
{
	int level;

	level = kbdlight_get_level();
	if (level < 0)
		return 0;

	return level;
}

static struct tpacpi_led_classdev tpacpi_led_kbdlight = {
	.led_classdev = {
		.name		= "tpacpi::kbd_backlight",
		.max_brightness	= 2,
		.flags		= LED_BRIGHT_HW_CHANGED,
		.brightness_set_blocking = &kbdlight_sysfs_set,
		.brightness_get	= &kbdlight_sysfs_get,
	}
};

static int __init kbdlight_init(struct ibm_init_struct *iibm)
{
	int rc;

	vdbg_printk(TPACPI_DBG_INIT, "initializing kbdlight subdriver\n");

	TPACPI_ACPIHANDLE_INIT(hkey);

	if (!kbdlight_is_supported()) {
		tp_features.kbdlight = 0;
		vdbg_printk(TPACPI_DBG_INIT, "kbdlight is unsupported\n");
		return -ENODEV;
	}

	kbdlight_brightness = kbdlight_sysfs_get(NULL);
	tp_features.kbdlight = 1;

	rc = led_classdev_register(&tpacpi_pdev->dev,
				   &tpacpi_led_kbdlight.led_classdev);
	if (rc < 0) {
		tp_features.kbdlight = 0;
		return rc;
	}

	tpacpi_hotkey_driver_mask_set(hotkey_driver_mask |
				      TP_ACPI_HKEY_KBD_LIGHT_MASK);
	return 0;
}

static void kbdlight_exit(void)
{
	led_classdev_unregister(&tpacpi_led_kbdlight.led_classdev);
}

static int kbdlight_set_level_and_update(int level)
{
	int ret;
	struct led_classdev *led_cdev;

	ret = kbdlight_set_level(level);
	led_cdev = &tpacpi_led_kbdlight.led_classdev;

	if (ret == 0 && !(led_cdev->flags & LED_SUSPENDED))
		led_cdev->brightness = level;

	return ret;
}

static int kbdlight_read(struct seq_file *m)
{
	int level;

	if (!tp_features.kbdlight) {
		seq_printf(m, "status:\t\tnot supported\n");
	} else {
		level = kbdlight_get_level();
		if (level < 0)
			seq_printf(m, "status:\t\terror %d\n", level);
		else
			seq_printf(m, "status:\t\t%d\n", level);
		seq_printf(m, "commands:\t0, 1, 2\n");
	}

	return 0;
}

static int kbdlight_write(char *buf)
{
	char *cmd;
	int res, level = -EINVAL;

	if (!tp_features.kbdlight)
		return -ENODEV;

	while ((cmd = strsep(&buf, ","))) {
		res = kstrtoint(cmd, 10, &level);
		if (res < 0)
			return res;
	}

	if (level >= 3 || level < 0)
		return -EINVAL;

	return kbdlight_set_level_and_update(level);
}

static void kbdlight_suspend(void)
{
	struct led_classdev *led_cdev;

	if (!tp_features.kbdlight)
		return;

	led_cdev = &tpacpi_led_kbdlight.led_classdev;
	led_update_brightness(led_cdev);
	led_classdev_suspend(led_cdev);
}

static void kbdlight_resume(void)
{
	if (!tp_features.kbdlight)
		return;

	led_classdev_resume(&tpacpi_led_kbdlight.led_classdev);
}

static struct ibm_struct kbdlight_driver_data = {
	.name = "kbdlight",
	.read = kbdlight_read,
	.write = kbdlight_write,
	.suspend = kbdlight_suspend,
	.resume = kbdlight_resume,
	.exit = kbdlight_exit,
};

/*************************************************************************
 * Light (thinklight) subdriver
 */

TPACPI_HANDLE(lght, root, "\\LGHT");	/* A21e, A2xm/p, T20-22, X20-21 */
TPACPI_HANDLE(ledb, ec, "LEDB");		/* G4x */

static int light_get_status(void)
{
	int status = 0;

	if (tp_features.light_status) {
		if (!acpi_evalf(ec_handle, &status, "KBLT", "d"))
			return -EIO;
		return (!!status);
	}

	return -ENXIO;
}

static int light_set_status(int status)
{
	int rc;

	if (tp_features.light) {
		if (cmos_handle) {
			rc = acpi_evalf(cmos_handle, NULL, NULL, "vd",
					(status) ?
						TP_CMOS_THINKLIGHT_ON :
						TP_CMOS_THINKLIGHT_OFF);
		} else {
			rc = acpi_evalf(lght_handle, NULL, NULL, "vd",
					(status) ? 1 : 0);
		}
		return (rc) ? 0 : -EIO;
	}

	return -ENXIO;
}

static int light_sysfs_set(struct led_classdev *led_cdev,
			enum led_brightness brightness)
{
	return light_set_status((brightness != LED_OFF) ?
				TPACPI_LED_ON : TPACPI_LED_OFF);
}

static enum led_brightness light_sysfs_get(struct led_classdev *led_cdev)
{
	return (light_get_status() == 1) ? LED_FULL : LED_OFF;
}

static struct tpacpi_led_classdev tpacpi_led_thinklight = {
	.led_classdev = {
		.name		= "tpacpi::thinklight",
		.max_brightness	= 1,
		.brightness_set_blocking = &light_sysfs_set,
		.brightness_get	= &light_sysfs_get,
	}
};

static int __init light_init(struct ibm_init_struct *iibm)
{
	int rc;

	vdbg_printk(TPACPI_DBG_INIT, "initializing light subdriver\n");

	if (tpacpi_is_ibm()) {
		TPACPI_ACPIHANDLE_INIT(ledb);
		TPACPI_ACPIHANDLE_INIT(lght);
	}
	TPACPI_ACPIHANDLE_INIT(cmos);

	/* light not supported on 570, 600e/x, 770e, 770x, G4x, R30, R31 */
	tp_features.light = (cmos_handle || lght_handle) && !ledb_handle;

	if (tp_features.light)
		/* light status not supported on
		   570, 600e/x, 770e, 770x, G4x, R30, R31, R32, X20 */
		tp_features.light_status =
			acpi_evalf(ec_handle, NULL, "KBLT", "qv");

	vdbg_printk(TPACPI_DBG_INIT, "light is %s, light status is %s\n",
		str_supported(tp_features.light),
		str_supported(tp_features.light_status));

	if (!tp_features.light)
		return -ENODEV;

	rc = led_classdev_register(&tpacpi_pdev->dev,
				   &tpacpi_led_thinklight.led_classdev);

	if (rc < 0) {
		tp_features.light = 0;
		tp_features.light_status = 0;
	} else  {
		rc = 0;
	}

	return rc;
}

static void light_exit(void)
{
	led_classdev_unregister(&tpacpi_led_thinklight.led_classdev);
}

static int light_read(struct seq_file *m)
{
	int status;

	if (!tp_features.light) {
		seq_printf(m, "status:\t\tnot supported\n");
	} else if (!tp_features.light_status) {
		seq_printf(m, "status:\t\tunknown\n");
		seq_printf(m, "commands:\ton, off\n");
	} else {
		status = light_get_status();
		if (status < 0)
			return status;
		seq_printf(m, "status:\t\t%s\n", str_on_off(status & BIT(0)));
		seq_printf(m, "commands:\ton, off\n");
	}

	return 0;
}

static int light_write(char *buf)
{
	char *cmd;
	int newstatus = 0;

	if (!tp_features.light)
		return -ENODEV;

	while ((cmd = strsep(&buf, ","))) {
		if (strstarts(cmd, "on")) {
			newstatus = 1;
		} else if (strstarts(cmd, "off")) {
			newstatus = 0;
		} else
			return -EINVAL;
	}

	return light_set_status(newstatus);
}

static struct ibm_struct light_driver_data = {
	.name = "light",
	.read = light_read,
	.write = light_write,
	.exit = light_exit,
};

/*************************************************************************
 * CMOS subdriver
 */

/* sysfs cmos_command -------------------------------------------------- */
static ssize_t cmos_command_store(struct device *dev,
			    struct device_attribute *attr,
			    const char *buf, size_t count)
{
	unsigned long cmos_cmd;
	int res;

	if (parse_strtoul(buf, 21, &cmos_cmd))
		return -EINVAL;

	res = issue_thinkpad_cmos_command(cmos_cmd);
	return (res) ? res : count;
}

static DEVICE_ATTR_WO(cmos_command);

static struct attribute *cmos_attributes[] = {
	&dev_attr_cmos_command.attr,
	NULL
};

static umode_t cmos_attr_is_visible(struct kobject *kobj,
				    struct attribute *attr, int n)
{
	return cmos_handle ? attr->mode : 0;
}

static const struct attribute_group cmos_attr_group = {
	.is_visible = cmos_attr_is_visible,
	.attrs = cmos_attributes,
};

/* --------------------------------------------------------------------- */

static int __init cmos_init(struct ibm_init_struct *iibm)
{
	vdbg_printk(TPACPI_DBG_INIT,
		    "initializing cmos commands subdriver\n");

	TPACPI_ACPIHANDLE_INIT(cmos);

	vdbg_printk(TPACPI_DBG_INIT, "cmos commands are %s\n",
		    str_supported(cmos_handle != NULL));

	return cmos_handle ? 0 : -ENODEV;
}

static int cmos_read(struct seq_file *m)
{
	/* cmos not supported on 570, 600e/x, 770e, 770x, A21e, A2xm/p,
	   R30, R31, T20-22, X20-21 */
	if (!cmos_handle)
		seq_printf(m, "status:\t\tnot supported\n");
	else {
		seq_printf(m, "status:\t\tsupported\n");
		seq_printf(m, "commands:\t<cmd> (<cmd> is 0-21)\n");
	}

	return 0;
}

static int cmos_write(char *buf)
{
	char *cmd;
	int cmos_cmd, res;

	while ((cmd = strsep(&buf, ","))) {
		if (sscanf(cmd, "%u", &cmos_cmd) == 1 &&
		    cmos_cmd >= 0 && cmos_cmd <= 21) {
			/* cmos_cmd set */
		} else
			return -EINVAL;

		res = issue_thinkpad_cmos_command(cmos_cmd);
		if (res)
			return res;
	}

	return 0;
}

static struct ibm_struct cmos_driver_data = {
	.name = "cmos",
	.read = cmos_read,
	.write = cmos_write,
};

/*************************************************************************
 * LED subdriver
 */

enum led_access_mode {
	TPACPI_LED_NONE = 0,
	TPACPI_LED_570,	/* 570 */
	TPACPI_LED_OLD,	/* 600e/x, 770e, 770x, A21e, A2xm/p, T20-22, X20-21 */
	TPACPI_LED_NEW,	/* all others */
};

enum {	/* For TPACPI_LED_OLD */
	TPACPI_LED_EC_HLCL = 0x0c,	/* EC reg to get led to power on */
	TPACPI_LED_EC_HLBL = 0x0d,	/* EC reg to blink a lit led */
	TPACPI_LED_EC_HLMS = 0x0e,	/* EC reg to select led to command */
};

static enum led_access_mode led_supported;

static acpi_handle led_handle;

#define TPACPI_LED_NUMLEDS 16
static struct tpacpi_led_classdev *tpacpi_leds;
static enum led_status_t tpacpi_led_state_cache[TPACPI_LED_NUMLEDS];
static const char * const tpacpi_led_names[TPACPI_LED_NUMLEDS] = {
	/* there's a limit of 19 chars + NULL before 2.6.26 */
	"tpacpi::power",
	"tpacpi:orange:batt",
	"tpacpi:green:batt",
	"tpacpi::dock_active",
	"tpacpi::bay_active",
	"tpacpi::dock_batt",
	"tpacpi::unknown_led",
	"tpacpi::standby",
	"tpacpi::dock_status1",
	"tpacpi::dock_status2",
	"tpacpi::lid_logo_dot",
	"tpacpi::unknown_led3",
	"tpacpi::thinkvantage",
};
#define TPACPI_SAFE_LEDS	0x1481U

static inline bool tpacpi_is_led_restricted(const unsigned int led)
{
#ifdef CONFIG_THINKPAD_ACPI_UNSAFE_LEDS
	return false;
#else
	return (1U & (TPACPI_SAFE_LEDS >> led)) == 0;
#endif
}

static int led_get_status(const unsigned int led)
{
	int status;
	enum led_status_t led_s;

	switch (led_supported) {
	case TPACPI_LED_570:
		if (!acpi_evalf(ec_handle,
				&status, "GLED", "dd", 1 << led))
			return -EIO;
		led_s = (status == 0) ?
				TPACPI_LED_OFF :
				((status == 1) ?
					TPACPI_LED_ON :
					TPACPI_LED_BLINK);
		tpacpi_led_state_cache[led] = led_s;
		return led_s;
	default:
		return -ENXIO;
	}

	/* not reached */
}

static int led_set_status(const unsigned int led,
			  const enum led_status_t ledstatus)
{
	/* off, on, blink. Index is led_status_t */
	static const unsigned int led_sled_arg1[] = { 0, 1, 3 };
	static const unsigned int led_led_arg1[] = { 0, 0x80, 0xc0 };

	int rc = 0;

	switch (led_supported) {
	case TPACPI_LED_570:
		/* 570 */
		if (unlikely(led > 7))
			return -EINVAL;
		if (unlikely(tpacpi_is_led_restricted(led)))
			return -EPERM;
		if (!acpi_evalf(led_handle, NULL, NULL, "vdd",
				(1 << led), led_sled_arg1[ledstatus]))
			return -EIO;
		break;
	case TPACPI_LED_OLD:
		/* 600e/x, 770e, 770x, A21e, A2xm/p, T20-22, X20 */
		if (unlikely(led > 7))
			return -EINVAL;
		if (unlikely(tpacpi_is_led_restricted(led)))
			return -EPERM;
		rc = ec_write(TPACPI_LED_EC_HLMS, (1 << led));
		if (rc >= 0)
			rc = ec_write(TPACPI_LED_EC_HLBL,
				      (ledstatus == TPACPI_LED_BLINK) << led);
		if (rc >= 0)
			rc = ec_write(TPACPI_LED_EC_HLCL,
				      (ledstatus != TPACPI_LED_OFF) << led);
		break;
	case TPACPI_LED_NEW:
		/* all others */
		if (unlikely(led >= TPACPI_LED_NUMLEDS))
			return -EINVAL;
		if (unlikely(tpacpi_is_led_restricted(led)))
			return -EPERM;
		if (!acpi_evalf(led_handle, NULL, NULL, "vdd",
				led, led_led_arg1[ledstatus]))
			return -EIO;
		break;
	default:
		return -ENXIO;
	}

	if (!rc)
		tpacpi_led_state_cache[led] = ledstatus;

	return rc;
}

static int led_sysfs_set(struct led_classdev *led_cdev,
			enum led_brightness brightness)
{
	struct tpacpi_led_classdev *data = container_of(led_cdev,
			     struct tpacpi_led_classdev, led_classdev);
	enum led_status_t new_state;

	if (brightness == LED_OFF)
		new_state = TPACPI_LED_OFF;
	else if (tpacpi_led_state_cache[data->led] != TPACPI_LED_BLINK)
		new_state = TPACPI_LED_ON;
	else
		new_state = TPACPI_LED_BLINK;

	return led_set_status(data->led, new_state);
}

static int led_sysfs_blink_set(struct led_classdev *led_cdev,
			unsigned long *delay_on, unsigned long *delay_off)
{
	struct tpacpi_led_classdev *data = container_of(led_cdev,
			     struct tpacpi_led_classdev, led_classdev);

	/* Can we choose the flash rate? */
	if (*delay_on == 0 && *delay_off == 0) {
		/* yes. set them to the hardware blink rate (1 Hz) */
		*delay_on = 500; /* ms */
		*delay_off = 500; /* ms */
	} else if ((*delay_on != 500) || (*delay_off != 500))
		return -EINVAL;

	return led_set_status(data->led, TPACPI_LED_BLINK);
}

static enum led_brightness led_sysfs_get(struct led_classdev *led_cdev)
{
	int rc;

	struct tpacpi_led_classdev *data = container_of(led_cdev,
			     struct tpacpi_led_classdev, led_classdev);

	rc = led_get_status(data->led);

	if (rc == TPACPI_LED_OFF || rc < 0)
		rc = LED_OFF;	/* no error handling in led class :( */
	else
		rc = LED_FULL;

	return rc;
}

static void led_exit(void)
{
	unsigned int i;

	for (i = 0; i < TPACPI_LED_NUMLEDS; i++)
		led_classdev_unregister(&tpacpi_leds[i].led_classdev);

	kfree(tpacpi_leds);
}

static int __init tpacpi_init_led(unsigned int led)
{
	/* LEDs with no name don't get registered */
	if (!tpacpi_led_names[led])
		return 0;

	tpacpi_leds[led].led_classdev.brightness_set_blocking = &led_sysfs_set;
	tpacpi_leds[led].led_classdev.blink_set = &led_sysfs_blink_set;
	if (led_supported == TPACPI_LED_570)
		tpacpi_leds[led].led_classdev.brightness_get = &led_sysfs_get;

	tpacpi_leds[led].led_classdev.name = tpacpi_led_names[led];
	tpacpi_leds[led].led_classdev.flags = LED_RETAIN_AT_SHUTDOWN;
	tpacpi_leds[led].led = led;

	return led_classdev_register(&tpacpi_pdev->dev, &tpacpi_leds[led].led_classdev);
}

static const struct tpacpi_quirk led_useful_qtable[] __initconst = {
	TPACPI_Q_IBM('1', 'E', 0x009f), /* A30 */
	TPACPI_Q_IBM('1', 'N', 0x009f), /* A31 */
	TPACPI_Q_IBM('1', 'G', 0x009f), /* A31 */

	TPACPI_Q_IBM('1', 'I', 0x0097), /* T30 */
	TPACPI_Q_IBM('1', 'R', 0x0097), /* T40, T41, T42, R50, R51 */
	TPACPI_Q_IBM('7', '0', 0x0097), /* T43, R52 */
	TPACPI_Q_IBM('1', 'Y', 0x0097), /* T43 */
	TPACPI_Q_IBM('1', 'W', 0x0097), /* R50e */
	TPACPI_Q_IBM('1', 'V', 0x0097), /* R51 */
	TPACPI_Q_IBM('7', '8', 0x0097), /* R51e */
	TPACPI_Q_IBM('7', '6', 0x0097), /* R52 */

	TPACPI_Q_IBM('1', 'K', 0x00bf), /* X30 */
	TPACPI_Q_IBM('1', 'Q', 0x00bf), /* X31, X32 */
	TPACPI_Q_IBM('1', 'U', 0x00bf), /* X40 */
	TPACPI_Q_IBM('7', '4', 0x00bf), /* X41 */
	TPACPI_Q_IBM('7', '5', 0x00bf), /* X41t */

	TPACPI_Q_IBM('7', '9', 0x1f97), /* T60 (1) */
	TPACPI_Q_IBM('7', '7', 0x1f97), /* Z60* (1) */
	TPACPI_Q_IBM('7', 'F', 0x1f97), /* Z61* (1) */
	TPACPI_Q_IBM('7', 'B', 0x1fb7), /* X60 (1) */

	/* (1) - may have excess leds enabled on MSB */

	/* Defaults (order matters, keep last, don't reorder!) */
	{ /* Lenovo */
	  .vendor = PCI_VENDOR_ID_LENOVO,
	  .bios = TPACPI_MATCH_ANY, .ec = TPACPI_MATCH_ANY,
	  .quirks = 0x1fffU,
	},
	{ /* IBM ThinkPads with no EC version string */
	  .vendor = PCI_VENDOR_ID_IBM,
	  .bios = TPACPI_MATCH_ANY, .ec = TPACPI_MATCH_UNKNOWN,
	  .quirks = 0x00ffU,
	},
	{ /* IBM ThinkPads with EC version string */
	  .vendor = PCI_VENDOR_ID_IBM,
	  .bios = TPACPI_MATCH_ANY, .ec = TPACPI_MATCH_ANY,
	  .quirks = 0x00bfU,
	},
};

static enum led_access_mode __init led_init_detect_mode(void)
{
	acpi_status status;

	if (tpacpi_is_ibm()) {
		/* 570 */
		status = acpi_get_handle(ec_handle, "SLED", &led_handle);
		if (ACPI_SUCCESS(status))
			return TPACPI_LED_570;

		/* 600e/x, 770e, 770x, A21e, A2xm/p, T20-22, X20-21 */
		status = acpi_get_handle(ec_handle, "SYSL", &led_handle);
		if (ACPI_SUCCESS(status))
			return TPACPI_LED_OLD;
	}

	/* most others */
	status = acpi_get_handle(ec_handle, "LED", &led_handle);
	if (ACPI_SUCCESS(status))
		return TPACPI_LED_NEW;

	/* R30, R31, and unknown firmwares */
	led_handle = NULL;
	return TPACPI_LED_NONE;
}

static int __init led_init(struct ibm_init_struct *iibm)
{
	unsigned int i;
	int rc;
	unsigned long useful_leds;

	vdbg_printk(TPACPI_DBG_INIT, "initializing LED subdriver\n");

	led_supported = led_init_detect_mode();

	if (led_supported != TPACPI_LED_NONE) {
		useful_leds = tpacpi_check_quirks(led_useful_qtable,
				ARRAY_SIZE(led_useful_qtable));

		if (!useful_leds) {
			led_handle = NULL;
			led_supported = TPACPI_LED_NONE;
		}
	}

	vdbg_printk(TPACPI_DBG_INIT, "LED commands are %s, mode %d\n",
		str_supported(led_supported), led_supported);

	if (led_supported == TPACPI_LED_NONE)
		return -ENODEV;

	tpacpi_leds = kcalloc(TPACPI_LED_NUMLEDS, sizeof(*tpacpi_leds),
			      GFP_KERNEL);
	if (!tpacpi_leds) {
		pr_err("Out of memory for LED data\n");
		return -ENOMEM;
	}

	for (i = 0; i < TPACPI_LED_NUMLEDS; i++) {
		tpacpi_leds[i].led = -1;

		if (!tpacpi_is_led_restricted(i) && test_bit(i, &useful_leds)) {
			rc = tpacpi_init_led(i);
			if (rc < 0) {
				led_exit();
				return rc;
			}
		}
	}

#ifdef CONFIG_THINKPAD_ACPI_UNSAFE_LEDS
	pr_notice("warning: userspace override of important firmware LEDs is enabled\n");
#endif
	return 0;
}

#define str_led_status(s)	((s) >= TPACPI_LED_BLINK ? "blinking" : str_on_off(s))

static int led_read(struct seq_file *m)
{
	if (!led_supported) {
		seq_printf(m, "status:\t\tnot supported\n");
		return 0;
	}
	seq_printf(m, "status:\t\tsupported\n");

	if (led_supported == TPACPI_LED_570) {
		/* 570 */
		int i, status;
		for (i = 0; i < 8; i++) {
			status = led_get_status(i);
			if (status < 0)
				return -EIO;
			seq_printf(m, "%d:\t\t%s\n", i, str_led_status(status));
		}
	}

	seq_printf(m, "commands:\t<led> on, <led> off, <led> blink (<led> is 0-15)\n");

	return 0;
}

static int led_write(char *buf)
{
	char *cmd;
	int led, rc;
	enum led_status_t s;

	if (!led_supported)
		return -ENODEV;

	while ((cmd = strsep(&buf, ","))) {
		if (sscanf(cmd, "%d", &led) != 1)
			return -EINVAL;

		if (led < 0 || led > (TPACPI_LED_NUMLEDS - 1))
			return -ENODEV;

		if (tpacpi_leds[led].led < 0)
			return -ENODEV;

		if (strstr(cmd, "off")) {
			s = TPACPI_LED_OFF;
		} else if (strstr(cmd, "on")) {
			s = TPACPI_LED_ON;
		} else if (strstr(cmd, "blink")) {
			s = TPACPI_LED_BLINK;
		} else {
			return -EINVAL;
		}

		rc = led_set_status(led, s);
		if (rc < 0)
			return rc;
	}

	return 0;
}

static struct ibm_struct led_driver_data = {
	.name = "led",
	.read = led_read,
	.write = led_write,
	.exit = led_exit,
};

/*************************************************************************
 * Beep subdriver
 */

TPACPI_HANDLE(beep, ec, "BEEP");	/* all except R30, R31 */

#define TPACPI_BEEP_Q1 0x0001

static const struct tpacpi_quirk beep_quirk_table[] __initconst = {
	TPACPI_Q_IBM('I', 'M', TPACPI_BEEP_Q1), /* 570 */
	TPACPI_Q_IBM('I', 'U', TPACPI_BEEP_Q1), /* 570E - unverified */
};

static int __init beep_init(struct ibm_init_struct *iibm)
{
	unsigned long quirks;

	vdbg_printk(TPACPI_DBG_INIT, "initializing beep subdriver\n");

	TPACPI_ACPIHANDLE_INIT(beep);

	vdbg_printk(TPACPI_DBG_INIT, "beep is %s\n",
		str_supported(beep_handle != NULL));

	quirks = tpacpi_check_quirks(beep_quirk_table,
				     ARRAY_SIZE(beep_quirk_table));

	tp_features.beep_needs_two_args = !!(quirks & TPACPI_BEEP_Q1);

	return (beep_handle) ? 0 : -ENODEV;
}

static int beep_read(struct seq_file *m)
{
	if (!beep_handle)
		seq_printf(m, "status:\t\tnot supported\n");
	else {
		seq_printf(m, "status:\t\tsupported\n");
		seq_printf(m, "commands:\t<cmd> (<cmd> is 0-17)\n");
	}

	return 0;
}

static int beep_write(char *buf)
{
	char *cmd;
	int beep_cmd;

	if (!beep_handle)
		return -ENODEV;

	while ((cmd = strsep(&buf, ","))) {
		if (sscanf(cmd, "%u", &beep_cmd) == 1 &&
		    beep_cmd >= 0 && beep_cmd <= 17) {
			/* beep_cmd set */
		} else
			return -EINVAL;
		if (tp_features.beep_needs_two_args) {
			if (!acpi_evalf(beep_handle, NULL, NULL, "vdd",
					beep_cmd, 0))
				return -EIO;
		} else {
			if (!acpi_evalf(beep_handle, NULL, NULL, "vd",
					beep_cmd))
				return -EIO;
		}
	}

	return 0;
}

static struct ibm_struct beep_driver_data = {
	.name = "beep",
	.read = beep_read,
	.write = beep_write,
};

/*************************************************************************
 * Thermal subdriver
 */

enum thermal_access_mode {
	TPACPI_THERMAL_NONE = 0,	/* No thermal support */
	TPACPI_THERMAL_ACPI_TMP07,	/* Use ACPI TMP0-7 */
	TPACPI_THERMAL_ACPI_UPDT,	/* Use ACPI TMP0-7 with UPDT */
	TPACPI_THERMAL_TPEC_8,		/* Use ACPI EC regs, 8 sensors */
	TPACPI_THERMAL_TPEC_16,		/* Use ACPI EC regs, 16 sensors */
};

enum { /* TPACPI_THERMAL_TPEC_* */
	TP_EC_THERMAL_TMP0 = 0x78,	/* ACPI EC regs TMP 0..7 */
	TP_EC_THERMAL_TMP8 = 0xC0,	/* ACPI EC regs TMP 8..15 */
	TP_EC_FUNCREV      = 0xEF,      /* ACPI EC Functional revision */
	TP_EC_THERMAL_TMP_NA = -128,	/* ACPI EC sensor not available */

	TPACPI_THERMAL_SENSOR_NA = -128000, /* Sensor not available */
};


#define TPACPI_MAX_THERMAL_SENSORS 16	/* Max thermal sensors supported */
struct ibm_thermal_sensors_struct {
	s32 temp[TPACPI_MAX_THERMAL_SENSORS];
};

static enum thermal_access_mode thermal_read_mode;
static bool thermal_use_labels;

/* idx is zero-based */
static int thermal_get_sensor(int idx, s32 *value)
{
	int t;
	s8 tmp;
	char tmpi[5];

	t = TP_EC_THERMAL_TMP0;

	switch (thermal_read_mode) {
#if TPACPI_MAX_THERMAL_SENSORS >= 16
	case TPACPI_THERMAL_TPEC_16:
		if (idx >= 8 && idx <= 15) {
			t = TP_EC_THERMAL_TMP8;
			idx -= 8;
		}
#endif
		fallthrough;
	case TPACPI_THERMAL_TPEC_8:
		if (idx <= 7) {
			if (!acpi_ec_read(t + idx, &tmp))
				return -EIO;
			*value = tmp * 1000;
			return 0;
		}
		break;

	case TPACPI_THERMAL_ACPI_UPDT:
		if (idx <= 7) {
			snprintf(tmpi, sizeof(tmpi), "TMP%c", '0' + idx);
			if (!acpi_evalf(ec_handle, NULL, "UPDT", "v"))
				return -EIO;
			if (!acpi_evalf(ec_handle, &t, tmpi, "d"))
				return -EIO;
			*value = (t - 2732) * 100;
			return 0;
		}
		break;

	case TPACPI_THERMAL_ACPI_TMP07:
		if (idx <= 7) {
			snprintf(tmpi, sizeof(tmpi), "TMP%c", '0' + idx);
			if (!acpi_evalf(ec_handle, &t, tmpi, "d"))
				return -EIO;
			if (t > 127 || t < -127)
				t = TP_EC_THERMAL_TMP_NA;
			*value = t * 1000;
			return 0;
		}
		break;

	case TPACPI_THERMAL_NONE:
	default:
		return -ENOSYS;
	}

	return -EINVAL;
}

static int thermal_get_sensors(struct ibm_thermal_sensors_struct *s)
{
	int res, i;
	int n;

	n = 8;
	i = 0;

	if (!s)
		return -EINVAL;

	if (thermal_read_mode == TPACPI_THERMAL_TPEC_16)
		n = 16;

	for (i = 0 ; i < n; i++) {
		res = thermal_get_sensor(i, &s->temp[i]);
		if (res)
			return res;
	}

	return n;
}

static void thermal_dump_all_sensors(void)
{
	int n, i;
	struct ibm_thermal_sensors_struct t;

	n = thermal_get_sensors(&t);
	if (n <= 0)
		return;

	pr_notice("temperatures (Celsius):");

	for (i = 0; i < n; i++) {
		if (t.temp[i] != TPACPI_THERMAL_SENSOR_NA)
			pr_cont(" %d", (int)(t.temp[i] / 1000));
		else
			pr_cont(" N/A");
	}

	pr_cont("\n");
}

/* sysfs temp##_input -------------------------------------------------- */

static ssize_t thermal_temp_input_show(struct device *dev,
			   struct device_attribute *attr,
			   char *buf)
{
	struct sensor_device_attribute *sensor_attr =
					to_sensor_dev_attr(attr);
	int idx = sensor_attr->index;
	s32 value;
	int res;

	res = thermal_get_sensor(idx, &value);
	if (res)
		return res;
	if (value == TPACPI_THERMAL_SENSOR_NA)
		return -ENXIO;

	return sysfs_emit(buf, "%d\n", value);
}

#define THERMAL_SENSOR_ATTR_TEMP(_idxA, _idxB) \
	 SENSOR_ATTR(temp##_idxA##_input, S_IRUGO, \
		     thermal_temp_input_show, NULL, _idxB)

static struct sensor_device_attribute sensor_dev_attr_thermal_temp_input[] = {
	THERMAL_SENSOR_ATTR_TEMP(1, 0),
	THERMAL_SENSOR_ATTR_TEMP(2, 1),
	THERMAL_SENSOR_ATTR_TEMP(3, 2),
	THERMAL_SENSOR_ATTR_TEMP(4, 3),
	THERMAL_SENSOR_ATTR_TEMP(5, 4),
	THERMAL_SENSOR_ATTR_TEMP(6, 5),
	THERMAL_SENSOR_ATTR_TEMP(7, 6),
	THERMAL_SENSOR_ATTR_TEMP(8, 7),
	THERMAL_SENSOR_ATTR_TEMP(9, 8),
	THERMAL_SENSOR_ATTR_TEMP(10, 9),
	THERMAL_SENSOR_ATTR_TEMP(11, 10),
	THERMAL_SENSOR_ATTR_TEMP(12, 11),
	THERMAL_SENSOR_ATTR_TEMP(13, 12),
	THERMAL_SENSOR_ATTR_TEMP(14, 13),
	THERMAL_SENSOR_ATTR_TEMP(15, 14),
	THERMAL_SENSOR_ATTR_TEMP(16, 15),
};

#define THERMAL_ATTRS(X) \
	&sensor_dev_attr_thermal_temp_input[X].dev_attr.attr

static struct attribute *thermal_temp_input_attr[] = {
	THERMAL_ATTRS(0),
	THERMAL_ATTRS(1),
	THERMAL_ATTRS(2),
	THERMAL_ATTRS(3),
	THERMAL_ATTRS(4),
	THERMAL_ATTRS(5),
	THERMAL_ATTRS(6),
	THERMAL_ATTRS(7),
	THERMAL_ATTRS(8),
	THERMAL_ATTRS(9),
	THERMAL_ATTRS(10),
	THERMAL_ATTRS(11),
	THERMAL_ATTRS(12),
	THERMAL_ATTRS(13),
	THERMAL_ATTRS(14),
	THERMAL_ATTRS(15),
	NULL
};

static umode_t thermal_attr_is_visible(struct kobject *kobj,
				       struct attribute *attr, int n)
{
	if (thermal_read_mode == TPACPI_THERMAL_NONE)
		return 0;

	if (attr == THERMAL_ATTRS(8) || attr == THERMAL_ATTRS(9) ||
	    attr == THERMAL_ATTRS(10) || attr == THERMAL_ATTRS(11) ||
	    attr == THERMAL_ATTRS(12) || attr == THERMAL_ATTRS(13) ||
	    attr == THERMAL_ATTRS(14) || attr == THERMAL_ATTRS(15)) {
		if (thermal_read_mode != TPACPI_THERMAL_TPEC_16)
			return 0;
	}

	return attr->mode;
}

static const struct attribute_group thermal_attr_group = {
	.is_visible = thermal_attr_is_visible,
	.attrs = thermal_temp_input_attr,
};

#undef THERMAL_SENSOR_ATTR_TEMP
#undef THERMAL_ATTRS

static ssize_t temp1_label_show(struct device *dev, struct device_attribute *attr, char *buf)
{
	return sysfs_emit(buf, "CPU\n");
}
static DEVICE_ATTR_RO(temp1_label);

static ssize_t temp2_label_show(struct device *dev, struct device_attribute *attr, char *buf)
{
	return sysfs_emit(buf, "GPU\n");
}
static DEVICE_ATTR_RO(temp2_label);

static struct attribute *temp_label_attributes[] = {
	&dev_attr_temp1_label.attr,
	&dev_attr_temp2_label.attr,
	NULL
};

static umode_t temp_label_attr_is_visible(struct kobject *kobj,
					  struct attribute *attr, int n)
{
	return thermal_use_labels ? attr->mode : 0;
}

static const struct attribute_group temp_label_attr_group = {
	.is_visible = temp_label_attr_is_visible,
	.attrs = temp_label_attributes,
};

/* --------------------------------------------------------------------- */

static int __init thermal_init(struct ibm_init_struct *iibm)
{
	u8 t, ta1, ta2, ver = 0;
	int i;
	int acpi_tmp7;

	vdbg_printk(TPACPI_DBG_INIT, "initializing thermal subdriver\n");

	acpi_tmp7 = acpi_evalf(ec_handle, NULL, "TMP7", "qv");

	if (thinkpad_id.ec_model) {
		/*
		 * Direct EC access mode: sensors at registers
		 * 0x78-0x7F, 0xC0-0xC7.  Registers return 0x00 for
		 * non-implemented, thermal sensors return 0x80 when
		 * not available
		 * The above rule is unfortunately flawed. This has been seen with
		 * 0xC2 (power supply ID) causing thermal control problems.
		 * The EC version can be determined by offset 0xEF and at least for
		 * version 3 the Lenovo firmware team confirmed that registers 0xC0-0xC7
		 * are not thermal registers.
		 */
		if (!acpi_ec_read(TP_EC_FUNCREV, &ver))
			pr_warn("Thinkpad ACPI EC unable to access EC version\n");

		ta1 = ta2 = 0;
		for (i = 0; i < 8; i++) {
			if (acpi_ec_read(TP_EC_THERMAL_TMP0 + i, &t)) {
				ta1 |= t;
			} else {
				ta1 = 0;
				break;
			}
			if (ver < 3) {
				if (acpi_ec_read(TP_EC_THERMAL_TMP8 + i, &t)) {
					ta2 |= t;
				} else {
					ta1 = 0;
					break;
				}
			}
		}
		if (ta1 == 0) {
			/* This is sheer paranoia, but we handle it anyway */
			if (acpi_tmp7) {
				pr_err("ThinkPad ACPI EC access misbehaving, falling back to ACPI TMPx access mode\n");
				thermal_read_mode = TPACPI_THERMAL_ACPI_TMP07;
			} else {
				pr_err("ThinkPad ACPI EC access misbehaving, disabling thermal sensors access\n");
				thermal_read_mode = TPACPI_THERMAL_NONE;
			}
		} else {
			if (ver >= 3) {
				thermal_read_mode = TPACPI_THERMAL_TPEC_8;
				thermal_use_labels = true;
			} else {
				thermal_read_mode =
					(ta2 != 0) ?
					TPACPI_THERMAL_TPEC_16 : TPACPI_THERMAL_TPEC_8;
			}
		}
	} else if (acpi_tmp7) {
		if (tpacpi_is_ibm() &&
		    acpi_evalf(ec_handle, NULL, "UPDT", "qv")) {
			/* 600e/x, 770e, 770x */
			thermal_read_mode = TPACPI_THERMAL_ACPI_UPDT;
		} else {
			/* IBM/LENOVO DSDT EC.TMPx access, max 8 sensors */
			thermal_read_mode = TPACPI_THERMAL_ACPI_TMP07;
		}
	} else {
		/* temperatures not supported on 570, G4x, R30, R31, R32 */
		thermal_read_mode = TPACPI_THERMAL_NONE;
	}

	vdbg_printk(TPACPI_DBG_INIT, "thermal is %s, mode %d\n",
		str_supported(thermal_read_mode != TPACPI_THERMAL_NONE),
		thermal_read_mode);

	return thermal_read_mode != TPACPI_THERMAL_NONE ? 0 : -ENODEV;
}

static int thermal_read(struct seq_file *m)
{
	int n, i;
	struct ibm_thermal_sensors_struct t;

	n = thermal_get_sensors(&t);
	if (unlikely(n < 0))
		return n;

	seq_printf(m, "temperatures:\t");

	if (n > 0) {
		for (i = 0; i < (n - 1); i++)
			seq_printf(m, "%d ", t.temp[i] / 1000);
		seq_printf(m, "%d\n", t.temp[i] / 1000);
	} else
		seq_printf(m, "not supported\n");

	return 0;
}

static struct ibm_struct thermal_driver_data = {
	.name = "thermal",
	.read = thermal_read,
};

/*************************************************************************
 * Backlight/brightness subdriver
 */

#define TPACPI_BACKLIGHT_DEV_NAME "thinkpad_screen"

/*
 * ThinkPads can read brightness from two places: EC HBRV (0x31), or
 * CMOS NVRAM byte 0x5E, bits 0-3.
 *
 * EC HBRV (0x31) has the following layout
 *   Bit 7: unknown function
 *   Bit 6: unknown function
 *   Bit 5: Z: honour scale changes, NZ: ignore scale changes
 *   Bit 4: must be set to zero to avoid problems
 *   Bit 3-0: backlight brightness level
 *
 * brightness_get_raw returns status data in the HBRV layout
 *
 * WARNING: The X61 has been verified to use HBRV for something else, so
 * this should be used _only_ on IBM ThinkPads, and maybe with some careful
 * testing on the very early *60 Lenovo models...
 */

enum {
	TP_EC_BACKLIGHT = 0x31,

	/* TP_EC_BACKLIGHT bitmasks */
	TP_EC_BACKLIGHT_LVLMSK = 0x1F,
	TP_EC_BACKLIGHT_CMDMSK = 0xE0,
	TP_EC_BACKLIGHT_MAPSW = 0x20,
};

enum tpacpi_brightness_access_mode {
	TPACPI_BRGHT_MODE_AUTO = 0,	/* Not implemented yet */
	TPACPI_BRGHT_MODE_EC,		/* EC control */
	TPACPI_BRGHT_MODE_UCMS_STEP,	/* UCMS step-based control */
	TPACPI_BRGHT_MODE_ECNVRAM,	/* EC control w/ NVRAM store */
	TPACPI_BRGHT_MODE_MAX
};

static struct backlight_device *ibm_backlight_device;

static enum tpacpi_brightness_access_mode brightness_mode =
		TPACPI_BRGHT_MODE_MAX;

static unsigned int brightness_enable = 2; /* 2 = auto, 0 = no, 1 = yes */

static struct mutex brightness_mutex;

/* NVRAM brightness access,
 * call with brightness_mutex held! */
static unsigned int tpacpi_brightness_nvram_get(void)
{
	u8 lnvram;

	lnvram = (nvram_read_byte(TP_NVRAM_ADDR_BRIGHTNESS)
		  & TP_NVRAM_MASK_LEVEL_BRIGHTNESS)
		  >> TP_NVRAM_POS_LEVEL_BRIGHTNESS;
	lnvram &= bright_maxlvl;

	return lnvram;
}

static void tpacpi_brightness_checkpoint_nvram(void)
{
	u8 lec = 0;
	u8 b_nvram;

	if (brightness_mode != TPACPI_BRGHT_MODE_ECNVRAM)
		return;

	vdbg_printk(TPACPI_DBG_BRGHT,
		"trying to checkpoint backlight level to NVRAM...\n");

	if (mutex_lock_killable(&brightness_mutex) < 0)
		return;

	if (unlikely(!acpi_ec_read(TP_EC_BACKLIGHT, &lec)))
		goto unlock;
	lec &= TP_EC_BACKLIGHT_LVLMSK;
	b_nvram = nvram_read_byte(TP_NVRAM_ADDR_BRIGHTNESS);

	if (lec != ((b_nvram & TP_NVRAM_MASK_LEVEL_BRIGHTNESS)
			     >> TP_NVRAM_POS_LEVEL_BRIGHTNESS)) {
		/* NVRAM needs update */
		b_nvram &= ~(TP_NVRAM_MASK_LEVEL_BRIGHTNESS <<
				TP_NVRAM_POS_LEVEL_BRIGHTNESS);
		b_nvram |= lec;
		nvram_write_byte(b_nvram, TP_NVRAM_ADDR_BRIGHTNESS);
		dbg_printk(TPACPI_DBG_BRGHT,
			   "updated NVRAM backlight level to %u (0x%02x)\n",
			   (unsigned int) lec, (unsigned int) b_nvram);
	} else
		vdbg_printk(TPACPI_DBG_BRGHT,
			   "NVRAM backlight level already is %u (0x%02x)\n",
			   (unsigned int) lec, (unsigned int) b_nvram);

unlock:
	mutex_unlock(&brightness_mutex);
}


/* call with brightness_mutex held! */
static int tpacpi_brightness_get_raw(int *status)
{
	u8 lec = 0;

	switch (brightness_mode) {
	case TPACPI_BRGHT_MODE_UCMS_STEP:
		*status = tpacpi_brightness_nvram_get();
		return 0;
	case TPACPI_BRGHT_MODE_EC:
	case TPACPI_BRGHT_MODE_ECNVRAM:
		if (unlikely(!acpi_ec_read(TP_EC_BACKLIGHT, &lec)))
			return -EIO;
		*status = lec;
		return 0;
	default:
		return -ENXIO;
	}
}

/* call with brightness_mutex held! */
/* do NOT call with illegal backlight level value */
static int tpacpi_brightness_set_ec(unsigned int value)
{
	u8 lec = 0;

	if (unlikely(!acpi_ec_read(TP_EC_BACKLIGHT, &lec)))
		return -EIO;

	if (unlikely(!acpi_ec_write(TP_EC_BACKLIGHT,
				(lec & TP_EC_BACKLIGHT_CMDMSK) |
				(value & TP_EC_BACKLIGHT_LVLMSK))))
		return -EIO;

	return 0;
}

/* call with brightness_mutex held! */
static int tpacpi_brightness_set_ucmsstep(unsigned int value)
{
	int cmos_cmd, inc;
	unsigned int current_value, i;

	current_value = tpacpi_brightness_nvram_get();

	if (value == current_value)
		return 0;

	cmos_cmd = (value > current_value) ?
			TP_CMOS_BRIGHTNESS_UP :
			TP_CMOS_BRIGHTNESS_DOWN;
	inc = (value > current_value) ? 1 : -1;

	for (i = current_value; i != value; i += inc)
		if (issue_thinkpad_cmos_command(cmos_cmd))
			return -EIO;

	return 0;
}

/* May return EINTR which can always be mapped to ERESTARTSYS */
static int brightness_set(unsigned int value)
{
	int res;

	if (value > bright_maxlvl)
		return -EINVAL;

	vdbg_printk(TPACPI_DBG_BRGHT,
			"set backlight level to %d\n", value);

	res = mutex_lock_killable(&brightness_mutex);
	if (res < 0)
		return res;

	switch (brightness_mode) {
	case TPACPI_BRGHT_MODE_EC:
	case TPACPI_BRGHT_MODE_ECNVRAM:
		res = tpacpi_brightness_set_ec(value);
		break;
	case TPACPI_BRGHT_MODE_UCMS_STEP:
		res = tpacpi_brightness_set_ucmsstep(value);
		break;
	default:
		res = -ENXIO;
	}

	mutex_unlock(&brightness_mutex);
	return res;
}

/* sysfs backlight class ----------------------------------------------- */

static int brightness_update_status(struct backlight_device *bd)
{
	int level = backlight_get_brightness(bd);

	dbg_printk(TPACPI_DBG_BRGHT,
			"backlight: attempt to set level to %d\n",
			level);

	/* it is the backlight class's job (caller) to handle
	 * EINTR and other errors properly */
	return brightness_set(level);
}

static int brightness_get(struct backlight_device *bd)
{
	int status, res;

	res = mutex_lock_killable(&brightness_mutex);
	if (res < 0)
		return 0;

	res = tpacpi_brightness_get_raw(&status);

	mutex_unlock(&brightness_mutex);

	if (res < 0)
		return 0;

	return status & TP_EC_BACKLIGHT_LVLMSK;
}

static void tpacpi_brightness_notify_change(void)
{
	backlight_force_update(ibm_backlight_device,
			       BACKLIGHT_UPDATE_HOTKEY);
}

static const struct backlight_ops ibm_backlight_data = {
	.get_brightness = brightness_get,
	.update_status  = brightness_update_status,
};

/* --------------------------------------------------------------------- */

static int __init tpacpi_evaluate_bcl(struct acpi_device *adev, void *not_used)
{
	struct acpi_buffer buffer = { ACPI_ALLOCATE_BUFFER, NULL };
	union acpi_object *obj;
	acpi_status status;
	int rc;

	status = acpi_evaluate_object(adev->handle, "_BCL", NULL, &buffer);
	if (ACPI_FAILURE(status))
		return 0;

	obj = buffer.pointer;
	if (!obj || obj->type != ACPI_TYPE_PACKAGE) {
		acpi_handle_info(adev->handle,
				 "Unknown _BCL data, please report this to %s\n",
				 TPACPI_MAIL);
		rc = 0;
	} else {
		rc = obj->package.count;
	}
	kfree(obj);

	return rc;
}

/*
 * Call _BCL method of video device.  On some ThinkPads this will
 * switch the firmware to the ACPI brightness control mode.
 */

static int __init tpacpi_query_bcl_levels(acpi_handle handle)
{
	struct acpi_device *device;

	device = acpi_fetch_acpi_dev(handle);
	if (!device)
		return 0;

	return acpi_dev_for_each_child(device, tpacpi_evaluate_bcl, NULL);
}


/*
 * Returns 0 (no ACPI _BCL or _BCL invalid), or size of brightness map
 */
static unsigned int __init tpacpi_check_std_acpi_brightness_support(void)
{
	acpi_handle video_device;
	int bcl_levels = 0;

	tpacpi_acpi_handle_locate("video", NULL, &video_device);
	if (video_device)
		bcl_levels = tpacpi_query_bcl_levels(video_device);

	tp_features.bright_acpimode = (bcl_levels > 0);

	return (bcl_levels > 2) ? (bcl_levels - 2) : 0;
}

/*
 * These are only useful for models that have only one possibility
 * of GPU.  If the BIOS model handles both ATI and Intel, don't use
 * these quirks.
 */
#define TPACPI_BRGHT_Q_NOEC	0x0001	/* Must NOT use EC HBRV */
#define TPACPI_BRGHT_Q_EC	0x0002  /* Should or must use EC HBRV */
#define TPACPI_BRGHT_Q_ASK	0x8000	/* Ask for user report */

static const struct tpacpi_quirk brightness_quirk_table[] __initconst = {
	/* Models with ATI GPUs known to require ECNVRAM mode */
	TPACPI_Q_IBM('1', 'Y', TPACPI_BRGHT_Q_EC),	/* T43/p ATI */

	/* Models with ATI GPUs that can use ECNVRAM */
	TPACPI_Q_IBM('1', 'R', TPACPI_BRGHT_Q_EC),	/* R50,51 T40-42 */
	TPACPI_Q_IBM('1', 'Q', TPACPI_BRGHT_Q_ASK|TPACPI_BRGHT_Q_EC),
	TPACPI_Q_IBM('7', '6', TPACPI_BRGHT_Q_EC),	/* R52 */
	TPACPI_Q_IBM('7', '8', TPACPI_BRGHT_Q_ASK|TPACPI_BRGHT_Q_EC),

	/* Models with Intel Extreme Graphics 2 */
	TPACPI_Q_IBM('1', 'U', TPACPI_BRGHT_Q_NOEC),	/* X40 */
	TPACPI_Q_IBM('1', 'V', TPACPI_BRGHT_Q_ASK|TPACPI_BRGHT_Q_EC),
	TPACPI_Q_IBM('1', 'W', TPACPI_BRGHT_Q_ASK|TPACPI_BRGHT_Q_EC),

	/* Models with Intel GMA900 */
	TPACPI_Q_IBM('7', '0', TPACPI_BRGHT_Q_NOEC),	/* T43, R52 */
	TPACPI_Q_IBM('7', '4', TPACPI_BRGHT_Q_NOEC),	/* X41 */
	TPACPI_Q_IBM('7', '5', TPACPI_BRGHT_Q_NOEC),	/* X41 Tablet */
};

/*
 * Returns < 0 for error, otherwise sets tp_features.bright_*
 * and bright_maxlvl.
 */
static void __init tpacpi_detect_brightness_capabilities(void)
{
	unsigned int b;

	vdbg_printk(TPACPI_DBG_INIT,
		    "detecting firmware brightness interface capabilities\n");

	/* we could run a quirks check here (same table used by
	 * brightness_init) if needed */

	/*
	 * We always attempt to detect acpi support, so as to switch
	 * Lenovo Vista BIOS to ACPI brightness mode even if we are not
	 * going to publish a backlight interface
	 */
	b = tpacpi_check_std_acpi_brightness_support();
	switch (b) {
	case 16:
		bright_maxlvl = 15;
		break;
	case 8:
	case 0:
		bright_maxlvl = 7;
		break;
	default:
		tp_features.bright_unkfw = 1;
		bright_maxlvl = b - 1;
	}
	pr_debug("detected %u brightness levels\n", bright_maxlvl + 1);
}

static int __init brightness_init(struct ibm_init_struct *iibm)
{
	struct backlight_properties props;
	int b;
	unsigned long quirks;

	vdbg_printk(TPACPI_DBG_INIT, "initializing brightness subdriver\n");

	mutex_init(&brightness_mutex);

	quirks = tpacpi_check_quirks(brightness_quirk_table,
				ARRAY_SIZE(brightness_quirk_table));

	/* tpacpi_detect_brightness_capabilities() must have run already */

	/* if it is unknown, we don't handle it: it wouldn't be safe */
	if (tp_features.bright_unkfw)
		return -ENODEV;

	if (!brightness_enable) {
		dbg_printk(TPACPI_DBG_INIT | TPACPI_DBG_BRGHT,
			   "brightness support disabled by module parameter\n");
		return -ENODEV;
	}

	if (acpi_video_get_backlight_type() != acpi_backlight_vendor) {
		if (brightness_enable > 1) {
			pr_info("Standard ACPI backlight interface available, not loading native one\n");
			return -ENODEV;
		} else if (brightness_enable == 1) {
			pr_warn("Cannot enable backlight brightness support, ACPI is already handling it.  Refer to the acpi_backlight kernel parameter.\n");
			return -ENODEV;
		}
	} else if (!tp_features.bright_acpimode) {
		pr_notice("ACPI backlight interface not available\n");
		return -ENODEV;
	}

	pr_notice("ACPI native brightness control enabled\n");

	/*
	 * Check for module parameter bogosity, note that we
	 * init brightness_mode to TPACPI_BRGHT_MODE_MAX in order to be
	 * able to detect "unspecified"
	 */
	if (brightness_mode > TPACPI_BRGHT_MODE_MAX)
		return -EINVAL;

	/* TPACPI_BRGHT_MODE_AUTO not implemented yet, just use default */
	if (brightness_mode == TPACPI_BRGHT_MODE_AUTO ||
	    brightness_mode == TPACPI_BRGHT_MODE_MAX) {
		if (quirks & TPACPI_BRGHT_Q_EC)
			brightness_mode = TPACPI_BRGHT_MODE_ECNVRAM;
		else
			brightness_mode = TPACPI_BRGHT_MODE_UCMS_STEP;

		dbg_printk(TPACPI_DBG_BRGHT,
			   "driver auto-selected brightness_mode=%d\n",
			   brightness_mode);
	}

	/* Safety */
	if (!tpacpi_is_ibm() &&
	    (brightness_mode == TPACPI_BRGHT_MODE_ECNVRAM ||
	     brightness_mode == TPACPI_BRGHT_MODE_EC))
		return -EINVAL;

	if (tpacpi_brightness_get_raw(&b) < 0)
		return -ENODEV;

	memset(&props, 0, sizeof(struct backlight_properties));
	props.type = BACKLIGHT_PLATFORM;
	props.max_brightness = bright_maxlvl;
	props.brightness = b & TP_EC_BACKLIGHT_LVLMSK;
	ibm_backlight_device = backlight_device_register(TPACPI_BACKLIGHT_DEV_NAME,
							 NULL, NULL,
							 &ibm_backlight_data,
							 &props);
	if (IS_ERR(ibm_backlight_device)) {
		int rc = PTR_ERR(ibm_backlight_device);
		ibm_backlight_device = NULL;
		pr_err("Could not register backlight device\n");
		return rc;
	}
	vdbg_printk(TPACPI_DBG_INIT | TPACPI_DBG_BRGHT,
			"brightness is supported\n");

	if (quirks & TPACPI_BRGHT_Q_ASK) {
		pr_notice("brightness: will use unverified default: brightness_mode=%d\n",
			  brightness_mode);
		pr_notice("brightness: please report to %s whether it works well or not on your ThinkPad\n",
			  TPACPI_MAIL);
	}

	/* Added by mistake in early 2007.  Probably useless, but it could
	 * be working around some unknown firmware problem where the value
	 * read at startup doesn't match the real hardware state... so leave
	 * it in place just in case */
	backlight_update_status(ibm_backlight_device);

	vdbg_printk(TPACPI_DBG_INIT | TPACPI_DBG_BRGHT,
		    "brightness: registering brightness hotkeys as change notification\n");
	tpacpi_hotkey_driver_mask_set(hotkey_driver_mask
				| TP_ACPI_HKEY_BRGHTUP_MASK
				| TP_ACPI_HKEY_BRGHTDWN_MASK);
	return 0;
}

static void brightness_suspend(void)
{
	tpacpi_brightness_checkpoint_nvram();
}

static void brightness_shutdown(void)
{
	tpacpi_brightness_checkpoint_nvram();
}

static void brightness_exit(void)
{
	if (ibm_backlight_device) {
		vdbg_printk(TPACPI_DBG_EXIT | TPACPI_DBG_BRGHT,
			    "calling backlight_device_unregister()\n");
		backlight_device_unregister(ibm_backlight_device);
	}

	tpacpi_brightness_checkpoint_nvram();
}

static int brightness_read(struct seq_file *m)
{
	int level;

	level = brightness_get(NULL);
	if (level < 0) {
		seq_printf(m, "level:\t\tunreadable\n");
	} else {
		seq_printf(m, "level:\t\t%d\n", level);
		seq_printf(m, "commands:\tup, down\n");
		seq_printf(m, "commands:\tlevel <level> (<level> is 0-%d)\n",
			       bright_maxlvl);
	}

	return 0;
}

static int brightness_write(char *buf)
{
	int level;
	int rc;
	char *cmd;

	level = brightness_get(NULL);
	if (level < 0)
		return level;

	while ((cmd = strsep(&buf, ","))) {
		if (strstarts(cmd, "up")) {
			if (level < bright_maxlvl)
				level++;
		} else if (strstarts(cmd, "down")) {
			if (level > 0)
				level--;
		} else if (sscanf(cmd, "level %d", &level) == 1 &&
			   level >= 0 && level <= bright_maxlvl) {
			/* new level set */
		} else
			return -EINVAL;
	}

	tpacpi_disclose_usertask("procfs brightness",
			"set level to %d\n", level);

	/*
	 * Now we know what the final level should be, so we try to set it.
	 * Doing it this way makes the syscall restartable in case of EINTR
	 */
	rc = brightness_set(level);
	if (!rc && ibm_backlight_device)
		backlight_force_update(ibm_backlight_device,
					BACKLIGHT_UPDATE_SYSFS);
	return (rc == -EINTR) ? -ERESTARTSYS : rc;
}

static struct ibm_struct brightness_driver_data = {
	.name = "brightness",
	.read = brightness_read,
	.write = brightness_write,
	.exit = brightness_exit,
	.suspend = brightness_suspend,
	.shutdown = brightness_shutdown,
};

/*************************************************************************
 * Volume subdriver
 */

/*
 * IBM ThinkPads have a simple volume controller with MUTE gating.
 * Very early Lenovo ThinkPads follow the IBM ThinkPad spec.
 *
 * Since the *61 series (and probably also the later *60 series), Lenovo
 * ThinkPads only implement the MUTE gate.
 *
 * EC register 0x30
 *   Bit 6: MUTE (1 mutes sound)
 *   Bit 3-0: Volume
 *   Other bits should be zero as far as we know.
 *
 * This is also stored in CMOS NVRAM, byte 0x60, bit 6 (MUTE), and
 * bits 3-0 (volume).  Other bits in NVRAM may have other functions,
 * such as bit 7 which is used to detect repeated presses of MUTE,
 * and we leave them unchanged.
 *
 * On newer Lenovo ThinkPads, the EC can automatically change the volume
 * in response to user input.  Unfortunately, this rarely works well.
 * The laptop changes the state of its internal MUTE gate and, on some
 * models, sends KEY_MUTE, causing any user code that responds to the
 * mute button to get confused.  The hardware MUTE gate is also
 * unnecessary, since user code can handle the mute button without
 * kernel or EC help.
 *
 * To avoid confusing userspace, we simply disable all EC-based mute
 * and volume controls when possible.
 */

#ifdef CONFIG_THINKPAD_ACPI_ALSA_SUPPORT

#define TPACPI_ALSA_DRVNAME  "ThinkPad EC"
#define TPACPI_ALSA_SHRTNAME "ThinkPad Console Audio Control"
#define TPACPI_ALSA_MIXERNAME TPACPI_ALSA_SHRTNAME

#if SNDRV_CARDS <= 32
#define DEFAULT_ALSA_IDX		~((1 << (SNDRV_CARDS - 3)) - 1)
#else
#define DEFAULT_ALSA_IDX		~((1 << (32 - 3)) - 1)
#endif
static int alsa_index = DEFAULT_ALSA_IDX; /* last three slots */
static char *alsa_id = "ThinkPadEC";
static bool alsa_enable = SNDRV_DEFAULT_ENABLE1;

struct tpacpi_alsa_data {
	struct snd_card *card;
	struct snd_ctl_elem_id *ctl_mute_id;
	struct snd_ctl_elem_id *ctl_vol_id;
};

static struct snd_card *alsa_card;

enum {
	TP_EC_AUDIO = 0x30,

	/* TP_EC_AUDIO bits */
	TP_EC_AUDIO_MUTESW = 6,

	/* TP_EC_AUDIO bitmasks */
	TP_EC_AUDIO_LVL_MSK = 0x0F,
	TP_EC_AUDIO_MUTESW_MSK = (1 << TP_EC_AUDIO_MUTESW),

	/* Maximum volume */
	TP_EC_VOLUME_MAX = 14,
};

enum tpacpi_volume_access_mode {
	TPACPI_VOL_MODE_AUTO = 0,	/* Not implemented yet */
	TPACPI_VOL_MODE_EC,		/* Pure EC control */
	TPACPI_VOL_MODE_UCMS_STEP,	/* UCMS step-based control: N/A */
	TPACPI_VOL_MODE_ECNVRAM,	/* EC control w/ NVRAM store */
	TPACPI_VOL_MODE_MAX
};

enum tpacpi_volume_capabilities {
	TPACPI_VOL_CAP_AUTO = 0,	/* Use white/blacklist */
	TPACPI_VOL_CAP_VOLMUTE,		/* Output vol and mute */
	TPACPI_VOL_CAP_MUTEONLY,	/* Output mute only */
	TPACPI_VOL_CAP_MAX
};

enum tpacpi_mute_btn_mode {
	TP_EC_MUTE_BTN_LATCH  = 0,	/* Mute mutes; up/down unmutes */
	/* We don't know what mode 1 is. */
	TP_EC_MUTE_BTN_NONE   = 2,	/* Mute and up/down are just keys */
	TP_EC_MUTE_BTN_TOGGLE = 3,	/* Mute toggles; up/down unmutes */
};

static enum tpacpi_volume_access_mode volume_mode =
	TPACPI_VOL_MODE_MAX;

static enum tpacpi_volume_capabilities volume_capabilities;
static bool volume_control_allowed;
static bool software_mute_requested = true;
static bool software_mute_active;
static int software_mute_orig_mode;

/*
 * Used to syncronize writers to TP_EC_AUDIO and
 * TP_NVRAM_ADDR_MIXER, as we need to do read-modify-write
 */
static struct mutex volume_mutex;

static void tpacpi_volume_checkpoint_nvram(void)
{
	u8 lec = 0;
	u8 b_nvram;
	u8 ec_mask;

	if (volume_mode != TPACPI_VOL_MODE_ECNVRAM)
		return;
	if (!volume_control_allowed)
		return;
	if (software_mute_active)
		return;

	vdbg_printk(TPACPI_DBG_MIXER,
		"trying to checkpoint mixer state to NVRAM...\n");

	if (tp_features.mixer_no_level_control)
		ec_mask = TP_EC_AUDIO_MUTESW_MSK;
	else
		ec_mask = TP_EC_AUDIO_MUTESW_MSK | TP_EC_AUDIO_LVL_MSK;

	if (mutex_lock_killable(&volume_mutex) < 0)
		return;

	if (unlikely(!acpi_ec_read(TP_EC_AUDIO, &lec)))
		goto unlock;
	lec &= ec_mask;
	b_nvram = nvram_read_byte(TP_NVRAM_ADDR_MIXER);

	if (lec != (b_nvram & ec_mask)) {
		/* NVRAM needs update */
		b_nvram &= ~ec_mask;
		b_nvram |= lec;
		nvram_write_byte(b_nvram, TP_NVRAM_ADDR_MIXER);
		dbg_printk(TPACPI_DBG_MIXER,
			   "updated NVRAM mixer status to 0x%02x (0x%02x)\n",
			   (unsigned int) lec, (unsigned int) b_nvram);
	} else {
		vdbg_printk(TPACPI_DBG_MIXER,
			   "NVRAM mixer status already is 0x%02x (0x%02x)\n",
			   (unsigned int) lec, (unsigned int) b_nvram);
	}

unlock:
	mutex_unlock(&volume_mutex);
}

static int volume_get_status_ec(u8 *status)
{
	u8 s;

	if (!acpi_ec_read(TP_EC_AUDIO, &s))
		return -EIO;

	*status = s;

	dbg_printk(TPACPI_DBG_MIXER, "status 0x%02x\n", s);

	return 0;
}

static int volume_get_status(u8 *status)
{
	return volume_get_status_ec(status);
}

static int volume_set_status_ec(const u8 status)
{
	if (!acpi_ec_write(TP_EC_AUDIO, status))
		return -EIO;

	dbg_printk(TPACPI_DBG_MIXER, "set EC mixer to 0x%02x\n", status);

	/*
	 * On X200s, and possibly on others, it can take a while for
	 * reads to become correct.
	 */
	msleep(1);

	return 0;
}

static int volume_set_status(const u8 status)
{
	return volume_set_status_ec(status);
}

/* returns < 0 on error, 0 on no change, 1 on change */
static int __volume_set_mute_ec(const bool mute)
{
	int rc;
	u8 s, n;

	if (mutex_lock_killable(&volume_mutex) < 0)
		return -EINTR;

	rc = volume_get_status_ec(&s);
	if (rc)
		goto unlock;

	n = (mute) ? s | TP_EC_AUDIO_MUTESW_MSK :
		     s & ~TP_EC_AUDIO_MUTESW_MSK;

	if (n != s) {
		rc = volume_set_status_ec(n);
		if (!rc)
			rc = 1;
	}

unlock:
	mutex_unlock(&volume_mutex);
	return rc;
}

static int volume_alsa_set_mute(const bool mute)
{
	dbg_printk(TPACPI_DBG_MIXER, "ALSA: trying to %smute\n",
		   (mute) ? "" : "un");
	return __volume_set_mute_ec(mute);
}

static int volume_set_mute(const bool mute)
{
	int rc;

	dbg_printk(TPACPI_DBG_MIXER, "trying to %smute\n",
		   (mute) ? "" : "un");

	rc = __volume_set_mute_ec(mute);
	return (rc < 0) ? rc : 0;
}

/* returns < 0 on error, 0 on no change, 1 on change */
static int __volume_set_volume_ec(const u8 vol)
{
	int rc;
	u8 s, n;

	if (vol > TP_EC_VOLUME_MAX)
		return -EINVAL;

	if (mutex_lock_killable(&volume_mutex) < 0)
		return -EINTR;

	rc = volume_get_status_ec(&s);
	if (rc)
		goto unlock;

	n = (s & ~TP_EC_AUDIO_LVL_MSK) | vol;

	if (n != s) {
		rc = volume_set_status_ec(n);
		if (!rc)
			rc = 1;
	}

unlock:
	mutex_unlock(&volume_mutex);
	return rc;
}

static int volume_set_software_mute(bool startup)
{
	int result;

	if (!tpacpi_is_lenovo())
		return -ENODEV;

	if (startup) {
		if (!acpi_evalf(ec_handle, &software_mute_orig_mode,
				"HAUM", "qd"))
			return -EIO;

		dbg_printk(TPACPI_DBG_INIT | TPACPI_DBG_MIXER,
			    "Initial HAUM setting was %d\n",
			    software_mute_orig_mode);
	}

	if (!acpi_evalf(ec_handle, &result, "SAUM", "qdd",
			(int)TP_EC_MUTE_BTN_NONE))
		return -EIO;

	if (result != TP_EC_MUTE_BTN_NONE)
		pr_warn("Unexpected SAUM result %d\n",
			result);

	/*
	 * In software mute mode, the standard codec controls take
	 * precendence, so we unmute the ThinkPad HW switch at
	 * startup.  Just on case there are SAUM-capable ThinkPads
	 * with level controls, set max HW volume as well.
	 */
	if (tp_features.mixer_no_level_control)
		result = volume_set_mute(false);
	else
		result = volume_set_status(TP_EC_VOLUME_MAX);

	if (result != 0)
		pr_warn("Failed to unmute the HW mute switch\n");

	return 0;
}

static void volume_exit_software_mute(void)
{
	int r;

	if (!acpi_evalf(ec_handle, &r, "SAUM", "qdd", software_mute_orig_mode)
	    || r != software_mute_orig_mode)
		pr_warn("Failed to restore mute mode\n");
}

static int volume_alsa_set_volume(const u8 vol)
{
	dbg_printk(TPACPI_DBG_MIXER,
		   "ALSA: trying to set volume level to %hu\n", vol);
	return __volume_set_volume_ec(vol);
}

static void volume_alsa_notify_change(void)
{
	struct tpacpi_alsa_data *d;

	if (alsa_card && alsa_card->private_data) {
		d = alsa_card->private_data;
		if (d->ctl_mute_id)
			snd_ctl_notify(alsa_card,
					SNDRV_CTL_EVENT_MASK_VALUE,
					d->ctl_mute_id);
		if (d->ctl_vol_id)
			snd_ctl_notify(alsa_card,
					SNDRV_CTL_EVENT_MASK_VALUE,
					d->ctl_vol_id);
	}
}

static int volume_alsa_vol_info(struct snd_kcontrol *kcontrol,
				struct snd_ctl_elem_info *uinfo)
{
	uinfo->type = SNDRV_CTL_ELEM_TYPE_INTEGER;
	uinfo->count = 1;
	uinfo->value.integer.min = 0;
	uinfo->value.integer.max = TP_EC_VOLUME_MAX;
	return 0;
}

static int volume_alsa_vol_get(struct snd_kcontrol *kcontrol,
				struct snd_ctl_elem_value *ucontrol)
{
	u8 s;
	int rc;

	rc = volume_get_status(&s);
	if (rc < 0)
		return rc;

	ucontrol->value.integer.value[0] = s & TP_EC_AUDIO_LVL_MSK;
	return 0;
}

static int volume_alsa_vol_put(struct snd_kcontrol *kcontrol,
				struct snd_ctl_elem_value *ucontrol)
{
	tpacpi_disclose_usertask("ALSA", "set volume to %ld\n",
				 ucontrol->value.integer.value[0]);
	return volume_alsa_set_volume(ucontrol->value.integer.value[0]);
}

#define volume_alsa_mute_info snd_ctl_boolean_mono_info

static int volume_alsa_mute_get(struct snd_kcontrol *kcontrol,
				struct snd_ctl_elem_value *ucontrol)
{
	u8 s;
	int rc;

	rc = volume_get_status(&s);
	if (rc < 0)
		return rc;

	ucontrol->value.integer.value[0] =
				(s & TP_EC_AUDIO_MUTESW_MSK) ? 0 : 1;
	return 0;
}

static int volume_alsa_mute_put(struct snd_kcontrol *kcontrol,
				struct snd_ctl_elem_value *ucontrol)
{
	tpacpi_disclose_usertask("ALSA", "%smute\n",
				 ucontrol->value.integer.value[0] ?
					"un" : "");
	return volume_alsa_set_mute(!ucontrol->value.integer.value[0]);
}

static struct snd_kcontrol_new volume_alsa_control_vol __initdata = {
	.iface = SNDRV_CTL_ELEM_IFACE_MIXER,
	.name = "Console Playback Volume",
	.index = 0,
	.access = SNDRV_CTL_ELEM_ACCESS_READ,
	.info = volume_alsa_vol_info,
	.get = volume_alsa_vol_get,
};

static struct snd_kcontrol_new volume_alsa_control_mute __initdata = {
	.iface = SNDRV_CTL_ELEM_IFACE_MIXER,
	.name = "Console Playback Switch",
	.index = 0,
	.access = SNDRV_CTL_ELEM_ACCESS_READ,
	.info = volume_alsa_mute_info,
	.get = volume_alsa_mute_get,
};

static void volume_suspend(void)
{
	tpacpi_volume_checkpoint_nvram();
}

static void volume_resume(void)
{
	if (software_mute_active) {
		if (volume_set_software_mute(false) < 0)
			pr_warn("Failed to restore software mute\n");
	} else {
		volume_alsa_notify_change();
	}
}

static void volume_shutdown(void)
{
	tpacpi_volume_checkpoint_nvram();
}

static void volume_exit(void)
{
	if (alsa_card) {
		snd_card_free(alsa_card);
		alsa_card = NULL;
	}

	tpacpi_volume_checkpoint_nvram();

	if (software_mute_active)
		volume_exit_software_mute();
}

static int __init volume_create_alsa_mixer(void)
{
	struct snd_card *card;
	struct tpacpi_alsa_data *data;
	struct snd_kcontrol *ctl_vol;
	struct snd_kcontrol *ctl_mute;
	int rc;

	rc = snd_card_new(&tpacpi_pdev->dev,
			  alsa_index, alsa_id, THIS_MODULE,
			  sizeof(struct tpacpi_alsa_data), &card);
	if (rc < 0 || !card) {
		pr_err("Failed to create ALSA card structures: %d\n", rc);
		return -ENODEV;
	}

	BUG_ON(!card->private_data);
	data = card->private_data;
	data->card = card;

	strscpy(card->driver, TPACPI_ALSA_DRVNAME,
		sizeof(card->driver));
	strscpy(card->shortname, TPACPI_ALSA_SHRTNAME,
		sizeof(card->shortname));
	snprintf(card->mixername, sizeof(card->mixername), "ThinkPad EC %s",
		 (thinkpad_id.ec_version_str) ?
			thinkpad_id.ec_version_str : "(unknown)");
	snprintf(card->longname, sizeof(card->longname),
		 "%s at EC reg 0x%02x, fw %s", card->shortname, TP_EC_AUDIO,
		 (thinkpad_id.ec_version_str) ?
			thinkpad_id.ec_version_str : "unknown");

	if (volume_control_allowed) {
		volume_alsa_control_vol.put = volume_alsa_vol_put;
		volume_alsa_control_vol.access =
				SNDRV_CTL_ELEM_ACCESS_READWRITE;

		volume_alsa_control_mute.put = volume_alsa_mute_put;
		volume_alsa_control_mute.access =
				SNDRV_CTL_ELEM_ACCESS_READWRITE;
	}

	if (!tp_features.mixer_no_level_control) {
		ctl_vol = snd_ctl_new1(&volume_alsa_control_vol, NULL);
		rc = snd_ctl_add(card, ctl_vol);
		if (rc < 0) {
			pr_err("Failed to create ALSA volume control: %d\n",
			       rc);
			goto err_exit;
		}
		data->ctl_vol_id = &ctl_vol->id;
	}

	ctl_mute = snd_ctl_new1(&volume_alsa_control_mute, NULL);
	rc = snd_ctl_add(card, ctl_mute);
	if (rc < 0) {
		pr_err("Failed to create ALSA mute control: %d\n", rc);
		goto err_exit;
	}
	data->ctl_mute_id = &ctl_mute->id;

	rc = snd_card_register(card);
	if (rc < 0) {
		pr_err("Failed to register ALSA card: %d\n", rc);
		goto err_exit;
	}

	alsa_card = card;
	return 0;

err_exit:
	snd_card_free(card);
	return -ENODEV;
}

#define TPACPI_VOL_Q_MUTEONLY	0x0001	/* Mute-only control available */
#define TPACPI_VOL_Q_LEVEL	0x0002  /* Volume control available */

static const struct tpacpi_quirk volume_quirk_table[] __initconst = {
	/* Whitelist volume level on all IBM by default */
	{ .vendor = PCI_VENDOR_ID_IBM,
	  .bios   = TPACPI_MATCH_ANY,
	  .ec     = TPACPI_MATCH_ANY,
	  .quirks = TPACPI_VOL_Q_LEVEL },

	/* Lenovo models with volume control (needs confirmation) */
	TPACPI_QEC_LNV('7', 'C', TPACPI_VOL_Q_LEVEL), /* R60/i */
	TPACPI_QEC_LNV('7', 'E', TPACPI_VOL_Q_LEVEL), /* R60e/i */
	TPACPI_QEC_LNV('7', '9', TPACPI_VOL_Q_LEVEL), /* T60/p */
	TPACPI_QEC_LNV('7', 'B', TPACPI_VOL_Q_LEVEL), /* X60/s */
	TPACPI_QEC_LNV('7', 'J', TPACPI_VOL_Q_LEVEL), /* X60t */
	TPACPI_QEC_LNV('7', '7', TPACPI_VOL_Q_LEVEL), /* Z60 */
	TPACPI_QEC_LNV('7', 'F', TPACPI_VOL_Q_LEVEL), /* Z61 */

	/* Whitelist mute-only on all Lenovo by default */
	{ .vendor = PCI_VENDOR_ID_LENOVO,
	  .bios   = TPACPI_MATCH_ANY,
	  .ec	  = TPACPI_MATCH_ANY,
	  .quirks = TPACPI_VOL_Q_MUTEONLY }
};

static int __init volume_init(struct ibm_init_struct *iibm)
{
	unsigned long quirks;
	int rc;

	vdbg_printk(TPACPI_DBG_INIT, "initializing volume subdriver\n");

	mutex_init(&volume_mutex);

	/*
	 * Check for module parameter bogosity, note that we
	 * init volume_mode to TPACPI_VOL_MODE_MAX in order to be
	 * able to detect "unspecified"
	 */
	if (volume_mode > TPACPI_VOL_MODE_MAX)
		return -EINVAL;

	if (volume_mode == TPACPI_VOL_MODE_UCMS_STEP) {
		pr_err("UCMS step volume mode not implemented, please contact %s\n",
		       TPACPI_MAIL);
		return -ENODEV;
	}

	if (volume_capabilities >= TPACPI_VOL_CAP_MAX)
		return -EINVAL;

	/*
	 * The ALSA mixer is our primary interface.
	 * When disabled, don't install the subdriver at all
	 */
	if (!alsa_enable) {
		vdbg_printk(TPACPI_DBG_INIT | TPACPI_DBG_MIXER,
			    "ALSA mixer disabled by parameter, not loading volume subdriver...\n");
		return -ENODEV;
	}

	quirks = tpacpi_check_quirks(volume_quirk_table,
				     ARRAY_SIZE(volume_quirk_table));

	switch (volume_capabilities) {
	case TPACPI_VOL_CAP_AUTO:
		if (quirks & TPACPI_VOL_Q_MUTEONLY)
			tp_features.mixer_no_level_control = 1;
		else if (quirks & TPACPI_VOL_Q_LEVEL)
			tp_features.mixer_no_level_control = 0;
		else
			return -ENODEV; /* no mixer */
		break;
	case TPACPI_VOL_CAP_VOLMUTE:
		tp_features.mixer_no_level_control = 0;
		break;
	case TPACPI_VOL_CAP_MUTEONLY:
		tp_features.mixer_no_level_control = 1;
		break;
	default:
		return -ENODEV;
	}

	if (volume_capabilities != TPACPI_VOL_CAP_AUTO)
		dbg_printk(TPACPI_DBG_INIT | TPACPI_DBG_MIXER,
				"using user-supplied volume_capabilities=%d\n",
				volume_capabilities);

	if (volume_mode == TPACPI_VOL_MODE_AUTO ||
	    volume_mode == TPACPI_VOL_MODE_MAX) {
		volume_mode = TPACPI_VOL_MODE_ECNVRAM;

		dbg_printk(TPACPI_DBG_INIT | TPACPI_DBG_MIXER,
				"driver auto-selected volume_mode=%d\n",
				volume_mode);
	} else {
		dbg_printk(TPACPI_DBG_INIT | TPACPI_DBG_MIXER,
				"using user-supplied volume_mode=%d\n",
				volume_mode);
	}

	vdbg_printk(TPACPI_DBG_INIT | TPACPI_DBG_MIXER,
			"mute is supported, volume control is %s\n",
			str_supported(!tp_features.mixer_no_level_control));

	if (software_mute_requested && volume_set_software_mute(true) == 0) {
		software_mute_active = true;
	} else {
		rc = volume_create_alsa_mixer();
		if (rc) {
			pr_err("Could not create the ALSA mixer interface\n");
			return rc;
		}

		pr_info("Console audio control enabled, mode: %s\n",
			(volume_control_allowed) ?
				"override (read/write)" :
				"monitor (read only)");
	}

	vdbg_printk(TPACPI_DBG_INIT | TPACPI_DBG_MIXER,
		"registering volume hotkeys as change notification\n");
	tpacpi_hotkey_driver_mask_set(hotkey_driver_mask
			| TP_ACPI_HKEY_VOLUP_MASK
			| TP_ACPI_HKEY_VOLDWN_MASK
			| TP_ACPI_HKEY_MUTE_MASK);

	return 0;
}

static int volume_read(struct seq_file *m)
{
	u8 status;

	if (volume_get_status(&status) < 0) {
		seq_printf(m, "level:\t\tunreadable\n");
	} else {
		if (tp_features.mixer_no_level_control)
			seq_printf(m, "level:\t\tunsupported\n");
		else
			seq_printf(m, "level:\t\t%d\n",
					status & TP_EC_AUDIO_LVL_MSK);

		seq_printf(m, "mute:\t\t%s\n", str_on_off(status & BIT(TP_EC_AUDIO_MUTESW)));

		if (volume_control_allowed) {
			seq_printf(m, "commands:\tunmute, mute\n");
			if (!tp_features.mixer_no_level_control) {
				seq_printf(m, "commands:\tup, down\n");
				seq_printf(m, "commands:\tlevel <level> (<level> is 0-%d)\n",
					      TP_EC_VOLUME_MAX);
			}
		}
	}

	return 0;
}

static int volume_write(char *buf)
{
	u8 s;
	u8 new_level, new_mute;
	int l;
	char *cmd;
	int rc;

	/*
	 * We do allow volume control at driver startup, so that the
	 * user can set initial state through the volume=... parameter hack.
	 */
	if (!volume_control_allowed && tpacpi_lifecycle != TPACPI_LIFE_INIT) {
		if (unlikely(!tp_warned.volume_ctrl_forbidden)) {
			tp_warned.volume_ctrl_forbidden = 1;
			pr_notice("Console audio control in monitor mode, changes are not allowed\n");
			pr_notice("Use the volume_control=1 module parameter to enable volume control\n");
		}
		return -EPERM;
	}

	rc = volume_get_status(&s);
	if (rc < 0)
		return rc;

	new_level = s & TP_EC_AUDIO_LVL_MSK;
	new_mute  = s & TP_EC_AUDIO_MUTESW_MSK;

	while ((cmd = strsep(&buf, ","))) {
		if (!tp_features.mixer_no_level_control) {
			if (strstarts(cmd, "up")) {
				if (new_mute)
					new_mute = 0;
				else if (new_level < TP_EC_VOLUME_MAX)
					new_level++;
				continue;
			} else if (strstarts(cmd, "down")) {
				if (new_mute)
					new_mute = 0;
				else if (new_level > 0)
					new_level--;
				continue;
			} else if (sscanf(cmd, "level %u", &l) == 1 &&
				   l >= 0 && l <= TP_EC_VOLUME_MAX) {
				new_level = l;
				continue;
			}
		}
		if (strstarts(cmd, "mute"))
			new_mute = TP_EC_AUDIO_MUTESW_MSK;
		else if (strstarts(cmd, "unmute"))
			new_mute = 0;
		else
			return -EINVAL;
	}

	if (tp_features.mixer_no_level_control) {
		tpacpi_disclose_usertask("procfs volume", "%smute\n",
					new_mute ? "" : "un");
		rc = volume_set_mute(!!new_mute);
	} else {
		tpacpi_disclose_usertask("procfs volume",
					"%smute and set level to %d\n",
					new_mute ? "" : "un", new_level);
		rc = volume_set_status(new_mute | new_level);
	}
	volume_alsa_notify_change();

	return (rc == -EINTR) ? -ERESTARTSYS : rc;
}

static struct ibm_struct volume_driver_data = {
	.name = "volume",
	.read = volume_read,
	.write = volume_write,
	.exit = volume_exit,
	.suspend = volume_suspend,
	.resume = volume_resume,
	.shutdown = volume_shutdown,
};

#else /* !CONFIG_THINKPAD_ACPI_ALSA_SUPPORT */

#define alsa_card NULL

static inline void volume_alsa_notify_change(void)
{
}

static int __init volume_init(struct ibm_init_struct *iibm)
{
	pr_info("volume: disabled as there is no ALSA support in this kernel\n");

	return -ENODEV;
}

static struct ibm_struct volume_driver_data = {
	.name = "volume",
};

#endif /* CONFIG_THINKPAD_ACPI_ALSA_SUPPORT */

/*************************************************************************
 * Fan subdriver
 */

/*
 * FAN ACCESS MODES
 *
 * TPACPI_FAN_RD_ACPI_GFAN:
 * 	ACPI GFAN method: returns fan level
 *
 * 	see TPACPI_FAN_WR_ACPI_SFAN
 * 	EC 0x2f (HFSP) not available if GFAN exists
 *
 * TPACPI_FAN_WR_ACPI_SFAN:
 * 	ACPI SFAN method: sets fan level, 0 (stop) to 7 (max)
 *
 * 	EC 0x2f (HFSP) might be available *for reading*, but do not use
 * 	it for writing.
 *
 * TPACPI_FAN_WR_TPEC:
 * 	ThinkPad EC register 0x2f (HFSP): fan control loop mode
 * 	Supported on almost all ThinkPads
 *
 * 	Fan speed changes of any sort (including those caused by the
 * 	disengaged mode) are usually done slowly by the firmware as the
 * 	maximum amount of fan duty cycle change per second seems to be
 * 	limited.
 *
 * 	Reading is not available if GFAN exists.
 * 	Writing is not available if SFAN exists.
 *
 * 	Bits
 *	 7	automatic mode engaged;
 *  		(default operation mode of the ThinkPad)
 * 		fan level is ignored in this mode.
 *	 6	full speed mode (takes precedence over bit 7);
 *		not available on all thinkpads.  May disable
 *		the tachometer while the fan controller ramps up
 *		the speed (which can take up to a few *minutes*).
 *		Speeds up fan to 100% duty-cycle, which is far above
 *		the standard RPM levels.  It is not impossible that
 *		it could cause hardware damage.
 *	5-3	unused in some models.  Extra bits for fan level
 *		in others, but still useless as all values above
 *		7 map to the same speed as level 7 in these models.
 *	2-0	fan level (0..7 usually)
 *			0x00 = stop
 * 			0x07 = max (set when temperatures critical)
 * 		Some ThinkPads may have other levels, see
 * 		TPACPI_FAN_WR_ACPI_FANS (X31/X40/X41)
 *
 *	FIRMWARE BUG: on some models, EC 0x2f might not be initialized at
 *	boot. Apparently the EC does not initialize it, so unless ACPI DSDT
 *	does so, its initial value is meaningless (0x07).
 *
 *	For firmware bugs, refer to:
 *	https://thinkwiki.org/wiki/Embedded_Controller_Firmware#Firmware_Issues
 *
 * 	----
 *
 *	ThinkPad EC register 0x84 (LSB), 0x85 (MSB):
 *	Main fan tachometer reading (in RPM)
 *
 *	This register is present on all ThinkPads with a new-style EC, and
 *	it is known not to be present on the A21m/e, and T22, as there is
 *	something else in offset 0x84 according to the ACPI DSDT.  Other
 *	ThinkPads from this same time period (and earlier) probably lack the
 *	tachometer as well.
 *
 *	Unfortunately a lot of ThinkPads with new-style ECs but whose firmware
 *	was never fixed by IBM to report the EC firmware version string
 *	probably support the tachometer (like the early X models), so
 *	detecting it is quite hard.  We need more data to know for sure.
 *
 *	FIRMWARE BUG: always read 0x84 first, otherwise incorrect readings
 *	might result.
 *
 *	FIRMWARE BUG: may go stale while the EC is switching to full speed
 *	mode.
 *
 *	For firmware bugs, refer to:
 *	https://thinkwiki.org/wiki/Embedded_Controller_Firmware#Firmware_Issues
 *
 *	----
 *
 *	ThinkPad EC register 0x31 bit 0 (only on select models)
 *
 *	When bit 0 of EC register 0x31 is zero, the tachometer registers
 *	show the speed of the main fan.  When bit 0 of EC register 0x31
 *	is one, the tachometer registers show the speed of the auxiliary
 *	fan.
 *
 *	Fan control seems to affect both fans, regardless of the state
 *	of this bit.
 *
 *	So far, only the firmware for the X60/X61 non-tablet versions
 *	seem to support this (firmware TP-7M).
 *
 * TPACPI_FAN_WR_ACPI_FANS:
 *	ThinkPad X31, X40, X41.  Not available in the X60.
 *
 *	FANS ACPI handle: takes three arguments: low speed, medium speed,
 *	high speed.  ACPI DSDT seems to map these three speeds to levels
 *	as follows: STOP LOW LOW MED MED HIGH HIGH HIGH HIGH
 *	(this map is stored on FAN0..FAN8 as "0,1,1,2,2,3,3,3,3")
 *
 * 	The speeds are stored on handles
 * 	(FANA:FAN9), (FANC:FANB), (FANE:FAND).
 *
 * 	There are three default speed sets, accessible as handles:
 * 	FS1L,FS1M,FS1H; FS2L,FS2M,FS2H; FS3L,FS3M,FS3H
 *
 * 	ACPI DSDT switches which set is in use depending on various
 * 	factors.
 *
 * 	TPACPI_FAN_WR_TPEC is also available and should be used to
 * 	command the fan.  The X31/X40/X41 seems to have 8 fan levels,
 * 	but the ACPI tables just mention level 7.
 */

enum {					/* Fan control constants */
	fan_status_offset = 0x2f,	/* EC register 0x2f */
	fan_rpm_offset = 0x84,		/* EC register 0x84: LSB, 0x85 MSB (RPM)
					 * 0x84 must be read before 0x85 */
	fan_select_offset = 0x31,	/* EC register 0x31 (Firmware 7M)
					   bit 0 selects which fan is active */

	TP_EC_FAN_FULLSPEED = 0x40,	/* EC fan mode: full speed */
	TP_EC_FAN_AUTO	    = 0x80,	/* EC fan mode: auto fan control */

	TPACPI_FAN_LAST_LEVEL = 0x100,	/* Use cached last-seen fan level */
};

enum fan_status_access_mode {
	TPACPI_FAN_NONE = 0,		/* No fan status or control */
	TPACPI_FAN_RD_ACPI_GFAN,	/* Use ACPI GFAN */
	TPACPI_FAN_RD_TPEC,		/* Use ACPI EC regs 0x2f, 0x84-0x85 */
};

enum fan_control_access_mode {
	TPACPI_FAN_WR_NONE = 0,		/* No fan control */
	TPACPI_FAN_WR_ACPI_SFAN,	/* Use ACPI SFAN */
	TPACPI_FAN_WR_TPEC,		/* Use ACPI EC reg 0x2f */
	TPACPI_FAN_WR_ACPI_FANS,	/* Use ACPI FANS and EC reg 0x2f */
};

enum fan_control_commands {
	TPACPI_FAN_CMD_SPEED 	= 0x0001,	/* speed command */
	TPACPI_FAN_CMD_LEVEL 	= 0x0002,	/* level command  */
	TPACPI_FAN_CMD_ENABLE	= 0x0004,	/* enable/disable cmd,
						 * and also watchdog cmd */
};

static bool fan_control_allowed;

static enum fan_status_access_mode fan_status_access_mode;
static enum fan_control_access_mode fan_control_access_mode;
static enum fan_control_commands fan_control_commands;

static u8 fan_control_initial_status;
static u8 fan_control_desired_level;
static u8 fan_control_resume_level;
static int fan_watchdog_maxinterval;

static struct mutex fan_mutex;

static void fan_watchdog_fire(struct work_struct *ignored);
static DECLARE_DELAYED_WORK(fan_watchdog_task, fan_watchdog_fire);

TPACPI_HANDLE(fans, ec, "FANS");	/* X31, X40, X41 */
TPACPI_HANDLE(gfan, ec, "GFAN",	/* 570 */
	   "\\FSPD",		/* 600e/x, 770e, 770x */
	   );			/* all others */
TPACPI_HANDLE(sfan, ec, "SFAN",	/* 570 */
	   "JFNS",		/* 770x-JL */
	   );			/* all others */

/*
 * Unitialized HFSP quirk: ACPI DSDT and EC fail to initialize the
 * HFSP register at boot, so it contains 0x07 but the Thinkpad could
 * be in auto mode (0x80).
 *
 * This is corrected by any write to HFSP either by the driver, or
 * by the firmware.
 *
 * We assume 0x07 really means auto mode while this quirk is active,
 * as this is far more likely than the ThinkPad being in level 7,
 * which is only used by the firmware during thermal emergencies.
 *
 * Enable for TP-1Y (T43), TP-78 (R51e), TP-76 (R52),
 * TP-70 (T43, R52), which are known to be buggy.
 */

static void fan_quirk1_setup(void)
{
	if (fan_control_initial_status == 0x07) {
		pr_notice("fan_init: initial fan status is unknown, assuming it is in auto mode\n");
		tp_features.fan_ctrl_status_undef = 1;
	}
}

static void fan_quirk1_handle(u8 *fan_status)
{
	if (unlikely(tp_features.fan_ctrl_status_undef)) {
		if (*fan_status != fan_control_initial_status) {
			/* something changed the HFSP regisnter since
			 * driver init time, so it is not undefined
			 * anymore */
			tp_features.fan_ctrl_status_undef = 0;
		} else {
			/* Return most likely status. In fact, it
			 * might be the only possible status */
			*fan_status = TP_EC_FAN_AUTO;
		}
	}
}

/* Select main fan on X60/X61, NOOP on others */
static bool fan_select_fan1(void)
{
	if (tp_features.second_fan) {
		u8 val;

		if (ec_read(fan_select_offset, &val) < 0)
			return false;
		val &= 0xFEU;
		if (ec_write(fan_select_offset, val) < 0)
			return false;
	}
	return true;
}

/* Select secondary fan on X60/X61 */
static bool fan_select_fan2(void)
{
	u8 val;

	if (!tp_features.second_fan)
		return false;

	if (ec_read(fan_select_offset, &val) < 0)
		return false;
	val |= 0x01U;
	if (ec_write(fan_select_offset, val) < 0)
		return false;

	return true;
}

/*
 * Call with fan_mutex held
 */
static void fan_update_desired_level(u8 status)
{
	if ((status &
	     (TP_EC_FAN_AUTO | TP_EC_FAN_FULLSPEED)) == 0) {
		if (status > 7)
			fan_control_desired_level = 7;
		else
			fan_control_desired_level = status;
	}
}

static int fan_get_status(u8 *status)
{
	u8 s;

	/* TODO:
	 * Add TPACPI_FAN_RD_ACPI_FANS ? */

	switch (fan_status_access_mode) {
	case TPACPI_FAN_RD_ACPI_GFAN: {
		/* 570, 600e/x, 770e, 770x */
		int res;

		if (unlikely(!acpi_evalf(gfan_handle, &res, NULL, "d")))
			return -EIO;

		if (likely(status))
			*status = res & 0x07;

		break;
	}
	case TPACPI_FAN_RD_TPEC:
		/* all except 570, 600e/x, 770e, 770x */
		if (unlikely(!acpi_ec_read(fan_status_offset, &s)))
			return -EIO;

		if (likely(status)) {
			*status = s;
			fan_quirk1_handle(status);
		}

		break;

	default:
		return -ENXIO;
	}

	return 0;
}

static int fan_get_status_safe(u8 *status)
{
	int rc;
	u8 s;

	if (mutex_lock_killable(&fan_mutex))
		return -ERESTARTSYS;
	rc = fan_get_status(&s);
	if (!rc)
		fan_update_desired_level(s);
	mutex_unlock(&fan_mutex);

	if (rc)
		return rc;
	if (status)
		*status = s;

	return 0;
}

static int fan_get_speed(unsigned int *speed)
{
	u8 hi, lo;

	switch (fan_status_access_mode) {
	case TPACPI_FAN_RD_TPEC:
		/* all except 570, 600e/x, 770e, 770x */
		if (unlikely(!fan_select_fan1()))
			return -EIO;
		if (unlikely(!acpi_ec_read(fan_rpm_offset, &lo) ||
			     !acpi_ec_read(fan_rpm_offset + 1, &hi)))
			return -EIO;

		if (likely(speed))
			*speed = (hi << 8) | lo;

		break;

	default:
		return -ENXIO;
	}

	return 0;
}

static int fan2_get_speed(unsigned int *speed)
{
	u8 hi, lo;
	bool rc;

	switch (fan_status_access_mode) {
	case TPACPI_FAN_RD_TPEC:
		/* all except 570, 600e/x, 770e, 770x */
		if (unlikely(!fan_select_fan2()))
			return -EIO;
		rc = !acpi_ec_read(fan_rpm_offset, &lo) ||
			     !acpi_ec_read(fan_rpm_offset + 1, &hi);
		fan_select_fan1(); /* play it safe */
		if (rc)
			return -EIO;

		if (likely(speed))
			*speed = (hi << 8) | lo;

		break;

	default:
		return -ENXIO;
	}

	return 0;
}

static int fan_set_level(int level)
{
	if (!fan_control_allowed)
		return -EPERM;

	switch (fan_control_access_mode) {
	case TPACPI_FAN_WR_ACPI_SFAN:
		if ((level < 0) || (level > 7))
			return -EINVAL;

		if (tp_features.second_fan_ctl) {
			if (!fan_select_fan2() ||
			    !acpi_evalf(sfan_handle, NULL, NULL, "vd", level)) {
				pr_warn("Couldn't set 2nd fan level, disabling support\n");
				tp_features.second_fan_ctl = 0;
			}
			fan_select_fan1();
		}
		if (!acpi_evalf(sfan_handle, NULL, NULL, "vd", level))
			return -EIO;
		break;

	case TPACPI_FAN_WR_ACPI_FANS:
	case TPACPI_FAN_WR_TPEC:
		if (!(level & TP_EC_FAN_AUTO) &&
		    !(level & TP_EC_FAN_FULLSPEED) &&
		    ((level < 0) || (level > 7)))
			return -EINVAL;

		/* safety net should the EC not support AUTO
		 * or FULLSPEED mode bits and just ignore them */
		if (level & TP_EC_FAN_FULLSPEED)
			level |= 7;	/* safety min speed 7 */
		else if (level & TP_EC_FAN_AUTO)
			level |= 4;	/* safety min speed 4 */

		if (tp_features.second_fan_ctl) {
			if (!fan_select_fan2() ||
			    !acpi_ec_write(fan_status_offset, level)) {
				pr_warn("Couldn't set 2nd fan level, disabling support\n");
				tp_features.second_fan_ctl = 0;
			}
			fan_select_fan1();

		}
		if (!acpi_ec_write(fan_status_offset, level))
			return -EIO;
		else
			tp_features.fan_ctrl_status_undef = 0;
		break;

	default:
		return -ENXIO;
	}

	vdbg_printk(TPACPI_DBG_FAN,
		"fan control: set fan control register to 0x%02x\n", level);
	return 0;
}

static int fan_set_level_safe(int level)
{
	int rc;

	if (!fan_control_allowed)
		return -EPERM;

	if (mutex_lock_killable(&fan_mutex))
		return -ERESTARTSYS;

	if (level == TPACPI_FAN_LAST_LEVEL)
		level = fan_control_desired_level;

	rc = fan_set_level(level);
	if (!rc)
		fan_update_desired_level(level);

	mutex_unlock(&fan_mutex);
	return rc;
}

static int fan_set_enable(void)
{
	u8 s;
	int rc;

	if (!fan_control_allowed)
		return -EPERM;

	if (mutex_lock_killable(&fan_mutex))
		return -ERESTARTSYS;

	switch (fan_control_access_mode) {
	case TPACPI_FAN_WR_ACPI_FANS:
	case TPACPI_FAN_WR_TPEC:
		rc = fan_get_status(&s);
		if (rc)
			break;

		/* Don't go out of emergency fan mode */
		if (s != 7) {
			s &= 0x07;
			s |= TP_EC_FAN_AUTO | 4; /* min fan speed 4 */
		}

		if (!acpi_ec_write(fan_status_offset, s))
			rc = -EIO;
		else {
			tp_features.fan_ctrl_status_undef = 0;
			rc = 0;
		}
		break;

	case TPACPI_FAN_WR_ACPI_SFAN:
		rc = fan_get_status(&s);
		if (rc)
			break;

		s &= 0x07;

		/* Set fan to at least level 4 */
		s |= 4;

		if (!acpi_evalf(sfan_handle, NULL, NULL, "vd", s))
			rc = -EIO;
		else
			rc = 0;
		break;

	default:
		rc = -ENXIO;
	}

	mutex_unlock(&fan_mutex);

	if (!rc)
		vdbg_printk(TPACPI_DBG_FAN,
			"fan control: set fan control register to 0x%02x\n",
			s);
	return rc;
}

static int fan_set_disable(void)
{
	int rc;

	if (!fan_control_allowed)
		return -EPERM;

	if (mutex_lock_killable(&fan_mutex))
		return -ERESTARTSYS;

	rc = 0;
	switch (fan_control_access_mode) {
	case TPACPI_FAN_WR_ACPI_FANS:
	case TPACPI_FAN_WR_TPEC:
		if (!acpi_ec_write(fan_status_offset, 0x00))
			rc = -EIO;
		else {
			fan_control_desired_level = 0;
			tp_features.fan_ctrl_status_undef = 0;
		}
		break;

	case TPACPI_FAN_WR_ACPI_SFAN:
		if (!acpi_evalf(sfan_handle, NULL, NULL, "vd", 0x00))
			rc = -EIO;
		else
			fan_control_desired_level = 0;
		break;

	default:
		rc = -ENXIO;
	}

	if (!rc)
		vdbg_printk(TPACPI_DBG_FAN,
			"fan control: set fan control register to 0\n");

	mutex_unlock(&fan_mutex);
	return rc;
}

static int fan_set_speed(int speed)
{
	int rc;

	if (!fan_control_allowed)
		return -EPERM;

	if (mutex_lock_killable(&fan_mutex))
		return -ERESTARTSYS;

	rc = 0;
	switch (fan_control_access_mode) {
	case TPACPI_FAN_WR_ACPI_FANS:
		if (speed >= 0 && speed <= 65535) {
			if (!acpi_evalf(fans_handle, NULL, NULL, "vddd",
					speed, speed, speed))
				rc = -EIO;
		} else
			rc = -EINVAL;
		break;

	default:
		rc = -ENXIO;
	}

	mutex_unlock(&fan_mutex);
	return rc;
}

static void fan_watchdog_reset(void)
{
	if (fan_control_access_mode == TPACPI_FAN_WR_NONE)
		return;

	if (fan_watchdog_maxinterval > 0 &&
	    tpacpi_lifecycle != TPACPI_LIFE_EXITING)
		mod_delayed_work(tpacpi_wq, &fan_watchdog_task,
			msecs_to_jiffies(fan_watchdog_maxinterval * 1000));
	else
		cancel_delayed_work(&fan_watchdog_task);
}

static void fan_watchdog_fire(struct work_struct *ignored)
{
	int rc;

	if (tpacpi_lifecycle != TPACPI_LIFE_RUNNING)
		return;

	pr_notice("fan watchdog: enabling fan\n");
	rc = fan_set_enable();
	if (rc < 0) {
		pr_err("fan watchdog: error %d while enabling fan, will try again later...\n",
		       rc);
		/* reschedule for later */
		fan_watchdog_reset();
	}
}

/*
 * SYSFS fan layout: hwmon compatible (device)
 *
 * pwm*_enable:
 * 	0: "disengaged" mode
 * 	1: manual mode
 * 	2: native EC "auto" mode (recommended, hardware default)
 *
 * pwm*: set speed in manual mode, ignored otherwise.
 * 	0 is level 0; 255 is level 7. Intermediate points done with linear
 * 	interpolation.
 *
 * fan*_input: tachometer reading, RPM
 *
 *
 * SYSFS fan layout: extensions
 *
 * fan_watchdog (driver):
 * 	fan watchdog interval in seconds, 0 disables (default), max 120
 */

/* sysfs fan pwm1_enable ----------------------------------------------- */
static ssize_t fan_pwm1_enable_show(struct device *dev,
				    struct device_attribute *attr,
				    char *buf)
{
	int res, mode;
	u8 status;

	res = fan_get_status_safe(&status);
	if (res)
		return res;

	if (status & TP_EC_FAN_FULLSPEED) {
		mode = 0;
	} else if (status & TP_EC_FAN_AUTO) {
		mode = 2;
	} else
		mode = 1;

	return sysfs_emit(buf, "%d\n", mode);
}

static ssize_t fan_pwm1_enable_store(struct device *dev,
				     struct device_attribute *attr,
				     const char *buf, size_t count)
{
	unsigned long t;
	int res, level;

	if (parse_strtoul(buf, 2, &t))
		return -EINVAL;

	tpacpi_disclose_usertask("hwmon pwm1_enable",
			"set fan mode to %lu\n", t);

	switch (t) {
	case 0:
		level = TP_EC_FAN_FULLSPEED;
		break;
	case 1:
		level = TPACPI_FAN_LAST_LEVEL;
		break;
	case 2:
		level = TP_EC_FAN_AUTO;
		break;
	case 3:
		/* reserved for software-controlled auto mode */
		return -ENOSYS;
	default:
		return -EINVAL;
	}

	res = fan_set_level_safe(level);
	if (res == -ENXIO)
		return -EINVAL;
	else if (res < 0)
		return res;

	fan_watchdog_reset();

	return count;
}

static DEVICE_ATTR(pwm1_enable, S_IWUSR | S_IRUGO,
		   fan_pwm1_enable_show, fan_pwm1_enable_store);

/* sysfs fan pwm1 ------------------------------------------------------ */
static ssize_t fan_pwm1_show(struct device *dev,
			     struct device_attribute *attr,
			     char *buf)
{
	int res;
	u8 status;

	res = fan_get_status_safe(&status);
	if (res)
		return res;

	if ((status &
	     (TP_EC_FAN_AUTO | TP_EC_FAN_FULLSPEED)) != 0)
		status = fan_control_desired_level;

	if (status > 7)
		status = 7;

	return sysfs_emit(buf, "%u\n", (status * 255) / 7);
}

static ssize_t fan_pwm1_store(struct device *dev,
			      struct device_attribute *attr,
			      const char *buf, size_t count)
{
	unsigned long s;
	int rc;
	u8 status, newlevel;

	if (parse_strtoul(buf, 255, &s))
		return -EINVAL;

	tpacpi_disclose_usertask("hwmon pwm1",
			"set fan speed to %lu\n", s);

	/* scale down from 0-255 to 0-7 */
	newlevel = (s >> 5) & 0x07;

	if (mutex_lock_killable(&fan_mutex))
		return -ERESTARTSYS;

	rc = fan_get_status(&status);
	if (!rc && (status &
		    (TP_EC_FAN_AUTO | TP_EC_FAN_FULLSPEED)) == 0) {
		rc = fan_set_level(newlevel);
		if (rc == -ENXIO)
			rc = -EINVAL;
		else if (!rc) {
			fan_update_desired_level(newlevel);
			fan_watchdog_reset();
		}
	}

	mutex_unlock(&fan_mutex);
	return (rc) ? rc : count;
}

static DEVICE_ATTR(pwm1, S_IWUSR | S_IRUGO, fan_pwm1_show, fan_pwm1_store);

/* sysfs fan fan1_input ------------------------------------------------ */
static ssize_t fan_fan1_input_show(struct device *dev,
			   struct device_attribute *attr,
			   char *buf)
{
	int res;
	unsigned int speed;

	res = fan_get_speed(&speed);
	if (res < 0)
		return res;

	return sysfs_emit(buf, "%u\n", speed);
}

static DEVICE_ATTR(fan1_input, S_IRUGO, fan_fan1_input_show, NULL);

/* sysfs fan fan2_input ------------------------------------------------ */
static ssize_t fan_fan2_input_show(struct device *dev,
			   struct device_attribute *attr,
			   char *buf)
{
	int res;
	unsigned int speed;

	res = fan2_get_speed(&speed);
	if (res < 0)
		return res;

	return sysfs_emit(buf, "%u\n", speed);
}

static DEVICE_ATTR(fan2_input, S_IRUGO, fan_fan2_input_show, NULL);

/* sysfs fan fan_watchdog (hwmon driver) ------------------------------- */
static ssize_t fan_watchdog_show(struct device_driver *drv, char *buf)
{
	return sysfs_emit(buf, "%u\n", fan_watchdog_maxinterval);
}

static ssize_t fan_watchdog_store(struct device_driver *drv, const char *buf,
				  size_t count)
{
	unsigned long t;

	if (parse_strtoul(buf, 120, &t))
		return -EINVAL;

	if (!fan_control_allowed)
		return -EPERM;

	fan_watchdog_maxinterval = t;
	fan_watchdog_reset();

	tpacpi_disclose_usertask("fan_watchdog", "set to %lu\n", t);

	return count;
}
static DRIVER_ATTR_RW(fan_watchdog);

/* --------------------------------------------------------------------- */

static struct attribute *fan_attributes[] = {
	&dev_attr_pwm1_enable.attr,
	&dev_attr_pwm1.attr,
	&dev_attr_fan1_input.attr,
	&dev_attr_fan2_input.attr,
	NULL
};

static umode_t fan_attr_is_visible(struct kobject *kobj, struct attribute *attr,
				   int n)
{
	if (fan_status_access_mode == TPACPI_FAN_NONE &&
	    fan_control_access_mode == TPACPI_FAN_WR_NONE)
		return 0;

	if (attr == &dev_attr_fan2_input.attr) {
		if (!tp_features.second_fan)
			return 0;
	}

	return attr->mode;
}

static const struct attribute_group fan_attr_group = {
	.is_visible = fan_attr_is_visible,
	.attrs = fan_attributes,
};

static struct attribute *fan_driver_attributes[] = {
	&driver_attr_fan_watchdog.attr,
	NULL
};

static const struct attribute_group fan_driver_attr_group = {
	.is_visible = fan_attr_is_visible,
	.attrs = fan_driver_attributes,
};

#define TPACPI_FAN_Q1		0x0001		/* Uninitialized HFSP */
#define TPACPI_FAN_2FAN		0x0002		/* EC 0x31 bit 0 selects fan2 */
#define TPACPI_FAN_2CTL		0x0004		/* selects fan2 control */
#define TPACPI_FAN_NOFAN	0x0008		/* no fan available */

static const struct tpacpi_quirk fan_quirk_table[] __initconst = {
	TPACPI_QEC_IBM('1', 'Y', TPACPI_FAN_Q1),
	TPACPI_QEC_IBM('7', '8', TPACPI_FAN_Q1),
	TPACPI_QEC_IBM('7', '6', TPACPI_FAN_Q1),
	TPACPI_QEC_IBM('7', '0', TPACPI_FAN_Q1),
	TPACPI_QEC_LNV('7', 'M', TPACPI_FAN_2FAN),
	TPACPI_Q_LNV('N', '1', TPACPI_FAN_2FAN),
	TPACPI_Q_LNV3('N', '1', 'D', TPACPI_FAN_2CTL),	/* P70 */
	TPACPI_Q_LNV3('N', '1', 'E', TPACPI_FAN_2CTL),	/* P50 */
	TPACPI_Q_LNV3('N', '1', 'T', TPACPI_FAN_2CTL),	/* P71 */
	TPACPI_Q_LNV3('N', '1', 'U', TPACPI_FAN_2CTL),	/* P51 */
	TPACPI_Q_LNV3('N', '2', 'C', TPACPI_FAN_2CTL),	/* P52 / P72 */
	TPACPI_Q_LNV3('N', '2', 'N', TPACPI_FAN_2CTL),	/* P53 / P73 */
	TPACPI_Q_LNV3('N', '2', 'E', TPACPI_FAN_2CTL),	/* P1 / X1 Extreme (1st gen) */
	TPACPI_Q_LNV3('N', '2', 'O', TPACPI_FAN_2CTL),	/* P1 / X1 Extreme (2nd gen) */
	TPACPI_Q_LNV3('N', '3', '0', TPACPI_FAN_2CTL),	/* P15 (1st gen) / P15v (1st gen) */
	TPACPI_Q_LNV3('N', '3', '7', TPACPI_FAN_2CTL),  /* T15g (2nd gen) */
	TPACPI_Q_LNV3('N', '1', 'O', TPACPI_FAN_NOFAN),	/* X1 Tablet (2nd gen) */
};

static int __init fan_init(struct ibm_init_struct *iibm)
{
	unsigned long quirks;

	vdbg_printk(TPACPI_DBG_INIT | TPACPI_DBG_FAN,
			"initializing fan subdriver\n");

	mutex_init(&fan_mutex);
	fan_status_access_mode = TPACPI_FAN_NONE;
	fan_control_access_mode = TPACPI_FAN_WR_NONE;
	fan_control_commands = 0;
	fan_watchdog_maxinterval = 0;
	tp_features.fan_ctrl_status_undef = 0;
	tp_features.second_fan = 0;
	tp_features.second_fan_ctl = 0;
	fan_control_desired_level = 7;

	if (tpacpi_is_ibm()) {
		TPACPI_ACPIHANDLE_INIT(fans);
		TPACPI_ACPIHANDLE_INIT(gfan);
		TPACPI_ACPIHANDLE_INIT(sfan);
	}

	quirks = tpacpi_check_quirks(fan_quirk_table,
				     ARRAY_SIZE(fan_quirk_table));

	if (quirks & TPACPI_FAN_NOFAN) {
		pr_info("No integrated ThinkPad fan available\n");
		return -ENODEV;
	}

	if (gfan_handle) {
		/* 570, 600e/x, 770e, 770x */
		fan_status_access_mode = TPACPI_FAN_RD_ACPI_GFAN;
	} else {
		/* all other ThinkPads: note that even old-style
		 * ThinkPad ECs supports the fan control register */
		if (likely(acpi_ec_read(fan_status_offset,
					&fan_control_initial_status))) {
			int res;
			unsigned int speed;

			fan_status_access_mode = TPACPI_FAN_RD_TPEC;
			if (quirks & TPACPI_FAN_Q1)
				fan_quirk1_setup();
			/* Try and probe the 2nd fan */
			tp_features.second_fan = 1; /* needed for get_speed to work */
			res = fan2_get_speed(&speed);
			if (res >= 0 && speed != FAN_NOT_PRESENT) {
				/* It responded - so let's assume it's there */
				tp_features.second_fan = 1;
				tp_features.second_fan_ctl = 1;
				pr_info("secondary fan control detected & enabled\n");
			} else {
				/* Fan not auto-detected */
				tp_features.second_fan = 0;
				if (quirks & TPACPI_FAN_2FAN) {
					tp_features.second_fan = 1;
					pr_info("secondary fan support enabled\n");
				}
				if (quirks & TPACPI_FAN_2CTL) {
					tp_features.second_fan = 1;
					tp_features.second_fan_ctl = 1;
					pr_info("secondary fan control enabled\n");
				}
			}
		} else {
			pr_err("ThinkPad ACPI EC access misbehaving, fan status and control unavailable\n");
			return -ENODEV;
		}
	}

	if (sfan_handle) {
		/* 570, 770x-JL */
		fan_control_access_mode = TPACPI_FAN_WR_ACPI_SFAN;
		fan_control_commands |=
		    TPACPI_FAN_CMD_LEVEL | TPACPI_FAN_CMD_ENABLE;
	} else {
		if (!gfan_handle) {
			/* gfan without sfan means no fan control */
			/* all other models implement TP EC 0x2f control */

			if (fans_handle) {
				/* X31, X40, X41 */
				fan_control_access_mode =
				    TPACPI_FAN_WR_ACPI_FANS;
				fan_control_commands |=
				    TPACPI_FAN_CMD_SPEED |
				    TPACPI_FAN_CMD_LEVEL |
				    TPACPI_FAN_CMD_ENABLE;
			} else {
				fan_control_access_mode = TPACPI_FAN_WR_TPEC;
				fan_control_commands |=
				    TPACPI_FAN_CMD_LEVEL |
				    TPACPI_FAN_CMD_ENABLE;
			}
		}
	}

	vdbg_printk(TPACPI_DBG_INIT | TPACPI_DBG_FAN,
		"fan is %s, modes %d, %d\n",
		str_supported(fan_status_access_mode != TPACPI_FAN_NONE ||
		  fan_control_access_mode != TPACPI_FAN_WR_NONE),
		fan_status_access_mode, fan_control_access_mode);

	/* fan control master switch */
	if (!fan_control_allowed) {
		fan_control_access_mode = TPACPI_FAN_WR_NONE;
		fan_control_commands = 0;
		dbg_printk(TPACPI_DBG_INIT | TPACPI_DBG_FAN,
			   "fan control features disabled by parameter\n");
	}

	/* update fan_control_desired_level */
	if (fan_status_access_mode != TPACPI_FAN_NONE)
		fan_get_status_safe(NULL);

	if (fan_status_access_mode == TPACPI_FAN_NONE &&
	    fan_control_access_mode == TPACPI_FAN_WR_NONE)
		return -ENODEV;

	return 0;
}

static void fan_exit(void)
{
	vdbg_printk(TPACPI_DBG_EXIT | TPACPI_DBG_FAN,
		    "cancelling any pending fan watchdog tasks\n");

	cancel_delayed_work(&fan_watchdog_task);
	flush_workqueue(tpacpi_wq);
}

static void fan_suspend(void)
{
	int rc;

	if (!fan_control_allowed)
		return;

	/* Store fan status in cache */
	fan_control_resume_level = 0;
	rc = fan_get_status_safe(&fan_control_resume_level);
	if (rc)
		pr_notice("failed to read fan level for later restore during resume: %d\n",
			  rc);

	/* if it is undefined, don't attempt to restore it.
	 * KEEP THIS LAST */
	if (tp_features.fan_ctrl_status_undef)
		fan_control_resume_level = 0;
}

static void fan_resume(void)
{
	u8 current_level = 7;
	bool do_set = false;
	int rc;

	/* DSDT *always* updates status on resume */
	tp_features.fan_ctrl_status_undef = 0;

	if (!fan_control_allowed ||
	    !fan_control_resume_level ||
	    fan_get_status_safe(&current_level))
		return;

	switch (fan_control_access_mode) {
	case TPACPI_FAN_WR_ACPI_SFAN:
		/* never decrease fan level */
		do_set = (fan_control_resume_level > current_level);
		break;
	case TPACPI_FAN_WR_ACPI_FANS:
	case TPACPI_FAN_WR_TPEC:
		/* never decrease fan level, scale is:
		 * TP_EC_FAN_FULLSPEED > 7 >= TP_EC_FAN_AUTO
		 *
		 * We expect the firmware to set either 7 or AUTO, but we
		 * handle FULLSPEED out of paranoia.
		 *
		 * So, we can safely only restore FULLSPEED or 7, anything
		 * else could slow the fan.  Restoring AUTO is useless, at
		 * best that's exactly what the DSDT already set (it is the
		 * slower it uses).
		 *
		 * Always keep in mind that the DSDT *will* have set the
		 * fans to what the vendor supposes is the best level.  We
		 * muck with it only to speed the fan up.
		 */
		if (fan_control_resume_level != 7 &&
		    !(fan_control_resume_level & TP_EC_FAN_FULLSPEED))
			return;
		else
			do_set = !(current_level & TP_EC_FAN_FULLSPEED) &&
				 (current_level != fan_control_resume_level);
		break;
	default:
		return;
	}
	if (do_set) {
		pr_notice("restoring fan level to 0x%02x\n",
			  fan_control_resume_level);
		rc = fan_set_level_safe(fan_control_resume_level);
		if (rc < 0)
			pr_notice("failed to restore fan level: %d\n", rc);
	}
}

static int fan_read(struct seq_file *m)
{
	int rc;
	u8 status;
	unsigned int speed = 0;

	switch (fan_status_access_mode) {
	case TPACPI_FAN_RD_ACPI_GFAN:
		/* 570, 600e/x, 770e, 770x */
		rc = fan_get_status_safe(&status);
		if (rc)
			return rc;

		seq_printf(m, "status:\t\t%s\n"
			       "level:\t\t%d\n",
			       str_enabled_disabled(status), status);
		break;

	case TPACPI_FAN_RD_TPEC:
		/* all except 570, 600e/x, 770e, 770x */
		rc = fan_get_status_safe(&status);
		if (rc)
			return rc;

		seq_printf(m, "status:\t\t%s\n", str_enabled_disabled(status));

		rc = fan_get_speed(&speed);
		if (rc < 0)
			return rc;

		seq_printf(m, "speed:\t\t%d\n", speed);

		if (status & TP_EC_FAN_FULLSPEED)
			/* Disengaged mode takes precedence */
			seq_printf(m, "level:\t\tdisengaged\n");
		else if (status & TP_EC_FAN_AUTO)
			seq_printf(m, "level:\t\tauto\n");
		else
			seq_printf(m, "level:\t\t%d\n", status);
		break;

	case TPACPI_FAN_NONE:
	default:
		seq_printf(m, "status:\t\tnot supported\n");
	}

	if (fan_control_commands & TPACPI_FAN_CMD_LEVEL) {
		seq_printf(m, "commands:\tlevel <level>");

		switch (fan_control_access_mode) {
		case TPACPI_FAN_WR_ACPI_SFAN:
			seq_printf(m, " (<level> is 0-7)\n");
			break;

		default:
			seq_printf(m, " (<level> is 0-7, auto, disengaged, full-speed)\n");
			break;
		}
	}

	if (fan_control_commands & TPACPI_FAN_CMD_ENABLE)
		seq_printf(m, "commands:\tenable, disable\n"
			       "commands:\twatchdog <timeout> (<timeout> is 0 (off), 1-120 (seconds))\n");

	if (fan_control_commands & TPACPI_FAN_CMD_SPEED)
		seq_printf(m, "commands:\tspeed <speed> (<speed> is 0-65535)\n");

	return 0;
}

static int fan_write_cmd_level(const char *cmd, int *rc)
{
	int level;

	if (strstarts(cmd, "level auto"))
		level = TP_EC_FAN_AUTO;
	else if (strstarts(cmd, "level disengaged") || strstarts(cmd, "level full-speed"))
		level = TP_EC_FAN_FULLSPEED;
	else if (sscanf(cmd, "level %d", &level) != 1)
		return 0;

	*rc = fan_set_level_safe(level);
	if (*rc == -ENXIO)
		pr_err("level command accepted for unsupported access mode %d\n",
		       fan_control_access_mode);
	else if (!*rc)
		tpacpi_disclose_usertask("procfs fan",
			"set level to %d\n", level);

	return 1;
}

static int fan_write_cmd_enable(const char *cmd, int *rc)
{
	if (!strstarts(cmd, "enable"))
		return 0;

	*rc = fan_set_enable();
	if (*rc == -ENXIO)
		pr_err("enable command accepted for unsupported access mode %d\n",
		       fan_control_access_mode);
	else if (!*rc)
		tpacpi_disclose_usertask("procfs fan", "enable\n");

	return 1;
}

static int fan_write_cmd_disable(const char *cmd, int *rc)
{
	if (!strstarts(cmd, "disable"))
		return 0;

	*rc = fan_set_disable();
	if (*rc == -ENXIO)
		pr_err("disable command accepted for unsupported access mode %d\n",
		       fan_control_access_mode);
	else if (!*rc)
		tpacpi_disclose_usertask("procfs fan", "disable\n");

	return 1;
}

static int fan_write_cmd_speed(const char *cmd, int *rc)
{
	int speed;

	/* TODO:
	 * Support speed <low> <medium> <high> ? */

	if (sscanf(cmd, "speed %d", &speed) != 1)
		return 0;

	*rc = fan_set_speed(speed);
	if (*rc == -ENXIO)
		pr_err("speed command accepted for unsupported access mode %d\n",
		       fan_control_access_mode);
	else if (!*rc)
		tpacpi_disclose_usertask("procfs fan",
			"set speed to %d\n", speed);

	return 1;
}

static int fan_write_cmd_watchdog(const char *cmd, int *rc)
{
	int interval;

	if (sscanf(cmd, "watchdog %d", &interval) != 1)
		return 0;

	if (interval < 0 || interval > 120)
		*rc = -EINVAL;
	else {
		fan_watchdog_maxinterval = interval;
		tpacpi_disclose_usertask("procfs fan",
			"set watchdog timer to %d\n",
			interval);
	}

	return 1;
}

static int fan_write(char *buf)
{
	char *cmd;
	int rc = 0;

	while (!rc && (cmd = strsep(&buf, ","))) {
		if (!((fan_control_commands & TPACPI_FAN_CMD_LEVEL) &&
		      fan_write_cmd_level(cmd, &rc)) &&
		    !((fan_control_commands & TPACPI_FAN_CMD_ENABLE) &&
		      (fan_write_cmd_enable(cmd, &rc) ||
		       fan_write_cmd_disable(cmd, &rc) ||
		       fan_write_cmd_watchdog(cmd, &rc))) &&
		    !((fan_control_commands & TPACPI_FAN_CMD_SPEED) &&
		      fan_write_cmd_speed(cmd, &rc))
		    )
			rc = -EINVAL;
		else if (!rc)
			fan_watchdog_reset();
	}

	return rc;
}

static struct ibm_struct fan_driver_data = {
	.name = "fan",
	.read = fan_read,
	.write = fan_write,
	.exit = fan_exit,
	.suspend = fan_suspend,
	.resume = fan_resume,
};

/*************************************************************************
 * Mute LED subdriver
 */

#define TPACPI_LED_MAX		2

struct tp_led_table {
	acpi_string name;
	int on_value;
	int off_value;
	int state;
};

static struct tp_led_table led_tables[TPACPI_LED_MAX] = {
	[LED_AUDIO_MUTE] = {
		.name = "SSMS",
		.on_value = 1,
		.off_value = 0,
	},
	[LED_AUDIO_MICMUTE] = {
		.name = "MMTS",
		.on_value = 2,
		.off_value = 0,
	},
};

static int mute_led_on_off(struct tp_led_table *t, bool state)
{
	acpi_handle temp;
	int output;

	if (ACPI_FAILURE(acpi_get_handle(hkey_handle, t->name, &temp))) {
		pr_warn("Thinkpad ACPI has no %s interface.\n", t->name);
		return -EIO;
	}

	if (!acpi_evalf(hkey_handle, &output, t->name, "dd",
			state ? t->on_value : t->off_value))
		return -EIO;

	t->state = state;
	return state;
}

static int tpacpi_led_set(int whichled, bool on)
{
	struct tp_led_table *t;

	t = &led_tables[whichled];
	if (t->state < 0 || t->state == on)
		return t->state;
	return mute_led_on_off(t, on);
}

static int tpacpi_led_mute_set(struct led_classdev *led_cdev,
			       enum led_brightness brightness)
{
	return tpacpi_led_set(LED_AUDIO_MUTE, brightness != LED_OFF);
}

static int tpacpi_led_micmute_set(struct led_classdev *led_cdev,
				  enum led_brightness brightness)
{
	return tpacpi_led_set(LED_AUDIO_MICMUTE, brightness != LED_OFF);
}

static struct led_classdev mute_led_cdev[TPACPI_LED_MAX] = {
	[LED_AUDIO_MUTE] = {
		.name		= "platform::mute",
		.max_brightness = 1,
		.brightness_set_blocking = tpacpi_led_mute_set,
		.default_trigger = "audio-mute",
	},
	[LED_AUDIO_MICMUTE] = {
		.name		= "platform::micmute",
		.max_brightness = 1,
		.brightness_set_blocking = tpacpi_led_micmute_set,
		.default_trigger = "audio-micmute",
	},
};

static int mute_led_init(struct ibm_init_struct *iibm)
{
	acpi_handle temp;
	int i, err;

	for (i = 0; i < TPACPI_LED_MAX; i++) {
		struct tp_led_table *t = &led_tables[i];
		if (ACPI_FAILURE(acpi_get_handle(hkey_handle, t->name, &temp))) {
			t->state = -ENODEV;
			continue;
		}

		mute_led_cdev[i].brightness = ledtrig_audio_get(i);
		err = led_classdev_register(&tpacpi_pdev->dev, &mute_led_cdev[i]);
		if (err < 0) {
			while (i--)
				led_classdev_unregister(&mute_led_cdev[i]);
			return err;
		}
	}
	return 0;
}

static void mute_led_exit(void)
{
	int i;

	for (i = 0; i < TPACPI_LED_MAX; i++) {
		led_classdev_unregister(&mute_led_cdev[i]);
		tpacpi_led_set(i, false);
	}
}

static void mute_led_resume(void)
{
	int i;

	for (i = 0; i < TPACPI_LED_MAX; i++) {
		struct tp_led_table *t = &led_tables[i];
		if (t->state >= 0)
			mute_led_on_off(t, t->state);
	}
}

static struct ibm_struct mute_led_driver_data = {
	.name = "mute_led",
	.exit = mute_led_exit,
	.resume = mute_led_resume,
};

/*
 * Battery Wear Control Driver
 * Contact: Ognjen Galic <smclt30p@gmail.com>
 */

/* Metadata */

#define GET_START	"BCTG"
#define SET_START	"BCCS"
#define GET_STOP	"BCSG"
#define SET_STOP	"BCSS"
#define GET_DISCHARGE	"BDSG"
#define SET_DISCHARGE	"BDSS"
#define GET_INHIBIT	"BICG"
#define SET_INHIBIT	"BICS"

enum {
	BAT_ANY = 0,
	BAT_PRIMARY = 1,
	BAT_SECONDARY = 2
};

enum {
	/* Error condition bit */
	METHOD_ERR = BIT(31),
};

enum {
	/* This is used in the get/set helpers */
	THRESHOLD_START,
	THRESHOLD_STOP,
	FORCE_DISCHARGE,
	INHIBIT_CHARGE,
};

struct tpacpi_battery_data {
	int charge_start;
	int start_support;
	int charge_stop;
	int stop_support;
	unsigned int charge_behaviours;
};

struct tpacpi_battery_driver_data {
	struct tpacpi_battery_data batteries[3];
	int individual_addressing;
};

static struct tpacpi_battery_driver_data battery_info;

/* ACPI helpers/functions/probes */

/**
 * This evaluates a ACPI method call specific to the battery
 * ACPI extension. The specifics are that an error is marked
 * in the 32rd bit of the response, so we just check that here.
 */
static acpi_status tpacpi_battery_acpi_eval(char *method, int *ret, int param)
{
	int response;

	if (!acpi_evalf(hkey_handle, &response, method, "dd", param)) {
		acpi_handle_err(hkey_handle, "%s: evaluate failed", method);
		return AE_ERROR;
	}
	if (response & METHOD_ERR) {
		acpi_handle_err(hkey_handle,
				"%s evaluated but flagged as error", method);
		return AE_ERROR;
	}
	*ret = response;
	return AE_OK;
}

static int tpacpi_battery_get(int what, int battery, int *ret)
{
	switch (what) {
	case THRESHOLD_START:
		if ACPI_FAILURE(tpacpi_battery_acpi_eval(GET_START, ret, battery))
			return -ENODEV;

		/* The value is in the low 8 bits of the response */
		*ret = *ret & 0xFF;
		return 0;
	case THRESHOLD_STOP:
		if ACPI_FAILURE(tpacpi_battery_acpi_eval(GET_STOP, ret, battery))
			return -ENODEV;
		/* Value is in lower 8 bits */
		*ret = *ret & 0xFF;
		/*
		 * On the stop value, if we return 0 that
		 * does not make any sense. 0 means Default, which
		 * means that charging stops at 100%, so we return
		 * that.
		 */
		if (*ret == 0)
			*ret = 100;
		return 0;
	case FORCE_DISCHARGE:
		if ACPI_FAILURE(tpacpi_battery_acpi_eval(GET_DISCHARGE, ret, battery))
			return -ENODEV;
		/* The force discharge status is in bit 0 */
		*ret = *ret & 0x01;
		return 0;
	case INHIBIT_CHARGE:
		if ACPI_FAILURE(tpacpi_battery_acpi_eval(GET_INHIBIT, ret, battery))
			return -ENODEV;
		/* The inhibit charge status is in bit 0 */
		*ret = *ret & 0x01;
		return 0;
	default:
		pr_crit("wrong parameter: %d", what);
		return -EINVAL;
	}
}

static int tpacpi_battery_set(int what, int battery, int value)
{
	int param, ret;
	/* The first 8 bits are the value of the threshold */
	param = value;
	/* The battery ID is in bits 8-9, 2 bits */
	param |= battery << 8;

	switch (what) {
	case THRESHOLD_START:
		if ACPI_FAILURE(tpacpi_battery_acpi_eval(SET_START, &ret, param)) {
			pr_err("failed to set charge threshold on battery %d",
					battery);
			return -ENODEV;
		}
		return 0;
	case THRESHOLD_STOP:
		if ACPI_FAILURE(tpacpi_battery_acpi_eval(SET_STOP, &ret, param)) {
			pr_err("failed to set stop threshold: %d", battery);
			return -ENODEV;
		}
		return 0;
	case FORCE_DISCHARGE:
		/* Force discharge is in bit 0,
		 * break on AC attach is in bit 1 (won't work on some ThinkPads),
		 * battery ID is in bits 8-9, 2 bits.
		 */
		if (ACPI_FAILURE(tpacpi_battery_acpi_eval(SET_DISCHARGE, &ret, param))) {
			pr_err("failed to set force discharge on %d", battery);
			return -ENODEV;
		}
		return 0;
	case INHIBIT_CHARGE:
		/* When setting inhibit charge, we set a default value of
		 * always breaking on AC detach and the effective time is set to
		 * be permanent.
		 * The battery ID is in bits 4-5, 2 bits,
		 * the effective time is in bits 8-23, 2 bytes.
		 * A time of FFFF indicates forever.
		 */
		param = value;
		param |= battery << 4;
		param |= 0xFFFF << 8;
		if (ACPI_FAILURE(tpacpi_battery_acpi_eval(SET_INHIBIT, &ret, param))) {
			pr_err("failed to set inhibit charge on %d", battery);
			return -ENODEV;
		}
		return 0;
	default:
		pr_crit("wrong parameter: %d", what);
		return -EINVAL;
	}
}

static int tpacpi_battery_set_validate(int what, int battery, int value)
{
	int ret, v;

	ret = tpacpi_battery_set(what, battery, value);
	if (ret < 0)
		return ret;

	ret = tpacpi_battery_get(what, battery, &v);
	if (ret < 0)
		return ret;

	if (v == value)
		return 0;

	msleep(500);

	ret = tpacpi_battery_get(what, battery, &v);
	if (ret < 0)
		return ret;

	if (v == value)
		return 0;

	return -EIO;
}

static int tpacpi_battery_probe(int battery)
{
	int ret = 0;

	memset(&battery_info.batteries[battery], 0,
		sizeof(battery_info.batteries[battery]));

	/*
	 * 1) Get the current start threshold
	 * 2) Check for support
	 * 3) Get the current stop threshold
	 * 4) Check for support
	 * 5) Get the current force discharge status
	 * 6) Check for support
	 * 7) Get the current inhibit charge status
	 * 8) Check for support
	 */
	if (acpi_has_method(hkey_handle, GET_START)) {
		if ACPI_FAILURE(tpacpi_battery_acpi_eval(GET_START, &ret, battery)) {
			pr_err("Error probing battery %d\n", battery);
			return -ENODEV;
		}
		/* Individual addressing is in bit 9 */
		if (ret & BIT(9))
			battery_info.individual_addressing = true;
		/* Support is marked in bit 8 */
		if (ret & BIT(8))
			battery_info.batteries[battery].start_support = 1;
		else
			return -ENODEV;
		if (tpacpi_battery_get(THRESHOLD_START, battery,
			&battery_info.batteries[battery].charge_start)) {
			pr_err("Error probing battery %d\n", battery);
			return -ENODEV;
		}
	}
	if (acpi_has_method(hkey_handle, GET_STOP)) {
		if ACPI_FAILURE(tpacpi_battery_acpi_eval(GET_STOP, &ret, battery)) {
			pr_err("Error probing battery stop; %d\n", battery);
			return -ENODEV;
		}
		/* Support is marked in bit 8 */
		if (ret & BIT(8))
			battery_info.batteries[battery].stop_support = 1;
		else
			return -ENODEV;
		if (tpacpi_battery_get(THRESHOLD_STOP, battery,
			&battery_info.batteries[battery].charge_stop)) {
			pr_err("Error probing battery stop: %d\n", battery);
			return -ENODEV;
		}
	}
	if (acpi_has_method(hkey_handle, GET_DISCHARGE)) {
		if (ACPI_FAILURE(tpacpi_battery_acpi_eval(GET_DISCHARGE, &ret, battery))) {
			pr_err("Error probing battery discharge; %d\n", battery);
			return -ENODEV;
		}
		/* Support is marked in bit 8 */
		if (ret & BIT(8))
			battery_info.batteries[battery].charge_behaviours |=
				BIT(POWER_SUPPLY_CHARGE_BEHAVIOUR_FORCE_DISCHARGE);
	}
	if (acpi_has_method(hkey_handle, GET_INHIBIT)) {
		if (ACPI_FAILURE(tpacpi_battery_acpi_eval(GET_INHIBIT, &ret, battery))) {
			pr_err("Error probing battery inhibit charge; %d\n", battery);
			return -ENODEV;
		}
		/* Support is marked in bit 5 */
		if (ret & BIT(5))
			battery_info.batteries[battery].charge_behaviours |=
				BIT(POWER_SUPPLY_CHARGE_BEHAVIOUR_INHIBIT_CHARGE);
	}

	battery_info.batteries[battery].charge_behaviours |=
		BIT(POWER_SUPPLY_CHARGE_BEHAVIOUR_AUTO);

	pr_info("battery %d registered (start %d, stop %d, behaviours: 0x%x)\n",
		battery,
		battery_info.batteries[battery].charge_start,
		battery_info.batteries[battery].charge_stop,
		battery_info.batteries[battery].charge_behaviours);

	return 0;
}

/* General helper functions */

static int tpacpi_battery_get_id(const char *battery_name)
{

	if (strcmp(battery_name, "BAT0") == 0 ||
	    tp_features.battery_force_primary)
		return BAT_PRIMARY;
	if (strcmp(battery_name, "BAT1") == 0)
		return BAT_SECONDARY;
	/*
	 * If for some reason the battery is not BAT0 nor is it
	 * BAT1, we will assume it's the default, first battery,
	 * AKA primary.
	 */
	pr_warn("unknown battery %s, assuming primary", battery_name);
	return BAT_PRIMARY;
}

/* sysfs interface */

static ssize_t tpacpi_battery_store(int what,
				    struct device *dev,
				    const char *buf, size_t count)
{
	struct power_supply *supply = to_power_supply(dev);
	unsigned long value;
	int battery, rval;
	/*
	 * Some systems have support for more than
	 * one battery. If that is the case,
	 * tpacpi_battery_probe marked that addressing
	 * them individually is supported, so we do that
	 * based on the device struct.
	 *
	 * On systems that are not supported, we assume
	 * the primary as most of the ACPI calls fail
	 * with "Any Battery" as the parameter.
	 */
	if (battery_info.individual_addressing)
		/* BAT_PRIMARY or BAT_SECONDARY */
		battery = tpacpi_battery_get_id(supply->desc->name);
	else
		battery = BAT_PRIMARY;

	rval = kstrtoul(buf, 10, &value);
	if (rval)
		return rval;

	switch (what) {
	case THRESHOLD_START:
		if (!battery_info.batteries[battery].start_support)
			return -ENODEV;
		/* valid values are [0, 99] */
		if (value > 99)
			return -EINVAL;
		if (value > battery_info.batteries[battery].charge_stop)
			return -EINVAL;
		if (tpacpi_battery_set(THRESHOLD_START, battery, value))
			return -ENODEV;
		battery_info.batteries[battery].charge_start = value;
		return count;

	case THRESHOLD_STOP:
		if (!battery_info.batteries[battery].stop_support)
			return -ENODEV;
		/* valid values are [1, 100] */
		if (value < 1 || value > 100)
			return -EINVAL;
		if (value < battery_info.batteries[battery].charge_start)
			return -EINVAL;
		battery_info.batteries[battery].charge_stop = value;
		/*
		 * When 100 is passed to stop, we need to flip
		 * it to 0 as that the EC understands that as
		 * "Default", which will charge to 100%
		 */
		if (value == 100)
			value = 0;
		if (tpacpi_battery_set(THRESHOLD_STOP, battery, value))
			return -EINVAL;
		return count;
	default:
		pr_crit("Wrong parameter: %d", what);
		return -EINVAL;
	}
	return count;
}

static ssize_t tpacpi_battery_show(int what,
				   struct device *dev,
				   char *buf)
{
	struct power_supply *supply = to_power_supply(dev);
	int ret, battery;
	/*
	 * Some systems have support for more than
	 * one battery. If that is the case,
	 * tpacpi_battery_probe marked that addressing
	 * them individually is supported, so we;
	 * based on the device struct.
	 *
	 * On systems that are not supported, we assume
	 * the primary as most of the ACPI calls fail
	 * with "Any Battery" as the parameter.
	 */
	if (battery_info.individual_addressing)
		/* BAT_PRIMARY or BAT_SECONDARY */
		battery = tpacpi_battery_get_id(supply->desc->name);
	else
		battery = BAT_PRIMARY;
	if (tpacpi_battery_get(what, battery, &ret))
		return -ENODEV;
	return sprintf(buf, "%d\n", ret);
}

static ssize_t charge_control_start_threshold_show(struct device *device,
				struct device_attribute *attr,
				char *buf)
{
	return tpacpi_battery_show(THRESHOLD_START, device, buf);
}

static ssize_t charge_control_end_threshold_show(struct device *device,
				struct device_attribute *attr,
				char *buf)
{
	return tpacpi_battery_show(THRESHOLD_STOP, device, buf);
}

static ssize_t charge_behaviour_show(struct device *dev,
				     struct device_attribute *attr,
				     char *buf)
{
	enum power_supply_charge_behaviour active = POWER_SUPPLY_CHARGE_BEHAVIOUR_AUTO;
	struct power_supply *supply = to_power_supply(dev);
	unsigned int available;
	int ret, battery;

	battery = tpacpi_battery_get_id(supply->desc->name);
	available = battery_info.batteries[battery].charge_behaviours;

	if (available & BIT(POWER_SUPPLY_CHARGE_BEHAVIOUR_FORCE_DISCHARGE)) {
		if (tpacpi_battery_get(FORCE_DISCHARGE, battery, &ret))
			return -ENODEV;
		if (ret) {
			active = POWER_SUPPLY_CHARGE_BEHAVIOUR_FORCE_DISCHARGE;
			goto out;
		}
	}

	if (available & BIT(POWER_SUPPLY_CHARGE_BEHAVIOUR_INHIBIT_CHARGE)) {
		if (tpacpi_battery_get(INHIBIT_CHARGE, battery, &ret))
			return -ENODEV;
		if (ret) {
			active = POWER_SUPPLY_CHARGE_BEHAVIOUR_INHIBIT_CHARGE;
			goto out;
		}
	}

out:
	return power_supply_charge_behaviour_show(dev, available, active, buf);
}

static ssize_t charge_control_start_threshold_store(struct device *dev,
				struct device_attribute *attr,
				const char *buf, size_t count)
{
	return tpacpi_battery_store(THRESHOLD_START, dev, buf, count);
}

static ssize_t charge_control_end_threshold_store(struct device *dev,
				struct device_attribute *attr,
				const char *buf, size_t count)
{
	return tpacpi_battery_store(THRESHOLD_STOP, dev, buf, count);
}

static ssize_t charge_behaviour_store(struct device *dev,
				      struct device_attribute *attr,
				      const char *buf, size_t count)
{
	struct power_supply *supply = to_power_supply(dev);
	int selected, battery, ret = 0;
	unsigned int available;

	battery = tpacpi_battery_get_id(supply->desc->name);
	available = battery_info.batteries[battery].charge_behaviours;
	selected = power_supply_charge_behaviour_parse(available, buf);

	if (selected < 0)
		return selected;

	switch (selected) {
	case POWER_SUPPLY_CHARGE_BEHAVIOUR_AUTO:
		if (available & BIT(POWER_SUPPLY_CHARGE_BEHAVIOUR_FORCE_DISCHARGE))
			ret = tpacpi_battery_set_validate(FORCE_DISCHARGE, battery, 0);
		if (available & BIT(POWER_SUPPLY_CHARGE_BEHAVIOUR_INHIBIT_CHARGE))
			ret = min(ret, tpacpi_battery_set_validate(INHIBIT_CHARGE, battery, 0));
		if (ret < 0)
			return ret;
		break;
	case POWER_SUPPLY_CHARGE_BEHAVIOUR_FORCE_DISCHARGE:
		if (available & BIT(POWER_SUPPLY_CHARGE_BEHAVIOUR_INHIBIT_CHARGE))
			ret = tpacpi_battery_set_validate(INHIBIT_CHARGE, battery, 0);
		ret = min(ret, tpacpi_battery_set_validate(FORCE_DISCHARGE, battery, 1));
		if (ret < 0)
			return ret;
		break;
	case POWER_SUPPLY_CHARGE_BEHAVIOUR_INHIBIT_CHARGE:
		if (available & BIT(POWER_SUPPLY_CHARGE_BEHAVIOUR_FORCE_DISCHARGE))
			ret = tpacpi_battery_set_validate(FORCE_DISCHARGE, battery, 0);
		ret = min(ret, tpacpi_battery_set_validate(INHIBIT_CHARGE, battery, 1));
		if (ret < 0)
			return ret;
		break;
	default:
		dev_err(dev, "Unexpected charge behaviour: %d\n", selected);
		return -EINVAL;
	}

	return count;
}

static DEVICE_ATTR_RW(charge_control_start_threshold);
static DEVICE_ATTR_RW(charge_control_end_threshold);
static DEVICE_ATTR_RW(charge_behaviour);
static struct device_attribute dev_attr_charge_start_threshold = __ATTR(
	charge_start_threshold,
	0644,
	charge_control_start_threshold_show,
	charge_control_start_threshold_store
);
static struct device_attribute dev_attr_charge_stop_threshold = __ATTR(
	charge_stop_threshold,
	0644,
	charge_control_end_threshold_show,
	charge_control_end_threshold_store
);

static struct attribute *tpacpi_battery_attrs[] = {
	&dev_attr_charge_control_start_threshold.attr,
	&dev_attr_charge_control_end_threshold.attr,
	&dev_attr_charge_start_threshold.attr,
	&dev_attr_charge_stop_threshold.attr,
	&dev_attr_charge_behaviour.attr,
	NULL,
};

ATTRIBUTE_GROUPS(tpacpi_battery);

/* ACPI battery hooking */

static int tpacpi_battery_add(struct power_supply *battery, struct acpi_battery_hook *hook)
{
	int batteryid = tpacpi_battery_get_id(battery->desc->name);

	if (tpacpi_battery_probe(batteryid))
		return -ENODEV;
	if (device_add_groups(&battery->dev, tpacpi_battery_groups))
		return -ENODEV;
	return 0;
}

static int tpacpi_battery_remove(struct power_supply *battery, struct acpi_battery_hook *hook)
{
	device_remove_groups(&battery->dev, tpacpi_battery_groups);
	return 0;
}

static struct acpi_battery_hook battery_hook = {
	.add_battery = tpacpi_battery_add,
	.remove_battery = tpacpi_battery_remove,
	.name = "ThinkPad Battery Extension",
};

/* Subdriver init/exit */

static const struct tpacpi_quirk battery_quirk_table[] __initconst = {
	/*
	 * Individual addressing is broken on models that expose the
	 * primary battery as BAT1.
	 */
	TPACPI_Q_LNV('J', '7', true),       /* B5400 */
	TPACPI_Q_LNV('J', 'I', true),       /* Thinkpad 11e */
	TPACPI_Q_LNV3('R', '0', 'B', true), /* Thinkpad 11e gen 3 */
	TPACPI_Q_LNV3('R', '0', 'C', true), /* Thinkpad 13 */
	TPACPI_Q_LNV3('R', '0', 'J', true), /* Thinkpad 13 gen 2 */
	TPACPI_Q_LNV3('R', '0', 'K', true), /* Thinkpad 11e gen 4 celeron BIOS */
};

static int __init tpacpi_battery_init(struct ibm_init_struct *ibm)
{
	memset(&battery_info, 0, sizeof(battery_info));

	tp_features.battery_force_primary = tpacpi_check_quirks(
					battery_quirk_table,
					ARRAY_SIZE(battery_quirk_table));

	battery_hook_register(&battery_hook);
	return 0;
}

static void tpacpi_battery_exit(void)
{
	battery_hook_unregister(&battery_hook);
}

static struct ibm_struct battery_driver_data = {
	.name = "battery",
	.exit = tpacpi_battery_exit,
};

/*************************************************************************
 * LCD Shadow subdriver, for the Lenovo PrivacyGuard feature
 */

static struct drm_privacy_screen *lcdshadow_dev;
static acpi_handle lcdshadow_get_handle;
static acpi_handle lcdshadow_set_handle;

static int lcdshadow_set_sw_state(struct drm_privacy_screen *priv,
				  enum drm_privacy_screen_status state)
{
	int output;

	if (WARN_ON(!mutex_is_locked(&priv->lock)))
		return -EIO;

	if (!acpi_evalf(lcdshadow_set_handle, &output, NULL, "dd", (int)state))
		return -EIO;

	priv->hw_state = priv->sw_state = state;
	return 0;
}

static void lcdshadow_get_hw_state(struct drm_privacy_screen *priv)
{
	int output;

	if (!acpi_evalf(lcdshadow_get_handle, &output, NULL, "dd", 0))
		return;

	priv->hw_state = priv->sw_state = output & 0x1;
}

static const struct drm_privacy_screen_ops lcdshadow_ops = {
	.set_sw_state = lcdshadow_set_sw_state,
	.get_hw_state = lcdshadow_get_hw_state,
};

static int tpacpi_lcdshadow_init(struct ibm_init_struct *iibm)
{
	acpi_status status1, status2;
	int output;

	status1 = acpi_get_handle(hkey_handle, "GSSS", &lcdshadow_get_handle);
	status2 = acpi_get_handle(hkey_handle, "SSSS", &lcdshadow_set_handle);
	if (ACPI_FAILURE(status1) || ACPI_FAILURE(status2))
		return 0;

	if (!acpi_evalf(lcdshadow_get_handle, &output, NULL, "dd", 0))
		return -EIO;

	if (!(output & 0x10000))
		return 0;

	lcdshadow_dev = drm_privacy_screen_register(&tpacpi_pdev->dev,
						    &lcdshadow_ops, NULL);
	if (IS_ERR(lcdshadow_dev))
		return PTR_ERR(lcdshadow_dev);

	return 0;
}

static void lcdshadow_exit(void)
{
	drm_privacy_screen_unregister(lcdshadow_dev);
}

static void lcdshadow_resume(void)
{
	if (!lcdshadow_dev)
		return;

	mutex_lock(&lcdshadow_dev->lock);
	lcdshadow_set_sw_state(lcdshadow_dev, lcdshadow_dev->sw_state);
	mutex_unlock(&lcdshadow_dev->lock);
}

static int lcdshadow_read(struct seq_file *m)
{
	if (!lcdshadow_dev) {
		seq_puts(m, "status:\t\tnot supported\n");
	} else {
		seq_printf(m, "status:\t\t%d\n", lcdshadow_dev->hw_state);
		seq_puts(m, "commands:\t0, 1\n");
	}

	return 0;
}

static int lcdshadow_write(char *buf)
{
	char *cmd;
	int res, state = -EINVAL;

	if (!lcdshadow_dev)
		return -ENODEV;

	while ((cmd = strsep(&buf, ","))) {
		res = kstrtoint(cmd, 10, &state);
		if (res < 0)
			return res;
	}

	if (state >= 2 || state < 0)
		return -EINVAL;

	mutex_lock(&lcdshadow_dev->lock);
	res = lcdshadow_set_sw_state(lcdshadow_dev, state);
	mutex_unlock(&lcdshadow_dev->lock);

	drm_privacy_screen_call_notifier_chain(lcdshadow_dev);

	return res;
}

static struct ibm_struct lcdshadow_driver_data = {
	.name = "lcdshadow",
	.exit = lcdshadow_exit,
	.resume = lcdshadow_resume,
	.read = lcdshadow_read,
	.write = lcdshadow_write,
};

/*************************************************************************
 * Thinkpad sensor interfaces
 */

#define DYTC_CMD_QUERY        0 /* To get DYTC status - enable/revision */
#define DYTC_QUERY_ENABLE_BIT 8  /* Bit        8 - 0 = disabled, 1 = enabled */
#define DYTC_QUERY_SUBREV_BIT 16 /* Bits 16 - 27 - sub revision */
#define DYTC_QUERY_REV_BIT    28 /* Bits 28 - 31 - revision */

#define DYTC_CMD_GET          2 /* To get current IC function and mode */
#define DYTC_GET_LAPMODE_BIT 17 /* Set when in lapmode */

#define PALMSENSOR_PRESENT_BIT 0 /* Determine if psensor present */
#define PALMSENSOR_ON_BIT      1 /* psensor status */

static bool has_palmsensor;
static bool has_lapsensor;
static bool palm_state;
static bool lap_state;
static int dytc_version;

static int dytc_command(int command, int *output)
{
	acpi_handle dytc_handle;

	if (ACPI_FAILURE(acpi_get_handle(hkey_handle, "DYTC", &dytc_handle))) {
		/* Platform doesn't support DYTC */
		return -ENODEV;
	}
	if (!acpi_evalf(dytc_handle, output, NULL, "dd", command))
		return -EIO;
	return 0;
}

static int lapsensor_get(bool *present, bool *state)
{
	int output, err;

	*present = false;
	err = dytc_command(DYTC_CMD_GET, &output);
	if (err)
		return err;

	*present = true; /*If we get his far, we have lapmode support*/
	*state = output & BIT(DYTC_GET_LAPMODE_BIT) ? true : false;
	return 0;
}

static int palmsensor_get(bool *present, bool *state)
{
	acpi_handle psensor_handle;
	int output;

	*present = false;
	if (ACPI_FAILURE(acpi_get_handle(hkey_handle, "GPSS", &psensor_handle)))
		return -ENODEV;
	if (!acpi_evalf(psensor_handle, &output, NULL, "d"))
		return -EIO;

	*present = output & BIT(PALMSENSOR_PRESENT_BIT) ? true : false;
	*state = output & BIT(PALMSENSOR_ON_BIT) ? true : false;
	return 0;
}

static void lapsensor_refresh(void)
{
	bool state;
	int err;

	if (has_lapsensor) {
		err = lapsensor_get(&has_lapsensor, &state);
		if (err)
			return;
		if (lap_state != state) {
			lap_state = state;
			sysfs_notify(&tpacpi_pdev->dev.kobj, NULL, "dytc_lapmode");
		}
	}
}

static void palmsensor_refresh(void)
{
	bool state;
	int err;

	if (has_palmsensor) {
		err = palmsensor_get(&has_palmsensor, &state);
		if (err)
			return;
		if (palm_state != state) {
			palm_state = state;
			sysfs_notify(&tpacpi_pdev->dev.kobj, NULL, "palmsensor");
		}
	}
}

static ssize_t dytc_lapmode_show(struct device *dev,
					struct device_attribute *attr,
					char *buf)
{
	if (has_lapsensor)
		return sysfs_emit(buf, "%d\n", lap_state);
	return sysfs_emit(buf, "\n");
}
static DEVICE_ATTR_RO(dytc_lapmode);

static ssize_t palmsensor_show(struct device *dev,
					struct device_attribute *attr,
					char *buf)
{
	if (has_palmsensor)
		return sysfs_emit(buf, "%d\n", palm_state);
	return sysfs_emit(buf, "\n");
}
static DEVICE_ATTR_RO(palmsensor);

static struct attribute *proxsensor_attributes[] = {
	&dev_attr_dytc_lapmode.attr,
	&dev_attr_palmsensor.attr,
	NULL
};

static umode_t proxsensor_attr_is_visible(struct kobject *kobj,
					  struct attribute *attr, int n)
{
	if (attr == &dev_attr_dytc_lapmode.attr) {
		/*
		 * Platforms before DYTC version 5 claim to have a lap sensor,
		 * but it doesn't work, so we ignore them.
		 */
		if (!has_lapsensor || dytc_version < 5)
			return 0;
	} else if (attr == &dev_attr_palmsensor.attr) {
		if (!has_palmsensor)
			return 0;
	}

	return attr->mode;
}

static const struct attribute_group proxsensor_attr_group = {
	.is_visible = proxsensor_attr_is_visible,
	.attrs = proxsensor_attributes,
};

static int tpacpi_proxsensor_init(struct ibm_init_struct *iibm)
{
	int palm_err, lap_err;

	palm_err = palmsensor_get(&has_palmsensor, &palm_state);
	lap_err = lapsensor_get(&has_lapsensor, &lap_state);
	/* If support isn't available for both devices return -ENODEV */
	if ((palm_err == -ENODEV) && (lap_err == -ENODEV))
		return -ENODEV;
	/* Otherwise, if there was an error return it */
	if (palm_err && (palm_err != -ENODEV))
		return palm_err;
	if (lap_err && (lap_err != -ENODEV))
		return lap_err;

	return 0;
}

static struct ibm_struct proxsensor_driver_data = {
	.name = "proximity-sensor",
};

/*************************************************************************
 * DYTC Platform Profile interface
 */

#define DYTC_CMD_SET          1 /* To enable/disable IC function mode */
#define DYTC_CMD_MMC_GET      8 /* To get current MMC function and mode */
#define DYTC_CMD_RESET    0x1ff /* To reset back to default */

#define DYTC_CMD_FUNC_CAP     3 /* To get DYTC capabilities */
#define DYTC_FC_MMC           27 /* MMC Mode supported */
#define DYTC_FC_PSC           29 /* PSC Mode supported */
#define DYTC_FC_AMT           31 /* AMT mode supported */

#define DYTC_GET_FUNCTION_BIT 8  /* Bits  8-11 - function setting */
#define DYTC_GET_MODE_BIT     12 /* Bits 12-15 - mode setting */

#define DYTC_SET_FUNCTION_BIT 12 /* Bits 12-15 - function setting */
#define DYTC_SET_MODE_BIT     16 /* Bits 16-19 - mode setting */
#define DYTC_SET_VALID_BIT    20 /* Bit     20 - 1 = on, 0 = off */

#define DYTC_FUNCTION_STD     0  /* Function = 0, standard mode */
#define DYTC_FUNCTION_CQL     1  /* Function = 1, lap mode */
#define DYTC_FUNCTION_MMC     11 /* Function = 11, MMC mode */
#define DYTC_FUNCTION_PSC     13 /* Function = 13, PSC mode */
#define DYTC_FUNCTION_AMT     15 /* Function = 15, AMT mode */

#define DYTC_MODE_AMT_ENABLE   0x1 /* Enable AMT (in balanced mode) */
#define DYTC_MODE_AMT_DISABLE  0xF /* Disable AMT (in other modes) */

#define DYTC_MODE_MMC_PERFORM  2  /* High power mode aka performance */
#define DYTC_MODE_MMC_LOWPOWER 3  /* Low power mode */
#define DYTC_MODE_MMC_BALANCE  0xF  /* Default mode aka balanced */
#define DYTC_MODE_MMC_DEFAULT  0  /* Default mode from MMC_GET, aka balanced */

#define DYTC_MODE_PSC_LOWPOWER 3  /* Low power mode */
#define DYTC_MODE_PSC_BALANCE  5  /* Default mode aka balanced */
#define DYTC_MODE_PSC_PERFORM  7  /* High power mode aka performance */

#define DYTC_ERR_MASK       0xF  /* Bits 0-3 in cmd result are the error result */
#define DYTC_ERR_SUCCESS      1  /* CMD completed successful */

#define DYTC_SET_COMMAND(function, mode, on) \
	(DYTC_CMD_SET | (function) << DYTC_SET_FUNCTION_BIT | \
	 (mode) << DYTC_SET_MODE_BIT | \
	 (on) << DYTC_SET_VALID_BIT)

#define DYTC_DISABLE_CQL DYTC_SET_COMMAND(DYTC_FUNCTION_CQL, DYTC_MODE_MMC_BALANCE, 0)
#define DYTC_ENABLE_CQL DYTC_SET_COMMAND(DYTC_FUNCTION_CQL, DYTC_MODE_MMC_BALANCE, 1)
static int dytc_control_amt(bool enable);
static bool dytc_amt_active;

static enum platform_profile_option dytc_current_profile;
static atomic_t dytc_ignore_event = ATOMIC_INIT(0);
static DEFINE_MUTEX(dytc_mutex);
static int dytc_capabilities;
static bool dytc_mmc_get_available;

static int convert_dytc_to_profile(int dytcmode, enum platform_profile_option *profile)
{
	if (dytc_capabilities & BIT(DYTC_FC_MMC)) {
		switch (dytcmode) {
		case DYTC_MODE_MMC_LOWPOWER:
			*profile = PLATFORM_PROFILE_LOW_POWER;
			break;
		case DYTC_MODE_MMC_DEFAULT:
		case DYTC_MODE_MMC_BALANCE:
			*profile =  PLATFORM_PROFILE_BALANCED;
			break;
		case DYTC_MODE_MMC_PERFORM:
			*profile =  PLATFORM_PROFILE_PERFORMANCE;
			break;
		default: /* Unknown mode */
			return -EINVAL;
		}
		return 0;
	}
	if (dytc_capabilities & BIT(DYTC_FC_PSC)) {
		switch (dytcmode) {
		case DYTC_MODE_PSC_LOWPOWER:
			*profile = PLATFORM_PROFILE_LOW_POWER;
			break;
		case DYTC_MODE_PSC_BALANCE:
			*profile =  PLATFORM_PROFILE_BALANCED;
			break;
		case DYTC_MODE_PSC_PERFORM:
			*profile =  PLATFORM_PROFILE_PERFORMANCE;
			break;
		default: /* Unknown mode */
			return -EINVAL;
		}
	}
	return 0;
}

static int convert_profile_to_dytc(enum platform_profile_option profile, int *perfmode)
{
	switch (profile) {
	case PLATFORM_PROFILE_LOW_POWER:
		if (dytc_capabilities & BIT(DYTC_FC_MMC))
			*perfmode = DYTC_MODE_MMC_LOWPOWER;
		else if (dytc_capabilities & BIT(DYTC_FC_PSC))
			*perfmode = DYTC_MODE_PSC_LOWPOWER;
		break;
	case PLATFORM_PROFILE_BALANCED:
		if (dytc_capabilities & BIT(DYTC_FC_MMC))
			*perfmode = DYTC_MODE_MMC_BALANCE;
		else if (dytc_capabilities & BIT(DYTC_FC_PSC))
			*perfmode = DYTC_MODE_PSC_BALANCE;
		break;
	case PLATFORM_PROFILE_PERFORMANCE:
		if (dytc_capabilities & BIT(DYTC_FC_MMC))
			*perfmode = DYTC_MODE_MMC_PERFORM;
		else if (dytc_capabilities & BIT(DYTC_FC_PSC))
			*perfmode = DYTC_MODE_PSC_PERFORM;
		break;
	default: /* Unknown profile */
		return -EOPNOTSUPP;
	}
	return 0;
}

/*
 * dytc_profile_get: Function to register with platform_profile
 * handler. Returns current platform profile.
 */
static int dytc_profile_get(struct platform_profile_handler *pprof,
			    enum platform_profile_option *profile)
{
	*profile = dytc_current_profile;
	return 0;
}

static int dytc_control_amt(bool enable)
{
	int dummy;
	int err;
	int cmd;

	if (!(dytc_capabilities & BIT(DYTC_FC_AMT))) {
		pr_warn("Attempting to toggle AMT on a system that doesn't advertise support\n");
		return -ENODEV;
	}

	if (enable)
		cmd = DYTC_SET_COMMAND(DYTC_FUNCTION_AMT, DYTC_MODE_AMT_ENABLE, enable);
	else
		cmd = DYTC_SET_COMMAND(DYTC_FUNCTION_AMT, DYTC_MODE_AMT_DISABLE, enable);

	pr_debug("%sabling AMT (cmd 0x%x)", enable ? "en":"dis", cmd);
	err = dytc_command(cmd, &dummy);
	if (err)
		return err;
	dytc_amt_active = enable;
	return 0;
}

/*
 * Helper function - check if we are in CQL mode and if we are
 *  -  disable CQL,
 *  - run the command
 *  - enable CQL
 *  If not in CQL mode, just run the command
 */
static int dytc_cql_command(int command, int *output)
{
	int err, cmd_err, dummy;
	int cur_funcmode;

	/* Determine if we are in CQL mode. This alters the commands we do */
	err = dytc_command(DYTC_CMD_GET, output);
	if (err)
		return err;

	cur_funcmode = (*output >> DYTC_GET_FUNCTION_BIT) & 0xF;
	/* Check if we're OK to return immediately */
	if ((command == DYTC_CMD_GET) && (cur_funcmode != DYTC_FUNCTION_CQL))
		return 0;

	if (cur_funcmode == DYTC_FUNCTION_CQL) {
		atomic_inc(&dytc_ignore_event);
		err = dytc_command(DYTC_DISABLE_CQL, &dummy);
		if (err)
			return err;
	}

	cmd_err = dytc_command(command,	output);
	/* Check return condition after we've restored CQL state */

	if (cur_funcmode == DYTC_FUNCTION_CQL) {
		err = dytc_command(DYTC_ENABLE_CQL, &dummy);
		if (err)
			return err;
	}
	return cmd_err;
}

/*
 * dytc_profile_set: Function to register with platform_profile
 * handler. Sets current platform profile.
 */
static int dytc_profile_set(struct platform_profile_handler *pprof,
			    enum platform_profile_option profile)
{
	int perfmode;
	int output;
	int err;

	err = mutex_lock_interruptible(&dytc_mutex);
	if (err)
		return err;

	err = convert_profile_to_dytc(profile, &perfmode);
	if (err)
		goto unlock;

	if (dytc_capabilities & BIT(DYTC_FC_MMC)) {
		if (profile == PLATFORM_PROFILE_BALANCED) {
			/*
			 * To get back to balanced mode we need to issue a reset command.
			 * Note we still need to disable CQL mode before hand and re-enable
			 * it afterwards, otherwise dytc_lapmode gets reset to 0 and stays
			 * stuck at 0 for aprox. 30 minutes.
			 */
			err = dytc_cql_command(DYTC_CMD_RESET, &output);
			if (err)
				goto unlock;
		} else {
			/* Determine if we are in CQL mode. This alters the commands we do */
			err = dytc_cql_command(DYTC_SET_COMMAND(DYTC_FUNCTION_MMC, perfmode, 1),
						&output);
			if (err)
				goto unlock;
		}
	}
	if (dytc_capabilities & BIT(DYTC_FC_PSC)) {
		err = dytc_command(DYTC_SET_COMMAND(DYTC_FUNCTION_PSC, perfmode, 1), &output);
		if (err)
			goto unlock;
		/* system supports AMT, activate it when on balanced */
		if (dytc_capabilities & BIT(DYTC_FC_AMT))
			dytc_control_amt(profile == PLATFORM_PROFILE_BALANCED);
	}
	/* Success - update current profile */
	dytc_current_profile = profile;
unlock:
	mutex_unlock(&dytc_mutex);
	return err;
}

static void dytc_profile_refresh(void)
{
	enum platform_profile_option profile;
	int output, err = 0;
	int perfmode;

	mutex_lock(&dytc_mutex);
	if (dytc_capabilities & BIT(DYTC_FC_MMC)) {
		if (dytc_mmc_get_available)
			err = dytc_command(DYTC_CMD_MMC_GET, &output);
		else
			err = dytc_cql_command(DYTC_CMD_GET, &output);
	} else if (dytc_capabilities & BIT(DYTC_FC_PSC))
		err = dytc_command(DYTC_CMD_GET, &output);

	mutex_unlock(&dytc_mutex);
	if (err)
		return;

	perfmode = (output >> DYTC_GET_MODE_BIT) & 0xF;
	convert_dytc_to_profile(perfmode, &profile);
	if (profile != dytc_current_profile) {
		dytc_current_profile = profile;
		platform_profile_notify();
	}
}

static struct platform_profile_handler dytc_profile = {
	.profile_get = dytc_profile_get,
	.profile_set = dytc_profile_set,
};

static int tpacpi_dytc_profile_init(struct ibm_init_struct *iibm)
{
	int err, output;

	/* Setup supported modes */
	set_bit(PLATFORM_PROFILE_LOW_POWER, dytc_profile.choices);
	set_bit(PLATFORM_PROFILE_BALANCED, dytc_profile.choices);
	set_bit(PLATFORM_PROFILE_PERFORMANCE, dytc_profile.choices);

	err = dytc_command(DYTC_CMD_QUERY, &output);
	if (err)
		return err;

	if (output & BIT(DYTC_QUERY_ENABLE_BIT))
		dytc_version = (output >> DYTC_QUERY_REV_BIT) & 0xF;

	/* Check DYTC is enabled and supports mode setting */
	if (dytc_version < 5)
		return -ENODEV;

	/* Check what capabilities are supported */
	err = dytc_command(DYTC_CMD_FUNC_CAP, &dytc_capabilities);
	if (err)
		return err;

	if (dytc_capabilities & BIT(DYTC_FC_MMC)) { /* MMC MODE */
		pr_debug("MMC is supported\n");
		/*
		 * Check if MMC_GET functionality available
		 * Version > 6 and return success from MMC_GET command
		 */
		dytc_mmc_get_available = false;
		if (dytc_version >= 6) {
			err = dytc_command(DYTC_CMD_MMC_GET, &output);
			if (!err && ((output & DYTC_ERR_MASK) == DYTC_ERR_SUCCESS))
				dytc_mmc_get_available = true;
		}
	} else if (dytc_capabilities & BIT(DYTC_FC_PSC)) { /* PSC MODE */
		/* Support for this only works on AMD platforms */
		if (boot_cpu_data.x86_vendor != X86_VENDOR_AMD) {
			dbg_printk(TPACPI_DBG_INIT, "PSC not support on Intel platforms\n");
			return -ENODEV;
		}
		pr_debug("PSC is supported\n");
	} else {
		dbg_printk(TPACPI_DBG_INIT, "No DYTC support available\n");
		return -ENODEV;
	}

	dbg_printk(TPACPI_DBG_INIT,
			"DYTC version %d: thermal mode available\n", dytc_version);

	/* Create platform_profile structure and register */
	err = platform_profile_register(&dytc_profile);
	/*
	 * If for some reason platform_profiles aren't enabled
	 * don't quit terminally.
	 */
	if (err)
		return -ENODEV;

	/* Ensure initial values are correct */
	dytc_profile_refresh();

	/* Workaround for https://bugzilla.kernel.org/show_bug.cgi?id=216347 */
	if (dytc_capabilities & BIT(DYTC_FC_PSC))
		dytc_profile_set(NULL, PLATFORM_PROFILE_BALANCED);

	return 0;
}

static void dytc_profile_exit(void)
{
	platform_profile_remove();
}

static struct ibm_struct  dytc_profile_driver_data = {
	.name = "dytc-profile",
	.exit = dytc_profile_exit,
};

/*************************************************************************
 * Keyboard language interface
 */

struct keyboard_lang_data {
	const char *lang_str;
	int lang_code;
};

static const struct keyboard_lang_data keyboard_lang_data[] = {
	{"be", 0x080c},
	{"cz", 0x0405},
	{"da", 0x0406},
	{"de", 0x0c07},
	{"en", 0x0000},
	{"es", 0x2c0a},
	{"et", 0x0425},
	{"fr", 0x040c},
	{"fr-ch", 0x100c},
	{"hu", 0x040e},
	{"it", 0x0410},
	{"jp", 0x0411},
	{"nl", 0x0413},
	{"nn", 0x0414},
	{"pl", 0x0415},
	{"pt", 0x0816},
	{"sl", 0x041b},
	{"sv", 0x081d},
	{"tr", 0x041f},
};

static int set_keyboard_lang_command(int command)
{
	acpi_handle sskl_handle;
	int output;

	if (ACPI_FAILURE(acpi_get_handle(hkey_handle, "SSKL", &sskl_handle))) {
		/* Platform doesn't support SSKL */
		return -ENODEV;
	}

	if (!acpi_evalf(sskl_handle, &output, NULL, "dd", command))
		return -EIO;

	return 0;
}

static int get_keyboard_lang(int *output)
{
	acpi_handle gskl_handle;
	int kbd_lang;

	if (ACPI_FAILURE(acpi_get_handle(hkey_handle, "GSKL", &gskl_handle))) {
		/* Platform doesn't support GSKL */
		return -ENODEV;
	}

	if (!acpi_evalf(gskl_handle, &kbd_lang, NULL, "dd", 0x02000000))
		return -EIO;

	/*
	 * METHOD_ERR gets returned on devices where there are no special (e.g. '=',
	 * '(' and ')') keys which use layout dependent key-press emulation.
	 */
	if (kbd_lang & METHOD_ERR)
		return -ENODEV;

	*output = kbd_lang;

	return 0;
}

/* sysfs keyboard language entry */
static ssize_t keyboard_lang_show(struct device *dev,
				struct device_attribute *attr,
				char *buf)
{
	int output, err, i, len = 0;

	err = get_keyboard_lang(&output);
	if (err)
		return err;

	for (i = 0; i < ARRAY_SIZE(keyboard_lang_data); i++) {
		if (i)
			len += sysfs_emit_at(buf, len, "%s", " ");

		if (output == keyboard_lang_data[i].lang_code) {
			len += sysfs_emit_at(buf, len, "[%s]", keyboard_lang_data[i].lang_str);
		} else {
			len += sysfs_emit_at(buf, len, "%s", keyboard_lang_data[i].lang_str);
		}
	}
	len += sysfs_emit_at(buf, len, "\n");

	return len;
}

static ssize_t keyboard_lang_store(struct device *dev,
				struct device_attribute *attr,
				const char *buf, size_t count)
{
	int err, i;
	bool lang_found = false;
	int lang_code = 0;

	for (i = 0; i < ARRAY_SIZE(keyboard_lang_data); i++) {
		if (sysfs_streq(buf, keyboard_lang_data[i].lang_str)) {
			lang_code = keyboard_lang_data[i].lang_code;
			lang_found = true;
			break;
		}
	}

	if (lang_found) {
		lang_code = lang_code | 1 << 24;

		/* Set language code */
		err = set_keyboard_lang_command(lang_code);
		if (err)
			return err;
	} else {
		dev_err(&tpacpi_pdev->dev, "Unknown Keyboard language. Ignoring\n");
		return -EINVAL;
	}

	tpacpi_disclose_usertask(attr->attr.name,
			"keyboard language is set to  %s\n", buf);

	sysfs_notify(&tpacpi_pdev->dev.kobj, NULL, "keyboard_lang");

	return count;
}
static DEVICE_ATTR_RW(keyboard_lang);

static struct attribute *kbdlang_attributes[] = {
	&dev_attr_keyboard_lang.attr,
	NULL
};

static umode_t kbdlang_attr_is_visible(struct kobject *kobj,
				       struct attribute *attr, int n)
{
	return tp_features.kbd_lang ? attr->mode : 0;
}

static const struct attribute_group kbdlang_attr_group = {
	.is_visible = kbdlang_attr_is_visible,
	.attrs = kbdlang_attributes,
};

static int tpacpi_kbdlang_init(struct ibm_init_struct *iibm)
{
	int err, output;

	err = get_keyboard_lang(&output);
	tp_features.kbd_lang = !err;
	return err;
}

static struct ibm_struct kbdlang_driver_data = {
	.name = "kbdlang",
};

/*************************************************************************
 * DPRC(Dynamic Power Reduction Control) subdriver, for the Lenovo WWAN
 * and WLAN feature.
 */
#define DPRC_GET_WWAN_ANTENNA_TYPE      0x40000
#define DPRC_WWAN_ANTENNA_TYPE_A_BIT    BIT(4)
#define DPRC_WWAN_ANTENNA_TYPE_B_BIT    BIT(8)
static bool has_antennatype;
static int wwan_antennatype;

static int dprc_command(int command, int *output)
{
	acpi_handle dprc_handle;

	if (ACPI_FAILURE(acpi_get_handle(hkey_handle, "DPRC", &dprc_handle))) {
		/* Platform doesn't support DPRC */
		return -ENODEV;
	}

	if (!acpi_evalf(dprc_handle, output, NULL, "dd", command))
		return -EIO;

	/*
	 * METHOD_ERR gets returned on devices where few commands are not supported
	 * for example command to get WWAN Antenna type command is not supported on
	 * some devices.
	 */
	if (*output & METHOD_ERR)
		return -ENODEV;

	return 0;
}

static int get_wwan_antenna(int *wwan_antennatype)
{
	int output, err;

	/* Get current Antenna type */
	err = dprc_command(DPRC_GET_WWAN_ANTENNA_TYPE, &output);
	if (err)
		return err;

	if (output & DPRC_WWAN_ANTENNA_TYPE_A_BIT)
		*wwan_antennatype = 1;
	else if (output & DPRC_WWAN_ANTENNA_TYPE_B_BIT)
		*wwan_antennatype = 2;
	else
		return -ENODEV;

	return 0;
}

/* sysfs wwan antenna type entry */
static ssize_t wwan_antenna_type_show(struct device *dev,
					struct device_attribute *attr,
					char *buf)
{
	switch (wwan_antennatype) {
	case 1:
		return sysfs_emit(buf, "type a\n");
	case 2:
		return sysfs_emit(buf, "type b\n");
	default:
		return -ENODATA;
	}
}
static DEVICE_ATTR_RO(wwan_antenna_type);

static struct attribute *dprc_attributes[] = {
	&dev_attr_wwan_antenna_type.attr,
	NULL
};

static umode_t dprc_attr_is_visible(struct kobject *kobj,
				    struct attribute *attr, int n)
{
	return has_antennatype ? attr->mode : 0;
}

static const struct attribute_group dprc_attr_group = {
	.is_visible = dprc_attr_is_visible,
	.attrs = dprc_attributes,
};

static int tpacpi_dprc_init(struct ibm_init_struct *iibm)
{
	int err;

	err = get_wwan_antenna(&wwan_antennatype);
	if (err)
		return err;

	has_antennatype = true;
	return 0;
}

static struct ibm_struct dprc_driver_data = {
	.name = "dprc",
};

/* --------------------------------------------------------------------- */

static struct attribute *tpacpi_driver_attributes[] = {
	&driver_attr_debug_level.attr,
	&driver_attr_version.attr,
	&driver_attr_interface_version.attr,
#ifdef CONFIG_THINKPAD_ACPI_DEBUGFACILITIES
	&driver_attr_wlsw_emulstate.attr,
	&driver_attr_bluetooth_emulstate.attr,
	&driver_attr_wwan_emulstate.attr,
	&driver_attr_uwb_emulstate.attr,
#endif
	NULL
};

#ifdef CONFIG_THINKPAD_ACPI_DEBUGFACILITIES
static umode_t tpacpi_attr_is_visible(struct kobject *kobj,
				      struct attribute *attr, int n)
{
	if (attr == &driver_attr_wlsw_emulstate.attr) {
		if (!dbg_wlswemul)
			return 0;
	} else if (attr == &driver_attr_bluetooth_emulstate.attr) {
		if (!dbg_bluetoothemul)
			return 0;
	} else if (attr == &driver_attr_wwan_emulstate.attr) {
		if (!dbg_wwanemul)
			return 0;
	} else if (attr == &driver_attr_uwb_emulstate.attr) {
		if (!dbg_uwbemul)
			return 0;
	}

	return attr->mode;
}
#endif

static const struct attribute_group tpacpi_driver_attr_group = {
#ifdef CONFIG_THINKPAD_ACPI_DEBUGFACILITIES
	.is_visible = tpacpi_attr_is_visible,
#endif
	.attrs = tpacpi_driver_attributes,
};

static const struct attribute_group *tpacpi_driver_groups[] = {
	&tpacpi_driver_attr_group,
	NULL,
};

static const struct attribute_group *tpacpi_groups[] = {
	&adaptive_kbd_attr_group,
	&hotkey_attr_group,
	&bluetooth_attr_group,
	&wan_attr_group,
	&cmos_attr_group,
	&proxsensor_attr_group,
	&kbdlang_attr_group,
	&dprc_attr_group,
	NULL,
};

static const struct attribute_group *tpacpi_hwmon_groups[] = {
	&thermal_attr_group,
	&temp_label_attr_group,
	&fan_attr_group,
	NULL,
};

static const struct attribute_group *tpacpi_hwmon_driver_groups[] = {
	&fan_driver_attr_group,
	NULL,
};

/****************************************************************************
 ****************************************************************************
 *
 * Platform drivers
 *
 ****************************************************************************
 ****************************************************************************/

static struct platform_driver tpacpi_pdriver = {
	.driver = {
		.name = TPACPI_DRVR_NAME,
		.pm = &tpacpi_pm,
		.groups = tpacpi_driver_groups,
		.dev_groups = tpacpi_groups,
	},
	.shutdown = tpacpi_shutdown_handler,
};

static struct platform_driver tpacpi_hwmon_pdriver = {
	.driver = {
		.name = TPACPI_HWMON_DRVR_NAME,
		.groups = tpacpi_hwmon_driver_groups,
	},
};

/****************************************************************************
 ****************************************************************************
 *
 * Infrastructure
 *
 ****************************************************************************
 ****************************************************************************/

/*
 * HKEY event callout for other subdrivers go here
 * (yes, it is ugly, but it is quick, safe, and gets the job done
 */
static void tpacpi_driver_event(const unsigned int hkey_event)
{
	if (ibm_backlight_device) {
		switch (hkey_event) {
		case TP_HKEY_EV_BRGHT_UP:
		case TP_HKEY_EV_BRGHT_DOWN:
			tpacpi_brightness_notify_change();
		}
	}
	if (alsa_card) {
		switch (hkey_event) {
		case TP_HKEY_EV_VOL_UP:
		case TP_HKEY_EV_VOL_DOWN:
		case TP_HKEY_EV_VOL_MUTE:
			volume_alsa_notify_change();
		}
	}
	if (tp_features.kbdlight && hkey_event == TP_HKEY_EV_KBD_LIGHT) {
		enum led_brightness brightness;

		mutex_lock(&kbdlight_mutex);

		/*
		 * Check the brightness actually changed, setting the brightness
		 * through kbdlight_set_level() also triggers this event.
		 */
		brightness = kbdlight_sysfs_get(NULL);
		if (kbdlight_brightness != brightness) {
			kbdlight_brightness = brightness;
			led_classdev_notify_brightness_hw_changed(
				&tpacpi_led_kbdlight.led_classdev, brightness);
		}

		mutex_unlock(&kbdlight_mutex);
	}

	if (hkey_event == TP_HKEY_EV_THM_CSM_COMPLETED) {
		lapsensor_refresh();
		/* If we are already accessing DYTC then skip dytc update */
		if (!atomic_add_unless(&dytc_ignore_event, -1, 0))
			dytc_profile_refresh();
	}

	if (lcdshadow_dev && hkey_event == TP_HKEY_EV_PRIVACYGUARD_TOGGLE) {
		enum drm_privacy_screen_status old_hw_state;
		bool changed;

		mutex_lock(&lcdshadow_dev->lock);
		old_hw_state = lcdshadow_dev->hw_state;
		lcdshadow_get_hw_state(lcdshadow_dev);
		changed = lcdshadow_dev->hw_state != old_hw_state;
		mutex_unlock(&lcdshadow_dev->lock);

		if (changed)
			drm_privacy_screen_call_notifier_chain(lcdshadow_dev);
	}
	if (hkey_event == TP_HKEY_EV_AMT_TOGGLE) {
		/* If we're enabling AMT we need to force balanced mode */
		if (!dytc_amt_active)
			/* This will also set AMT mode enabled */
			dytc_profile_set(NULL, PLATFORM_PROFILE_BALANCED);
		else
			dytc_control_amt(!dytc_amt_active);
	}

}

static void hotkey_driver_event(const unsigned int scancode)
{
	tpacpi_driver_event(TP_HKEY_EV_HOTKEY_BASE + scancode);
}

/* --------------------------------------------------------------------- */

/* /proc support */
static struct proc_dir_entry *proc_dir;

/*
 * Module and infrastructure proble, init and exit handling
 */

static bool force_load;

#ifdef CONFIG_THINKPAD_ACPI_DEBUG
static const char * __init str_supported(int is_supported)
{
	static char text_unsupported[] __initdata = "not supported";

	return (is_supported) ? &text_unsupported[4] : &text_unsupported[0];
}
#endif /* CONFIG_THINKPAD_ACPI_DEBUG */

static void ibm_exit(struct ibm_struct *ibm)
{
	dbg_printk(TPACPI_DBG_EXIT, "removing %s\n", ibm->name);

	list_del_init(&ibm->all_drivers);

	if (ibm->flags.acpi_notify_installed) {
		dbg_printk(TPACPI_DBG_EXIT,
			"%s: acpi_remove_notify_handler\n", ibm->name);
		BUG_ON(!ibm->acpi);
		acpi_remove_notify_handler(*ibm->acpi->handle,
					   ibm->acpi->type,
					   dispatch_acpi_notify);
		ibm->flags.acpi_notify_installed = 0;
	}

	if (ibm->flags.proc_created) {
		dbg_printk(TPACPI_DBG_EXIT,
			"%s: remove_proc_entry\n", ibm->name);
		remove_proc_entry(ibm->name, proc_dir);
		ibm->flags.proc_created = 0;
	}

	if (ibm->flags.acpi_driver_registered) {
		dbg_printk(TPACPI_DBG_EXIT,
			"%s: acpi_bus_unregister_driver\n", ibm->name);
		BUG_ON(!ibm->acpi);
		acpi_bus_unregister_driver(ibm->acpi->driver);
		kfree(ibm->acpi->driver);
		ibm->acpi->driver = NULL;
		ibm->flags.acpi_driver_registered = 0;
	}

	if (ibm->flags.init_called && ibm->exit) {
		ibm->exit();
		ibm->flags.init_called = 0;
	}

	dbg_printk(TPACPI_DBG_INIT, "finished removing %s\n", ibm->name);
}

static int __init ibm_init(struct ibm_init_struct *iibm)
{
	int ret;
	struct ibm_struct *ibm = iibm->data;
	struct proc_dir_entry *entry;

	BUG_ON(ibm == NULL);

	INIT_LIST_HEAD(&ibm->all_drivers);

	if (ibm->flags.experimental && !experimental)
		return 0;

	dbg_printk(TPACPI_DBG_INIT,
		"probing for %s\n", ibm->name);

	if (iibm->init) {
		ret = iibm->init(iibm);
		if (ret > 0 || ret == -ENODEV)
			return 0; /* subdriver functionality not available */
		if (ret)
			return ret;

		ibm->flags.init_called = 1;
	}

	if (ibm->acpi) {
		if (ibm->acpi->hid) {
			ret = register_tpacpi_subdriver(ibm);
			if (ret)
				goto err_out;
		}

		if (ibm->acpi->notify) {
			ret = setup_acpi_notify(ibm);
			if (ret == -ENODEV) {
				pr_notice("disabling subdriver %s\n",
					  ibm->name);
				ret = 0;
				goto err_out;
			}
			if (ret < 0)
				goto err_out;
		}
	}

	dbg_printk(TPACPI_DBG_INIT,
		"%s installed\n", ibm->name);

	if (ibm->read) {
		umode_t mode = iibm->base_procfs_mode;

		if (!mode)
			mode = S_IRUGO;
		if (ibm->write)
			mode |= S_IWUSR;
		entry = proc_create_data(ibm->name, mode, proc_dir,
					 &dispatch_proc_ops, ibm);
		if (!entry) {
			pr_err("unable to create proc entry %s\n", ibm->name);
			ret = -ENODEV;
			goto err_out;
		}
		ibm->flags.proc_created = 1;
	}

	list_add_tail(&ibm->all_drivers, &tpacpi_all_drivers);

	return 0;

err_out:
	dbg_printk(TPACPI_DBG_INIT,
		"%s: at error exit path with result %d\n",
		ibm->name, ret);

	ibm_exit(ibm);
	return (ret < 0) ? ret : 0;
}

/* Probing */

static char __init tpacpi_parse_fw_id(const char * const s,
				      u32 *model, u16 *release)
{
	int i;

	if (!s || strlen(s) < 8)
		goto invalid;

	for (i = 0; i < 8; i++)
		if (!((s[i] >= '0' && s[i] <= '9') ||
		      (s[i] >= 'A' && s[i] <= 'Z')))
			goto invalid;

	/*
	 * Most models: xxyTkkWW (#.##c)
	 * Ancient 570/600 and -SL lacks (#.##c)
	 */
	if (s[3] == 'T' || s[3] == 'N') {
		*model = TPID(s[0], s[1]);
		*release = TPVER(s[4], s[5]);
		return s[2];

	/* New models: xxxyTkkW (#.##c); T550 and some others */
	} else if (s[4] == 'T' || s[4] == 'N') {
		*model = TPID3(s[0], s[1], s[2]);
		*release = TPVER(s[5], s[6]);
		return s[3];
	}

invalid:
	return '\0';
}

static void find_new_ec_fwstr(const struct dmi_header *dm, void *private)
{
	char *ec_fw_string = (char *) private;
	const char *dmi_data = (const char *)dm;
	/*
	 * ThinkPad Embedded Controller Program Table on newer models
	 *
	 * Offset |  Name                | Width  | Description
	 * ----------------------------------------------------
	 *  0x00  | Type                 | BYTE   | 0x8C
	 *  0x01  | Length               | BYTE   |
	 *  0x02  | Handle               | WORD   | Varies
	 *  0x04  | Signature            | BYTEx6 | ASCII for "LENOVO"
	 *  0x0A  | OEM struct offset    | BYTE   | 0x0B
	 *  0x0B  | OEM struct number    | BYTE   | 0x07, for this structure
	 *  0x0C  | OEM struct revision  | BYTE   | 0x01, for this format
	 *  0x0D  | ECP version ID       | STR ID |
	 *  0x0E  | ECP release date     | STR ID |
	 */

	/* Return if data structure not match */
	if (dm->type != 140 || dm->length < 0x0F ||
	memcmp(dmi_data + 4, "LENOVO", 6) != 0 ||
	dmi_data[0x0A] != 0x0B || dmi_data[0x0B] != 0x07 ||
	dmi_data[0x0C] != 0x01)
		return;

	/* fwstr is the first 8byte string  */
	strncpy(ec_fw_string, dmi_data + 0x0F, 8);
}

/* returns 0 - probe ok, or < 0 - probe error.
 * Probe ok doesn't mean thinkpad found.
 * On error, kfree() cleanup on tp->* is not performed, caller must do it */
static int __must_check __init get_thinkpad_model_data(
						struct thinkpad_id_data *tp)
{
	const struct dmi_device *dev = NULL;
	char ec_fw_string[18] = {0};
	char const *s;
	char t;

	if (!tp)
		return -EINVAL;

	memset(tp, 0, sizeof(*tp));

	if (dmi_name_in_vendors("IBM"))
		tp->vendor = PCI_VENDOR_ID_IBM;
	else if (dmi_name_in_vendors("LENOVO"))
		tp->vendor = PCI_VENDOR_ID_LENOVO;
	else
		return 0;

	s = dmi_get_system_info(DMI_BIOS_VERSION);
	tp->bios_version_str = kstrdup(s, GFP_KERNEL);
	if (s && !tp->bios_version_str)
		return -ENOMEM;

	/* Really ancient ThinkPad 240X will fail this, which is fine */
	t = tpacpi_parse_fw_id(tp->bios_version_str,
			       &tp->bios_model, &tp->bios_release);
	if (t != 'E' && t != 'C')
		return 0;

	/*
	 * ThinkPad T23 or newer, A31 or newer, R50e or newer,
	 * X32 or newer, all Z series;  Some models must have an
	 * up-to-date BIOS or they will not be detected.
	 *
	 * See https://thinkwiki.org/wiki/List_of_DMI_IDs
	 */
	while ((dev = dmi_find_device(DMI_DEV_TYPE_OEM_STRING, NULL, dev))) {
		if (sscanf(dev->name,
			   "IBM ThinkPad Embedded Controller -[%17c",
			   ec_fw_string) == 1) {
			ec_fw_string[sizeof(ec_fw_string) - 1] = 0;
			ec_fw_string[strcspn(ec_fw_string, " ]")] = 0;
			break;
		}
	}

	/* Newer ThinkPads have different EC program info table */
	if (!ec_fw_string[0])
		dmi_walk(find_new_ec_fwstr, &ec_fw_string);

	if (ec_fw_string[0]) {
		tp->ec_version_str = kstrdup(ec_fw_string, GFP_KERNEL);
		if (!tp->ec_version_str)
			return -ENOMEM;

		t = tpacpi_parse_fw_id(ec_fw_string,
			 &tp->ec_model, &tp->ec_release);
		if (t != 'H') {
			pr_notice("ThinkPad firmware release %s doesn't match the known patterns\n",
				  ec_fw_string);
			pr_notice("please report this to %s\n", TPACPI_MAIL);
		}
	}

	s = dmi_get_system_info(DMI_PRODUCT_VERSION);
	if (s && !(strncasecmp(s, "ThinkPad", 8) && strncasecmp(s, "Lenovo", 6))) {
		tp->model_str = kstrdup(s, GFP_KERNEL);
		if (!tp->model_str)
			return -ENOMEM;
	} else {
		s = dmi_get_system_info(DMI_BIOS_VENDOR);
		if (s && !(strncasecmp(s, "Lenovo", 6))) {
			tp->model_str = kstrdup(s, GFP_KERNEL);
			if (!tp->model_str)
				return -ENOMEM;
		}
	}

	s = dmi_get_system_info(DMI_PRODUCT_NAME);
	tp->nummodel_str = kstrdup(s, GFP_KERNEL);
	if (s && !tp->nummodel_str)
		return -ENOMEM;

	return 0;
}

static int __init probe_for_thinkpad(void)
{
	int is_thinkpad;

	if (acpi_disabled)
		return -ENODEV;

	/* It would be dangerous to run the driver in this case */
	if (!tpacpi_is_ibm() && !tpacpi_is_lenovo())
		return -ENODEV;

	/*
	 * Non-ancient models have better DMI tagging, but very old models
	 * don't.  tpacpi_is_fw_known() is a cheat to help in that case.
	 */
	is_thinkpad = (thinkpad_id.model_str != NULL) ||
		      (thinkpad_id.ec_model != 0) ||
		      tpacpi_is_fw_known();

	/* The EC handler is required */
	tpacpi_acpi_handle_locate("ec", TPACPI_ACPI_EC_HID, &ec_handle);
	if (!ec_handle) {
		if (is_thinkpad)
			pr_err("Not yet supported ThinkPad detected!\n");
		return -ENODEV;
	}

	if (!is_thinkpad && !force_load)
		return -ENODEV;

	return 0;
}

static void __init thinkpad_acpi_init_banner(void)
{
	pr_info("%s v%s\n", TPACPI_DESC, TPACPI_VERSION);
	pr_info("%s\n", TPACPI_URL);

	pr_info("ThinkPad BIOS %s, EC %s\n",
		(thinkpad_id.bios_version_str) ?
			thinkpad_id.bios_version_str : "unknown",
		(thinkpad_id.ec_version_str) ?
			thinkpad_id.ec_version_str : "unknown");

	BUG_ON(!thinkpad_id.vendor);

	if (thinkpad_id.model_str)
		pr_info("%s %s, model %s\n",
			(thinkpad_id.vendor == PCI_VENDOR_ID_IBM) ?
				"IBM" : ((thinkpad_id.vendor ==
						PCI_VENDOR_ID_LENOVO) ?
					"Lenovo" : "Unknown vendor"),
			thinkpad_id.model_str,
			(thinkpad_id.nummodel_str) ?
				thinkpad_id.nummodel_str : "unknown");
}

/* Module init, exit, parameters */

static struct ibm_init_struct ibms_init[] __initdata = {
	{
		.data = &thinkpad_acpi_driver_data,
	},
	{
		.init = hotkey_init,
		.data = &hotkey_driver_data,
	},
	{
		.init = bluetooth_init,
		.data = &bluetooth_driver_data,
	},
	{
		.init = wan_init,
		.data = &wan_driver_data,
	},
	{
		.init = uwb_init,
		.data = &uwb_driver_data,
	},
#ifdef CONFIG_THINKPAD_ACPI_VIDEO
	{
		.init = video_init,
		.base_procfs_mode = S_IRUSR,
		.data = &video_driver_data,
	},
#endif
	{
		.init = kbdlight_init,
		.data = &kbdlight_driver_data,
	},
	{
		.init = light_init,
		.data = &light_driver_data,
	},
	{
		.init = cmos_init,
		.data = &cmos_driver_data,
	},
	{
		.init = led_init,
		.data = &led_driver_data,
	},
	{
		.init = beep_init,
		.data = &beep_driver_data,
	},
	{
		.init = thermal_init,
		.data = &thermal_driver_data,
	},
	{
		.init = brightness_init,
		.data = &brightness_driver_data,
	},
	{
		.init = volume_init,
		.data = &volume_driver_data,
	},
	{
		.init = fan_init,
		.data = &fan_driver_data,
	},
	{
		.init = mute_led_init,
		.data = &mute_led_driver_data,
	},
	{
		.init = tpacpi_battery_init,
		.data = &battery_driver_data,
	},
	{
		.init = tpacpi_lcdshadow_init,
		.data = &lcdshadow_driver_data,
	},
	{
		.init = tpacpi_proxsensor_init,
		.data = &proxsensor_driver_data,
	},
	{
		.init = tpacpi_dytc_profile_init,
		.data = &dytc_profile_driver_data,
	},
	{
		.init = tpacpi_kbdlang_init,
		.data = &kbdlang_driver_data,
	},
	{
		.init = tpacpi_dprc_init,
		.data = &dprc_driver_data,
	},
};

static int __init set_ibm_param(const char *val, const struct kernel_param *kp)
{
	unsigned int i;
	struct ibm_struct *ibm;

	if (!kp || !kp->name || !val)
		return -EINVAL;

	for (i = 0; i < ARRAY_SIZE(ibms_init); i++) {
		ibm = ibms_init[i].data;
		if (!ibm || !ibm->name)
			continue;

		if (strcmp(ibm->name, kp->name) == 0 && ibm->write) {
			if (strlen(val) > sizeof(ibms_init[i].param) - 1)
				return -ENOSPC;
			strcpy(ibms_init[i].param, val);
			return 0;
		}
	}

	return -EINVAL;
}

module_param(experimental, int, 0444);
MODULE_PARM_DESC(experimental,
		 "Enables experimental features when non-zero");

module_param_named(debug, dbg_level, uint, 0);
MODULE_PARM_DESC(debug, "Sets debug level bit-mask");

module_param(force_load, bool, 0444);
MODULE_PARM_DESC(force_load,
		 "Attempts to load the driver even on a mis-identified ThinkPad when true");

module_param_named(fan_control, fan_control_allowed, bool, 0444);
MODULE_PARM_DESC(fan_control,
		 "Enables setting fan parameters features when true");

module_param_named(brightness_mode, brightness_mode, uint, 0444);
MODULE_PARM_DESC(brightness_mode,
		 "Selects brightness control strategy: 0=auto, 1=EC, 2=UCMS, 3=EC+NVRAM");

module_param(brightness_enable, uint, 0444);
MODULE_PARM_DESC(brightness_enable,
		 "Enables backlight control when 1, disables when 0");

#ifdef CONFIG_THINKPAD_ACPI_ALSA_SUPPORT
module_param_named(volume_mode, volume_mode, uint, 0444);
MODULE_PARM_DESC(volume_mode,
		 "Selects volume control strategy: 0=auto, 1=EC, 2=N/A, 3=EC+NVRAM");

module_param_named(volume_capabilities, volume_capabilities, uint, 0444);
MODULE_PARM_DESC(volume_capabilities,
		 "Selects the mixer capabilities: 0=auto, 1=volume and mute, 2=mute only");

module_param_named(volume_control, volume_control_allowed, bool, 0444);
MODULE_PARM_DESC(volume_control,
		 "Enables software override for the console audio control when true");

module_param_named(software_mute, software_mute_requested, bool, 0444);
MODULE_PARM_DESC(software_mute,
		 "Request full software mute control");

/* ALSA module API parameters */
module_param_named(index, alsa_index, int, 0444);
MODULE_PARM_DESC(index, "ALSA index for the ACPI EC Mixer");
module_param_named(id, alsa_id, charp, 0444);
MODULE_PARM_DESC(id, "ALSA id for the ACPI EC Mixer");
module_param_named(enable, alsa_enable, bool, 0444);
MODULE_PARM_DESC(enable, "Enable the ALSA interface for the ACPI EC Mixer");
#endif /* CONFIG_THINKPAD_ACPI_ALSA_SUPPORT */

/* The module parameter can't be read back, that's why 0 is used here */
#define TPACPI_PARAM(feature) \
	module_param_call(feature, set_ibm_param, NULL, NULL, 0); \
	MODULE_PARM_DESC(feature, "Simulates thinkpad-acpi procfs command at module load, see documentation")

TPACPI_PARAM(hotkey);
TPACPI_PARAM(bluetooth);
TPACPI_PARAM(video);
TPACPI_PARAM(light);
TPACPI_PARAM(cmos);
TPACPI_PARAM(led);
TPACPI_PARAM(beep);
TPACPI_PARAM(brightness);
TPACPI_PARAM(volume);
TPACPI_PARAM(fan);

#ifdef CONFIG_THINKPAD_ACPI_DEBUGFACILITIES
module_param(dbg_wlswemul, uint, 0444);
MODULE_PARM_DESC(dbg_wlswemul, "Enables WLSW emulation");
module_param_named(wlsw_state, tpacpi_wlsw_emulstate, bool, 0);
MODULE_PARM_DESC(wlsw_state,
		 "Initial state of the emulated WLSW switch");

module_param(dbg_bluetoothemul, uint, 0444);
MODULE_PARM_DESC(dbg_bluetoothemul, "Enables bluetooth switch emulation");
module_param_named(bluetooth_state, tpacpi_bluetooth_emulstate, bool, 0);
MODULE_PARM_DESC(bluetooth_state,
		 "Initial state of the emulated bluetooth switch");

module_param(dbg_wwanemul, uint, 0444);
MODULE_PARM_DESC(dbg_wwanemul, "Enables WWAN switch emulation");
module_param_named(wwan_state, tpacpi_wwan_emulstate, bool, 0);
MODULE_PARM_DESC(wwan_state,
		 "Initial state of the emulated WWAN switch");

module_param(dbg_uwbemul, uint, 0444);
MODULE_PARM_DESC(dbg_uwbemul, "Enables UWB switch emulation");
module_param_named(uwb_state, tpacpi_uwb_emulstate, bool, 0);
MODULE_PARM_DESC(uwb_state,
		 "Initial state of the emulated UWB switch");
#endif

static void thinkpad_acpi_module_exit(void)
{
	struct ibm_struct *ibm, *itmp;

	tpacpi_lifecycle = TPACPI_LIFE_EXITING;

#ifdef CONFIG_SUSPEND
	if (tp_features.quirks && tp_features.quirks->s2idle_bug_mmio)
		acpi_unregister_lps0_dev(&thinkpad_acpi_s2idle_dev_ops);
#endif
	if (tpacpi_hwmon)
		hwmon_device_unregister(tpacpi_hwmon);
	if (tp_features.sensors_pdrv_registered)
		platform_driver_unregister(&tpacpi_hwmon_pdriver);
	if (tp_features.platform_drv_registered)
		platform_driver_unregister(&tpacpi_pdriver);

	list_for_each_entry_safe_reverse(ibm, itmp,
					 &tpacpi_all_drivers,
					 all_drivers) {
		ibm_exit(ibm);
	}

	dbg_printk(TPACPI_DBG_INIT, "finished subdriver exit path...\n");

	if (tpacpi_inputdev) {
		if (tp_features.input_device_registered)
			input_unregister_device(tpacpi_inputdev);
		else
			input_free_device(tpacpi_inputdev);
		kfree(hotkey_keycode_map);
	}

	if (tpacpi_sensors_pdev)
		platform_device_unregister(tpacpi_sensors_pdev);
	if (tpacpi_pdev)
		platform_device_unregister(tpacpi_pdev);
	if (proc_dir)
		remove_proc_entry(TPACPI_PROC_DIR, acpi_root_dir);
	if (tpacpi_wq)
		destroy_workqueue(tpacpi_wq);

	kfree(thinkpad_id.bios_version_str);
	kfree(thinkpad_id.ec_version_str);
	kfree(thinkpad_id.model_str);
	kfree(thinkpad_id.nummodel_str);
}


static int __init thinkpad_acpi_module_init(void)
{
	const struct dmi_system_id *dmi_id;
	int ret, i;

	tpacpi_lifecycle = TPACPI_LIFE_INIT;

	/* Driver-level probe */

	ret = get_thinkpad_model_data(&thinkpad_id);
	if (ret) {
		pr_err("unable to get DMI data: %d\n", ret);
		thinkpad_acpi_module_exit();
		return ret;
	}
	ret = probe_for_thinkpad();
	if (ret) {
		thinkpad_acpi_module_exit();
		return ret;
	}

	/* Driver initialization */

	thinkpad_acpi_init_banner();
	tpacpi_check_outdated_fw();

	TPACPI_ACPIHANDLE_INIT(ecrd);
	TPACPI_ACPIHANDLE_INIT(ecwr);

	tpacpi_wq = create_singlethread_workqueue(TPACPI_WORKQUEUE_NAME);
	if (!tpacpi_wq) {
		thinkpad_acpi_module_exit();
		return -ENOMEM;
	}

	proc_dir = proc_mkdir(TPACPI_PROC_DIR, acpi_root_dir);
	if (!proc_dir) {
		pr_err("unable to create proc dir " TPACPI_PROC_DIR "\n");
		thinkpad_acpi_module_exit();
		return -ENODEV;
	}

	dmi_id = dmi_first_match(fwbug_list);
	if (dmi_id)
		tp_features.quirks = dmi_id->driver_data;

	/* Device initialization */
	tpacpi_pdev = platform_device_register_simple(TPACPI_DRVR_NAME, PLATFORM_DEVID_NONE,
							NULL, 0);
	if (IS_ERR(tpacpi_pdev)) {
		ret = PTR_ERR(tpacpi_pdev);
		tpacpi_pdev = NULL;
		pr_err("unable to register platform device\n");
		thinkpad_acpi_module_exit();
		return ret;
	}
	tpacpi_sensors_pdev = platform_device_register_simple(
						TPACPI_HWMON_DRVR_NAME,
						PLATFORM_DEVID_NONE, NULL, 0);
	if (IS_ERR(tpacpi_sensors_pdev)) {
		ret = PTR_ERR(tpacpi_sensors_pdev);
		tpacpi_sensors_pdev = NULL;
		pr_err("unable to register hwmon platform device\n");
		thinkpad_acpi_module_exit();
		return ret;
	}

	mutex_init(&tpacpi_inputdev_send_mutex);
	tpacpi_inputdev = input_allocate_device();
	if (!tpacpi_inputdev) {
		thinkpad_acpi_module_exit();
		return -ENOMEM;
	} else {
		/* Prepare input device, but don't register */
		tpacpi_inputdev->name = "ThinkPad Extra Buttons";
		tpacpi_inputdev->phys = TPACPI_DRVR_NAME "/input0";
		tpacpi_inputdev->id.bustype = BUS_HOST;
		tpacpi_inputdev->id.vendor = thinkpad_id.vendor;
		tpacpi_inputdev->id.product = TPACPI_HKEY_INPUT_PRODUCT;
		tpacpi_inputdev->id.version = TPACPI_HKEY_INPUT_VERSION;
		tpacpi_inputdev->dev.parent = &tpacpi_pdev->dev;
	}

	/* Init subdriver dependencies */
	tpacpi_detect_brightness_capabilities();

	/* Init subdrivers */
	for (i = 0; i < ARRAY_SIZE(ibms_init); i++) {
		ret = ibm_init(&ibms_init[i]);
		if (ret >= 0 && *ibms_init[i].param)
			ret = ibms_init[i].data->write(ibms_init[i].param);
		if (ret < 0) {
			thinkpad_acpi_module_exit();
			return ret;
		}
	}

	tpacpi_lifecycle = TPACPI_LIFE_RUNNING;

	ret = platform_driver_register(&tpacpi_pdriver);
	if (ret) {
		pr_err("unable to register main platform driver\n");
		thinkpad_acpi_module_exit();
		return ret;
	}
	tp_features.platform_drv_registered = 1;

	ret = platform_driver_register(&tpacpi_hwmon_pdriver);
	if (ret) {
		pr_err("unable to register hwmon platform driver\n");
		thinkpad_acpi_module_exit();
		return ret;
	}
	tp_features.sensors_pdrv_registered = 1;

	tpacpi_hwmon = hwmon_device_register_with_groups(
		&tpacpi_sensors_pdev->dev, TPACPI_NAME, NULL, tpacpi_hwmon_groups);
	if (IS_ERR(tpacpi_hwmon)) {
		ret = PTR_ERR(tpacpi_hwmon);
		tpacpi_hwmon = NULL;
		pr_err("unable to register hwmon device\n");
		thinkpad_acpi_module_exit();
		return ret;
	}

	ret = input_register_device(tpacpi_inputdev);
	if (ret < 0) {
		pr_err("unable to register input device\n");
		thinkpad_acpi_module_exit();
		return ret;
	} else {
		tp_features.input_device_registered = 1;
	}

#ifdef CONFIG_SUSPEND
	if (tp_features.quirks && tp_features.quirks->s2idle_bug_mmio) {
		if (!acpi_register_lps0_dev(&thinkpad_acpi_s2idle_dev_ops))
			pr_info("Using s2idle quirk to avoid %s platform firmware bug\n",
				(dmi_id && dmi_id->ident) ? dmi_id->ident : "");
	}
#endif
	return 0;
}

MODULE_ALIAS(TPACPI_DRVR_SHORTNAME);

/*
 * This will autoload the driver in almost every ThinkPad
 * in widespread use.
 *
 * Only _VERY_ old models, like the 240, 240x and 570 lack
 * the HKEY event interface.
 */
MODULE_DEVICE_TABLE(acpi, ibm_htk_device_ids);

/*
 * DMI matching for module autoloading
 *
 * See https://thinkwiki.org/wiki/List_of_DMI_IDs
 * See https://thinkwiki.org/wiki/BIOS_Upgrade_Downloads
 *
 * Only models listed in thinkwiki will be supported, so add yours
 * if it is not there yet.
 */
#define IBM_BIOS_MODULE_ALIAS(__type) \
	MODULE_ALIAS("dmi:bvnIBM:bvr" __type "ET??WW*")

/* Ancient thinkpad BIOSes have to be identified by
 * BIOS type or model number, and there are far less
 * BIOS types than model numbers... */
IBM_BIOS_MODULE_ALIAS("I[MU]");		/* 570, 570e */

MODULE_AUTHOR("Borislav Deianov <borislav@users.sf.net>");
MODULE_AUTHOR("Henrique de Moraes Holschuh <hmh@hmh.eng.br>");
MODULE_DESCRIPTION(TPACPI_DESC);
MODULE_VERSION(TPACPI_VERSION);
MODULE_LICENSE("GPL");

module_init(thinkpad_acpi_module_init);
module_exit(thinkpad_acpi_module_exit);<|MERGE_RESOLUTION|>--- conflicted
+++ resolved
@@ -264,12 +264,6 @@
 #define TPACPI_DBG_MIXER	0x0040
 
 #define FAN_NOT_PRESENT		65535
-<<<<<<< HEAD
-
-#define strlencmp(a, b) (strncmp((a), (b), strlen(b)))
-
-=======
->>>>>>> 0ee29814
 
 /****************************************************************************
  * Driver-wide structs and misc. variables
