// SPDX-License-Identifier: GPL-2.0-or-later
/*
 * Azoteq IQS7222A/B/C Capacitive Touch Controller
 *
 * Copyright (C) 2022 Jeff LaBundy <jeff@labundy.com>
 */

#include <linux/bits.h>
#include <linux/delay.h>
#include <linux/device.h>
#include <linux/err.h>
#include <linux/gpio/consumer.h>
#include <linux/i2c.h>
#include <linux/input.h>
#include <linux/interrupt.h>
#include <linux/kernel.h>
#include <linux/ktime.h>
#include <linux/module.h>
#include <linux/of_device.h>
#include <linux/property.h>
#include <linux/slab.h>
#include <asm/unaligned.h>

#define IQS7222_PROD_NUM			0x00
#define IQS7222_PROD_NUM_A			840
#define IQS7222_PROD_NUM_B			698
#define IQS7222_PROD_NUM_C			863

#define IQS7222_SYS_STATUS			0x10
#define IQS7222_SYS_STATUS_RESET		BIT(3)
#define IQS7222_SYS_STATUS_ATI_ERROR		BIT(1)
#define IQS7222_SYS_STATUS_ATI_ACTIVE		BIT(0)

#define IQS7222_CHAN_SETUP_0_REF_MODE_MASK	GENMASK(15, 14)
#define IQS7222_CHAN_SETUP_0_REF_MODE_FOLLOW	BIT(15)
#define IQS7222_CHAN_SETUP_0_REF_MODE_REF	BIT(14)
#define IQS7222_CHAN_SETUP_0_CHAN_EN		BIT(8)

#define IQS7222_SLDR_SETUP_0_CHAN_CNT_MASK	GENMASK(2, 0)
#define IQS7222_SLDR_SETUP_2_RES_MASK		GENMASK(15, 8)
#define IQS7222_SLDR_SETUP_2_RES_SHIFT		8
#define IQS7222_SLDR_SETUP_2_TOP_SPEED_MASK	GENMASK(7, 0)

#define IQS7222_GPIO_SETUP_0_GPIO_EN		BIT(0)

#define IQS7222_SYS_SETUP			0xD0
#define IQS7222_SYS_SETUP_INTF_MODE_MASK	GENMASK(7, 6)
#define IQS7222_SYS_SETUP_INTF_MODE_TOUCH	BIT(7)
#define IQS7222_SYS_SETUP_INTF_MODE_EVENT	BIT(6)
#define IQS7222_SYS_SETUP_PWR_MODE_MASK		GENMASK(5, 4)
#define IQS7222_SYS_SETUP_PWR_MODE_AUTO		IQS7222_SYS_SETUP_PWR_MODE_MASK
#define IQS7222_SYS_SETUP_REDO_ATI		BIT(2)
#define IQS7222_SYS_SETUP_ACK_RESET		BIT(0)

#define IQS7222_EVENT_MASK_ATI			BIT(12)
#define IQS7222_EVENT_MASK_SLDR			BIT(10)
#define IQS7222_EVENT_MASK_TOUCH		BIT(1)
#define IQS7222_EVENT_MASK_PROX			BIT(0)

#define IQS7222_COMMS_HOLD			BIT(0)
#define IQS7222_COMMS_ERROR			0xEEEE
#define IQS7222_COMMS_RETRY_MS			50
#define IQS7222_COMMS_TIMEOUT_MS		100
#define IQS7222_RESET_TIMEOUT_MS		250
#define IQS7222_ATI_TIMEOUT_MS			2000

#define IQS7222_MAX_COLS_STAT			8
#define IQS7222_MAX_COLS_CYCLE			3
#define IQS7222_MAX_COLS_GLBL			3
#define IQS7222_MAX_COLS_BTN			3
#define IQS7222_MAX_COLS_CHAN			6
#define IQS7222_MAX_COLS_FILT			2
#define IQS7222_MAX_COLS_SLDR			11
#define IQS7222_MAX_COLS_GPIO			3
#define IQS7222_MAX_COLS_SYS			13

#define IQS7222_MAX_CHAN			20
#define IQS7222_MAX_SLDR			2

#define IQS7222_NUM_RETRIES			5
#define IQS7222_REG_OFFSET			0x100

enum iqs7222_reg_key_id {
	IQS7222_REG_KEY_NONE,
	IQS7222_REG_KEY_PROX,
	IQS7222_REG_KEY_TOUCH,
	IQS7222_REG_KEY_DEBOUNCE,
	IQS7222_REG_KEY_TAP,
	IQS7222_REG_KEY_TAP_LEGACY,
	IQS7222_REG_KEY_AXIAL,
	IQS7222_REG_KEY_AXIAL_LEGACY,
	IQS7222_REG_KEY_WHEEL,
	IQS7222_REG_KEY_NO_WHEEL,
	IQS7222_REG_KEY_RESERVED
};

enum iqs7222_reg_grp_id {
	IQS7222_REG_GRP_STAT,
	IQS7222_REG_GRP_FILT,
	IQS7222_REG_GRP_CYCLE,
	IQS7222_REG_GRP_GLBL,
	IQS7222_REG_GRP_BTN,
	IQS7222_REG_GRP_CHAN,
	IQS7222_REG_GRP_SLDR,
	IQS7222_REG_GRP_GPIO,
	IQS7222_REG_GRP_SYS,
	IQS7222_NUM_REG_GRPS
};

static const char * const iqs7222_reg_grp_names[IQS7222_NUM_REG_GRPS] = {
	[IQS7222_REG_GRP_CYCLE] = "cycle",
	[IQS7222_REG_GRP_CHAN] = "channel",
	[IQS7222_REG_GRP_SLDR] = "slider",
	[IQS7222_REG_GRP_GPIO] = "gpio",
};

static const unsigned int iqs7222_max_cols[IQS7222_NUM_REG_GRPS] = {
	[IQS7222_REG_GRP_STAT] = IQS7222_MAX_COLS_STAT,
	[IQS7222_REG_GRP_CYCLE] = IQS7222_MAX_COLS_CYCLE,
	[IQS7222_REG_GRP_GLBL] = IQS7222_MAX_COLS_GLBL,
	[IQS7222_REG_GRP_BTN] = IQS7222_MAX_COLS_BTN,
	[IQS7222_REG_GRP_CHAN] = IQS7222_MAX_COLS_CHAN,
	[IQS7222_REG_GRP_FILT] = IQS7222_MAX_COLS_FILT,
	[IQS7222_REG_GRP_SLDR] = IQS7222_MAX_COLS_SLDR,
	[IQS7222_REG_GRP_GPIO] = IQS7222_MAX_COLS_GPIO,
	[IQS7222_REG_GRP_SYS] = IQS7222_MAX_COLS_SYS,
};

static const unsigned int iqs7222_gpio_links[] = { 2, 5, 6, };

struct iqs7222_event_desc {
	const char *name;
	u16 mask;
	u16 val;
	u16 enable;
	enum iqs7222_reg_key_id reg_key;
};

static const struct iqs7222_event_desc iqs7222_kp_events[] = {
	{
		.name = "event-prox",
		.enable = IQS7222_EVENT_MASK_PROX,
		.reg_key = IQS7222_REG_KEY_PROX,
	},
	{
		.name = "event-touch",
		.enable = IQS7222_EVENT_MASK_TOUCH,
		.reg_key = IQS7222_REG_KEY_TOUCH,
	},
};

static const struct iqs7222_event_desc iqs7222_sl_events[] = {
	{ .name = "event-press", },
	{
		.name = "event-tap",
		.mask = BIT(0),
		.val = BIT(0),
		.enable = BIT(0),
		.reg_key = IQS7222_REG_KEY_TAP,
	},
	{
		.name = "event-swipe-pos",
		.mask = BIT(5) | BIT(1),
		.val = BIT(1),
		.enable = BIT(1),
		.reg_key = IQS7222_REG_KEY_AXIAL,
	},
	{
		.name = "event-swipe-neg",
		.mask = BIT(5) | BIT(1),
		.val = BIT(5) | BIT(1),
		.enable = BIT(1),
		.reg_key = IQS7222_REG_KEY_AXIAL,
	},
	{
		.name = "event-flick-pos",
		.mask = BIT(5) | BIT(2),
		.val = BIT(2),
		.enable = BIT(2),
		.reg_key = IQS7222_REG_KEY_AXIAL,
	},
	{
		.name = "event-flick-neg",
		.mask = BIT(5) | BIT(2),
		.val = BIT(5) | BIT(2),
		.enable = BIT(2),
		.reg_key = IQS7222_REG_KEY_AXIAL,
	},
};

struct iqs7222_reg_grp_desc {
	u16 base;
	int num_row;
	int num_col;
};

struct iqs7222_dev_desc {
	u16 prod_num;
	u16 fw_major;
	u16 fw_minor;
	u16 sldr_res;
	u16 touch_link;
	u16 wheel_enable;
	int allow_offset;
	int event_offset;
	int comms_offset;
	bool legacy_gesture;
	struct iqs7222_reg_grp_desc reg_grps[IQS7222_NUM_REG_GRPS];
};

static const struct iqs7222_dev_desc iqs7222_devs[] = {
	{
		.prod_num = IQS7222_PROD_NUM_A,
		.fw_major = 1,
		.fw_minor = 13,
		.sldr_res = U8_MAX * 16,
		.touch_link = 1768,
		.allow_offset = 9,
		.event_offset = 10,
		.comms_offset = 12,
		.reg_grps = {
			[IQS7222_REG_GRP_STAT] = {
				.base = IQS7222_SYS_STATUS,
				.num_row = 1,
				.num_col = 8,
			},
			[IQS7222_REG_GRP_CYCLE] = {
				.base = 0x8000,
				.num_row = 7,
				.num_col = 3,
			},
			[IQS7222_REG_GRP_GLBL] = {
				.base = 0x8700,
				.num_row = 1,
				.num_col = 3,
			},
			[IQS7222_REG_GRP_BTN] = {
				.base = 0x9000,
				.num_row = 12,
				.num_col = 3,
			},
			[IQS7222_REG_GRP_CHAN] = {
				.base = 0xA000,
				.num_row = 12,
				.num_col = 6,
			},
			[IQS7222_REG_GRP_FILT] = {
				.base = 0xAC00,
				.num_row = 1,
				.num_col = 2,
			},
			[IQS7222_REG_GRP_SLDR] = {
				.base = 0xB000,
				.num_row = 2,
				.num_col = 11,
			},
			[IQS7222_REG_GRP_GPIO] = {
				.base = 0xC000,
				.num_row = 1,
				.num_col = 3,
			},
			[IQS7222_REG_GRP_SYS] = {
				.base = IQS7222_SYS_SETUP,
				.num_row = 1,
				.num_col = 13,
			},
		},
	},
	{
		.prod_num = IQS7222_PROD_NUM_A,
		.fw_major = 1,
		.fw_minor = 12,
		.sldr_res = U8_MAX * 16,
		.touch_link = 1768,
		.allow_offset = 9,
		.event_offset = 10,
		.comms_offset = 12,
		.legacy_gesture = true,
		.reg_grps = {
			[IQS7222_REG_GRP_STAT] = {
				.base = IQS7222_SYS_STATUS,
				.num_row = 1,
				.num_col = 8,
			},
			[IQS7222_REG_GRP_CYCLE] = {
				.base = 0x8000,
				.num_row = 7,
				.num_col = 3,
			},
			[IQS7222_REG_GRP_GLBL] = {
				.base = 0x8700,
				.num_row = 1,
				.num_col = 3,
			},
			[IQS7222_REG_GRP_BTN] = {
				.base = 0x9000,
				.num_row = 12,
				.num_col = 3,
			},
			[IQS7222_REG_GRP_CHAN] = {
				.base = 0xA000,
				.num_row = 12,
				.num_col = 6,
			},
			[IQS7222_REG_GRP_FILT] = {
				.base = 0xAC00,
				.num_row = 1,
				.num_col = 2,
			},
			[IQS7222_REG_GRP_SLDR] = {
				.base = 0xB000,
				.num_row = 2,
				.num_col = 11,
			},
			[IQS7222_REG_GRP_GPIO] = {
				.base = 0xC000,
				.num_row = 1,
				.num_col = 3,
			},
			[IQS7222_REG_GRP_SYS] = {
				.base = IQS7222_SYS_SETUP,
				.num_row = 1,
				.num_col = 13,
			},
		},
	},
	{
		.prod_num = IQS7222_PROD_NUM_B,
		.fw_major = 1,
		.fw_minor = 43,
		.event_offset = 10,
		.comms_offset = 11,
		.reg_grps = {
			[IQS7222_REG_GRP_STAT] = {
				.base = IQS7222_SYS_STATUS,
				.num_row = 1,
				.num_col = 6,
			},
			[IQS7222_REG_GRP_CYCLE] = {
				.base = 0x8000,
				.num_row = 10,
				.num_col = 2,
			},
			[IQS7222_REG_GRP_GLBL] = {
				.base = 0x8A00,
				.num_row = 1,
				.num_col = 3,
			},
			[IQS7222_REG_GRP_BTN] = {
				.base = 0x9000,
				.num_row = 20,
				.num_col = 2,
			},
			[IQS7222_REG_GRP_CHAN] = {
				.base = 0xB000,
				.num_row = 20,
				.num_col = 4,
			},
			[IQS7222_REG_GRP_FILT] = {
				.base = 0xC400,
				.num_row = 1,
				.num_col = 2,
			},
			[IQS7222_REG_GRP_SYS] = {
				.base = IQS7222_SYS_SETUP,
				.num_row = 1,
				.num_col = 13,
			},
		},
	},
	{
		.prod_num = IQS7222_PROD_NUM_B,
		.fw_major = 1,
		.fw_minor = 27,
		.reg_grps = {
			[IQS7222_REG_GRP_STAT] = {
				.base = IQS7222_SYS_STATUS,
				.num_row = 1,
				.num_col = 6,
			},
			[IQS7222_REG_GRP_CYCLE] = {
				.base = 0x8000,
				.num_row = 10,
				.num_col = 2,
			},
			[IQS7222_REG_GRP_GLBL] = {
				.base = 0x8A00,
				.num_row = 1,
				.num_col = 3,
			},
			[IQS7222_REG_GRP_BTN] = {
				.base = 0x9000,
				.num_row = 20,
				.num_col = 2,
			},
			[IQS7222_REG_GRP_CHAN] = {
				.base = 0xB000,
				.num_row = 20,
				.num_col = 4,
			},
			[IQS7222_REG_GRP_FILT] = {
				.base = 0xC400,
				.num_row = 1,
				.num_col = 2,
			},
			[IQS7222_REG_GRP_SYS] = {
				.base = IQS7222_SYS_SETUP,
				.num_row = 1,
				.num_col = 10,
			},
		},
	},
	{
		.prod_num = IQS7222_PROD_NUM_C,
		.fw_major = 2,
		.fw_minor = 6,
		.sldr_res = U16_MAX,
		.touch_link = 1686,
		.wheel_enable = BIT(3),
		.event_offset = 9,
		.comms_offset = 10,
		.reg_grps = {
			[IQS7222_REG_GRP_STAT] = {
				.base = IQS7222_SYS_STATUS,
				.num_row = 1,
				.num_col = 6,
			},
			[IQS7222_REG_GRP_CYCLE] = {
				.base = 0x8000,
				.num_row = 5,
				.num_col = 3,
			},
			[IQS7222_REG_GRP_GLBL] = {
				.base = 0x8500,
				.num_row = 1,
				.num_col = 3,
			},
			[IQS7222_REG_GRP_BTN] = {
				.base = 0x9000,
				.num_row = 10,
				.num_col = 3,
			},
			[IQS7222_REG_GRP_CHAN] = {
				.base = 0xA000,
				.num_row = 10,
				.num_col = 6,
			},
			[IQS7222_REG_GRP_FILT] = {
				.base = 0xAA00,
				.num_row = 1,
				.num_col = 2,
			},
			[IQS7222_REG_GRP_SLDR] = {
				.base = 0xB000,
				.num_row = 2,
				.num_col = 10,
			},
			[IQS7222_REG_GRP_GPIO] = {
				.base = 0xC000,
				.num_row = 3,
				.num_col = 3,
			},
			[IQS7222_REG_GRP_SYS] = {
				.base = IQS7222_SYS_SETUP,
				.num_row = 1,
				.num_col = 12,
			},
		},
	},
	{
		.prod_num = IQS7222_PROD_NUM_C,
		.fw_major = 1,
		.fw_minor = 13,
		.sldr_res = U16_MAX,
		.touch_link = 1674,
		.wheel_enable = BIT(3),
		.event_offset = 9,
		.comms_offset = 10,
		.reg_grps = {
			[IQS7222_REG_GRP_STAT] = {
				.base = IQS7222_SYS_STATUS,
				.num_row = 1,
				.num_col = 6,
			},
			[IQS7222_REG_GRP_CYCLE] = {
				.base = 0x8000,
				.num_row = 5,
				.num_col = 3,
			},
			[IQS7222_REG_GRP_GLBL] = {
				.base = 0x8500,
				.num_row = 1,
				.num_col = 3,
			},
			[IQS7222_REG_GRP_BTN] = {
				.base = 0x9000,
				.num_row = 10,
				.num_col = 3,
			},
			[IQS7222_REG_GRP_CHAN] = {
				.base = 0xA000,
				.num_row = 10,
				.num_col = 6,
			},
			[IQS7222_REG_GRP_FILT] = {
				.base = 0xAA00,
				.num_row = 1,
				.num_col = 2,
			},
			[IQS7222_REG_GRP_SLDR] = {
				.base = 0xB000,
				.num_row = 2,
				.num_col = 10,
			},
			[IQS7222_REG_GRP_GPIO] = {
				.base = 0xC000,
				.num_row = 1,
				.num_col = 3,
			},
			[IQS7222_REG_GRP_SYS] = {
				.base = IQS7222_SYS_SETUP,
				.num_row = 1,
				.num_col = 11,
			},
		},
	},
};

struct iqs7222_prop_desc {
	const char *name;
	enum iqs7222_reg_grp_id reg_grp;
	enum iqs7222_reg_key_id reg_key;
	int reg_offset;
	int reg_shift;
	int reg_width;
	int val_pitch;
	int val_min;
	int val_max;
	bool invert;
	const char *label;
};

static const struct iqs7222_prop_desc iqs7222_props[] = {
	{
		.name = "azoteq,conv-period",
		.reg_grp = IQS7222_REG_GRP_CYCLE,
		.reg_offset = 0,
		.reg_shift = 8,
		.reg_width = 8,
		.label = "conversion period",
	},
	{
		.name = "azoteq,conv-frac",
		.reg_grp = IQS7222_REG_GRP_CYCLE,
		.reg_offset = 0,
		.reg_shift = 0,
		.reg_width = 8,
		.label = "conversion frequency fractional divider",
	},
	{
		.name = "azoteq,rx-float-inactive",
		.reg_grp = IQS7222_REG_GRP_CYCLE,
		.reg_offset = 1,
		.reg_shift = 6,
		.reg_width = 1,
		.invert = true,
	},
	{
		.name = "azoteq,dead-time-enable",
		.reg_grp = IQS7222_REG_GRP_CYCLE,
		.reg_offset = 1,
		.reg_shift = 5,
		.reg_width = 1,
	},
	{
		.name = "azoteq,tx-freq-fosc",
		.reg_grp = IQS7222_REG_GRP_CYCLE,
		.reg_offset = 1,
		.reg_shift = 4,
		.reg_width = 1,
	},
	{
		.name = "azoteq,vbias-enable",
		.reg_grp = IQS7222_REG_GRP_CYCLE,
		.reg_offset = 1,
		.reg_shift = 3,
		.reg_width = 1,
	},
	{
		.name = "azoteq,sense-mode",
		.reg_grp = IQS7222_REG_GRP_CYCLE,
		.reg_offset = 1,
		.reg_shift = 0,
		.reg_width = 3,
		.val_max = 3,
		.label = "sensing mode",
	},
	{
		.name = "azoteq,iref-enable",
		.reg_grp = IQS7222_REG_GRP_CYCLE,
		.reg_offset = 2,
		.reg_shift = 10,
		.reg_width = 1,
	},
	{
		.name = "azoteq,iref-level",
		.reg_grp = IQS7222_REG_GRP_CYCLE,
		.reg_offset = 2,
		.reg_shift = 4,
		.reg_width = 4,
		.label = "current reference level",
	},
	{
		.name = "azoteq,iref-trim",
		.reg_grp = IQS7222_REG_GRP_CYCLE,
		.reg_offset = 2,
		.reg_shift = 0,
		.reg_width = 4,
		.label = "current reference trim",
	},
	{
		.name = "azoteq,max-counts",
		.reg_grp = IQS7222_REG_GRP_GLBL,
		.reg_offset = 0,
		.reg_shift = 13,
		.reg_width = 2,
		.label = "maximum counts",
	},
	{
		.name = "azoteq,auto-mode",
		.reg_grp = IQS7222_REG_GRP_GLBL,
		.reg_offset = 0,
		.reg_shift = 2,
		.reg_width = 2,
		.label = "number of conversions",
	},
	{
		.name = "azoteq,ati-frac-div-fine",
		.reg_grp = IQS7222_REG_GRP_GLBL,
		.reg_offset = 1,
		.reg_shift = 9,
		.reg_width = 5,
		.label = "ATI fine fractional divider",
	},
	{
		.name = "azoteq,ati-frac-div-coarse",
		.reg_grp = IQS7222_REG_GRP_GLBL,
		.reg_offset = 1,
		.reg_shift = 0,
		.reg_width = 5,
		.label = "ATI coarse fractional divider",
	},
	{
		.name = "azoteq,ati-comp-select",
		.reg_grp = IQS7222_REG_GRP_GLBL,
		.reg_offset = 2,
		.reg_shift = 0,
		.reg_width = 10,
		.label = "ATI compensation selection",
	},
	{
		.name = "azoteq,ati-band",
		.reg_grp = IQS7222_REG_GRP_CHAN,
		.reg_offset = 0,
		.reg_shift = 12,
		.reg_width = 2,
		.label = "ATI band",
	},
	{
		.name = "azoteq,global-halt",
		.reg_grp = IQS7222_REG_GRP_CHAN,
		.reg_offset = 0,
		.reg_shift = 11,
		.reg_width = 1,
	},
	{
		.name = "azoteq,invert-enable",
		.reg_grp = IQS7222_REG_GRP_CHAN,
		.reg_offset = 0,
		.reg_shift = 10,
		.reg_width = 1,
	},
	{
		.name = "azoteq,dual-direction",
		.reg_grp = IQS7222_REG_GRP_CHAN,
		.reg_offset = 0,
		.reg_shift = 9,
		.reg_width = 1,
	},
	{
		.name = "azoteq,samp-cap-double",
		.reg_grp = IQS7222_REG_GRP_CHAN,
		.reg_offset = 0,
		.reg_shift = 3,
		.reg_width = 1,
	},
	{
		.name = "azoteq,vref-half",
		.reg_grp = IQS7222_REG_GRP_CHAN,
		.reg_offset = 0,
		.reg_shift = 2,
		.reg_width = 1,
	},
	{
		.name = "azoteq,proj-bias",
		.reg_grp = IQS7222_REG_GRP_CHAN,
		.reg_offset = 0,
		.reg_shift = 0,
		.reg_width = 2,
		.label = "projected bias current",
	},
	{
		.name = "azoteq,ati-target",
		.reg_grp = IQS7222_REG_GRP_CHAN,
		.reg_offset = 1,
		.reg_shift = 8,
		.reg_width = 8,
		.val_pitch = 8,
		.label = "ATI target",
	},
	{
		.name = "azoteq,ati-base",
		.reg_grp = IQS7222_REG_GRP_CHAN,
		.reg_offset = 1,
		.reg_shift = 3,
		.reg_width = 5,
		.val_pitch = 16,
		.label = "ATI base",
	},
	{
		.name = "azoteq,ati-mode",
		.reg_grp = IQS7222_REG_GRP_CHAN,
		.reg_offset = 1,
		.reg_shift = 0,
		.reg_width = 3,
		.val_max = 5,
		.label = "ATI mode",
	},
	{
		.name = "azoteq,ati-frac-div-fine",
		.reg_grp = IQS7222_REG_GRP_CHAN,
		.reg_offset = 2,
		.reg_shift = 9,
		.reg_width = 5,
		.label = "ATI fine fractional divider",
	},
	{
		.name = "azoteq,ati-frac-mult-coarse",
		.reg_grp = IQS7222_REG_GRP_CHAN,
		.reg_offset = 2,
		.reg_shift = 5,
		.reg_width = 4,
		.label = "ATI coarse fractional multiplier",
	},
	{
		.name = "azoteq,ati-frac-div-coarse",
		.reg_grp = IQS7222_REG_GRP_CHAN,
		.reg_offset = 2,
		.reg_shift = 0,
		.reg_width = 5,
		.label = "ATI coarse fractional divider",
	},
	{
		.name = "azoteq,ati-comp-div",
		.reg_grp = IQS7222_REG_GRP_CHAN,
		.reg_offset = 3,
		.reg_shift = 11,
		.reg_width = 5,
		.label = "ATI compensation divider",
	},
	{
		.name = "azoteq,ati-comp-select",
		.reg_grp = IQS7222_REG_GRP_CHAN,
		.reg_offset = 3,
		.reg_shift = 0,
		.reg_width = 10,
		.label = "ATI compensation selection",
	},
	{
		.name = "azoteq,debounce-exit",
		.reg_grp = IQS7222_REG_GRP_BTN,
		.reg_key = IQS7222_REG_KEY_DEBOUNCE,
		.reg_offset = 0,
		.reg_shift = 12,
		.reg_width = 4,
		.label = "debounce exit factor",
	},
	{
		.name = "azoteq,debounce-enter",
		.reg_grp = IQS7222_REG_GRP_BTN,
		.reg_key = IQS7222_REG_KEY_DEBOUNCE,
		.reg_offset = 0,
		.reg_shift = 8,
		.reg_width = 4,
		.label = "debounce entrance factor",
	},
	{
		.name = "azoteq,thresh",
		.reg_grp = IQS7222_REG_GRP_BTN,
		.reg_key = IQS7222_REG_KEY_PROX,
		.reg_offset = 0,
		.reg_shift = 0,
		.reg_width = 8,
		.val_max = 127,
		.label = "threshold",
	},
	{
		.name = "azoteq,thresh",
		.reg_grp = IQS7222_REG_GRP_BTN,
		.reg_key = IQS7222_REG_KEY_TOUCH,
		.reg_offset = 1,
		.reg_shift = 0,
		.reg_width = 8,
		.label = "threshold",
	},
	{
		.name = "azoteq,hyst",
		.reg_grp = IQS7222_REG_GRP_BTN,
		.reg_key = IQS7222_REG_KEY_TOUCH,
		.reg_offset = 1,
		.reg_shift = 8,
		.reg_width = 8,
		.label = "hysteresis",
	},
	{
		.name = "azoteq,lta-beta-lp",
		.reg_grp = IQS7222_REG_GRP_FILT,
		.reg_offset = 0,
		.reg_shift = 12,
		.reg_width = 4,
		.label = "low-power mode long-term average beta",
	},
	{
		.name = "azoteq,lta-beta-np",
		.reg_grp = IQS7222_REG_GRP_FILT,
		.reg_offset = 0,
		.reg_shift = 8,
		.reg_width = 4,
		.label = "normal-power mode long-term average beta",
	},
	{
		.name = "azoteq,counts-beta-lp",
		.reg_grp = IQS7222_REG_GRP_FILT,
		.reg_offset = 0,
		.reg_shift = 4,
		.reg_width = 4,
		.label = "low-power mode counts beta",
	},
	{
		.name = "azoteq,counts-beta-np",
		.reg_grp = IQS7222_REG_GRP_FILT,
		.reg_offset = 0,
		.reg_shift = 0,
		.reg_width = 4,
		.label = "normal-power mode counts beta",
	},
	{
		.name = "azoteq,lta-fast-beta-lp",
		.reg_grp = IQS7222_REG_GRP_FILT,
		.reg_offset = 1,
		.reg_shift = 4,
		.reg_width = 4,
		.label = "low-power mode long-term average fast beta",
	},
	{
		.name = "azoteq,lta-fast-beta-np",
		.reg_grp = IQS7222_REG_GRP_FILT,
		.reg_offset = 1,
		.reg_shift = 0,
		.reg_width = 4,
		.label = "normal-power mode long-term average fast beta",
	},
	{
		.name = "azoteq,lower-cal",
		.reg_grp = IQS7222_REG_GRP_SLDR,
		.reg_offset = 0,
		.reg_shift = 8,
		.reg_width = 8,
		.label = "lower calibration",
	},
	{
		.name = "azoteq,static-beta",
		.reg_grp = IQS7222_REG_GRP_SLDR,
		.reg_key = IQS7222_REG_KEY_NO_WHEEL,
		.reg_offset = 0,
		.reg_shift = 6,
		.reg_width = 1,
	},
	{
		.name = "azoteq,bottom-beta",
		.reg_grp = IQS7222_REG_GRP_SLDR,
		.reg_key = IQS7222_REG_KEY_NO_WHEEL,
		.reg_offset = 0,
		.reg_shift = 3,
		.reg_width = 3,
		.label = "bottom beta",
	},
	{
		.name = "azoteq,static-beta",
		.reg_grp = IQS7222_REG_GRP_SLDR,
		.reg_key = IQS7222_REG_KEY_WHEEL,
		.reg_offset = 0,
		.reg_shift = 7,
		.reg_width = 1,
	},
	{
		.name = "azoteq,bottom-beta",
		.reg_grp = IQS7222_REG_GRP_SLDR,
		.reg_key = IQS7222_REG_KEY_WHEEL,
		.reg_offset = 0,
		.reg_shift = 4,
		.reg_width = 3,
		.label = "bottom beta",
	},
	{
		.name = "azoteq,bottom-speed",
		.reg_grp = IQS7222_REG_GRP_SLDR,
		.reg_offset = 1,
		.reg_shift = 8,
		.reg_width = 8,
		.label = "bottom speed",
	},
	{
		.name = "azoteq,upper-cal",
		.reg_grp = IQS7222_REG_GRP_SLDR,
		.reg_offset = 1,
		.reg_shift = 0,
		.reg_width = 8,
		.label = "upper calibration",
	},
	{
		.name = "azoteq,gesture-max-ms",
		.reg_grp = IQS7222_REG_GRP_SLDR,
		.reg_key = IQS7222_REG_KEY_TAP,
		.reg_offset = 9,
		.reg_shift = 8,
		.reg_width = 8,
		.val_pitch = 16,
		.label = "maximum gesture time",
	},
	{
		.name = "azoteq,gesture-max-ms",
		.reg_grp = IQS7222_REG_GRP_SLDR,
		.reg_key = IQS7222_REG_KEY_TAP_LEGACY,
		.reg_offset = 9,
		.reg_shift = 8,
		.reg_width = 8,
		.val_pitch = 4,
		.label = "maximum gesture time",
	},
	{
		.name = "azoteq,gesture-min-ms",
		.reg_grp = IQS7222_REG_GRP_SLDR,
		.reg_key = IQS7222_REG_KEY_TAP,
		.reg_offset = 9,
		.reg_shift = 3,
		.reg_width = 5,
		.val_pitch = 16,
		.label = "minimum gesture time",
	},
	{
		.name = "azoteq,gesture-min-ms",
		.reg_grp = IQS7222_REG_GRP_SLDR,
		.reg_key = IQS7222_REG_KEY_TAP_LEGACY,
		.reg_offset = 9,
		.reg_shift = 3,
		.reg_width = 5,
		.val_pitch = 4,
		.label = "minimum gesture time",
	},
	{
		.name = "azoteq,gesture-dist",
		.reg_grp = IQS7222_REG_GRP_SLDR,
		.reg_key = IQS7222_REG_KEY_AXIAL,
		.reg_offset = 10,
		.reg_shift = 8,
		.reg_width = 8,
		.val_pitch = 16,
		.label = "gesture distance",
	},
	{
		.name = "azoteq,gesture-dist",
		.reg_grp = IQS7222_REG_GRP_SLDR,
		.reg_key = IQS7222_REG_KEY_AXIAL_LEGACY,
		.reg_offset = 10,
		.reg_shift = 8,
		.reg_width = 8,
		.val_pitch = 16,
		.label = "gesture distance",
	},
	{
		.name = "azoteq,gesture-max-ms",
		.reg_grp = IQS7222_REG_GRP_SLDR,
		.reg_key = IQS7222_REG_KEY_AXIAL,
		.reg_offset = 10,
		.reg_shift = 0,
		.reg_width = 8,
		.val_pitch = 16,
		.label = "maximum gesture time",
	},
	{
		.name = "azoteq,gesture-max-ms",
		.reg_grp = IQS7222_REG_GRP_SLDR,
		.reg_key = IQS7222_REG_KEY_AXIAL_LEGACY,
		.reg_offset = 10,
		.reg_shift = 0,
		.reg_width = 8,
		.val_pitch = 4,
		.label = "maximum gesture time",
	},
	{
		.name = "drive-open-drain",
		.reg_grp = IQS7222_REG_GRP_GPIO,
		.reg_offset = 0,
		.reg_shift = 1,
		.reg_width = 1,
	},
	{
		.name = "azoteq,timeout-ati-ms",
		.reg_grp = IQS7222_REG_GRP_SYS,
		.reg_offset = 1,
		.reg_shift = 0,
		.reg_width = 16,
		.val_pitch = 500,
		.label = "ATI error timeout",
	},
	{
		.name = "azoteq,rate-ati-ms",
		.reg_grp = IQS7222_REG_GRP_SYS,
		.reg_offset = 2,
		.reg_shift = 0,
		.reg_width = 16,
		.label = "ATI report rate",
	},
	{
		.name = "azoteq,timeout-np-ms",
		.reg_grp = IQS7222_REG_GRP_SYS,
		.reg_offset = 3,
		.reg_shift = 0,
		.reg_width = 16,
		.label = "normal-power mode timeout",
	},
	{
		.name = "azoteq,rate-np-ms",
		.reg_grp = IQS7222_REG_GRP_SYS,
		.reg_offset = 4,
		.reg_shift = 0,
		.reg_width = 16,
		.val_max = 3000,
		.label = "normal-power mode report rate",
	},
	{
		.name = "azoteq,timeout-lp-ms",
		.reg_grp = IQS7222_REG_GRP_SYS,
		.reg_offset = 5,
		.reg_shift = 0,
		.reg_width = 16,
		.label = "low-power mode timeout",
	},
	{
		.name = "azoteq,rate-lp-ms",
		.reg_grp = IQS7222_REG_GRP_SYS,
		.reg_offset = 6,
		.reg_shift = 0,
		.reg_width = 16,
		.val_max = 3000,
		.label = "low-power mode report rate",
	},
	{
		.name = "azoteq,timeout-ulp-ms",
		.reg_grp = IQS7222_REG_GRP_SYS,
		.reg_offset = 7,
		.reg_shift = 0,
		.reg_width = 16,
		.label = "ultra-low-power mode timeout",
	},
	{
		.name = "azoteq,rate-ulp-ms",
		.reg_grp = IQS7222_REG_GRP_SYS,
		.reg_offset = 8,
		.reg_shift = 0,
		.reg_width = 16,
		.val_max = 3000,
		.label = "ultra-low-power mode report rate",
	},
};

struct iqs7222_private {
	const struct iqs7222_dev_desc *dev_desc;
	struct gpio_desc *reset_gpio;
	struct gpio_desc *irq_gpio;
	struct i2c_client *client;
	struct input_dev *keypad;
	unsigned int kp_type[IQS7222_MAX_CHAN][ARRAY_SIZE(iqs7222_kp_events)];
	unsigned int kp_code[IQS7222_MAX_CHAN][ARRAY_SIZE(iqs7222_kp_events)];
	unsigned int sl_code[IQS7222_MAX_SLDR][ARRAY_SIZE(iqs7222_sl_events)];
	unsigned int sl_axis[IQS7222_MAX_SLDR];
	u16 cycle_setup[IQS7222_MAX_CHAN / 2][IQS7222_MAX_COLS_CYCLE];
	u16 glbl_setup[IQS7222_MAX_COLS_GLBL];
	u16 btn_setup[IQS7222_MAX_CHAN][IQS7222_MAX_COLS_BTN];
	u16 chan_setup[IQS7222_MAX_CHAN][IQS7222_MAX_COLS_CHAN];
	u16 filt_setup[IQS7222_MAX_COLS_FILT];
	u16 sldr_setup[IQS7222_MAX_SLDR][IQS7222_MAX_COLS_SLDR];
	u16 gpio_setup[ARRAY_SIZE(iqs7222_gpio_links)][IQS7222_MAX_COLS_GPIO];
	u16 sys_setup[IQS7222_MAX_COLS_SYS];
};

static u16 *iqs7222_setup(struct iqs7222_private *iqs7222,
			  enum iqs7222_reg_grp_id reg_grp, int row)
{
	switch (reg_grp) {
	case IQS7222_REG_GRP_CYCLE:
		return iqs7222->cycle_setup[row];

	case IQS7222_REG_GRP_GLBL:
		return iqs7222->glbl_setup;

	case IQS7222_REG_GRP_BTN:
		return iqs7222->btn_setup[row];

	case IQS7222_REG_GRP_CHAN:
		return iqs7222->chan_setup[row];

	case IQS7222_REG_GRP_FILT:
		return iqs7222->filt_setup;

	case IQS7222_REG_GRP_SLDR:
		return iqs7222->sldr_setup[row];

	case IQS7222_REG_GRP_GPIO:
		return iqs7222->gpio_setup[row];

	case IQS7222_REG_GRP_SYS:
		return iqs7222->sys_setup;

	default:
		return NULL;
	}
}

static int iqs7222_irq_poll(struct iqs7222_private *iqs7222, u16 timeout_ms)
{
	ktime_t irq_timeout = ktime_add_ms(ktime_get(), timeout_ms);
	int ret;

	do {
		usleep_range(1000, 1100);

		ret = gpiod_get_value_cansleep(iqs7222->irq_gpio);
		if (ret < 0)
			return ret;
		else if (ret > 0)
			return 0;
	} while (ktime_compare(ktime_get(), irq_timeout) < 0);

	return -EBUSY;
}

static int iqs7222_hard_reset(struct iqs7222_private *iqs7222)
{
	struct i2c_client *client = iqs7222->client;
	int error;

	if (!iqs7222->reset_gpio)
		return 0;

	gpiod_set_value_cansleep(iqs7222->reset_gpio, 1);
	usleep_range(1000, 1100);

	gpiod_set_value_cansleep(iqs7222->reset_gpio, 0);

	error = iqs7222_irq_poll(iqs7222, IQS7222_RESET_TIMEOUT_MS);
	if (error)
		dev_err(&client->dev, "Failed to reset device: %d\n", error);

	return error;
}

static int iqs7222_force_comms(struct iqs7222_private *iqs7222)
{
	u8 msg_buf[] = { 0xFF, };
	int ret;

	/*
	 * The device cannot communicate until it asserts its interrupt (RDY)
	 * pin. Attempts to do so while RDY is deasserted return an ACK; how-
	 * ever all write data is ignored, and all read data returns 0xEE.
	 *
	 * Unsolicited communication must be preceded by a special force com-
	 * munication command, after which the device eventually asserts its
	 * RDY pin and agrees to communicate.
	 *
	 * Regardless of whether communication is forced or the result of an
	 * interrupt, the device automatically deasserts its RDY pin once it
	 * detects an I2C stop condition, or a timeout expires.
	 */
	ret = gpiod_get_value_cansleep(iqs7222->irq_gpio);
	if (ret < 0)
		return ret;
	else if (ret > 0)
		return 0;

	ret = i2c_master_send(iqs7222->client, msg_buf, sizeof(msg_buf));
	if (ret < (int)sizeof(msg_buf)) {
		if (ret >= 0)
			ret = -EIO;

		/*
		 * The datasheet states that the host must wait to retry any
		 * failed attempt to communicate over I2C.
		 */
		msleep(IQS7222_COMMS_RETRY_MS);
		return ret;
	}

	return iqs7222_irq_poll(iqs7222, IQS7222_COMMS_TIMEOUT_MS);
}

static int iqs7222_read_burst(struct iqs7222_private *iqs7222,
			      u16 reg, void *val, u16 num_val)
{
	u8 reg_buf[sizeof(__be16)];
	int ret, i;
	struct i2c_client *client = iqs7222->client;
	struct i2c_msg msg[] = {
		{
			.addr = client->addr,
			.flags = 0,
			.len = reg > U8_MAX ? sizeof(reg) : sizeof(u8),
			.buf = reg_buf,
		},
		{
			.addr = client->addr,
			.flags = I2C_M_RD,
			.len = num_val * sizeof(__le16),
			.buf = (u8 *)val,
		},
	};

	if (reg > U8_MAX)
		put_unaligned_be16(reg, reg_buf);
	else
		*reg_buf = (u8)reg;

	/*
	 * The following loop protects against an edge case in which the RDY
	 * pin is automatically deasserted just as the read is initiated. In
	 * that case, the read must be retried using forced communication.
	 */
	for (i = 0; i < IQS7222_NUM_RETRIES; i++) {
		ret = iqs7222_force_comms(iqs7222);
		if (ret < 0)
			continue;

		ret = i2c_transfer(client->adapter, msg, ARRAY_SIZE(msg));
		if (ret < (int)ARRAY_SIZE(msg)) {
			if (ret >= 0)
				ret = -EIO;

			msleep(IQS7222_COMMS_RETRY_MS);
			continue;
		}

		if (get_unaligned_le16(msg[1].buf) == IQS7222_COMMS_ERROR) {
			ret = -ENODATA;
			continue;
		}

		ret = 0;
		break;
	}

	/*
	 * The following delay ensures the device has deasserted the RDY pin
	 * following the I2C stop condition.
	 */
	usleep_range(50, 100);

	if (ret < 0)
		dev_err(&client->dev,
			"Failed to read from address 0x%04X: %d\n", reg, ret);

	return ret;
}

static int iqs7222_read_word(struct iqs7222_private *iqs7222, u16 reg, u16 *val)
{
	__le16 val_buf;
	int error;

	error = iqs7222_read_burst(iqs7222, reg, &val_buf, 1);
	if (error)
		return error;

	*val = le16_to_cpu(val_buf);

	return 0;
}

static int iqs7222_write_burst(struct iqs7222_private *iqs7222,
			       u16 reg, const void *val, u16 num_val)
{
	int reg_len = reg > U8_MAX ? sizeof(reg) : sizeof(u8);
	int val_len = num_val * sizeof(__le16);
	int msg_len = reg_len + val_len;
	int ret, i;
	struct i2c_client *client = iqs7222->client;
	u8 *msg_buf;

	msg_buf = kzalloc(msg_len, GFP_KERNEL);
	if (!msg_buf)
		return -ENOMEM;

	if (reg > U8_MAX)
		put_unaligned_be16(reg, msg_buf);
	else
		*msg_buf = (u8)reg;

	memcpy(msg_buf + reg_len, val, val_len);

	/*
	 * The following loop protects against an edge case in which the RDY
	 * pin is automatically asserted just before the force communication
	 * command is sent.
	 *
	 * In that case, the subsequent I2C stop condition tricks the device
	 * into preemptively deasserting the RDY pin and the command must be
	 * sent again.
	 */
	for (i = 0; i < IQS7222_NUM_RETRIES; i++) {
		ret = iqs7222_force_comms(iqs7222);
		if (ret < 0)
			continue;

		ret = i2c_master_send(client, msg_buf, msg_len);
		if (ret < msg_len) {
			if (ret >= 0)
				ret = -EIO;

			msleep(IQS7222_COMMS_RETRY_MS);
			continue;
		}

		ret = 0;
		break;
	}

	kfree(msg_buf);

	usleep_range(50, 100);

	if (ret < 0)
		dev_err(&client->dev,
			"Failed to write to address 0x%04X: %d\n", reg, ret);

	return ret;
}

static int iqs7222_write_word(struct iqs7222_private *iqs7222, u16 reg, u16 val)
{
	__le16 val_buf = cpu_to_le16(val);

	return iqs7222_write_burst(iqs7222, reg, &val_buf, 1);
}

static int iqs7222_ati_trigger(struct iqs7222_private *iqs7222)
{
	struct i2c_client *client = iqs7222->client;
	ktime_t ati_timeout;
	u16 sys_status = 0;
	u16 sys_setup;
	int error, i;

	/*
	 * The reserved fields of the system setup register may have changed
	 * as a result of other registers having been written. As such, read
	 * the register's latest value to avoid unexpected behavior when the
	 * register is written in the loop that follows.
	 */
	error = iqs7222_read_word(iqs7222, IQS7222_SYS_SETUP, &sys_setup);
	if (error)
		return error;

	sys_setup &= ~IQS7222_SYS_SETUP_INTF_MODE_MASK;
	sys_setup &= ~IQS7222_SYS_SETUP_PWR_MODE_MASK;

	for (i = 0; i < IQS7222_NUM_RETRIES; i++) {
		/*
		 * Trigger ATI from streaming and normal-power modes so that
		 * the RDY pin continues to be asserted during ATI.
		 */
		error = iqs7222_write_word(iqs7222, IQS7222_SYS_SETUP,
					   sys_setup |
					   IQS7222_SYS_SETUP_REDO_ATI);
		if (error)
			return error;

		ati_timeout = ktime_add_ms(ktime_get(), IQS7222_ATI_TIMEOUT_MS);

		do {
			error = iqs7222_irq_poll(iqs7222,
						 IQS7222_COMMS_TIMEOUT_MS);
			if (error)
				continue;

			error = iqs7222_read_word(iqs7222, IQS7222_SYS_STATUS,
						  &sys_status);
			if (error)
				return error;

			if (sys_status & IQS7222_SYS_STATUS_RESET)
				return 0;

			if (sys_status & IQS7222_SYS_STATUS_ATI_ERROR)
				break;

			if (sys_status & IQS7222_SYS_STATUS_ATI_ACTIVE)
				continue;

			/*
			 * Use stream-in-touch mode if either slider reports
			 * absolute position.
			 */
			sys_setup |= test_bit(EV_ABS, iqs7222->keypad->evbit)
				   ? IQS7222_SYS_SETUP_INTF_MODE_TOUCH
				   : IQS7222_SYS_SETUP_INTF_MODE_EVENT;
			sys_setup |= IQS7222_SYS_SETUP_PWR_MODE_AUTO;

			return iqs7222_write_word(iqs7222, IQS7222_SYS_SETUP,
						  sys_setup);
		} while (ktime_compare(ktime_get(), ati_timeout) < 0);

		dev_err(&client->dev,
			"ATI attempt %d of %d failed with status 0x%02X, %s\n",
			i + 1, IQS7222_NUM_RETRIES, (u8)sys_status,
			i + 1 < IQS7222_NUM_RETRIES ? "retrying" : "stopping");
	}

	return -ETIMEDOUT;
}

static int iqs7222_dev_init(struct iqs7222_private *iqs7222, int dir)
{
	const struct iqs7222_dev_desc *dev_desc = iqs7222->dev_desc;
	int comms_offset = dev_desc->comms_offset;
	int error, i, j, k;

	/*
	 * Acknowledge reset before writing any registers in case the device
	 * suffers a spurious reset during initialization. Because this step
	 * may change the reserved fields of the second filter beta register,
	 * its cache must be updated.
	 *
	 * Writing the second filter beta register, in turn, may clobber the
	 * system status register. As such, the filter beta register pair is
	 * written first to protect against this hazard.
	 */
	if (dir == WRITE) {
		u16 reg = dev_desc->reg_grps[IQS7222_REG_GRP_FILT].base + 1;
		u16 filt_setup;

		error = iqs7222_write_word(iqs7222, IQS7222_SYS_SETUP,
					   iqs7222->sys_setup[0] |
					   IQS7222_SYS_SETUP_ACK_RESET);
		if (error)
			return error;

		error = iqs7222_read_word(iqs7222, reg, &filt_setup);
		if (error)
			return error;

		iqs7222->filt_setup[1] &= GENMASK(7, 0);
		iqs7222->filt_setup[1] |= (filt_setup & ~GENMASK(7, 0));
	}

	/*
	 * Take advantage of the stop-bit disable function, if available, to
	 * save the trouble of having to reopen a communication window after
	 * each burst read or write.
	 */
	if (comms_offset) {
		u16 comms_setup;

		error = iqs7222_read_word(iqs7222,
					  IQS7222_SYS_SETUP + comms_offset,
					  &comms_setup);
		if (error)
			return error;

		error = iqs7222_write_word(iqs7222,
					   IQS7222_SYS_SETUP + comms_offset,
					   comms_setup | IQS7222_COMMS_HOLD);
		if (error)
			return error;
	}

	for (i = 0; i < IQS7222_NUM_REG_GRPS; i++) {
		int num_row = dev_desc->reg_grps[i].num_row;
		int num_col = dev_desc->reg_grps[i].num_col;
		u16 reg = dev_desc->reg_grps[i].base;
		__le16 *val_buf;
		u16 *val;

		if (!num_col)
			continue;

		val = iqs7222_setup(iqs7222, i, 0);
		if (!val)
			continue;

		val_buf = kcalloc(num_col, sizeof(__le16), GFP_KERNEL);
		if (!val_buf)
			return -ENOMEM;

		for (j = 0; j < num_row; j++) {
			switch (dir) {
			case READ:
				error = iqs7222_read_burst(iqs7222, reg,
							   val_buf, num_col);
				for (k = 0; k < num_col; k++)
					val[k] = le16_to_cpu(val_buf[k]);
				break;

			case WRITE:
				for (k = 0; k < num_col; k++)
					val_buf[k] = cpu_to_le16(val[k]);
				error = iqs7222_write_burst(iqs7222, reg,
							    val_buf, num_col);
				break;

			default:
				error = -EINVAL;
			}

			if (error)
				break;

			reg += IQS7222_REG_OFFSET;
			val += iqs7222_max_cols[i];
		}

		kfree(val_buf);

		if (error)
			return error;
	}

	if (comms_offset) {
		u16 comms_setup;

		error = iqs7222_read_word(iqs7222,
					  IQS7222_SYS_SETUP + comms_offset,
					  &comms_setup);
		if (error)
			return error;

		error = iqs7222_write_word(iqs7222,
					   IQS7222_SYS_SETUP + comms_offset,
					   comms_setup & ~IQS7222_COMMS_HOLD);
		if (error)
			return error;
	}

	if (dir == READ)
		return 0;

	return iqs7222_ati_trigger(iqs7222);
}

static int iqs7222_dev_info(struct iqs7222_private *iqs7222)
{
	struct i2c_client *client = iqs7222->client;
	bool prod_num_valid = false;
	__le16 dev_id[3];
	int error, i;

	error = iqs7222_read_burst(iqs7222, IQS7222_PROD_NUM, dev_id,
				   ARRAY_SIZE(dev_id));
	if (error)
		return error;

	for (i = 0; i < ARRAY_SIZE(iqs7222_devs); i++) {
		if (le16_to_cpu(dev_id[0]) != iqs7222_devs[i].prod_num)
			continue;

		prod_num_valid = true;

		if (le16_to_cpu(dev_id[1]) < iqs7222_devs[i].fw_major)
			continue;

		if (le16_to_cpu(dev_id[2]) < iqs7222_devs[i].fw_minor)
			continue;

		iqs7222->dev_desc = &iqs7222_devs[i];
		return 0;
	}

	if (prod_num_valid)
		dev_err(&client->dev, "Unsupported firmware revision: %u.%u\n",
			le16_to_cpu(dev_id[1]), le16_to_cpu(dev_id[2]));
	else
		dev_err(&client->dev, "Unrecognized product number: %u\n",
			le16_to_cpu(dev_id[0]));

	return -EINVAL;
}

static int iqs7222_gpio_select(struct iqs7222_private *iqs7222,
			       struct fwnode_handle *child_node,
			       int child_enable, u16 child_link)
{
	const struct iqs7222_dev_desc *dev_desc = iqs7222->dev_desc;
	struct i2c_client *client = iqs7222->client;
	int num_gpio = dev_desc->reg_grps[IQS7222_REG_GRP_GPIO].num_row;
	int error, count, i;
	unsigned int gpio_sel[ARRAY_SIZE(iqs7222_gpio_links)];

	if (!num_gpio)
		return 0;

	if (!fwnode_property_present(child_node, "azoteq,gpio-select"))
		return 0;

	count = fwnode_property_count_u32(child_node, "azoteq,gpio-select");
	if (count > num_gpio) {
		dev_err(&client->dev, "Invalid number of %s GPIOs\n",
			fwnode_get_name(child_node));
		return -EINVAL;
	} else if (count < 0) {
		dev_err(&client->dev, "Failed to count %s GPIOs: %d\n",
			fwnode_get_name(child_node), count);
		return count;
	}

	error = fwnode_property_read_u32_array(child_node,
					       "azoteq,gpio-select",
					       gpio_sel, count);
	if (error) {
		dev_err(&client->dev, "Failed to read %s GPIOs: %d\n",
			fwnode_get_name(child_node), error);
		return error;
	}

	for (i = 0; i < count; i++) {
		u16 *gpio_setup;

		if (gpio_sel[i] >= num_gpio) {
			dev_err(&client->dev, "Invalid %s GPIO: %u\n",
				fwnode_get_name(child_node), gpio_sel[i]);
			return -EINVAL;
		}

		gpio_setup = iqs7222->gpio_setup[gpio_sel[i]];

		if (gpio_setup[2] && child_link != gpio_setup[2]) {
			dev_err(&client->dev,
				"Conflicting GPIO %u event types\n",
				gpio_sel[i]);
			return -EINVAL;
		}

		gpio_setup[0] |= IQS7222_GPIO_SETUP_0_GPIO_EN;
		gpio_setup[1] |= child_enable;
		gpio_setup[2] = child_link;
	}

	return 0;
}

static int iqs7222_parse_props(struct iqs7222_private *iqs7222,
			       struct fwnode_handle *reg_grp_node,
			       int reg_grp_index,
			       enum iqs7222_reg_grp_id reg_grp,
			       enum iqs7222_reg_key_id reg_key)
{
	u16 *setup = iqs7222_setup(iqs7222, reg_grp, reg_grp_index);
	struct i2c_client *client = iqs7222->client;
	int i;

	if (!setup)
		return 0;

	for (i = 0; i < ARRAY_SIZE(iqs7222_props); i++) {
		const char *name = iqs7222_props[i].name;
		int reg_offset = iqs7222_props[i].reg_offset;
		int reg_shift = iqs7222_props[i].reg_shift;
		int reg_width = iqs7222_props[i].reg_width;
		int val_pitch = iqs7222_props[i].val_pitch ? : 1;
		int val_min = iqs7222_props[i].val_min;
		int val_max = iqs7222_props[i].val_max;
		bool invert = iqs7222_props[i].invert;
		const char *label = iqs7222_props[i].label ? : name;
		unsigned int val;
		int error;

		if (iqs7222_props[i].reg_grp != reg_grp ||
		    iqs7222_props[i].reg_key != reg_key)
			continue;

		/*
		 * Boolean register fields are one bit wide; they are forcibly
		 * reset to provide a means to undo changes by a bootloader if
		 * necessary.
		 *
		 * Scalar fields, on the other hand, are left untouched unless
		 * their corresponding properties are present.
		 */
		if (reg_width == 1) {
			if (invert)
				setup[reg_offset] |= BIT(reg_shift);
			else
				setup[reg_offset] &= ~BIT(reg_shift);
		}

		if (!fwnode_property_present(reg_grp_node, name))
			continue;

		if (reg_width == 1) {
			if (invert)
				setup[reg_offset] &= ~BIT(reg_shift);
			else
				setup[reg_offset] |= BIT(reg_shift);

			continue;
		}

		error = fwnode_property_read_u32(reg_grp_node, name, &val);
		if (error) {
			dev_err(&client->dev, "Failed to read %s %s: %d\n",
				fwnode_get_name(reg_grp_node), label, error);
			return error;
		}

		if (!val_max)
			val_max = GENMASK(reg_width - 1, 0) * val_pitch;

		if (val < val_min || val > val_max) {
			dev_err(&client->dev, "Invalid %s %s: %u\n",
				fwnode_get_name(reg_grp_node), label, val);
			return -EINVAL;
		}

		setup[reg_offset] &= ~GENMASK(reg_shift + reg_width - 1,
					      reg_shift);
		setup[reg_offset] |= (val / val_pitch << reg_shift);
	}

	return 0;
}

static int iqs7222_parse_event(struct iqs7222_private *iqs7222,
			       struct fwnode_handle *event_node,
			       int reg_grp_index,
			       enum iqs7222_reg_grp_id reg_grp,
			       enum iqs7222_reg_key_id reg_key,
			       u16 event_enable, u16 event_link,
			       unsigned int *event_type,
			       unsigned int *event_code)
{
	struct i2c_client *client = iqs7222->client;
	int error;

	error = iqs7222_parse_props(iqs7222, event_node, reg_grp_index,
				    reg_grp, reg_key);
	if (error)
		return error;

	error = iqs7222_gpio_select(iqs7222, event_node, event_enable,
				    event_link);
	if (error)
		return error;

	error = fwnode_property_read_u32(event_node, "linux,code", event_code);
	if (error == -EINVAL) {
		return 0;
	} else if (error) {
		dev_err(&client->dev, "Failed to read %s code: %d\n",
			fwnode_get_name(event_node), error);
		return error;
	}

	if (!event_type) {
		input_set_capability(iqs7222->keypad, EV_KEY, *event_code);
		return 0;
	}

	error = fwnode_property_read_u32(event_node, "linux,input-type",
					 event_type);
	if (error == -EINVAL) {
		*event_type = EV_KEY;
	} else if (error) {
		dev_err(&client->dev, "Failed to read %s input type: %d\n",
			fwnode_get_name(event_node), error);
		return error;
	} else if (*event_type != EV_KEY && *event_type != EV_SW) {
		dev_err(&client->dev, "Invalid %s input type: %d\n",
			fwnode_get_name(event_node), *event_type);
		return -EINVAL;
	}

	input_set_capability(iqs7222->keypad, *event_type, *event_code);

	return 0;
}

static int iqs7222_parse_cycle(struct iqs7222_private *iqs7222,
			       struct fwnode_handle *cycle_node, int cycle_index)
{
	u16 *cycle_setup = iqs7222->cycle_setup[cycle_index];
	struct i2c_client *client = iqs7222->client;
	unsigned int pins[9];
	int error, count, i;

	/*
	 * Each channel shares a cycle with one other channel; the mapping of
	 * channels to cycles is fixed. Properties defined for a cycle impact
	 * both channels tied to the cycle.
	 *
	 * Unlike channels which are restricted to a select range of CRx pins
	 * based on channel number, any cycle can claim any of the device's 9
	 * CTx pins (CTx0-8).
	 */
	if (!fwnode_property_present(cycle_node, "azoteq,tx-enable"))
		return 0;

	count = fwnode_property_count_u32(cycle_node, "azoteq,tx-enable");
	if (count < 0) {
		dev_err(&client->dev, "Failed to count %s CTx pins: %d\n",
			fwnode_get_name(cycle_node), count);
		return count;
	} else if (count > ARRAY_SIZE(pins)) {
		dev_err(&client->dev, "Invalid number of %s CTx pins\n",
			fwnode_get_name(cycle_node));
		return -EINVAL;
	}

	error = fwnode_property_read_u32_array(cycle_node, "azoteq,tx-enable",
					       pins, count);
	if (error) {
		dev_err(&client->dev, "Failed to read %s CTx pins: %d\n",
			fwnode_get_name(cycle_node), error);
		return error;
	}

	cycle_setup[1] &= ~GENMASK(7 + ARRAY_SIZE(pins) - 1, 7);

	for (i = 0; i < count; i++) {
		if (pins[i] > 8) {
			dev_err(&client->dev, "Invalid %s CTx pin: %u\n",
				fwnode_get_name(cycle_node), pins[i]);
			return -EINVAL;
		}

		cycle_setup[1] |= BIT(pins[i] + 7);
	}

	return 0;
}

static int iqs7222_parse_chan(struct iqs7222_private *iqs7222,
			      struct fwnode_handle *chan_node, int chan_index)
{
	const struct iqs7222_dev_desc *dev_desc = iqs7222->dev_desc;
	struct i2c_client *client = iqs7222->client;
	int num_chan = dev_desc->reg_grps[IQS7222_REG_GRP_CHAN].num_row;
	int ext_chan = rounddown(num_chan, 10);
	int error, i;
	u16 *chan_setup = iqs7222->chan_setup[chan_index];
	u16 *sys_setup = iqs7222->sys_setup;
	unsigned int val;

<<<<<<< HEAD
	error = iqs7222_parse_props(iqs7222, &chan_node, chan_index,
				    IQS7222_REG_GRP_CHAN,
				    IQS7222_REG_KEY_NONE);
	if (error)
		return error;

	if (!chan_node)
		return 0;

=======
>>>>>>> 0ee29814
	if (dev_desc->allow_offset &&
	    fwnode_property_present(chan_node, "azoteq,ulp-allow"))
		sys_setup[dev_desc->allow_offset] &= ~BIT(chan_index);

	chan_setup[0] |= IQS7222_CHAN_SETUP_0_CHAN_EN;

	/*
	 * The reference channel function allows for differential measurements
	 * and is only available in the case of IQS7222A or IQS7222C.
	 */
	if (dev_desc->reg_grps[IQS7222_REG_GRP_CHAN].num_col > 4 &&
	    fwnode_property_present(chan_node, "azoteq,ref-select")) {
		u16 *ref_setup;

		error = fwnode_property_read_u32(chan_node, "azoteq,ref-select",
						 &val);
		if (error) {
			dev_err(&client->dev,
				"Failed to read %s reference channel: %d\n",
				fwnode_get_name(chan_node), error);
			return error;
		}

		if (val >= ext_chan) {
			dev_err(&client->dev,
				"Invalid %s reference channel: %u\n",
				fwnode_get_name(chan_node), val);
			return -EINVAL;
		}

		ref_setup = iqs7222->chan_setup[val];

		/*
		 * Configure the current channel as a follower of the selected
		 * reference channel.
		 */
		chan_setup[0] |= IQS7222_CHAN_SETUP_0_REF_MODE_FOLLOW;
		chan_setup[4] = val * 42 + 1048;

		error = fwnode_property_read_u32(chan_node, "azoteq,ref-weight",
						 &val);
		if (!error) {
			if (val > U16_MAX) {
				dev_err(&client->dev,
					"Invalid %s reference weight: %u\n",
					fwnode_get_name(chan_node), val);
				return -EINVAL;
			}

			chan_setup[5] = val;
		} else if (error != -EINVAL) {
			dev_err(&client->dev,
				"Failed to read %s reference weight: %d\n",
				fwnode_get_name(chan_node), error);
			return error;
		}

		/*
		 * Configure the selected channel as a reference channel which
		 * serves the current channel.
		 */
		ref_setup[0] |= IQS7222_CHAN_SETUP_0_REF_MODE_REF;
		ref_setup[5] |= BIT(chan_index);

		ref_setup[4] = dev_desc->touch_link;
		if (fwnode_property_present(chan_node, "azoteq,use-prox"))
			ref_setup[4] -= 2;
	}

	if (fwnode_property_present(chan_node, "azoteq,rx-enable")) {
		/*
		 * Each channel can claim up to 4 CRx pins. The first half of
		 * the channels can use CRx0-3, while the second half can use
		 * CRx4-7.
		 */
		unsigned int pins[4];
		int count;

		count = fwnode_property_count_u32(chan_node,
						  "azoteq,rx-enable");
		if (count < 0) {
			dev_err(&client->dev,
				"Failed to count %s CRx pins: %d\n",
				fwnode_get_name(chan_node), count);
			return count;
		} else if (count > ARRAY_SIZE(pins)) {
			dev_err(&client->dev,
				"Invalid number of %s CRx pins\n",
				fwnode_get_name(chan_node));
			return -EINVAL;
		}

		error = fwnode_property_read_u32_array(chan_node,
						       "azoteq,rx-enable",
						       pins, count);
		if (error) {
			dev_err(&client->dev,
				"Failed to read %s CRx pins: %d\n",
				fwnode_get_name(chan_node), error);
			return error;
		}

		chan_setup[0] &= ~GENMASK(4 + ARRAY_SIZE(pins) - 1, 4);

		for (i = 0; i < count; i++) {
			int min_crx = chan_index < ext_chan / 2 ? 0 : 4;

			if (pins[i] < min_crx || pins[i] > min_crx + 3) {
				dev_err(&client->dev,
					"Invalid %s CRx pin: %u\n",
					fwnode_get_name(chan_node), pins[i]);
				return -EINVAL;
			}

			chan_setup[0] |= BIT(pins[i] + 4 - min_crx);
		}
	}

	for (i = 0; i < ARRAY_SIZE(iqs7222_kp_events); i++) {
		const char *event_name = iqs7222_kp_events[i].name;
		u16 event_enable = iqs7222_kp_events[i].enable;
		struct fwnode_handle *event_node;

		event_node = fwnode_get_named_child_node(chan_node, event_name);
		if (!event_node)
			continue;

		error = fwnode_property_read_u32(event_node,
						 "azoteq,timeout-press-ms",
						 &val);
		if (!error) {
			/*
			 * The IQS7222B employs a global pair of press timeout
			 * registers as opposed to channel-specific registers.
			 */
			u16 *setup = dev_desc->reg_grps
				     [IQS7222_REG_GRP_BTN].num_col > 2 ?
				     &iqs7222->btn_setup[chan_index][2] :
				     &sys_setup[9];

			if (val > U8_MAX * 500) {
				dev_err(&client->dev,
					"Invalid %s press timeout: %u\n",
					fwnode_get_name(event_node), val);
				fwnode_handle_put(event_node);
				return -EINVAL;
			}

			*setup &= ~(U8_MAX << i * 8);
			*setup |= (val / 500 << i * 8);
		} else if (error != -EINVAL) {
			dev_err(&client->dev,
				"Failed to read %s press timeout: %d\n",
				fwnode_get_name(event_node), error);
			fwnode_handle_put(event_node);
			return error;
		}

		error = iqs7222_parse_event(iqs7222, event_node, chan_index,
					    IQS7222_REG_GRP_BTN,
					    iqs7222_kp_events[i].reg_key,
					    BIT(chan_index),
					    dev_desc->touch_link - (i ? 0 : 2),
					    &iqs7222->kp_type[chan_index][i],
					    &iqs7222->kp_code[chan_index][i]);
		fwnode_handle_put(event_node);
		if (error)
			return error;

		if (!dev_desc->event_offset)
			continue;

		sys_setup[dev_desc->event_offset] |= event_enable;
	}

	/*
	 * The following call handles a special pair of properties that apply
	 * to a channel node, but reside within the button (event) group.
	 */
	return iqs7222_parse_props(iqs7222, chan_node, chan_index,
				   IQS7222_REG_GRP_BTN,
				   IQS7222_REG_KEY_DEBOUNCE);
}

static int iqs7222_parse_sldr(struct iqs7222_private *iqs7222,
			      struct fwnode_handle *sldr_node, int sldr_index)
{
	const struct iqs7222_dev_desc *dev_desc = iqs7222->dev_desc;
	struct i2c_client *client = iqs7222->client;
	int num_chan = dev_desc->reg_grps[IQS7222_REG_GRP_CHAN].num_row;
	int ext_chan = rounddown(num_chan, 10);
	int count, error, reg_offset, i;
	u16 *event_mask = &iqs7222->sys_setup[dev_desc->event_offset];
	u16 *sldr_setup = iqs7222->sldr_setup[sldr_index];
	unsigned int chan_sel[4], val;

	/*
	 * Each slider can be spread across 3 to 4 channels. It is possible to
	 * select only 2 channels, but doing so prevents the slider from using
	 * the specified resolution.
	 */
	count = fwnode_property_count_u32(sldr_node, "azoteq,channel-select");
	if (count < 0) {
		dev_err(&client->dev, "Failed to count %s channels: %d\n",
			fwnode_get_name(sldr_node), count);
		return count;
	} else if (count < 3 || count > ARRAY_SIZE(chan_sel)) {
		dev_err(&client->dev, "Invalid number of %s channels\n",
			fwnode_get_name(sldr_node));
		return -EINVAL;
	}

	error = fwnode_property_read_u32_array(sldr_node,
					       "azoteq,channel-select",
					       chan_sel, count);
	if (error) {
		dev_err(&client->dev, "Failed to read %s channels: %d\n",
			fwnode_get_name(sldr_node), error);
		return error;
	}

	/*
	 * Resolution and top speed, if small enough, are packed into a single
	 * register. Otherwise, each occupies its own register and the rest of
	 * the slider-related register addresses are offset by one.
	 */
	reg_offset = dev_desc->sldr_res < U16_MAX ? 0 : 1;

	sldr_setup[0] |= count;
	sldr_setup[3 + reg_offset] &= ~GENMASK(ext_chan - 1, 0);

	for (i = 0; i < ARRAY_SIZE(chan_sel); i++) {
		sldr_setup[5 + reg_offset + i] = 0;
		if (i >= count)
			continue;

		if (chan_sel[i] >= ext_chan) {
			dev_err(&client->dev, "Invalid %s channel: %u\n",
				fwnode_get_name(sldr_node), chan_sel[i]);
			return -EINVAL;
		}

		/*
		 * The following fields indicate which channels participate in
		 * the slider, as well as each channel's relative placement.
		 */
		sldr_setup[3 + reg_offset] |= BIT(chan_sel[i]);
		sldr_setup[5 + reg_offset + i] = chan_sel[i] * 42 + 1080;
	}

	sldr_setup[4 + reg_offset] = dev_desc->touch_link;
	if (fwnode_property_present(sldr_node, "azoteq,use-prox"))
		sldr_setup[4 + reg_offset] -= 2;

	error = fwnode_property_read_u32(sldr_node, "azoteq,slider-size", &val);
	if (!error) {
		if (val > dev_desc->sldr_res) {
			dev_err(&client->dev, "Invalid %s size: %u\n",
				fwnode_get_name(sldr_node), val);
			return -EINVAL;
		}

		if (reg_offset) {
			sldr_setup[3] = val;
		} else {
			sldr_setup[2] &= ~IQS7222_SLDR_SETUP_2_RES_MASK;
			sldr_setup[2] |= (val / 16 <<
					  IQS7222_SLDR_SETUP_2_RES_SHIFT);
		}
	} else if (error != -EINVAL) {
		dev_err(&client->dev, "Failed to read %s size: %d\n",
			fwnode_get_name(sldr_node), error);
		return error;
	}

	if (!(reg_offset ? sldr_setup[3]
			 : sldr_setup[2] & IQS7222_SLDR_SETUP_2_RES_MASK)) {
		dev_err(&client->dev, "Undefined %s size\n",
			fwnode_get_name(sldr_node));
		return -EINVAL;
	}

	error = fwnode_property_read_u32(sldr_node, "azoteq,top-speed", &val);
	if (!error) {
		if (val > (reg_offset ? U16_MAX : U8_MAX * 4)) {
			dev_err(&client->dev, "Invalid %s top speed: %u\n",
				fwnode_get_name(sldr_node), val);
			return -EINVAL;
		}

		if (reg_offset) {
			sldr_setup[2] = val;
		} else {
			sldr_setup[2] &= ~IQS7222_SLDR_SETUP_2_TOP_SPEED_MASK;
			sldr_setup[2] |= (val / 4);
		}
	} else if (error != -EINVAL) {
		dev_err(&client->dev, "Failed to read %s top speed: %d\n",
			fwnode_get_name(sldr_node), error);
		return error;
	}

	error = fwnode_property_read_u32(sldr_node, "linux,axis", &val);
	if (!error) {
		u16 sldr_max = sldr_setup[3] - 1;

		if (!reg_offset) {
			sldr_max = sldr_setup[2];

			sldr_max &= IQS7222_SLDR_SETUP_2_RES_MASK;
			sldr_max >>= IQS7222_SLDR_SETUP_2_RES_SHIFT;

			sldr_max = sldr_max * 16 - 1;
		}

		input_set_abs_params(iqs7222->keypad, val, 0, sldr_max, 0, 0);
		iqs7222->sl_axis[sldr_index] = val;
	} else if (error != -EINVAL) {
		dev_err(&client->dev, "Failed to read %s axis: %d\n",
			fwnode_get_name(sldr_node), error);
		return error;
	}

	if (dev_desc->wheel_enable) {
		sldr_setup[0] &= ~dev_desc->wheel_enable;
		if (iqs7222->sl_axis[sldr_index] == ABS_WHEEL)
			sldr_setup[0] |= dev_desc->wheel_enable;
	}

	/*
	 * The absence of a register offset makes it safe to assume the device
	 * supports gestures, each of which is first disabled until explicitly
	 * enabled.
	 */
	if (!reg_offset)
		for (i = 0; i < ARRAY_SIZE(iqs7222_sl_events); i++)
			sldr_setup[9] &= ~iqs7222_sl_events[i].enable;

	for (i = 0; i < ARRAY_SIZE(iqs7222_sl_events); i++) {
		const char *event_name = iqs7222_sl_events[i].name;
		struct fwnode_handle *event_node;
		enum iqs7222_reg_key_id reg_key;

		event_node = fwnode_get_named_child_node(sldr_node, event_name);
		if (!event_node)
			continue;

		/*
		 * Depending on the device, gestures are either offered using
		 * one of two timing resolutions, or are not supported at all.
		 */
		if (reg_offset)
			reg_key = IQS7222_REG_KEY_RESERVED;
		else if (dev_desc->legacy_gesture &&
			 iqs7222_sl_events[i].reg_key == IQS7222_REG_KEY_TAP)
			reg_key = IQS7222_REG_KEY_TAP_LEGACY;
		else if (dev_desc->legacy_gesture &&
			 iqs7222_sl_events[i].reg_key == IQS7222_REG_KEY_AXIAL)
			reg_key = IQS7222_REG_KEY_AXIAL_LEGACY;
		else
			reg_key = iqs7222_sl_events[i].reg_key;

		/*
		 * The press/release event does not expose a direct GPIO link,
		 * but one can be emulated by tying each of the participating
		 * channels to the same GPIO.
		 */
		error = iqs7222_parse_event(iqs7222, event_node, sldr_index,
					    IQS7222_REG_GRP_SLDR, reg_key,
					    i ? iqs7222_sl_events[i].enable
					      : sldr_setup[3 + reg_offset],
					    i ? 1568 + sldr_index * 30
					      : sldr_setup[4 + reg_offset],
					    NULL,
					    &iqs7222->sl_code[sldr_index][i]);
		fwnode_handle_put(event_node);
		if (error)
			return error;

		if (!reg_offset)
			sldr_setup[9] |= iqs7222_sl_events[i].enable;

		if (!dev_desc->event_offset)
			continue;

		/*
		 * The press/release event is determined based on whether the
		 * coordinate field reports 0xFFFF and solely relies on touch
		 * or proximity interrupts to be unmasked.
		 */
		if (i && !reg_offset)
			*event_mask |= (IQS7222_EVENT_MASK_SLDR << sldr_index);
		else if (sldr_setup[4 + reg_offset] == dev_desc->touch_link)
			*event_mask |= IQS7222_EVENT_MASK_TOUCH;
		else
			*event_mask |= IQS7222_EVENT_MASK_PROX;
	}

	/*
	 * The following call handles a special pair of properties that shift
	 * to make room for a wheel enable control in the case of IQS7222C.
	 */
	return iqs7222_parse_props(iqs7222, sldr_node, sldr_index,
				   IQS7222_REG_GRP_SLDR,
				   dev_desc->wheel_enable ?
				   IQS7222_REG_KEY_WHEEL :
				   IQS7222_REG_KEY_NO_WHEEL);
}

static int (*iqs7222_parse_extra[IQS7222_NUM_REG_GRPS])
				(struct iqs7222_private *iqs7222,
				 struct fwnode_handle *reg_grp_node,
				 int reg_grp_index) = {
	[IQS7222_REG_GRP_CYCLE] = iqs7222_parse_cycle,
	[IQS7222_REG_GRP_CHAN] = iqs7222_parse_chan,
	[IQS7222_REG_GRP_SLDR] = iqs7222_parse_sldr,
};

static int iqs7222_parse_reg_grp(struct iqs7222_private *iqs7222,
				 enum iqs7222_reg_grp_id reg_grp,
				 int reg_grp_index)
{
	struct i2c_client *client = iqs7222->client;
	struct fwnode_handle *reg_grp_node;
	int error;

	if (iqs7222_reg_grp_names[reg_grp]) {
		char reg_grp_name[16];

		snprintf(reg_grp_name, sizeof(reg_grp_name), "%s-%d",
			 iqs7222_reg_grp_names[reg_grp], reg_grp_index);

		reg_grp_node = device_get_named_child_node(&client->dev,
							   reg_grp_name);
	} else {
		reg_grp_node = fwnode_handle_get(dev_fwnode(&client->dev));
	}

	if (!reg_grp_node)
		return 0;

	error = iqs7222_parse_props(iqs7222, reg_grp_node, reg_grp_index,
				    reg_grp, IQS7222_REG_KEY_NONE);

	if (!error && iqs7222_parse_extra[reg_grp])
		error = iqs7222_parse_extra[reg_grp](iqs7222, reg_grp_node,
						     reg_grp_index);

	fwnode_handle_put(reg_grp_node);

	return error;
}

static int iqs7222_parse_all(struct iqs7222_private *iqs7222)
{
	const struct iqs7222_dev_desc *dev_desc = iqs7222->dev_desc;
	const struct iqs7222_reg_grp_desc *reg_grps = dev_desc->reg_grps;
	u16 *sys_setup = iqs7222->sys_setup;
	int error, i, j;

	if (dev_desc->allow_offset)
		sys_setup[dev_desc->allow_offset] = U16_MAX;

	if (dev_desc->allow_offset)
		sys_setup[dev_desc->allow_offset] = U16_MAX;

	if (dev_desc->event_offset)
		sys_setup[dev_desc->event_offset] = IQS7222_EVENT_MASK_ATI;

	for (i = 0; i < reg_grps[IQS7222_REG_GRP_GPIO].num_row; i++) {
		u16 *gpio_setup = iqs7222->gpio_setup[i];

		gpio_setup[0] &= ~IQS7222_GPIO_SETUP_0_GPIO_EN;
		gpio_setup[1] = 0;
		gpio_setup[2] = 0;

		if (reg_grps[IQS7222_REG_GRP_GPIO].num_row == 1)
			continue;

		/*
		 * The IQS7222C exposes multiple GPIO and must be informed
		 * as to which GPIO this group represents.
		 */
		for (j = 0; j < ARRAY_SIZE(iqs7222_gpio_links); j++)
			gpio_setup[0] &= ~BIT(iqs7222_gpio_links[j]);

		gpio_setup[0] |= BIT(iqs7222_gpio_links[i]);
	}

	for (i = 0; i < reg_grps[IQS7222_REG_GRP_CHAN].num_row; i++) {
		u16 *chan_setup = iqs7222->chan_setup[i];

		chan_setup[0] &= ~IQS7222_CHAN_SETUP_0_REF_MODE_MASK;
		chan_setup[0] &= ~IQS7222_CHAN_SETUP_0_CHAN_EN;

		chan_setup[5] = 0;
	}

	for (i = 0; i < reg_grps[IQS7222_REG_GRP_SLDR].num_row; i++) {
		u16 *sldr_setup = iqs7222->sldr_setup[i];

		sldr_setup[0] &= ~IQS7222_SLDR_SETUP_0_CHAN_CNT_MASK;
	}

	for (i = 0; i < IQS7222_NUM_REG_GRPS; i++) {
		for (j = 0; j < reg_grps[i].num_row; j++) {
			error = iqs7222_parse_reg_grp(iqs7222, i, j);
			if (error)
				return error;
		}
	}

	return 0;
}

static int iqs7222_report(struct iqs7222_private *iqs7222)
{
	const struct iqs7222_dev_desc *dev_desc = iqs7222->dev_desc;
	struct i2c_client *client = iqs7222->client;
	int num_chan = dev_desc->reg_grps[IQS7222_REG_GRP_CHAN].num_row;
	int num_stat = dev_desc->reg_grps[IQS7222_REG_GRP_STAT].num_col;
	int error, i, j;
	__le16 status[IQS7222_MAX_COLS_STAT];

	error = iqs7222_read_burst(iqs7222, IQS7222_SYS_STATUS, status,
				   num_stat);
	if (error)
		return error;

	if (le16_to_cpu(status[0]) & IQS7222_SYS_STATUS_RESET) {
		dev_err(&client->dev, "Unexpected device reset\n");
		return iqs7222_dev_init(iqs7222, WRITE);
	}

	if (le16_to_cpu(status[0]) & IQS7222_SYS_STATUS_ATI_ERROR) {
		dev_err(&client->dev, "Unexpected ATI error\n");
		return iqs7222_ati_trigger(iqs7222);
	}

	if (le16_to_cpu(status[0]) & IQS7222_SYS_STATUS_ATI_ACTIVE)
		return 0;

	for (i = 0; i < num_chan; i++) {
		u16 *chan_setup = iqs7222->chan_setup[i];

		if (!(chan_setup[0] & IQS7222_CHAN_SETUP_0_CHAN_EN))
			continue;

		for (j = 0; j < ARRAY_SIZE(iqs7222_kp_events); j++) {
			/*
			 * Proximity state begins at offset 2 and spills into
			 * offset 3 for devices with more than 16 channels.
			 *
			 * Touch state begins at the first offset immediately
			 * following proximity state.
			 */
			int k = 2 + j * (num_chan > 16 ? 2 : 1);
			u16 state = le16_to_cpu(status[k + i / 16]);

			if (!iqs7222->kp_type[i][j])
				continue;

			input_event(iqs7222->keypad,
				    iqs7222->kp_type[i][j],
				    iqs7222->kp_code[i][j],
				    !!(state & BIT(i % 16)));
		}
	}

	for (i = 0; i < dev_desc->reg_grps[IQS7222_REG_GRP_SLDR].num_row; i++) {
		u16 *sldr_setup = iqs7222->sldr_setup[i];
		u16 sldr_pos = le16_to_cpu(status[4 + i]);
		u16 state = le16_to_cpu(status[6 + i]);

		if (!(sldr_setup[0] & IQS7222_SLDR_SETUP_0_CHAN_CNT_MASK))
			continue;

		if (sldr_pos < dev_desc->sldr_res)
			input_report_abs(iqs7222->keypad, iqs7222->sl_axis[i],
					 sldr_pos);

		input_report_key(iqs7222->keypad, iqs7222->sl_code[i][0],
				 sldr_pos < dev_desc->sldr_res);

		/*
		 * A maximum resolution indicates the device does not support
		 * gestures, in which case the remaining fields are ignored.
		 */
		if (dev_desc->sldr_res == U16_MAX)
			continue;

		if (!(le16_to_cpu(status[1]) & IQS7222_EVENT_MASK_SLDR << i))
			continue;

		/*
		 * Skip the press/release event, as it does not have separate
		 * status fields and is handled separately.
		 */
		for (j = 1; j < ARRAY_SIZE(iqs7222_sl_events); j++) {
			u16 mask = iqs7222_sl_events[j].mask;
			u16 val = iqs7222_sl_events[j].val;

			input_report_key(iqs7222->keypad,
					 iqs7222->sl_code[i][j],
					 (state & mask) == val);
		}

		input_sync(iqs7222->keypad);

		for (j = 1; j < ARRAY_SIZE(iqs7222_sl_events); j++)
			input_report_key(iqs7222->keypad,
					 iqs7222->sl_code[i][j], 0);
	}

	input_sync(iqs7222->keypad);

	return 0;
}

static irqreturn_t iqs7222_irq(int irq, void *context)
{
	struct iqs7222_private *iqs7222 = context;

	return iqs7222_report(iqs7222) ? IRQ_NONE : IRQ_HANDLED;
}

static int iqs7222_probe(struct i2c_client *client)
{
	struct iqs7222_private *iqs7222;
	unsigned long irq_flags;
	int error, irq;

	iqs7222 = devm_kzalloc(&client->dev, sizeof(*iqs7222), GFP_KERNEL);
	if (!iqs7222)
		return -ENOMEM;

	i2c_set_clientdata(client, iqs7222);
	iqs7222->client = client;

	iqs7222->keypad = devm_input_allocate_device(&client->dev);
	if (!iqs7222->keypad)
		return -ENOMEM;

	iqs7222->keypad->name = client->name;
	iqs7222->keypad->id.bustype = BUS_I2C;

	/*
	 * The RDY pin behaves as an interrupt, but must also be polled ahead
	 * of unsolicited I2C communication. As such, it is first opened as a
	 * GPIO and then passed to gpiod_to_irq() to register the interrupt.
	 */
	iqs7222->irq_gpio = devm_gpiod_get(&client->dev, "irq", GPIOD_IN);
	if (IS_ERR(iqs7222->irq_gpio)) {
		error = PTR_ERR(iqs7222->irq_gpio);
		dev_err(&client->dev, "Failed to request IRQ GPIO: %d\n",
			error);
		return error;
	}

	iqs7222->reset_gpio = devm_gpiod_get_optional(&client->dev, "reset",
						      GPIOD_OUT_HIGH);
	if (IS_ERR(iqs7222->reset_gpio)) {
		error = PTR_ERR(iqs7222->reset_gpio);
		dev_err(&client->dev, "Failed to request reset GPIO: %d\n",
			error);
		return error;
	}

	error = iqs7222_hard_reset(iqs7222);
	if (error)
		return error;

	error = iqs7222_dev_info(iqs7222);
	if (error)
		return error;

	error = iqs7222_dev_init(iqs7222, READ);
	if (error)
		return error;

	error = iqs7222_parse_all(iqs7222);
	if (error)
		return error;

	error = iqs7222_dev_init(iqs7222, WRITE);
	if (error)
		return error;

	error = iqs7222_report(iqs7222);
	if (error)
		return error;

	error = input_register_device(iqs7222->keypad);
	if (error) {
		dev_err(&client->dev, "Failed to register device: %d\n", error);
		return error;
	}

	irq = gpiod_to_irq(iqs7222->irq_gpio);
	if (irq < 0)
		return irq;

	irq_flags = gpiod_is_active_low(iqs7222->irq_gpio) ? IRQF_TRIGGER_LOW
							   : IRQF_TRIGGER_HIGH;
	irq_flags |= IRQF_ONESHOT;

	error = devm_request_threaded_irq(&client->dev, irq, NULL, iqs7222_irq,
					  irq_flags, client->name, iqs7222);
	if (error)
		dev_err(&client->dev, "Failed to request IRQ: %d\n", error);

	return error;
}

static const struct of_device_id iqs7222_of_match[] = {
	{ .compatible = "azoteq,iqs7222a" },
	{ .compatible = "azoteq,iqs7222b" },
	{ .compatible = "azoteq,iqs7222c" },
	{ }
};
MODULE_DEVICE_TABLE(of, iqs7222_of_match);

static struct i2c_driver iqs7222_i2c_driver = {
	.driver = {
		.name = "iqs7222",
		.of_match_table = iqs7222_of_match,
	},
	.probe_new = iqs7222_probe,
};
module_i2c_driver(iqs7222_i2c_driver);

MODULE_AUTHOR("Jeff LaBundy <jeff@labundy.com>");
MODULE_DESCRIPTION("Azoteq IQS7222A/B/C Capacitive Touch Controller");
MODULE_LICENSE("GPL");<|MERGE_RESOLUTION|>--- conflicted
+++ resolved
@@ -1869,18 +1869,6 @@
 	u16 *sys_setup = iqs7222->sys_setup;
 	unsigned int val;
 
-<<<<<<< HEAD
-	error = iqs7222_parse_props(iqs7222, &chan_node, chan_index,
-				    IQS7222_REG_GRP_CHAN,
-				    IQS7222_REG_KEY_NONE);
-	if (error)
-		return error;
-
-	if (!chan_node)
-		return 0;
-
-=======
->>>>>>> 0ee29814
 	if (dev_desc->allow_offset &&
 	    fwnode_property_present(chan_node, "azoteq,ulp-allow"))
 		sys_setup[dev_desc->allow_offset] &= ~BIT(chan_index);
@@ -2344,9 +2332,6 @@
 	if (dev_desc->allow_offset)
 		sys_setup[dev_desc->allow_offset] = U16_MAX;
 
-	if (dev_desc->allow_offset)
-		sys_setup[dev_desc->allow_offset] = U16_MAX;
-
 	if (dev_desc->event_offset)
 		sys_setup[dev_desc->event_offset] = IQS7222_EVENT_MASK_ATI;
 
