#
# Hardware monitoring chip drivers configuration
#

menuconfig HWMON
	tristate "Hardware Monitoring support"
	depends on HAS_IOMEM
	default y
	help
	  Hardware monitoring devices let you monitor the hardware health
	  of a system. Most modern motherboards include such a device. It
	  can include temperature sensors, voltage sensors, fan speed
	  sensors and various additional features such as the ability to
	  control the speed of the fans.  If you want this support you
	  should say Y here and also to the specific driver(s) for your
	  sensors chip(s) below.

	  To find out which specific driver(s) you need, use the
	  sensors-detect script from the lm_sensors package.  Read
	  <file:Documentation/hwmon/userspace-tools> for details.

	  This support can also be built as a module.  If so, the module
	  will be called hwmon.

if HWMON

config HWMON_VID
	tristate
	default n

config HWMON_DEBUG_CHIP
	bool "Hardware Monitoring Chip debugging messages"
	default n
	help
	  Say Y here if you want the I2C chip drivers to produce a bunch of
	  debug messages to the system log.  Select this if you are having
	  a problem with I2C support and want to see more of what is going
	  on.

comment "Native drivers"

config SENSORS_ABITUGURU
	tristate "Abit uGuru (rev 1 & 2)"
	depends on X86 && EXPERIMENTAL
	help
	  If you say yes here you get support for the sensor part of the first
	  and second revision of the Abit uGuru chip. The voltage and frequency
	  control parts of the Abit uGuru are not supported. The Abit uGuru
	  chip can be found on Abit uGuru featuring motherboards (most modern
	  Abit motherboards from before end 2005). For more info and a list
	  of which motherboards have which revision see
	  Documentation/hwmon/abituguru

	  This driver can also be built as a module.  If so, the module
	  will be called abituguru.

config SENSORS_ABITUGURU3
	tristate "Abit uGuru (rev 3)"
	depends on X86 && EXPERIMENTAL
	help
	  If you say yes here you get support for the sensor part of the
	  third revision of the Abit uGuru chip. Only reading the sensors
	  and their settings is supported. The third revision of the Abit
	  uGuru chip can be found on recent Abit motherboards (since end
	  2005). For more info and a list of which motherboards have which
	  revision see Documentation/hwmon/abituguru3

	  This driver can also be built as a module.  If so, the module
	  will be called abituguru3.

config SENSORS_AD7414
	tristate "Analog Devices AD7414"
	depends on I2C && EXPERIMENTAL
	help
	  If you say yes here you get support for the Analog Devices
	  AD7414 temperature monitoring chip.

	  This driver can also be built as a module. If so, the module
	  will be called ad7414.

config SENSORS_AD7418
	tristate "Analog Devices AD7416, AD7417 and AD7418"
	depends on I2C && EXPERIMENTAL
	help
	  If you say yes here you get support for the Analog Devices
	  AD7416, AD7417 and AD7418 temperature monitoring chips.

	  This driver can also be built as a module. If so, the module
	  will be called ad7418.

config SENSORS_ADCXX
	tristate "National Semiconductor ADCxxxSxxx"
	depends on SPI_MASTER && EXPERIMENTAL
	help
	  If you say yes here you get support for the National Semiconductor
	  ADC<bb><c>S<sss> chip family, where
	  * bb  is the resolution in number of bits (8, 10, 12)
	  * c   is the number of channels (1, 2, 4, 8)
	  * sss is the maximum conversion speed (021 for 200 kSPS, 051 for 500
	    kSPS and 101 for 1 MSPS)

	  Examples : ADC081S101, ADC124S501, ...

	  This driver can also be built as a module.  If so, the module
	  will be called adcxx.

config SENSORS_ADM1021
	tristate "Analog Devices ADM1021 and compatibles"
	depends on I2C
	help
	  If you say yes here you get support for Analog Devices ADM1021
	  and ADM1023 sensor chips and clones: Maxim MAX1617 and MAX1617A,
	  Genesys Logic GL523SM, National Semiconductor LM84 and TI THMC10.

	  This driver can also be built as a module.  If so, the module
	  will be called adm1021.

config SENSORS_ADM1025
	tristate "Analog Devices ADM1025 and compatibles"
	depends on I2C
	select HWMON_VID
	help
	  If you say yes here you get support for Analog Devices ADM1025
	  and Philips NE1619 sensor chips.

	  This driver can also be built as a module.  If so, the module
	  will be called adm1025.

config SENSORS_ADM1026
	tristate "Analog Devices ADM1026 and compatibles"
	depends on I2C
	select HWMON_VID
	help
	  If you say yes here you get support for Analog Devices ADM1026
	  sensor chip.

	  This driver can also be built as a module.  If so, the module
	  will be called adm1026.

config SENSORS_ADM1029
	tristate "Analog Devices ADM1029"
	depends on I2C
	help
	  If you say yes here you get support for Analog Devices ADM1029
	  sensor chip.
	  Very rare chip, please let us know you use it.

	  This driver can also be built as a module.  If so, the module
	  will be called adm1029.

config SENSORS_ADM1031
	tristate "Analog Devices ADM1031 and compatibles"
	depends on I2C
	help
	  If you say yes here you get support for Analog Devices ADM1031
	  and ADM1030 sensor chips.

	  This driver can also be built as a module.  If so, the module
	  will be called adm1031.

config SENSORS_ADM9240
	tristate "Analog Devices ADM9240 and compatibles"
	depends on I2C
	select HWMON_VID
	help
	  If you say yes here you get support for Analog Devices ADM9240,
	  Dallas DS1780, National Semiconductor LM81 sensor chips.

	  This driver can also be built as a module.  If so, the module
	  will be called adm9240.

config SENSORS_ADT7411
	tristate "Analog Devices ADT7411"
	depends on I2C && EXPERIMENTAL
	help
	  If you say yes here you get support for the Analog Devices
	  ADT7411 voltage and temperature monitoring chip.

	  This driver can also be built as a module. If so, the module
	  will be called adt7411.

config SENSORS_ADT7462
	tristate "Analog Devices ADT7462"
	depends on I2C && EXPERIMENTAL
	help
	  If you say yes here you get support for the Analog Devices
	  ADT7462 temperature monitoring chips.

	  This driver can also be built as a module. If so, the module
	  will be called adt7462.

config SENSORS_ADT7470
	tristate "Analog Devices ADT7470"
	depends on I2C && EXPERIMENTAL
	help
	  If you say yes here you get support for the Analog Devices
	  ADT7470 temperature monitoring chips.

	  This driver can also be built as a module. If so, the module
	  will be called adt7470.

config SENSORS_ADT7475
	tristate "Analog Devices ADT7473, ADT7475, ADT7476 and ADT7490"
	depends on I2C
	select HWMON_VID
	help
	  If you say yes here you get support for the Analog Devices
	  ADT7473, ADT7475, ADT7476 and ADT7490 hardware monitoring
	  chips.

	  This driver can also be build as a module.  If so, the module
	  will be called adt7475.

config SENSORS_ASC7621
	tristate "Andigilog aSC7621"
	depends on HWMON && I2C
	help
	  If you say yes here you get support for the aSC7621
	  family of SMBus sensors chip found on most Intel X38, X48, X58,
	  945, 965 and 975 desktop boards.  Currently supported chips:
	  aSC7621
	  aSC7621a

	  This driver can also be built as a module.  If so, the module
	  will be called asc7621.

config SENSORS_K8TEMP
	tristate "AMD Athlon64/FX or Opteron temperature sensor"
	depends on X86 && PCI && EXPERIMENTAL
	help
	  If you say yes here you get support for the temperature
	  sensor(s) inside your CPU. Supported is whole AMD K8
	  microarchitecture. Please note that you will need at least
	  lm-sensors 2.10.1 for proper userspace support.

	  This driver can also be built as a module.  If so, the module
	  will be called k8temp.

config SENSORS_K10TEMP
	tristate "AMD Family 10h/11h/12h/14h temperature sensor"
	depends on X86 && PCI
	help
	  If you say yes here you get support for the temperature
	  sensor(s) inside your CPU. Supported are later revisions of
	  the AMD Family 10h and all revisions of the AMD Family 11h,
	  12h (Llano), and 14h (Brazos) microarchitectures.

	  This driver can also be built as a module.  If so, the module
	  will be called k10temp.

config SENSORS_ASB100
	tristate "Asus ASB100 Bach"
	depends on X86 && I2C && EXPERIMENTAL
	select HWMON_VID
	help
	  If you say yes here you get support for the ASB100 Bach sensor
	  chip found on some Asus mainboards.

	  This driver can also be built as a module.  If so, the module
	  will be called asb100.

config SENSORS_ATXP1
	tristate "Attansic ATXP1 VID controller"
	depends on I2C && EXPERIMENTAL
	select HWMON_VID
	help
	  If you say yes here you get support for the Attansic ATXP1 VID
	  controller.

	  If your board have such a chip, you are able to control your CPU
	  core and other voltages.

	  This driver can also be built as a module.  If so, the module
	  will be called atxp1.

config SENSORS_DS620
	tristate "Dallas Semiconductor DS620"
	depends on I2C
	help
	  If you say yes here you get support for Dallas Semiconductor
	  DS620 sensor chip.

	  This driver can also be built as a module.  If so, the module
	  will be called ds620.

config SENSORS_DS1621
	tristate "Dallas Semiconductor DS1621 and DS1625"
	depends on I2C
	help
	  If you say yes here you get support for Dallas Semiconductor
	  DS1621 and DS1625 sensor chips.

	  This driver can also be built as a module.  If so, the module
	  will be called ds1621.

config SENSORS_I5K_AMB
	tristate "FB-DIMM AMB temperature sensor on Intel 5000 series chipsets"
	depends on PCI && EXPERIMENTAL
	help
	  If you say yes here you get support for FB-DIMM AMB temperature
	  monitoring chips on systems with the Intel 5000 series chipset.

	  This driver can also be built as a module. If so, the module
	  will be called i5k_amb.

config SENSORS_F71805F
	tristate "Fintek F71805F/FG, F71806F/FG and F71872F/FG"
	help
	  If you say yes here you get support for hardware monitoring
	  features of the Fintek F71805F/FG, F71806F/FG and F71872F/FG
	  Super-I/O chips.

	  This driver can also be built as a module.  If so, the module
	  will be called f71805f.

config SENSORS_F71882FG
	tristate "Fintek F71882FG and compatibles"
	help
	  If you say yes here you get support for hardware monitoring
	  features of many Fintek Super-I/O (LPC) chips. The currently
	  supported chips are:
	    F71808E
	    F71858FG
	    F71862FG
	    F71863FG
	    F71869F/E
	    F71882FG
	    F71883FG
	    F71889FG/ED/A
	    F8000
	    F81801U
	    F81865F

	  This driver can also be built as a module.  If so, the module
	  will be called f71882fg.

config SENSORS_F75375S
	tristate "Fintek F75375S/SP and F75373"
	depends on I2C
	help
	  If you say yes here you get support for hardware monitoring
	  features of the Fintek F75375S/SP and F75373

	  This driver can also be built as a module.  If so, the module
	  will be called f75375s.

config SENSORS_FSCHMD
	tristate "Fujitsu Siemens Computers sensor chips"
	depends on X86 && I2C
	help
	  If you say yes here you get support for the following Fujitsu
	  Siemens Computers (FSC) sensor chips: Poseidon, Scylla, Hermes,
	  Heimdall, Heracles, Hades and Syleus including support for the
	  integrated watchdog.

	  This is a merged driver for FSC sensor chips replacing the fscpos,
	  fscscy and fscher drivers and adding support for several other FSC
	  sensor chips.

	  This driver can also be built as a module.  If so, the module
	  will be called fschmd.

config SENSORS_G760A
	tristate "GMT G760A"
	depends on I2C
	help
	  If you say yes here you get support for Global Mixed-mode
	  Technology Inc G760A fan speed PWM controller chips.

	  This driver can also be built as a module.  If so, the module
	  will be called g760a.

config SENSORS_GL518SM
	tristate "Genesys Logic GL518SM"
	depends on I2C
	help
	  If you say yes here you get support for Genesys Logic GL518SM
	  sensor chips.

	  This driver can also be built as a module.  If so, the module
	  will be called gl518sm.

config SENSORS_GL520SM
	tristate "Genesys Logic GL520SM"
	depends on I2C
	select HWMON_VID
	help
	  If you say yes here you get support for Genesys Logic GL520SM
	  sensor chips.

	  This driver can also be built as a module.  If so, the module
	  will be called gl520sm.

config SENSORS_GPIO_FAN
	tristate "GPIO fan"
	depends on GENERIC_GPIO
	help
	  If you say yes here you get support for fans connected to GPIO lines.

	  This driver can also be built as a module.  If so, the module
	  will be called gpio-fan.

config SENSORS_CORETEMP
	tristate "Intel Core/Core2/Atom temperature sensor"
	depends on X86 && PCI && EXPERIMENTAL
	help
	  If you say yes here you get support for the temperature
	  sensor inside your CPU. Most of the family 6 CPUs
	  are supported. Check Documentation/hwmon/coretemp for details.

config SENSORS_IBMAEM
	tristate "IBM Active Energy Manager temperature/power sensors and control"
	select IPMI_SI
	depends on IPMI_HANDLER
	help
	  If you say yes here you get support for the temperature and
	  power sensors and capping hardware in various IBM System X
	  servers that support Active Energy Manager.  This includes
	  the x3350, x3550, x3650, x3655, x3755, x3850 M2, x3950 M2,
	  and certain HC10/HS2x/LS2x/QS2x blades.

	  This driver can also be built as a module.  If so, the module
	  will be called ibmaem.

config SENSORS_IBMPEX
	tristate "IBM PowerExecutive temperature/power sensors"
	select IPMI_SI
	depends on IPMI_HANDLER
	help
	  If you say yes here you get support for the temperature and
	  power sensors in various IBM System X servers that support
	  PowerExecutive.  So far this includes the x3350, x3550, x3650,
	  x3655, and x3755; the x3800, x3850, and x3950 models that have
	  PCI Express; and some of the HS2x, LS2x, and QS2x blades.

	  This driver can also be built as a module.  If so, the module
	  will be called ibmpex.

config SENSORS_IT87
	tristate "ITE IT87xx and compatibles"
	select HWMON_VID
	help
	  If you say yes here you get support for ITE IT8705F, IT8712F,
	  IT8716F, IT8718F, IT8720F, IT8721F, IT8726F and IT8758E sensor
	  chips, and the SiS960 clone.

	  This driver can also be built as a module.  If so, the module
	  will be called it87.

config SENSORS_JZ4740
	tristate "Ingenic JZ4740 SoC ADC driver"
	depends on MACH_JZ4740 && MFD_JZ4740_ADC
	help
	  If you say yes here you get support for reading adc values from the ADCIN
	  pin on Ingenic JZ4740 SoC based boards.

	  This driver can also be build as a module. If so, the module will be
	  called jz4740-hwmon.

config SENSORS_JC42
	tristate "JEDEC JC42.4 compliant memory module temperature sensors"
	depends on I2C
	help
	  If you say yes here, you get support for JEDEC JC42.4 compliant
	  temperature sensors, which are used on many DDR3 memory modules for
	  mobile devices and servers.  Support will include, but not be limited
	  to, ADT7408, CAT34TS02, CAT6095, MAX6604, MCP9805, MCP98242, MCP98243,
	  MCP9843, SE97, SE98, STTS424(E), TSE2002B3, and TS3000B3.

	  This driver can also be built as a module.  If so, the module
	  will be called jc42.

config SENSORS_LINEAGE
	tristate "Lineage Compact Power Line Power Entry Module"
	depends on I2C && EXPERIMENTAL
	help
	  If you say yes here you get support for the Lineage Compact Power Line
	  series of DC/DC and AC/DC converters such as CP1800, CP2000AC,
	  CP2000DC, CP2725, and others.

	  This driver can also be built as a module.  If so, the module
	  will be called lineage-pem.

config SENSORS_LM63
	tristate "National Semiconductor LM63 and LM64"
	depends on I2C
	help
	  If you say yes here you get support for the National
	  Semiconductor LM63 and LM64 remote diode digital temperature
	  sensors with integrated fan control.  Such chips are found
	  on the Tyan S4882 (Thunder K8QS Pro) motherboard, among
	  others.

	  This driver can also be built as a module.  If so, the module
	  will be called lm63.

config SENSORS_LM70
	tristate "National Semiconductor LM70 / Texas Instruments TMP121"
	depends on SPI_MASTER
	help
	  If you say yes here you get support for the National Semiconductor
	  LM70 and Texas Instruments TMP121/TMP123 digital temperature
	  sensor chips.

	  This driver can also be built as a module.  If so, the module
	  will be called lm70.

config SENSORS_LM73
	tristate "National Semiconductor LM73"
	depends on I2C
	help
	  If you say yes here you get support for National Semiconductor LM73
	  sensor chips.
	  This driver can also be built as a module.  If so, the module
	  will be called lm73.

config SENSORS_LM75
	tristate "National Semiconductor LM75 and compatibles"
	depends on I2C
	help
	  If you say yes here you get support for one common type of
	  temperature sensor chip, with models including:

		- Dallas Semiconductor DS75 and DS1775
		- Maxim MAX6625 and MAX6626
		- Microchip MCP980x
		- National Semiconductor LM75, LM75A
		- NXP's LM75A
		- ST Microelectronics STDS75
		- TelCom (now Microchip) TCN75
		- Texas Instruments TMP100, TMP101, TMP105, TMP75, TMP175,
		  TMP275

	  This driver supports driver model based binding through board
	  specific I2C device tables.

	  It also supports the "legacy" style of driver binding.  To use
	  that with some chips which don't replicate LM75 quirks exactly,
	  you may need the "force" module parameter.

	  This driver can also be built as a module.  If so, the module
	  will be called lm75.

config SENSORS_LM77
	tristate "National Semiconductor LM77"
	depends on I2C
	help
	  If you say yes here you get support for National Semiconductor LM77
	  sensor chips.

	  This driver can also be built as a module.  If so, the module
	  will be called lm77.

config SENSORS_LM78
	tristate "National Semiconductor LM78 and compatibles"
	depends on I2C
	select HWMON_VID
	help
	  If you say yes here you get support for National Semiconductor LM78,
	  LM78-J and LM79.

	  This driver can also be built as a module.  If so, the module
	  will be called lm78.

config SENSORS_LM80
	tristate "National Semiconductor LM80"
	depends on I2C
	help
	  If you say yes here you get support for National Semiconductor
	  LM80 sensor chips.

	  This driver can also be built as a module.  If so, the module
	  will be called lm80.

config SENSORS_LM83
	tristate "National Semiconductor LM83 and compatibles"
	depends on I2C
	help
	  If you say yes here you get support for National Semiconductor
	  LM82 and LM83 sensor chips.

	  This driver can also be built as a module.  If so, the module
	  will be called lm83.

config SENSORS_LM85
	tristate "National Semiconductor LM85 and compatibles"
	depends on I2C
	select HWMON_VID
	help
	  If you say yes here you get support for National Semiconductor LM85
	  sensor chips and clones: ADM1027, ADT7463, ADT7468, EMC6D100,
	  EMC6D101, EMC6D102, and EMC6D103.

	  This driver can also be built as a module.  If so, the module
	  will be called lm85.

config SENSORS_LM87
	tristate "National Semiconductor LM87 and compatibles"
	depends on I2C
	select HWMON_VID
	help
	  If you say yes here you get support for National Semiconductor LM87
	  and Analog Devices ADM1024 sensor chips.

	  This driver can also be built as a module.  If so, the module
	  will be called lm87.

config SENSORS_LM90
	tristate "National Semiconductor LM90 and compatibles"
	depends on I2C
	help
	  If you say yes here you get support for National Semiconductor LM90,
	  LM86, LM89 and LM99, Analog Devices ADM1032, ADT7461, and ADT7461A,
	  Maxim MAX6646, MAX6647, MAX6648, MAX6649, MAX6657, MAX6658, MAX6659,
	  MAX6680, MAX6681, MAX6692, MAX6695, MAX6696, ON Semiconductor NCT1008,
	  and Winbond/Nuvoton W83L771W/G/AWG/ASG sensor chips.

	  This driver can also be built as a module.  If so, the module
	  will be called lm90.

config SENSORS_LM92
	tristate "National Semiconductor LM92 and compatibles"
	depends on I2C
	help
	  If you say yes here you get support for National Semiconductor LM92
	  and Maxim MAX6635 sensor chips.

	  This driver can also be built as a module.  If so, the module
	  will be called lm92.

config SENSORS_LM93
	tristate "National Semiconductor LM93 and compatibles"
	depends on I2C
	select HWMON_VID
	help
	  If you say yes here you get support for National Semiconductor LM93,
	  LM94, and compatible sensor chips.

	  This driver can also be built as a module.  If so, the module
	  will be called lm93.

config SENSORS_LTC4151
	tristate "Linear Technology LTC4151"
	depends on I2C
	default n
	help
	  If you say yes here you get support for Linear Technology LTC4151
	  High Voltage I2C Current and Voltage Monitor interface.

	  This driver can also be built as a module. If so, the module will
	  be called ltc4151.

config SENSORS_LTC4215
	tristate "Linear Technology LTC4215"
	depends on I2C && EXPERIMENTAL
	default n
	help
	  If you say yes here you get support for Linear Technology LTC4215
	  Hot Swap Controller I2C interface.

	  This driver can also be built as a module. If so, the module will
	  be called ltc4215.

config SENSORS_LTC4245
	tristate "Linear Technology LTC4245"
	depends on I2C && EXPERIMENTAL
	default n
	help
	  If you say yes here you get support for Linear Technology LTC4245
	  Multiple Supply Hot Swap Controller I2C interface.

	  This driver can also be built as a module. If so, the module will
	  be called ltc4245.

config SENSORS_LTC4261
	tristate "Linear Technology LTC4261"
	depends on I2C && EXPERIMENTAL
	default n
	help
	  If you say yes here you get support for Linear Technology LTC4261
	  Negative Voltage Hot Swap Controller I2C interface.

	  This driver can also be built as a module. If so, the module will
	  be called ltc4261.

config SENSORS_LM95241
	tristate "National Semiconductor LM95241 sensor chip"
	depends on I2C
	help
	  If you say yes here you get support for LM95241 sensor chip.

	  This driver can also be built as a module.  If so, the module
	  will be called lm95241.

config SENSORS_MAX1111
	tristate "Maxim MAX1111 Multichannel, Serial 8-bit ADC chip"
	depends on SPI_MASTER
	help
	  Say y here to support Maxim's MAX1111 ADC chips.

	  This driver can also be built as a module.  If so, the module
	  will be called max1111.

config SENSORS_MAX16065
	tristate "Maxim MAX16065 System Manager and compatibles"
	depends on I2C
	help
	  If you say yes here you get support for hardware monitoring
	  capabilities of the following Maxim System Manager chips.
	    MAX16065
	    MAX16066
	    MAX16067
	    MAX16068
	    MAX16070
	    MAX16071

	  This driver can also be built as a module.  If so, the module
	  will be called max16065.

config SENSORS_MAX1619
	tristate "Maxim MAX1619 sensor chip"
	depends on I2C
	help
	  If you say yes here you get support for MAX1619 sensor chip.

	  This driver can also be built as a module.  If so, the module
	  will be called max1619.

config SENSORS_MAX6639
	tristate "Maxim MAX6639 sensor chip"
	depends on I2C && EXPERIMENTAL
	help
	  If you say yes here you get support for the MAX6639
	  sensor chips.

	  This driver can also be built as a module.  If so, the module
	  will be called max6639.

<<<<<<< HEAD
=======
config SENSORS_MAX6642
	tristate "Maxim MAX6642 sensor chip"
	depends on I2C && EXPERIMENTAL
	help
	  If you say yes here you get support for MAX6642 sensor chip.
	  MAX6642 is a SMBus-Compatible Remote/Local Temperature Sensor
	  with Overtemperature Alarm from Maxim.

	  This driver can also be built as a module.  If so, the module
	  will be called max6642.

>>>>>>> d762f438
config SENSORS_MAX6650
	tristate "Maxim MAX6650 sensor chip"
	depends on I2C && EXPERIMENTAL
	help
	  If you say yes here you get support for the MAX6650 / MAX6651
	  sensor chips.

	  This driver can also be built as a module.  If so, the module
	  will be called max6650.

config SENSORS_PC87360
	tristate "National Semiconductor PC87360 family"
	select HWMON_VID
	help
	  If you say yes here you get access to the hardware monitoring
	  functions of the National Semiconductor PC8736x Super-I/O chips.
	  The PC87360, PC87363 and PC87364 only have fan monitoring and
	  control.  The PC87365 and PC87366 additionally have voltage and
	  temperature monitoring.

	  This driver can also be built as a module.  If so, the module
	  will be called pc87360.

config SENSORS_PC87427
	tristate "National Semiconductor PC87427"
	help
	  If you say yes here you get access to the hardware monitoring
	  functions of the National Semiconductor PC87427 Super-I/O chip.
	  The chip has two distinct logical devices, one for fan speed
	  monitoring and control, and one for voltage and temperature
	  monitoring. Fan speed monitoring and control are supported, as
	  well as temperature monitoring. Voltages aren't supported yet.

	  This driver can also be built as a module.  If so, the module
	  will be called pc87427.

config SENSORS_PCF8591
	tristate "Philips PCF8591 ADC/DAC"
	depends on I2C
	default n
	help
	  If you say yes here you get support for Philips PCF8591 4-channel
	  ADC, 1-channel DAC chips.

	  This driver can also be built as a module.  If so, the module
	  will be called pcf8591.

	  These devices are hard to detect and rarely found on mainstream
	  hardware.  If unsure, say N.

config PMBUS
	tristate "PMBus support"
	depends on I2C && EXPERIMENTAL
	default n
	help
	  Say yes here if you want to enable PMBus support.

	  This driver can also be built as a module. If so, the module will
	  be called pmbus_core.

if PMBUS

config SENSORS_PMBUS
	tristate "Generic PMBus devices"
	default n
	help
	  If you say yes here you get hardware monitoring support for generic
	  PMBus devices, including but not limited to BMR450, BMR451, BMR453,
	  BMR454, and LTC2978.

	  This driver can also be built as a module. If so, the module will
	  be called pmbus.

<<<<<<< HEAD
=======
config SENSORS_ADM1275
	tristate "Analog Devices ADM1275"
	default n
	help
	  If you say yes here you get hardware monitoring support for Analog
	  Devices ADM1275 Hot-Swap Controller and Digital Power Monitor.

	  This driver can also be built as a module. If so, the module will
	  be called adm1275.

>>>>>>> d762f438
config SENSORS_MAX16064
	tristate "Maxim MAX16064"
	default n
	help
	  If you say yes here you get hardware monitoring support for Maxim
	  MAX16064.

	  This driver can also be built as a module. If so, the module will
	  be called max16064.

config SENSORS_MAX34440
	tristate "Maxim MAX34440/MAX34441"
	default n
	help
	  If you say yes here you get hardware monitoring support for Maxim
	  MAX34440 and MAX34441.

	  This driver can also be built as a module. If so, the module will
	  be called max34440.

config SENSORS_MAX8688
	tristate "Maxim MAX8688"
	default n
	help
	  If you say yes here you get hardware monitoring support for Maxim
	  MAX8688.

	  This driver can also be built as a module. If so, the module will
	  be called max8688.

<<<<<<< HEAD
=======
config SENSORS_UCD9000
	tristate "TI UCD90120, UCD90124, UCD9090, UCD90910"
	default n
	help
	  If you say yes here you get hardware monitoring support for TI
	  UCD90120, UCD90124, UCD9090, UCD90910 Sequencer and System Health
	  Controllers.

	  This driver can also be built as a module. If so, the module will
	  be called ucd9000.

config SENSORS_UCD9200
	tristate "TI UCD9220, UCD9222, UCD9224, UCD9240, UCD9244, UCD9246, UCD9248"
	default n
	help
	  If you say yes here you get hardware monitoring support for TI
	  UCD9220, UCD9222, UCD9224, UCD9240, UCD9244, UCD9246, and UCD9248
	  Digital PWM System Controllers.

	  This driver can also be built as a module. If so, the module will
	  be called ucd9200.

>>>>>>> d762f438
endif # PMBUS

config SENSORS_SHT15
	tristate "Sensiron humidity and temperature sensors. SHT15 and compat."
	depends on GENERIC_GPIO
	help
	  If you say yes here you get support for the Sensiron SHT10, SHT11,
	  SHT15, SHT71, SHT75 humidity and temperature sensors.

	  This driver can also be built as a module.  If so, the module
	  will be called sht15.

config SENSORS_SHT21
	tristate "Sensiron humidity and temperature sensors. SHT21 and compat."
	depends on I2C
	help
	  If you say yes here you get support for the Sensiron SHT21, SHT25
	  humidity and temperature sensors.

	  This driver can also be built as a module.  If so, the module
	  will be called sht21.

config SENSORS_S3C
	tristate "Samsung built-in ADC"
	depends on S3C_ADC
	help
	  If you say yes here you get support for the on-board ADCs of
	  the Samsung S3C24XX, S3C64XX and other series of SoC

	  This driver can also be built as a module. If so, the module
	  will be called s3c-hwmon.

config SENSORS_S3C_RAW
	bool "Include raw channel attributes in sysfs"
	depends on SENSORS_S3C
	help
	  Say Y here if you want to include raw copies of all the ADC
	  channels in sysfs.

config SENSORS_SIS5595
	tristate "Silicon Integrated Systems Corp. SiS5595"
	depends on PCI
	help
	  If you say yes here you get support for the integrated sensors in
	  SiS5595 South Bridges.

	  This driver can also be built as a module.  If so, the module
	  will be called sis5595.

config SENSORS_SMM665
	tristate "Summit Microelectronics SMM665"
	depends on I2C && EXPERIMENTAL
	default n
	help
	  If you say yes here you get support for the hardware monitoring
	  features of the Summit Microelectronics SMM665/SMM665B Six-Channel
	  Active DC Output Controller / Monitor.

	  Other supported chips are SMM465, SMM665C, SMM764, and SMM766.
	  Support for those chips is untested.

	  This driver can also be built as a module. If so, the module will
	  be called smm665.

config SENSORS_DME1737
	tristate "SMSC DME1737, SCH311x and compatibles"
	depends on I2C && EXPERIMENTAL
	select HWMON_VID
	help
	  If you say yes here you get support for the hardware monitoring
	  and fan control features of the SMSC DME1737, SCH311x, SCH5027, and
	  Asus A8000 Super-I/O chips.

	  This driver can also be built as a module.  If so, the module
	  will be called dme1737.

config SENSORS_EMC1403
	tristate "SMSC EMC1403/23 thermal sensor"
	depends on I2C
	help
	  If you say yes here you get support for the SMSC EMC1403/23
	  temperature monitoring chip.

	  Threshold values can be configured using sysfs.
	  Data from the different diodes are accessible via sysfs.

config SENSORS_EMC2103
	tristate "SMSC EMC2103"
	depends on I2C
	help
	  If you say yes here you get support for the temperature
	  and fan sensors of the SMSC EMC2103 chips.

	  This driver can also be built as a module.  If so, the module
	  will be called emc2103.

config SENSORS_SMSC47M1
	tristate "SMSC LPC47M10x and compatibles"
	help
	  If you say yes here you get support for the integrated fan
	  monitoring and control capabilities of the SMSC LPC47B27x,
	  LPC47M10x, LPC47M112, LPC47M13x, LPC47M14x, LPC47M15x,
	  LPC47M192, LPC47M292 and LPC47M997 chips.

	  The temperature and voltage sensor features of the LPC47M15x,
	  LPC47M192, LPC47M292 and LPC47M997 are supported by another
	  driver, select also "SMSC LPC47M192 and compatibles" below for
	  those.

	  This driver can also be built as a module.  If so, the module
	  will be called smsc47m1.

config SENSORS_SMSC47M192
	tristate "SMSC LPC47M192 and compatibles"
	depends on I2C
	select HWMON_VID
	help
	  If you say yes here you get support for the temperature and
	  voltage sensors of the SMSC LPC47M192, LPC47M15x, LPC47M292
	  and LPC47M997 chips.

	  The fan monitoring and control capabilities of these chips
	  are supported by another driver, select
	  "SMSC LPC47M10x and compatibles" above. You need both drivers
	  if you want fan control and voltage/temperature sensor support.

	  This driver can also be built as a module.  If so, the module
	  will be called smsc47m192.

config SENSORS_SMSC47B397
	tristate "SMSC LPC47B397-NC"
	depends on EXPERIMENTAL
	help
	  If you say yes here you get support for the SMSC LPC47B397-NC
	  sensor chip.

	  This driver can also be built as a module.  If so, the module
	  will be called smsc47b397.

config SENSORS_SCH5627
	tristate "SMSC SCH5627"
	help
	  If you say yes here you get support for the hardware monitoring
	  features of the SMSC SCH5627 Super-I/O chip.

	  This driver can also be built as a module.  If so, the module
	  will be called sch5627.

config SENSORS_ADS1015
	tristate "Texas Instruments ADS1015"
	depends on I2C
	help
	  If you say yes here you get support for Texas Instruments ADS1015
	  12-bit 4-input ADC device.

	  This driver can also be built as a module.  If so, the module
	  will be called ads1015.

config SENSORS_ADS7828
	tristate "Texas Instruments ADS7828"
	depends on I2C
	help
	  If you say yes here you get support for Texas Instruments ADS7828
	  12-bit 8-channel ADC device.

	  This driver can also be built as a module.  If so, the module
	  will be called ads7828.

config SENSORS_ADS7871
	tristate "Texas Instruments ADS7871 A/D converter"
	depends on SPI
	help
	  If you say yes here you get support for TI ADS7871 & ADS7870

	  This driver can also be built as a module.  If so, the module
	  will be called ads7871.

config SENSORS_AMC6821
	tristate "Texas Instruments AMC6821"
	depends on I2C  && EXPERIMENTAL
	help
	  If you say yes here you get support for the Texas Instruments
	  AMC6821 hardware monitoring chips.

	  This driver can also be build as a module.  If so, the module
	  will be called amc6821.

config SENSORS_THMC50
	tristate "Texas Instruments THMC50 / Analog Devices ADM1022"
	depends on I2C
	help
	  If you say yes here you get support for Texas Instruments THMC50
	  sensor chips and clones: the Analog Devices ADM1022.

	  This driver can also be built as a module.  If so, the module
	  will be called thmc50.

config SENSORS_TMP102
	tristate "Texas Instruments TMP102"
	depends on I2C && EXPERIMENTAL
	help
	  If you say yes here you get support for Texas Instruments TMP102
	  sensor chips.

	  This driver can also be built as a module.  If so, the module
	  will be called tmp102.

config SENSORS_TMP401
	tristate "Texas Instruments TMP401 and compatibles"
	depends on I2C && EXPERIMENTAL
	help
	  If you say yes here you get support for Texas Instruments TMP401 and
	  TMP411 temperature sensor chips.

	  This driver can also be built as a module.  If so, the module
	  will be called tmp401.

config SENSORS_TMP421
	tristate "Texas Instruments TMP421 and compatible"
	depends on I2C && EXPERIMENTAL
	help
	  If you say yes here you get support for Texas Instruments TMP421,
	  TMP422 and TMP423 temperature sensor chips.

	  This driver can also be built as a module.  If so, the module
	  will be called tmp421.

config SENSORS_TWL4030_MADC
	tristate "Texas Instruments TWL4030 MADC Hwmon"
	depends on TWL4030_MADC
	help
	If you say yes here you get hwmon support for triton
	TWL4030-MADC.

	This driver can also be built as a module. If so it will be called
	twl4030-madc-hwmon.

config SENSORS_VIA_CPUTEMP
	tristate "VIA CPU temperature sensor"
	depends on X86
	help
	  If you say yes here you get support for the temperature
	  sensor inside your CPU. Supported are all known variants of
	  the VIA C7 and Nano.

config SENSORS_VIA686A
	tristate "VIA686A"
	depends on PCI
	help
	  If you say yes here you get support for the integrated sensors in
	  Via 686A/B South Bridges.

	  This driver can also be built as a module.  If so, the module
	  will be called via686a.

config SENSORS_VT1211
	tristate "VIA VT1211"
	select HWMON_VID
	help
	  If you say yes here then you get support for hardware monitoring
	  features of the VIA VT1211 Super-I/O chip.

	  This driver can also be built as a module.  If so, the module
	  will be called vt1211.

config SENSORS_VT8231
	tristate "VIA VT8231"
	depends on PCI
	select HWMON_VID
	help
	  If you say yes here then you get support for the integrated sensors
	  in the VIA VT8231 device.

	  This driver can also be built as a module.  If so, the module
	  will be called vt8231.

config SENSORS_W83781D
	tristate "Winbond W83781D, W83782D, W83783S, Asus AS99127F"
	depends on I2C
	select HWMON_VID
	help
	  If you say yes here you get support for the Winbond W8378x series
	  of sensor chips: the W83781D, W83782D and W83783S, and the similar
	  Asus AS99127F.

	  This driver can also be built as a module.  If so, the module
	  will be called w83781d.

config SENSORS_W83791D
	tristate "Winbond W83791D"
	depends on I2C
	select HWMON_VID
	help
	  If you say yes here you get support for the Winbond W83791D chip.

	  This driver can also be built as a module.  If so, the module
	  will be called w83791d.

config SENSORS_W83792D
	tristate "Winbond W83792D"
	depends on I2C
	help
	  If you say yes here you get support for the Winbond W83792D chip.

	  This driver can also be built as a module.  If so, the module
	  will be called w83792d.

config SENSORS_W83793
	tristate "Winbond W83793"
	depends on I2C && EXPERIMENTAL
	select HWMON_VID
	help
	  If you say yes here you get support for the Winbond W83793
	  hardware monitoring chip, including support for the integrated
	  watchdog.

	  This driver can also be built as a module.  If so, the module
	  will be called w83793.

config SENSORS_W83795
	tristate "Winbond/Nuvoton W83795G/ADG"
	depends on I2C && EXPERIMENTAL
	help
	  If you say yes here you get support for the Winbond W83795G and
	  W83795ADG hardware monitoring chip.

	  This driver can also be built as a module.  If so, the module
	  will be called w83795.

config SENSORS_W83795_FANCTRL
	boolean "Include fan control support (DANGEROUS)"
	depends on SENSORS_W83795 && EXPERIMENTAL
	default n
	help
	  If you say yes here, support for the both manual and automatic
	  fan control features will be included in the driver.

	  This part of the code wasn't carefully reviewed and tested yet,
	  so enabling this option is strongly discouraged on production
	  servers. Only developers and testers should enable it for the
	  time being.

	  Please also note that this option will create sysfs attribute
	  files which may change in the future, so you shouldn't rely
	  on them being stable.

config SENSORS_W83L785TS
	tristate "Winbond W83L785TS-S"
	depends on I2C && EXPERIMENTAL
	help
	  If you say yes here you get support for the Winbond W83L785TS-S
	  sensor chip, which is used on the Asus A7N8X, among other
	  motherboards.

	  This driver can also be built as a module.  If so, the module
	  will be called w83l785ts.

config SENSORS_W83L786NG
	tristate "Winbond W83L786NG, W83L786NR"
	depends on I2C && EXPERIMENTAL
	help
	  If you say yes here you get support for the Winbond W83L786NG
	  and W83L786NR sensor chips.

	  This driver can also be built as a module.  If so, the module
	  will be called w83l786ng.

config SENSORS_W83627HF
	tristate "Winbond W83627HF, W83627THF, W83637HF, W83687THF, W83697HF"
	select HWMON_VID
	help
	  If you say yes here you get support for the Winbond W836X7 series
	  of sensor chips: the W83627HF, W83627THF, W83637HF, W83687THF and
	  W83697HF.

	  This driver can also be built as a module.  If so, the module
	  will be called w83627hf.

config SENSORS_W83627EHF
	tristate "Winbond W83627EHF/EHG/DHG, W83667HG, NCT6775F, NCT6776F"
	select HWMON_VID
	help
	  If you say yes here you get support for the hardware
	  monitoring functionality of the Winbond W83627EHF Super-I/O chip.

	  This driver also supports the W83627EHG, which is the lead-free
	  version of the W83627EHF, and the W83627DHG, which is a similar
	  chip suited for specific Intel processors that use PECI such as
	  the Core 2 Duo.

	  This driver also supports Nuvoton W83667HG, W83667HG-B, NCT6775F
	  (also known as W83667HG-I), and NCT6776F.

	  This driver can also be built as a module.  If so, the module
	  will be called w83627ehf.

config SENSORS_WM831X
	tristate "WM831x PMICs"
	depends on MFD_WM831X
	help
	  If you say yes here you get support for the hardware
	  monitoring functionality of the Wolfson Microelectronics
	  WM831x series of PMICs.

	  This driver can also be built as a module.  If so, the module
	  will be called wm831x-hwmon.

config SENSORS_WM8350
	tristate "Wolfson Microelectronics WM835x"
	depends on MFD_WM8350
	help
	  If you say yes here you get support for the hardware
	  monitoring features of the WM835x series of PMICs.

	  This driver can also be built as a module.  If so, the module
	  will be called wm8350-hwmon.

config SENSORS_ULTRA45
	tristate "Sun Ultra45 PIC16F747"
	depends on SPARC64
	help
	  This driver provides support for the Ultra45 workstation environmental
	  sensors.

config SENSORS_APPLESMC
	tristate "Apple SMC (Motion sensor, light sensor, keyboard backlight)"
	depends on INPUT && X86
	select NEW_LEDS
	select LEDS_CLASS
	select INPUT_POLLDEV
	default n
	help
	  This driver provides support for the Apple System Management
	  Controller, which provides an accelerometer (Apple Sudden Motion
	  Sensor), light sensors, temperature sensors, keyboard backlight
	  control and fan control.

	  Only Intel-based Apple's computers are supported (MacBook Pro,
	  MacBook, MacMini).

	  Data from the different sensors, keyboard backlight control and fan
	  control are accessible via sysfs.

	  This driver also provides an absolute input class device, allowing
	  the laptop to act as a pinball machine-esque joystick.

	  Say Y here if you have an applicable laptop and want to experience
	  the awesome power of applesmc.

config SENSORS_MC13783_ADC
        tristate "Freescale MC13783 ADC"
        depends on MFD_MC13783
        help
          Support for the A/D converter on MC13783 PMIC.

if ACPI

comment "ACPI drivers"

config SENSORS_ATK0110
	tristate "ASUS ATK0110"
	depends on X86 && EXPERIMENTAL
	help
	  If you say yes here you get support for the ACPI hardware
	  monitoring interface found in many ASUS motherboards. This
	  driver will provide readings of fans, voltages and temperatures
	  through the system firmware.

	  This driver can also be built as a module. If so, the module
	  will be called asus_atk0110.

endif # ACPI

endif # HWMON<|MERGE_RESOLUTION|>--- conflicted
+++ resolved
@@ -736,8 +736,6 @@
 	  This driver can also be built as a module.  If so, the module
 	  will be called max6639.
 
-<<<<<<< HEAD
-=======
 config SENSORS_MAX6642
 	tristate "Maxim MAX6642 sensor chip"
 	depends on I2C && EXPERIMENTAL
@@ -749,7 +747,6 @@
 	  This driver can also be built as a module.  If so, the module
 	  will be called max6642.
 
->>>>>>> d762f438
 config SENSORS_MAX6650
 	tristate "Maxim MAX6650 sensor chip"
 	depends on I2C && EXPERIMENTAL
@@ -823,8 +820,6 @@
 	  This driver can also be built as a module. If so, the module will
 	  be called pmbus.
 
-<<<<<<< HEAD
-=======
 config SENSORS_ADM1275
 	tristate "Analog Devices ADM1275"
 	default n
@@ -835,7 +830,6 @@
 	  This driver can also be built as a module. If so, the module will
 	  be called adm1275.
 
->>>>>>> d762f438
 config SENSORS_MAX16064
 	tristate "Maxim MAX16064"
 	default n
@@ -866,8 +860,6 @@
 	  This driver can also be built as a module. If so, the module will
 	  be called max8688.
 
-<<<<<<< HEAD
-=======
 config SENSORS_UCD9000
 	tristate "TI UCD90120, UCD90124, UCD9090, UCD90910"
 	default n
@@ -890,7 +882,6 @@
 	  This driver can also be built as a module. If so, the module will
 	  be called ucd9200.
 
->>>>>>> d762f438
 endif # PMBUS
 
 config SENSORS_SHT15
