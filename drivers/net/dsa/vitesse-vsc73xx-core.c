--- conflicted
+++ resolved
@@ -593,12 +593,8 @@
 	if (ret)
 		return ret;
 
-<<<<<<< HEAD
-	ret = vsc73xx_read(vsc, VSC73XX_BLOCK_MII, 0, 2, &val);
-=======
 	ret = vsc73xx_read(vsc, VSC73XX_BLOCK_MII, VSC73XX_BLOCK_MII_INTERNAL,
 			   VSC73XX_MII_DATA, &val);
->>>>>>> f8fdda9e
 	if (ret)
 		return ret;
 	if (val & VSC73XX_MII_DATA_FAILURE) {
@@ -625,16 +621,11 @@
 	if (ret)
 		return ret;
 
-<<<<<<< HEAD
-	cmd = (phy << 21) | (regnum << 16) | val;
-	ret = vsc73xx_write(vsc, VSC73XX_BLOCK_MII, 0, 1, cmd);
-=======
 	cmd = FIELD_PREP(VSC73XX_MII_CMD_PHY_ADDR, phy) |
 	      FIELD_PREP(VSC73XX_MII_CMD_PHY_REG, regnum) |
 	      FIELD_PREP(VSC73XX_MII_CMD_WRITE_DATA, val);
 	ret = vsc73xx_write(vsc, VSC73XX_BLOCK_MII, VSC73XX_BLOCK_MII_INTERNAL,
 			    VSC73XX_MII_CMD, cmd);
->>>>>>> f8fdda9e
 	if (ret)
 		return ret;
 
