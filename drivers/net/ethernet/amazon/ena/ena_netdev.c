--- conflicted
+++ resolved
@@ -3483,14 +3483,8 @@
 		netif_carrier_on(adapter->netdev);
 
 	mod_timer(&adapter->timer_service, round_jiffies(jiffies + HZ));
-<<<<<<< HEAD
 	dev_err(&pdev->dev, "Device reset completed successfully\n");
-=======
 	adapter->last_keep_alive_jiffies = jiffies;
-	dev_err(&pdev->dev,
-		"Device reset completed successfully, Driver info: %s\n",
-		version);
->>>>>>> 1b649e0b
 
 	return rc;
 err_disable_msix:
