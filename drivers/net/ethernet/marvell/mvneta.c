/*
 * Driver for Marvell NETA network card for Armada XP and Armada 370 SoCs.
 *
 * Copyright (C) 2012 Marvell
 *
 * Rami Rosen <rosenr@marvell.com>
 * Thomas Petazzoni <thomas.petazzoni@free-electrons.com>
 *
 * This file is licensed under the terms of the GNU General Public
 * License version 2. This program is licensed "as is" without any
 * warranty of any kind, whether express or implied.
 */

#include <linux/kernel.h>
#include <linux/netdevice.h>
#include <linux/etherdevice.h>
#include <linux/platform_device.h>
#include <linux/skbuff.h>
#include <linux/inetdevice.h>
#include <linux/mbus.h>
#include <linux/module.h>
#include <linux/interrupt.h>
#include <net/ip.h>
#include <net/ipv6.h>
#include <linux/io.h>
#include <linux/of.h>
#include <linux/of_irq.h>
#include <linux/of_mdio.h>
#include <linux/of_net.h>
#include <linux/of_address.h>
#include <linux/phy.h>
#include <linux/clk.h>

/* Registers */
#define MVNETA_RXQ_CONFIG_REG(q)                (0x1400 + ((q) << 2))
#define      MVNETA_RXQ_HW_BUF_ALLOC            BIT(1)
#define      MVNETA_RXQ_PKT_OFFSET_ALL_MASK     (0xf    << 8)
#define      MVNETA_RXQ_PKT_OFFSET_MASK(offs)   ((offs) << 8)
#define MVNETA_RXQ_THRESHOLD_REG(q)             (0x14c0 + ((q) << 2))
#define      MVNETA_RXQ_NON_OCCUPIED(v)         ((v) << 16)
#define MVNETA_RXQ_BASE_ADDR_REG(q)             (0x1480 + ((q) << 2))
#define MVNETA_RXQ_SIZE_REG(q)                  (0x14a0 + ((q) << 2))
#define      MVNETA_RXQ_BUF_SIZE_SHIFT          19
#define      MVNETA_RXQ_BUF_SIZE_MASK           (0x1fff << 19)
#define MVNETA_RXQ_STATUS_REG(q)                (0x14e0 + ((q) << 2))
#define      MVNETA_RXQ_OCCUPIED_ALL_MASK       0x3fff
#define MVNETA_RXQ_STATUS_UPDATE_REG(q)         (0x1500 + ((q) << 2))
#define      MVNETA_RXQ_ADD_NON_OCCUPIED_SHIFT  16
#define      MVNETA_RXQ_ADD_NON_OCCUPIED_MAX    255
#define MVNETA_PORT_RX_RESET                    0x1cc0
#define      MVNETA_PORT_RX_DMA_RESET           BIT(0)
#define MVNETA_PHY_ADDR                         0x2000
#define      MVNETA_PHY_ADDR_MASK               0x1f
#define MVNETA_MBUS_RETRY                       0x2010
#define MVNETA_UNIT_INTR_CAUSE                  0x2080
#define MVNETA_UNIT_CONTROL                     0x20B0
#define      MVNETA_PHY_POLLING_ENABLE          BIT(1)
#define MVNETA_WIN_BASE(w)                      (0x2200 + ((w) << 3))
#define MVNETA_WIN_SIZE(w)                      (0x2204 + ((w) << 3))
#define MVNETA_WIN_REMAP(w)                     (0x2280 + ((w) << 2))
#define MVNETA_BASE_ADDR_ENABLE                 0x2290
#define MVNETA_PORT_CONFIG                      0x2400
#define      MVNETA_UNI_PROMISC_MODE            BIT(0)
#define      MVNETA_DEF_RXQ(q)                  ((q) << 1)
#define      MVNETA_DEF_RXQ_ARP(q)              ((q) << 4)
#define      MVNETA_TX_UNSET_ERR_SUM            BIT(12)
#define      MVNETA_DEF_RXQ_TCP(q)              ((q) << 16)
#define      MVNETA_DEF_RXQ_UDP(q)              ((q) << 19)
#define      MVNETA_DEF_RXQ_BPDU(q)             ((q) << 22)
#define      MVNETA_RX_CSUM_WITH_PSEUDO_HDR     BIT(25)
#define      MVNETA_PORT_CONFIG_DEFL_VALUE(q)   (MVNETA_DEF_RXQ(q)       | \
						 MVNETA_DEF_RXQ_ARP(q)	 | \
						 MVNETA_DEF_RXQ_TCP(q)	 | \
						 MVNETA_DEF_RXQ_UDP(q)	 | \
						 MVNETA_DEF_RXQ_BPDU(q)	 | \
						 MVNETA_TX_UNSET_ERR_SUM | \
						 MVNETA_RX_CSUM_WITH_PSEUDO_HDR)
#define MVNETA_PORT_CONFIG_EXTEND                0x2404
#define MVNETA_MAC_ADDR_LOW                      0x2414
#define MVNETA_MAC_ADDR_HIGH                     0x2418
#define MVNETA_SDMA_CONFIG                       0x241c
#define      MVNETA_SDMA_BRST_SIZE_16            4
#define      MVNETA_RX_BRST_SZ_MASK(burst)       ((burst) << 1)
#define      MVNETA_RX_NO_DATA_SWAP              BIT(4)
#define      MVNETA_TX_NO_DATA_SWAP              BIT(5)
#define      MVNETA_DESC_SWAP                    BIT(6)
#define      MVNETA_TX_BRST_SZ_MASK(burst)       ((burst) << 22)
#define MVNETA_PORT_STATUS                       0x2444
#define      MVNETA_TX_IN_PRGRS                  BIT(1)
#define      MVNETA_TX_FIFO_EMPTY                BIT(8)
#define MVNETA_RX_MIN_FRAME_SIZE                 0x247c
#define MVNETA_SGMII_SERDES_CFG			 0x24A0
#define      MVNETA_SGMII_SERDES_PROTO		 0x0cc7
<<<<<<< HEAD
=======
#define      MVNETA_QSGMII_SERDES_PROTO		 0x0667
>>>>>>> f58b8487
#define MVNETA_TYPE_PRIO                         0x24bc
#define      MVNETA_FORCE_UNI                    BIT(21)
#define MVNETA_TXQ_CMD_1                         0x24e4
#define MVNETA_TXQ_CMD                           0x2448
#define      MVNETA_TXQ_DISABLE_SHIFT            8
#define      MVNETA_TXQ_ENABLE_MASK              0x000000ff
#define MVNETA_ACC_MODE                          0x2500
#define MVNETA_CPU_MAP(cpu)                      (0x2540 + ((cpu) << 2))
#define      MVNETA_CPU_RXQ_ACCESS_ALL_MASK      0x000000ff
#define      MVNETA_CPU_TXQ_ACCESS_ALL_MASK      0x0000ff00
#define MVNETA_RXQ_TIME_COAL_REG(q)              (0x2580 + ((q) << 2))

/* Exception Interrupt Port/Queue Cause register */

#define MVNETA_INTR_NEW_CAUSE                    0x25a0
#define MVNETA_INTR_NEW_MASK                     0x25a4

/* bits  0..7  = TXQ SENT, one bit per queue.
 * bits  8..15 = RXQ OCCUP, one bit per queue.
 * bits 16..23 = RXQ FREE, one bit per queue.
 * bit  29 = OLD_REG_SUM, see old reg ?
 * bit  30 = TX_ERR_SUM, one bit for 4 ports
 * bit  31 = MISC_SUM,   one bit for 4 ports
 */
#define      MVNETA_TX_INTR_MASK(nr_txqs)        (((1 << nr_txqs) - 1) << 0)
#define      MVNETA_TX_INTR_MASK_ALL             (0xff << 0)
#define      MVNETA_RX_INTR_MASK(nr_rxqs)        (((1 << nr_rxqs) - 1) << 8)
#define      MVNETA_RX_INTR_MASK_ALL             (0xff << 8)

#define MVNETA_INTR_OLD_CAUSE                    0x25a8
#define MVNETA_INTR_OLD_MASK                     0x25ac

/* Data Path Port/Queue Cause Register */
#define MVNETA_INTR_MISC_CAUSE                   0x25b0
#define MVNETA_INTR_MISC_MASK                    0x25b4

#define      MVNETA_CAUSE_PHY_STATUS_CHANGE      BIT(0)
#define      MVNETA_CAUSE_LINK_CHANGE            BIT(1)
#define      MVNETA_CAUSE_PTP                    BIT(4)

#define      MVNETA_CAUSE_INTERNAL_ADDR_ERR      BIT(7)
#define      MVNETA_CAUSE_RX_OVERRUN             BIT(8)
#define      MVNETA_CAUSE_RX_CRC_ERROR           BIT(9)
#define      MVNETA_CAUSE_RX_LARGE_PKT           BIT(10)
#define      MVNETA_CAUSE_TX_UNDERUN             BIT(11)
#define      MVNETA_CAUSE_PRBS_ERR               BIT(12)
#define      MVNETA_CAUSE_PSC_SYNC_CHANGE        BIT(13)
#define      MVNETA_CAUSE_SERDES_SYNC_ERR        BIT(14)

#define      MVNETA_CAUSE_BMU_ALLOC_ERR_SHIFT    16
#define      MVNETA_CAUSE_BMU_ALLOC_ERR_ALL_MASK   (0xF << MVNETA_CAUSE_BMU_ALLOC_ERR_SHIFT)
#define      MVNETA_CAUSE_BMU_ALLOC_ERR_MASK(pool) (1 << (MVNETA_CAUSE_BMU_ALLOC_ERR_SHIFT + (pool)))

#define      MVNETA_CAUSE_TXQ_ERROR_SHIFT        24
#define      MVNETA_CAUSE_TXQ_ERROR_ALL_MASK     (0xFF << MVNETA_CAUSE_TXQ_ERROR_SHIFT)
#define      MVNETA_CAUSE_TXQ_ERROR_MASK(q)      (1 << (MVNETA_CAUSE_TXQ_ERROR_SHIFT + (q)))

#define MVNETA_INTR_ENABLE                       0x25b8
#define      MVNETA_TXQ_INTR_ENABLE_ALL_MASK     0x0000ff00
#define      MVNETA_RXQ_INTR_ENABLE_ALL_MASK     0xff000000  // note: neta says it's 0x000000FF

#define MVNETA_RXQ_CMD                           0x2680
#define      MVNETA_RXQ_DISABLE_SHIFT            8
#define      MVNETA_RXQ_ENABLE_MASK              0x000000ff
#define MVETH_TXQ_TOKEN_COUNT_REG(q)             (0x2700 + ((q) << 4))
#define MVETH_TXQ_TOKEN_CFG_REG(q)               (0x2704 + ((q) << 4))
#define MVNETA_GMAC_CTRL_0                       0x2c00
#define      MVNETA_GMAC_MAX_RX_SIZE_SHIFT       2
#define      MVNETA_GMAC_MAX_RX_SIZE_MASK        0x7ffc
#define      MVNETA_GMAC0_PORT_ENABLE            BIT(0)
#define MVNETA_GMAC_CTRL_2                       0x2c08
#define      MVNETA_GMAC2_PCS_ENABLE             BIT(3)
#define      MVNETA_GMAC2_PORT_RGMII             BIT(4)
#define      MVNETA_GMAC2_PORT_RESET             BIT(6)
#define MVNETA_GMAC_STATUS                       0x2c10
#define      MVNETA_GMAC_LINK_UP                 BIT(0)
#define      MVNETA_GMAC_SPEED_1000              BIT(1)
#define      MVNETA_GMAC_SPEED_100               BIT(2)
#define      MVNETA_GMAC_FULL_DUPLEX             BIT(3)
#define      MVNETA_GMAC_RX_FLOW_CTRL_ENABLE     BIT(4)
#define      MVNETA_GMAC_TX_FLOW_CTRL_ENABLE     BIT(5)
#define      MVNETA_GMAC_RX_FLOW_CTRL_ACTIVE     BIT(6)
#define      MVNETA_GMAC_TX_FLOW_CTRL_ACTIVE     BIT(7)
#define MVNETA_GMAC_AUTONEG_CONFIG               0x2c0c
#define      MVNETA_GMAC_FORCE_LINK_DOWN         BIT(0)
#define      MVNETA_GMAC_FORCE_LINK_PASS         BIT(1)
#define      MVNETA_GMAC_CONFIG_MII_SPEED        BIT(5)
#define      MVNETA_GMAC_CONFIG_GMII_SPEED       BIT(6)
#define      MVNETA_GMAC_AN_SPEED_EN             BIT(7)
#define      MVNETA_GMAC_CONFIG_FULL_DUPLEX      BIT(12)
#define      MVNETA_GMAC_AN_DUPLEX_EN            BIT(13)
#define MVNETA_MIB_COUNTERS_BASE                 0x3080
#define      MVNETA_MIB_LATE_COLLISION           0x7c
#define MVNETA_DA_FILT_SPEC_MCAST                0x3400
#define MVNETA_DA_FILT_OTH_MCAST                 0x3500
#define MVNETA_DA_FILT_UCAST_BASE                0x3600
#define MVNETA_TXQ_BASE_ADDR_REG(q)              (0x3c00 + ((q) << 2))
#define MVNETA_TXQ_SIZE_REG(q)                   (0x3c20 + ((q) << 2))
#define      MVNETA_TXQ_SENT_THRESH_ALL_MASK     0x3fff0000
#define      MVNETA_TXQ_SENT_THRESH_MASK(coal)   ((coal) << 16)
#define MVNETA_TXQ_UPDATE_REG(q)                 (0x3c60 + ((q) << 2))
#define      MVNETA_TXQ_DEC_SENT_SHIFT           16
#define MVNETA_TXQ_STATUS_REG(q)                 (0x3c40 + ((q) << 2))
#define      MVNETA_TXQ_SENT_DESC_SHIFT          16
#define      MVNETA_TXQ_SENT_DESC_MASK           0x3fff0000
#define MVNETA_PORT_TX_RESET                     0x3cf0
#define      MVNETA_PORT_TX_DMA_RESET            BIT(0)
#define MVNETA_TX_MTU                            0x3e0c
#define MVNETA_TX_TOKEN_SIZE                     0x3e14
#define      MVNETA_TX_TOKEN_SIZE_MAX            0xffffffff
#define MVNETA_TXQ_TOKEN_SIZE_REG(q)             (0x3e40 + ((q) << 2))
#define      MVNETA_TXQ_TOKEN_SIZE_MAX           0x7fffffff

#define MVNETA_CAUSE_TXQ_SENT_DESC_ALL_MASK	 0xff

/* Descriptor ring Macros */
#define MVNETA_QUEUE_NEXT_DESC(q, index)	\
	(((index) < (q)->last_desc) ? ((index) + 1) : 0)

/* Various constants */

/* Coalescing */
#define MVNETA_TXDONE_COAL_PKTS		16
#define MVNETA_RX_COAL_PKTS		32
#define MVNETA_RX_COAL_USEC		100

/* Napi polling weight */
#define MVNETA_RX_POLL_WEIGHT		64

/* The two bytes Marvell header. Either contains a special value used
 * by Marvell switches when a specific hardware mode is enabled (not
 * supported by this driver) or is filled automatically by zeroes on
 * the RX side. Those two bytes being at the front of the Ethernet
 * header, they allow to have the IP header aligned on a 4 bytes
 * boundary automatically: the hardware skips those two bytes on its
 * own.
 */
#define MVNETA_MH_SIZE			2

#define MVNETA_VLAN_TAG_LEN             4

#define MVNETA_CPU_D_CACHE_LINE_SIZE    32
#define MVNETA_TX_CSUM_MAX_SIZE		9800
#define MVNETA_ACC_MODE_EXT		1

/* Timeout constants */
#define MVNETA_TX_DISABLE_TIMEOUT_MSEC	1000
#define MVNETA_RX_DISABLE_TIMEOUT_MSEC	1000
#define MVNETA_TX_FIFO_EMPTY_TIMEOUT	10000

#define MVNETA_TX_MTU_MAX		0x3ffff

/* Max number of Rx descriptors */
#define MVNETA_MAX_RXD 128

/* Max number of Tx descriptors */
#define MVNETA_MAX_TXD 532

/* descriptor aligned size */
#define MVNETA_DESC_ALIGNED_SIZE	32

#define MVNETA_RX_PKT_SIZE(mtu) \
	ALIGN((mtu) + MVNETA_MH_SIZE + MVNETA_VLAN_TAG_LEN + \
	      ETH_HLEN + ETH_FCS_LEN,			     \
	      MVNETA_CPU_D_CACHE_LINE_SIZE)

#define MVNETA_RX_BUF_SIZE(pkt_size)   ((pkt_size) + NET_SKB_PAD)

struct mvneta_pcpu_stats {
	struct	u64_stats_sync syncp;
	u64	rx_packets;
	u64	rx_bytes;
	u64	tx_packets;
	u64	tx_bytes;
};

struct mvneta_port {
	int pkt_size;
	unsigned int frag_size;
	void __iomem *base;
	struct mvneta_rx_queue *rxqs;
	struct mvneta_tx_queue *txqs;
	struct net_device *dev;

	u32 cause_rx_tx;
	struct napi_struct napi;

	/* Napi weight */
	int weight;

	/* Core clock */
	struct clk *clk;
	u8 mcast_count[256];
	u16 tx_ring_size;
	u16 rx_ring_size;
	struct mvneta_pcpu_stats *stats;

	struct mii_bus *mii_bus;
	struct phy_device *phy_dev;
	phy_interface_t phy_interface;
	struct device_node *phy_node;
	unsigned int link;
	unsigned int duplex;
	unsigned int speed;
};

/* The mvneta_tx_desc and mvneta_rx_desc structures describe the
 * layout of the transmit and reception DMA descriptors, and their
 * layout is therefore defined by the hardware design
 */

#define MVNETA_TX_L3_OFF_SHIFT	0
#define MVNETA_TX_IP_HLEN_SHIFT	8
#define MVNETA_TX_L4_UDP	BIT(16)
#define MVNETA_TX_L3_IP6	BIT(17)
#define MVNETA_TXD_IP_CSUM	BIT(18)
#define MVNETA_TXD_Z_PAD	BIT(19)
#define MVNETA_TXD_L_DESC	BIT(20)
#define MVNETA_TXD_F_DESC	BIT(21)
#define MVNETA_TXD_FLZ_DESC	(MVNETA_TXD_Z_PAD  | \
				 MVNETA_TXD_L_DESC | \
				 MVNETA_TXD_F_DESC)
#define MVNETA_TX_L4_CSUM_FULL	BIT(30)
#define MVNETA_TX_L4_CSUM_NOT	BIT(31)

#define MVNETA_RXD_ERR_CRC		0x0
#define MVNETA_RXD_ERR_SUMMARY		BIT(16)
#define MVNETA_RXD_ERR_OVERRUN		BIT(17)
#define MVNETA_RXD_ERR_LEN		BIT(18)
#define MVNETA_RXD_ERR_RESOURCE		(BIT(17) | BIT(18))
#define MVNETA_RXD_ERR_CODE_MASK	(BIT(17) | BIT(18))
#define MVNETA_RXD_L3_IP4		BIT(25)
#define MVNETA_RXD_FIRST_LAST_DESC	(BIT(26) | BIT(27))
#define MVNETA_RXD_L4_CSUM_OK		BIT(30)

#if defined(__LITTLE_ENDIAN)
struct mvneta_tx_desc {
	u32  command;		/* Options used by HW for packet transmitting.*/
	u16  reserverd1;	/* csum_l4 (for future use)		*/
	u16  data_size;		/* Data size of transmitted packet in bytes */
	u32  buf_phys_addr;	/* Physical addr of transmitted buffer	*/
	u32  reserved2;		/* hw_cmd - (for future use, PMT)	*/
	u32  reserved3[4];	/* Reserved - (for future use)		*/
};

struct mvneta_rx_desc {
	u32  status;		/* Info about received packet		*/
	u16  reserved1;		/* pnc_info - (for future use, PnC)	*/
	u16  data_size;		/* Size of received packet in bytes	*/

	u32  buf_phys_addr;	/* Physical address of the buffer	*/
	u32  reserved2;		/* pnc_flow_id  (for future use, PnC)	*/

	u32  buf_cookie;	/* cookie for access to RX buffer in rx path */
	u16  reserved3;		/* prefetch_cmd, for future use		*/
	u16  reserved4;		/* csum_l4 - (for future use, PnC)	*/

	u32  reserved5;		/* pnc_extra PnC (for future use, PnC)	*/
	u32  reserved6;		/* hw_cmd (for future use, PnC and HWF)	*/
};
#else
struct mvneta_tx_desc {
	u16  data_size;		/* Data size of transmitted packet in bytes */
	u16  reserverd1;	/* csum_l4 (for future use)		*/
	u32  command;		/* Options used by HW for packet transmitting.*/
	u32  reserved2;		/* hw_cmd - (for future use, PMT)	*/
	u32  buf_phys_addr;	/* Physical addr of transmitted buffer	*/
	u32  reserved3[4];	/* Reserved - (for future use)		*/
};

struct mvneta_rx_desc {
	u16  data_size;		/* Size of received packet in bytes	*/
	u16  reserved1;		/* pnc_info - (for future use, PnC)	*/
	u32  status;		/* Info about received packet		*/

	u32  reserved2;		/* pnc_flow_id  (for future use, PnC)	*/
	u32  buf_phys_addr;	/* Physical address of the buffer	*/

	u16  reserved4;		/* csum_l4 - (for future use, PnC)	*/
	u16  reserved3;		/* prefetch_cmd, for future use		*/
	u32  buf_cookie;	/* cookie for access to RX buffer in rx path */

	u32  reserved5;		/* pnc_extra PnC (for future use, PnC)	*/
	u32  reserved6;		/* hw_cmd (for future use, PnC and HWF)	*/
};
#endif

struct mvneta_tx_queue {
	/* Number of this TX queue, in the range 0-7 */
	u8 id;

	/* Number of TX DMA descriptors in the descriptor ring */
	int size;

	/* Number of currently used TX DMA descriptor in the
	 * descriptor ring
	 */
	int count;

	/* Array of transmitted skb */
	struct sk_buff **tx_skb;

	/* Index of last TX DMA descriptor that was inserted */
	int txq_put_index;

	/* Index of the TX DMA descriptor to be cleaned up */
	int txq_get_index;

	u32 done_pkts_coal;

	/* Virtual address of the TX DMA descriptors array */
	struct mvneta_tx_desc *descs;

	/* DMA address of the TX DMA descriptors array */
	dma_addr_t descs_phys;

	/* Index of the last TX DMA descriptor */
	int last_desc;

	/* Index of the next TX DMA descriptor to process */
	int next_desc_to_proc;
};

struct mvneta_rx_queue {
	/* rx queue number, in the range 0-7 */
	u8 id;

	/* num of rx descriptors in the rx descriptor ring */
	int size;

	/* counter of times when mvneta_refill() failed */
	int missed;

	u32 pkts_coal;
	u32 time_coal;

	/* Virtual address of the RX DMA descriptors array */
	struct mvneta_rx_desc *descs;

	/* DMA address of the RX DMA descriptors array */
	dma_addr_t descs_phys;

	/* Index of the last RX DMA descriptor */
	int last_desc;

	/* Index of the next RX DMA descriptor to process */
	int next_desc_to_proc;
};

static int rxq_number = 8;
static int txq_number = 8;

static int rxq_def;

static int rx_copybreak __read_mostly = 256;

#define MVNETA_DRIVER_NAME "mvneta"
#define MVNETA_DRIVER_VERSION "1.0"

/* Utility/helper methods */

/* Write helper method */
static void mvreg_write(struct mvneta_port *pp, u32 offset, u32 data)
{
	writel(data, pp->base + offset);
}

/* Read helper method */
static u32 mvreg_read(struct mvneta_port *pp, u32 offset)
{
	return readl(pp->base + offset);
}

/* Increment txq get counter */
static void mvneta_txq_inc_get(struct mvneta_tx_queue *txq)
{
	txq->txq_get_index++;
	if (txq->txq_get_index == txq->size)
		txq->txq_get_index = 0;
}

/* Increment txq put counter */
static void mvneta_txq_inc_put(struct mvneta_tx_queue *txq)
{
	txq->txq_put_index++;
	if (txq->txq_put_index == txq->size)
		txq->txq_put_index = 0;
}


/* Clear all MIB counters */
static void mvneta_mib_counters_clear(struct mvneta_port *pp)
{
	int i;
	u32 dummy;

	/* Perform dummy reads from MIB counters */
	for (i = 0; i < MVNETA_MIB_LATE_COLLISION; i += 4)
		dummy = mvreg_read(pp, (MVNETA_MIB_COUNTERS_BASE + i));
}

/* Get System Network Statistics */
struct rtnl_link_stats64 *mvneta_get_stats64(struct net_device *dev,
					     struct rtnl_link_stats64 *stats)
{
	struct mvneta_port *pp = netdev_priv(dev);
	unsigned int start;
	int cpu;

	for_each_possible_cpu(cpu) {
		struct mvneta_pcpu_stats *cpu_stats;
		u64 rx_packets;
		u64 rx_bytes;
		u64 tx_packets;
		u64 tx_bytes;

		cpu_stats = per_cpu_ptr(pp->stats, cpu);
		do {
			start = u64_stats_fetch_begin_irq(&cpu_stats->syncp);
			rx_packets = cpu_stats->rx_packets;
			rx_bytes   = cpu_stats->rx_bytes;
			tx_packets = cpu_stats->tx_packets;
			tx_bytes   = cpu_stats->tx_bytes;
		} while (u64_stats_fetch_retry_irq(&cpu_stats->syncp, start));

		stats->rx_packets += rx_packets;
		stats->rx_bytes   += rx_bytes;
		stats->tx_packets += tx_packets;
		stats->tx_bytes   += tx_bytes;
	}

	stats->rx_errors	= dev->stats.rx_errors;
	stats->rx_dropped	= dev->stats.rx_dropped;

	stats->tx_dropped	= dev->stats.tx_dropped;

	return stats;
}

/* Rx descriptors helper methods */

/* Checks whether the RX descriptor having this status is both the first
 * and the last descriptor for the RX packet. Each RX packet is currently
 * received through a single RX descriptor, so not having each RX
 * descriptor with its first and last bits set is an error
 */
static int mvneta_rxq_desc_is_first_last(u32 status)
{
	return (status & MVNETA_RXD_FIRST_LAST_DESC) ==
		MVNETA_RXD_FIRST_LAST_DESC;
}

/* Add number of descriptors ready to receive new packets */
static void mvneta_rxq_non_occup_desc_add(struct mvneta_port *pp,
					  struct mvneta_rx_queue *rxq,
					  int ndescs)
{
	/* Only MVNETA_RXQ_ADD_NON_OCCUPIED_MAX (255) descriptors can
	 * be added at once
	 */
	while (ndescs > MVNETA_RXQ_ADD_NON_OCCUPIED_MAX) {
		mvreg_write(pp, MVNETA_RXQ_STATUS_UPDATE_REG(rxq->id),
			    (MVNETA_RXQ_ADD_NON_OCCUPIED_MAX <<
			     MVNETA_RXQ_ADD_NON_OCCUPIED_SHIFT));
		ndescs -= MVNETA_RXQ_ADD_NON_OCCUPIED_MAX;
	}

	mvreg_write(pp, MVNETA_RXQ_STATUS_UPDATE_REG(rxq->id),
		    (ndescs << MVNETA_RXQ_ADD_NON_OCCUPIED_SHIFT));
}

/* Get number of RX descriptors occupied by received packets */
static int mvneta_rxq_busy_desc_num_get(struct mvneta_port *pp,
					struct mvneta_rx_queue *rxq)
{
	u32 val;

	val = mvreg_read(pp, MVNETA_RXQ_STATUS_REG(rxq->id));
	return val & MVNETA_RXQ_OCCUPIED_ALL_MASK;
}

/* Update num of rx desc called upon return from rx path or
 * from mvneta_rxq_drop_pkts().
 */
static void mvneta_rxq_desc_num_update(struct mvneta_port *pp,
				       struct mvneta_rx_queue *rxq,
				       int rx_done, int rx_filled)
{
	u32 val;

	if ((rx_done <= 0xff) && (rx_filled <= 0xff)) {
		val = rx_done |
		  (rx_filled << MVNETA_RXQ_ADD_NON_OCCUPIED_SHIFT);
		mvreg_write(pp, MVNETA_RXQ_STATUS_UPDATE_REG(rxq->id), val);
		return;
	}

	/* Only 255 descriptors can be added at once */
	while ((rx_done > 0) || (rx_filled > 0)) {
		if (rx_done <= 0xff) {
			val = rx_done;
			rx_done = 0;
		} else {
			val = 0xff;
			rx_done -= 0xff;
		}
		if (rx_filled <= 0xff) {
			val |= rx_filled << MVNETA_RXQ_ADD_NON_OCCUPIED_SHIFT;
			rx_filled = 0;
		} else {
			val |= 0xff << MVNETA_RXQ_ADD_NON_OCCUPIED_SHIFT;
			rx_filled -= 0xff;
		}
		mvreg_write(pp, MVNETA_RXQ_STATUS_UPDATE_REG(rxq->id), val);
	}
}

/* Get pointer to next RX descriptor to be processed by SW */
static struct mvneta_rx_desc *
mvneta_rxq_next_desc_get(struct mvneta_rx_queue *rxq)
{
	int rx_desc = rxq->next_desc_to_proc;

	rxq->next_desc_to_proc = MVNETA_QUEUE_NEXT_DESC(rxq, rx_desc);
	prefetch(rxq->descs + rxq->next_desc_to_proc);
	return rxq->descs + rx_desc;
}

/* Change maximum receive size of the port. */
static void mvneta_max_rx_size_set(struct mvneta_port *pp, int max_rx_size)
{
	u32 val;

	val =  mvreg_read(pp, MVNETA_GMAC_CTRL_0);
	val &= ~MVNETA_GMAC_MAX_RX_SIZE_MASK;
	val |= ((max_rx_size - MVNETA_MH_SIZE) / 2) <<
		MVNETA_GMAC_MAX_RX_SIZE_SHIFT;
	mvreg_write(pp, MVNETA_GMAC_CTRL_0, val);
}


/* Set rx queue offset */
static void mvneta_rxq_offset_set(struct mvneta_port *pp,
				  struct mvneta_rx_queue *rxq,
				  int offset)
{
	u32 val;

	val = mvreg_read(pp, MVNETA_RXQ_CONFIG_REG(rxq->id));
	val &= ~MVNETA_RXQ_PKT_OFFSET_ALL_MASK;

	/* Offset is in */
	val |= MVNETA_RXQ_PKT_OFFSET_MASK(offset >> 3);
	mvreg_write(pp, MVNETA_RXQ_CONFIG_REG(rxq->id), val);
}


/* Tx descriptors helper methods */

/* Update HW with number of TX descriptors to be sent */
static void mvneta_txq_pend_desc_add(struct mvneta_port *pp,
				     struct mvneta_tx_queue *txq,
				     int pend_desc)
{
	u32 val;

	/* Only 255 descriptors can be added at once ; Assume caller
	 * process TX desriptors in quanta less than 256
	 */
	val = pend_desc;
	mvreg_write(pp, MVNETA_TXQ_UPDATE_REG(txq->id), val);
}

/* Get pointer to next TX descriptor to be processed (send) by HW */
static struct mvneta_tx_desc *
mvneta_txq_next_desc_get(struct mvneta_tx_queue *txq)
{
	int tx_desc = txq->next_desc_to_proc;

	txq->next_desc_to_proc = MVNETA_QUEUE_NEXT_DESC(txq, tx_desc);
	return txq->descs + tx_desc;
}

/* Release the last allocated TX descriptor. Useful to handle DMA
 * mapping failures in the TX path.
 */
static void mvneta_txq_desc_put(struct mvneta_tx_queue *txq)
{
	if (txq->next_desc_to_proc == 0)
		txq->next_desc_to_proc = txq->last_desc - 1;
	else
		txq->next_desc_to_proc--;
}

/* Set rxq buf size */
static void mvneta_rxq_buf_size_set(struct mvneta_port *pp,
				    struct mvneta_rx_queue *rxq,
				    int buf_size)
{
	u32 val;

	val = mvreg_read(pp, MVNETA_RXQ_SIZE_REG(rxq->id));

	val &= ~MVNETA_RXQ_BUF_SIZE_MASK;
	val |= ((buf_size >> 3) << MVNETA_RXQ_BUF_SIZE_SHIFT);

	mvreg_write(pp, MVNETA_RXQ_SIZE_REG(rxq->id), val);
}

/* Disable buffer management (BM) */
static void mvneta_rxq_bm_disable(struct mvneta_port *pp,
				  struct mvneta_rx_queue *rxq)
{
	u32 val;

	val = mvreg_read(pp, MVNETA_RXQ_CONFIG_REG(rxq->id));
	val &= ~MVNETA_RXQ_HW_BUF_ALLOC;
	mvreg_write(pp, MVNETA_RXQ_CONFIG_REG(rxq->id), val);
}



/* Sets the RGMII Enable bit (RGMIIEn) in port MAC control register */
static void mvneta_gmac_rgmii_set(struct mvneta_port *pp, int enable)
{
	u32  val;

	val = mvreg_read(pp, MVNETA_GMAC_CTRL_2);

	if (enable)
		val |= MVNETA_GMAC2_PORT_RGMII;
	else
		val &= ~MVNETA_GMAC2_PORT_RGMII;

	mvreg_write(pp, MVNETA_GMAC_CTRL_2, val);
}

/* Config SGMII port */
static void mvneta_port_sgmii_config(struct mvneta_port *pp)
{
	u32 val;

	val = mvreg_read(pp, MVNETA_GMAC_CTRL_2);
	val |= MVNETA_GMAC2_PCS_ENABLE;
	mvreg_write(pp, MVNETA_GMAC_CTRL_2, val);

	mvreg_write(pp, MVNETA_SGMII_SERDES_CFG, MVNETA_SGMII_SERDES_PROTO);
}

/* Start the Ethernet port RX and TX activity */
static void mvneta_port_up(struct mvneta_port *pp)
{
	int queue;
	u32 q_map;

	/* Enable all initialized TXs. */
	mvneta_mib_counters_clear(pp);
	q_map = 0;
	for (queue = 0; queue < txq_number; queue++) {
		struct mvneta_tx_queue *txq = &pp->txqs[queue];
		if (txq->descs != NULL)
			q_map |= (1 << queue);
	}
	mvreg_write(pp, MVNETA_TXQ_CMD, q_map);

	/* Enable all initialized RXQs. */
	q_map = 0;
	for (queue = 0; queue < rxq_number; queue++) {
		struct mvneta_rx_queue *rxq = &pp->rxqs[queue];
		if (rxq->descs != NULL)
			q_map |= (1 << queue);
	}

	mvreg_write(pp, MVNETA_RXQ_CMD, q_map);
}

/* Stop the Ethernet port activity */
static void mvneta_port_down(struct mvneta_port *pp)
{
	u32 val;
	int count;

	/* Stop Rx port activity. Check port Rx activity. */
	val = mvreg_read(pp, MVNETA_RXQ_CMD) & MVNETA_RXQ_ENABLE_MASK;

	/* Issue stop command for active channels only */
	if (val != 0)
		mvreg_write(pp, MVNETA_RXQ_CMD,
			    val << MVNETA_RXQ_DISABLE_SHIFT);

	/* Wait for all Rx activity to terminate. */
	count = 0;
	do {
		if (count++ >= MVNETA_RX_DISABLE_TIMEOUT_MSEC) {
			netdev_warn(pp->dev,
				    "TIMEOUT for RX stopped ! rx_queue_cmd: 0x08%x\n",
				    val);
			break;
		}
		mdelay(1);

		val = mvreg_read(pp, MVNETA_RXQ_CMD);
	} while (val & 0xff);

	/* Stop Tx port activity. Check port Tx activity. Issue stop
	 * command for active channels only
	 */
	val = (mvreg_read(pp, MVNETA_TXQ_CMD)) & MVNETA_TXQ_ENABLE_MASK;

	if (val != 0)
		mvreg_write(pp, MVNETA_TXQ_CMD,
			    (val << MVNETA_TXQ_DISABLE_SHIFT));

	/* Wait for all Tx activity to terminate. */
	count = 0;
	do {
		if (count++ >= MVNETA_TX_DISABLE_TIMEOUT_MSEC) {
			netdev_warn(pp->dev,
				    "TIMEOUT for TX stopped status=0x%08x\n",
				    val);
			break;
		}
		mdelay(1);

		/* Check TX Command reg that all Txqs are stopped */
		val = mvreg_read(pp, MVNETA_TXQ_CMD);

	} while (val & 0xff);

	/* Double check to verify that TX FIFO is empty */
	count = 0;
	do {
		if (count++ >= MVNETA_TX_FIFO_EMPTY_TIMEOUT) {
			netdev_warn(pp->dev,
				    "TX FIFO empty timeout status=0x08%x\n",
				    val);
			break;
		}
		mdelay(1);

		val = mvreg_read(pp, MVNETA_PORT_STATUS);
	} while (!(val & MVNETA_TX_FIFO_EMPTY) &&
		 (val & MVNETA_TX_IN_PRGRS));

	udelay(200);
}

/* Enable the port by setting the port enable bit of the MAC control register */
static void mvneta_port_enable(struct mvneta_port *pp)
{
	u32 val;

	/* Enable port */
	val = mvreg_read(pp, MVNETA_GMAC_CTRL_0);
	val |= MVNETA_GMAC0_PORT_ENABLE;
	mvreg_write(pp, MVNETA_GMAC_CTRL_0, val);
}

/* Disable the port and wait for about 200 usec before retuning */
static void mvneta_port_disable(struct mvneta_port *pp)
{
	u32 val;

	/* Reset the Enable bit in the Serial Control Register */
	val = mvreg_read(pp, MVNETA_GMAC_CTRL_0);
	val &= ~MVNETA_GMAC0_PORT_ENABLE;
	mvreg_write(pp, MVNETA_GMAC_CTRL_0, val);

	udelay(200);
}

/* Multicast tables methods */

/* Set all entries in Unicast MAC Table; queue==-1 means reject all */
static void mvneta_set_ucast_table(struct mvneta_port *pp, int queue)
{
	int offset;
	u32 val;

	if (queue == -1) {
		val = 0;
	} else {
		val = 0x1 | (queue << 1);
		val |= (val << 24) | (val << 16) | (val << 8);
	}

	for (offset = 0; offset <= 0xc; offset += 4)
		mvreg_write(pp, MVNETA_DA_FILT_UCAST_BASE + offset, val);
}

/* Set all entries in Special Multicast MAC Table; queue==-1 means reject all */
static void mvneta_set_special_mcast_table(struct mvneta_port *pp, int queue)
{
	int offset;
	u32 val;

	if (queue == -1) {
		val = 0;
	} else {
		val = 0x1 | (queue << 1);
		val |= (val << 24) | (val << 16) | (val << 8);
	}

	for (offset = 0; offset <= 0xfc; offset += 4)
		mvreg_write(pp, MVNETA_DA_FILT_SPEC_MCAST + offset, val);

}

/* Set all entries in Other Multicast MAC Table. queue==-1 means reject all */
static void mvneta_set_other_mcast_table(struct mvneta_port *pp, int queue)
{
	int offset;
	u32 val;

	if (queue == -1) {
		memset(pp->mcast_count, 0, sizeof(pp->mcast_count));
		val = 0;
	} else {
		memset(pp->mcast_count, 1, sizeof(pp->mcast_count));
		val = 0x1 | (queue << 1);
		val |= (val << 24) | (val << 16) | (val << 8);
	}

	for (offset = 0; offset <= 0xfc; offset += 4)
		mvreg_write(pp, MVNETA_DA_FILT_OTH_MCAST + offset, val);
}

/* This method sets defaults to the NETA port:
 *	Clears interrupt Cause and Mask registers.
 *	Clears all MAC tables.
 *	Sets defaults to all registers.
 *	Resets RX and TX descriptor rings.
 *	Resets PHY.
 * This method can be called after mvneta_port_down() to return the port
 *	settings to defaults.
 */
static void mvneta_defaults_set(struct mvneta_port *pp)
{
	int cpu;
	int queue;
	u32 val;

	/* Clear all Cause registers */
	mvreg_write(pp, MVNETA_INTR_NEW_CAUSE, 0);
	mvreg_write(pp, MVNETA_INTR_OLD_CAUSE, 0);
	mvreg_write(pp, MVNETA_INTR_MISC_CAUSE, 0);

	/* Mask all interrupts */
	mvreg_write(pp, MVNETA_INTR_NEW_MASK, 0);
	mvreg_write(pp, MVNETA_INTR_OLD_MASK, 0);
	mvreg_write(pp, MVNETA_INTR_MISC_MASK, 0);
	mvreg_write(pp, MVNETA_INTR_ENABLE, 0);

	/* Enable MBUS Retry bit16 */
	mvreg_write(pp, MVNETA_MBUS_RETRY, 0x20);

	/* Set CPU queue access map - all CPUs have access to all RX
	 * queues and to all TX queues
	 */
	for (cpu = 0; cpu < CONFIG_NR_CPUS; cpu++)
		mvreg_write(pp, MVNETA_CPU_MAP(cpu),
			    (MVNETA_CPU_RXQ_ACCESS_ALL_MASK |
			     MVNETA_CPU_TXQ_ACCESS_ALL_MASK));

	/* Reset RX and TX DMAs */
	mvreg_write(pp, MVNETA_PORT_RX_RESET, MVNETA_PORT_RX_DMA_RESET);
	mvreg_write(pp, MVNETA_PORT_TX_RESET, MVNETA_PORT_TX_DMA_RESET);

	/* Disable Legacy WRR, Disable EJP, Release from reset */
	mvreg_write(pp, MVNETA_TXQ_CMD_1, 0);
	for (queue = 0; queue < txq_number; queue++) {
		mvreg_write(pp, MVETH_TXQ_TOKEN_COUNT_REG(queue), 0);
		mvreg_write(pp, MVETH_TXQ_TOKEN_CFG_REG(queue), 0);
	}

	mvreg_write(pp, MVNETA_PORT_TX_RESET, 0);
	mvreg_write(pp, MVNETA_PORT_RX_RESET, 0);

	/* Set Port Acceleration Mode */
	val = MVNETA_ACC_MODE_EXT;
	mvreg_write(pp, MVNETA_ACC_MODE, val);

	/* Update val of portCfg register accordingly with all RxQueue types */
	val = MVNETA_PORT_CONFIG_DEFL_VALUE(rxq_def);
	mvreg_write(pp, MVNETA_PORT_CONFIG, val);

	val = 0;
	mvreg_write(pp, MVNETA_PORT_CONFIG_EXTEND, val);
	mvreg_write(pp, MVNETA_RX_MIN_FRAME_SIZE, 64);

	/* Build PORT_SDMA_CONFIG_REG */
	val = 0;

	/* Default burst size */
	val |= MVNETA_TX_BRST_SZ_MASK(MVNETA_SDMA_BRST_SIZE_16);
	val |= MVNETA_RX_BRST_SZ_MASK(MVNETA_SDMA_BRST_SIZE_16);
	val |= MVNETA_RX_NO_DATA_SWAP | MVNETA_TX_NO_DATA_SWAP;

#if defined(__BIG_ENDIAN)
	val |= MVNETA_DESC_SWAP;
#endif

	/* Assign port SDMA configuration */
	mvreg_write(pp, MVNETA_SDMA_CONFIG, val);

	/* Disable PHY polling in hardware, since we're using the
	 * kernel phylib to do this.
	 */
	val = mvreg_read(pp, MVNETA_UNIT_CONTROL);
	val &= ~MVNETA_PHY_POLLING_ENABLE;
	mvreg_write(pp, MVNETA_UNIT_CONTROL, val);

	mvneta_set_ucast_table(pp, -1);
	mvneta_set_special_mcast_table(pp, -1);
	mvneta_set_other_mcast_table(pp, -1);

	/* Set port interrupt enable register - default enable all */
	mvreg_write(pp, MVNETA_INTR_ENABLE,
		    (MVNETA_RXQ_INTR_ENABLE_ALL_MASK
		     | MVNETA_TXQ_INTR_ENABLE_ALL_MASK));
}

/* Set max sizes for tx queues */
static void mvneta_txq_max_tx_size_set(struct mvneta_port *pp, int max_tx_size)

{
	u32 val, size, mtu;
	int queue;

	mtu = max_tx_size * 8;
	if (mtu > MVNETA_TX_MTU_MAX)
		mtu = MVNETA_TX_MTU_MAX;

	/* Set MTU */
	val = mvreg_read(pp, MVNETA_TX_MTU);
	val &= ~MVNETA_TX_MTU_MAX;
	val |= mtu;
	mvreg_write(pp, MVNETA_TX_MTU, val);

	/* TX token size and all TXQs token size must be larger that MTU */
	val = mvreg_read(pp, MVNETA_TX_TOKEN_SIZE);

	size = val & MVNETA_TX_TOKEN_SIZE_MAX;
	if (size < mtu) {
		size = mtu;
		val &= ~MVNETA_TX_TOKEN_SIZE_MAX;
		val |= size;
		mvreg_write(pp, MVNETA_TX_TOKEN_SIZE, val);
	}
	for (queue = 0; queue < txq_number; queue++) {
		val = mvreg_read(pp, MVNETA_TXQ_TOKEN_SIZE_REG(queue));

		size = val & MVNETA_TXQ_TOKEN_SIZE_MAX;
		if (size < mtu) {
			size = mtu;
			val &= ~MVNETA_TXQ_TOKEN_SIZE_MAX;
			val |= size;
			mvreg_write(pp, MVNETA_TXQ_TOKEN_SIZE_REG(queue), val);
		}
	}
}

/* Set unicast address */
static void mvneta_set_ucast_addr(struct mvneta_port *pp, u8 last_nibble,
				  int queue)
{
	unsigned int unicast_reg;
	unsigned int tbl_offset;
	unsigned int reg_offset;

	/* Locate the Unicast table entry */
	last_nibble = (0xf & last_nibble);

	/* offset from unicast tbl base */
	tbl_offset = (last_nibble / 4) * 4;

	/* offset within the above reg  */
	reg_offset = last_nibble % 4;

	unicast_reg = mvreg_read(pp, (MVNETA_DA_FILT_UCAST_BASE + tbl_offset));

	if (queue == -1) {
		/* Clear accepts frame bit at specified unicast DA tbl entry */
		unicast_reg &= ~(0xff << (8 * reg_offset));
	} else {
		unicast_reg &= ~(0xff << (8 * reg_offset));
		unicast_reg |= ((0x01 | (queue << 1)) << (8 * reg_offset));
	}

	mvreg_write(pp, (MVNETA_DA_FILT_UCAST_BASE + tbl_offset), unicast_reg);
}

/* Set mac address */
static void mvneta_mac_addr_set(struct mvneta_port *pp, unsigned char *addr,
				int queue)
{
	unsigned int mac_h;
	unsigned int mac_l;

	if (queue != -1) {
		mac_l = (addr[4] << 8) | (addr[5]);
		mac_h = (addr[0] << 24) | (addr[1] << 16) |
			(addr[2] << 8) | (addr[3] << 0);

		mvreg_write(pp, MVNETA_MAC_ADDR_LOW, mac_l);
		mvreg_write(pp, MVNETA_MAC_ADDR_HIGH, mac_h);
	}

	/* Accept frames of this address */
	mvneta_set_ucast_addr(pp, addr[5], queue);
}

/* Set the number of packets that will be received before RX interrupt
 * will be generated by HW.
 */
static void mvneta_rx_pkts_coal_set(struct mvneta_port *pp,
				    struct mvneta_rx_queue *rxq, u32 value)
{
	mvreg_write(pp, MVNETA_RXQ_THRESHOLD_REG(rxq->id),
		    value | MVNETA_RXQ_NON_OCCUPIED(0));
	rxq->pkts_coal = value;
}

/* Set the time delay in usec before RX interrupt will be generated by
 * HW.
 */
static void mvneta_rx_time_coal_set(struct mvneta_port *pp,
				    struct mvneta_rx_queue *rxq, u32 value)
{
	u32 val;
	unsigned long clk_rate;

	clk_rate = clk_get_rate(pp->clk);
	val = (clk_rate / 1000000) * value;

	mvreg_write(pp, MVNETA_RXQ_TIME_COAL_REG(rxq->id), val);
	rxq->time_coal = value;
}

/* Set threshold for TX_DONE pkts coalescing */
static void mvneta_tx_done_pkts_coal_set(struct mvneta_port *pp,
					 struct mvneta_tx_queue *txq, u32 value)
{
	u32 val;

	val = mvreg_read(pp, MVNETA_TXQ_SIZE_REG(txq->id));

	val &= ~MVNETA_TXQ_SENT_THRESH_ALL_MASK;
	val |= MVNETA_TXQ_SENT_THRESH_MASK(value);

	mvreg_write(pp, MVNETA_TXQ_SIZE_REG(txq->id), val);

	txq->done_pkts_coal = value;
}

/* Handle rx descriptor fill by setting buf_cookie and buf_phys_addr */
static void mvneta_rx_desc_fill(struct mvneta_rx_desc *rx_desc,
				u32 phys_addr, u32 cookie)
{
	rx_desc->buf_cookie = cookie;
	rx_desc->buf_phys_addr = phys_addr;
}

/* Decrement sent descriptors counter */
static void mvneta_txq_sent_desc_dec(struct mvneta_port *pp,
				     struct mvneta_tx_queue *txq,
				     int sent_desc)
{
	u32 val;

	/* Only 255 TX descriptors can be updated at once */
	while (sent_desc > 0xff) {
		val = 0xff << MVNETA_TXQ_DEC_SENT_SHIFT;
		mvreg_write(pp, MVNETA_TXQ_UPDATE_REG(txq->id), val);
		sent_desc = sent_desc - 0xff;
	}

	val = sent_desc << MVNETA_TXQ_DEC_SENT_SHIFT;
	mvreg_write(pp, MVNETA_TXQ_UPDATE_REG(txq->id), val);
}

/* Get number of TX descriptors already sent by HW */
static int mvneta_txq_sent_desc_num_get(struct mvneta_port *pp,
					struct mvneta_tx_queue *txq)
{
	u32 val;
	int sent_desc;

	val = mvreg_read(pp, MVNETA_TXQ_STATUS_REG(txq->id));
	sent_desc = (val & MVNETA_TXQ_SENT_DESC_MASK) >>
		MVNETA_TXQ_SENT_DESC_SHIFT;

	return sent_desc;
}

/* Get number of sent descriptors and decrement counter.
 *  The number of sent descriptors is returned.
 */
static int mvneta_txq_sent_desc_proc(struct mvneta_port *pp,
				     struct mvneta_tx_queue *txq)
{
	int sent_desc;

	/* Get number of sent descriptors */
	sent_desc = mvneta_txq_sent_desc_num_get(pp, txq);

	/* Decrement sent descriptors counter */
	if (sent_desc)
		mvneta_txq_sent_desc_dec(pp, txq, sent_desc);

	return sent_desc;
}

/* Set TXQ descriptors fields relevant for CSUM calculation */
static u32 mvneta_txq_desc_csum(int l3_offs, int l3_proto,
				int ip_hdr_len, int l4_proto)
{
	u32 command;

	/* Fields: L3_offset, IP_hdrlen, L3_type, G_IPv4_chk,
	 * G_L4_chk, L4_type; required only for checksum
	 * calculation
	 */
	command =  l3_offs    << MVNETA_TX_L3_OFF_SHIFT;
	command |= ip_hdr_len << MVNETA_TX_IP_HLEN_SHIFT;

	if (l3_proto == swab16(ETH_P_IP))
		command |= MVNETA_TXD_IP_CSUM;
	else
		command |= MVNETA_TX_L3_IP6;

	if (l4_proto == IPPROTO_TCP)
		command |=  MVNETA_TX_L4_CSUM_FULL;
	else if (l4_proto == IPPROTO_UDP)
		command |= MVNETA_TX_L4_UDP | MVNETA_TX_L4_CSUM_FULL;
	else
		command |= MVNETA_TX_L4_CSUM_NOT;

	return command;
}


/* Display more error info */
static void mvneta_rx_error(struct mvneta_port *pp,
			    struct mvneta_rx_desc *rx_desc)
{
	u32 status = rx_desc->status;

	if (!mvneta_rxq_desc_is_first_last(status)) {
		netdev_err(pp->dev,
			   "bad rx status %08x (buffer oversize), size=%d\n",
			   status, rx_desc->data_size);
		return;
	}

	switch (status & MVNETA_RXD_ERR_CODE_MASK) {
	case MVNETA_RXD_ERR_CRC:
		netdev_err(pp->dev, "bad rx status %08x (crc error), size=%d\n",
			   status, rx_desc->data_size);
		break;
	case MVNETA_RXD_ERR_OVERRUN:
		netdev_err(pp->dev, "bad rx status %08x (overrun error), size=%d\n",
			   status, rx_desc->data_size);
		break;
	case MVNETA_RXD_ERR_LEN:
		netdev_err(pp->dev, "bad rx status %08x (max frame length error), size=%d\n",
			   status, rx_desc->data_size);
		break;
	case MVNETA_RXD_ERR_RESOURCE:
		netdev_err(pp->dev, "bad rx status %08x (resource error), size=%d\n",
			   status, rx_desc->data_size);
		break;
	}
}

/* Handle RX checksum offload based on the descriptor's status */
static void mvneta_rx_csum(struct mvneta_port *pp, u32 status,
			   struct sk_buff *skb)
{
	if ((status & MVNETA_RXD_L3_IP4) &&
	    (status & MVNETA_RXD_L4_CSUM_OK)) {
		skb->csum = 0;
		skb->ip_summed = CHECKSUM_UNNECESSARY;
		return;
	}

	skb->ip_summed = CHECKSUM_NONE;
}

/* Return tx queue pointer (find last set bit) according to <cause> returned
 * form tx_done reg. <cause> must not be null. The return value is always a
 * valid queue for matching the first one found in <cause>.
 */
static struct mvneta_tx_queue *mvneta_tx_done_policy(struct mvneta_port *pp,
						     u32 cause)
{
	int queue = fls(cause) - 1;

	return &pp->txqs[queue];
}

/* Free tx queue skbuffs */
static void mvneta_txq_bufs_free(struct mvneta_port *pp,
				 struct mvneta_tx_queue *txq, int num)
{
	int i;

	for (i = 0; i < num; i++) {
		struct mvneta_tx_desc *tx_desc = txq->descs +
			txq->txq_get_index;
		struct sk_buff *skb = txq->tx_skb[txq->txq_get_index];

		mvneta_txq_inc_get(txq);

		if (!skb)
			continue;

		dma_unmap_single(pp->dev->dev.parent, tx_desc->buf_phys_addr,
				 tx_desc->data_size, DMA_TO_DEVICE);
		dev_kfree_skb_any(skb);
	}
}

/* Handle end of transmission */
static void mvneta_txq_done(struct mvneta_port *pp,
			   struct mvneta_tx_queue *txq)
{
	struct netdev_queue *nq = netdev_get_tx_queue(pp->dev, txq->id);
	int tx_done;

	tx_done = mvneta_txq_sent_desc_proc(pp, txq);
	if (!tx_done)
		return;

	mvneta_txq_bufs_free(pp, txq, tx_done);

	txq->count -= tx_done;

	if (netif_tx_queue_stopped(nq)) {
		if (txq->size - txq->count >= MAX_SKB_FRAGS + 1)
			netif_tx_wake_queue(nq);
	}
}

static void *mvneta_frag_alloc(const struct mvneta_port *pp)
{
	if (likely(pp->frag_size <= PAGE_SIZE))
		return netdev_alloc_frag(pp->frag_size);
	else
		return kmalloc(pp->frag_size, GFP_ATOMIC);
}

static void mvneta_frag_free(const struct mvneta_port *pp, void *data)
{
	if (likely(pp->frag_size <= PAGE_SIZE))
		put_page(virt_to_head_page(data));
	else
		kfree(data);
}

/* Refill processing */
static int mvneta_rx_refill(struct mvneta_port *pp,
			    struct mvneta_rx_desc *rx_desc)

{
	dma_addr_t phys_addr;
	void *data;

	data = mvneta_frag_alloc(pp);
	if (!data)
		return -ENOMEM;

	phys_addr = dma_map_single(pp->dev->dev.parent, data,
				   MVNETA_RX_BUF_SIZE(pp->pkt_size),
				   DMA_FROM_DEVICE);
	if (unlikely(dma_mapping_error(pp->dev->dev.parent, phys_addr))) {
		mvneta_frag_free(pp, data);
		return -ENOMEM;
	}

	mvneta_rx_desc_fill(rx_desc, phys_addr, (u32)data);
	return 0;
}

/* Handle tx checksum */
static u32 mvneta_skb_tx_csum(struct mvneta_port *pp, struct sk_buff *skb)
{
	if (skb->ip_summed == CHECKSUM_PARTIAL) {
		int ip_hdr_len = 0;
		u8 l4_proto;

		if (skb->protocol == htons(ETH_P_IP)) {
			struct iphdr *ip4h = ip_hdr(skb);

			/* Calculate IPv4 checksum and L4 checksum */
			ip_hdr_len = ip4h->ihl;
			l4_proto = ip4h->protocol;
		} else if (skb->protocol == htons(ETH_P_IPV6)) {
			struct ipv6hdr *ip6h = ipv6_hdr(skb);

			/* Read l4_protocol from one of IPv6 extra headers */
			if (skb_network_header_len(skb) > 0)
				ip_hdr_len = (skb_network_header_len(skb) >> 2);
			l4_proto = ip6h->nexthdr;
		} else
			return MVNETA_TX_L4_CSUM_NOT;

		return mvneta_txq_desc_csum(skb_network_offset(skb),
				skb->protocol, ip_hdr_len, l4_proto);
	}

	return MVNETA_TX_L4_CSUM_NOT;
}

/* Returns rx queue pointer (find last set bit) according to causeRxTx
 * value
 */
static struct mvneta_rx_queue *mvneta_rx_policy(struct mvneta_port *pp,
						u32 cause)
{
	int queue = fls(cause >> 8) - 1;

	return (queue < 0 || queue >= rxq_number) ? NULL : &pp->rxqs[queue];
}

/* Drop packets received by the RXQ and free buffers */
static void mvneta_rxq_drop_pkts(struct mvneta_port *pp,
				 struct mvneta_rx_queue *rxq)
{
	int rx_done, i;

	rx_done = mvneta_rxq_busy_desc_num_get(pp, rxq);
	for (i = 0; i < rxq->size; i++) {
		struct mvneta_rx_desc *rx_desc = rxq->descs + i;
		void *data = (void *)rx_desc->buf_cookie;

		mvneta_frag_free(pp, data);
		dma_unmap_single(pp->dev->dev.parent, rx_desc->buf_phys_addr,
				 MVNETA_RX_BUF_SIZE(pp->pkt_size), DMA_FROM_DEVICE);
	}

	if (rx_done)
		mvneta_rxq_desc_num_update(pp, rxq, rx_done, rx_done);
}

/* Main rx processing */
static int mvneta_rx(struct mvneta_port *pp, int rx_todo,
		     struct mvneta_rx_queue *rxq)
{
	struct net_device *dev = pp->dev;
	int rx_done, rx_filled;
	u32 rcvd_pkts = 0;
	u32 rcvd_bytes = 0;

	/* Get number of received packets */
	rx_done = mvneta_rxq_busy_desc_num_get(pp, rxq);

	if (rx_todo > rx_done)
		rx_todo = rx_done;

	rx_done = 0;
	rx_filled = 0;

	/* Fairness NAPI loop */
	while (rx_done < rx_todo) {
		struct mvneta_rx_desc *rx_desc = mvneta_rxq_next_desc_get(rxq);
		struct sk_buff *skb;
		unsigned char *data;
		u32 rx_status;
		int rx_bytes, err;

		rx_done++;
		rx_filled++;
		rx_status = rx_desc->status;
		rx_bytes = rx_desc->data_size - (ETH_FCS_LEN + MVNETA_MH_SIZE);
		data = (unsigned char *)rx_desc->buf_cookie;

		if (!mvneta_rxq_desc_is_first_last(rx_status) ||
		    (rx_status & MVNETA_RXD_ERR_SUMMARY)) {
		err_drop_frame:
			dev->stats.rx_errors++;
			mvneta_rx_error(pp, rx_desc);
			/* leave the descriptor untouched */
			continue;
		}

		if (rx_bytes <= rx_copybreak) {
			/* better copy a small frame and not unmap the DMA region */
			skb = netdev_alloc_skb_ip_align(dev, rx_bytes);
			if (unlikely(!skb))
				goto err_drop_frame;

			dma_sync_single_range_for_cpu(dev->dev.parent,
			                              rx_desc->buf_phys_addr,
			                              MVNETA_MH_SIZE + NET_SKB_PAD,
			                              rx_bytes,
			                              DMA_FROM_DEVICE);
			memcpy(skb_put(skb, rx_bytes),
			       data + MVNETA_MH_SIZE + NET_SKB_PAD,
			       rx_bytes);

			skb->protocol = eth_type_trans(skb, dev);
			mvneta_rx_csum(pp, rx_status, skb);
			napi_gro_receive(&pp->napi, skb);

			rcvd_pkts++;
			rcvd_bytes += rx_bytes;

			/* leave the descriptor and buffer untouched */
			continue;
		}

		skb = build_skb(data, pp->frag_size > PAGE_SIZE ? 0 : pp->frag_size);
		if (!skb)
			goto err_drop_frame;

		dma_unmap_single(dev->dev.parent, rx_desc->buf_phys_addr,
				 MVNETA_RX_BUF_SIZE(pp->pkt_size), DMA_FROM_DEVICE);

		rcvd_pkts++;
		rcvd_bytes += rx_bytes;

		/* Linux processing */
		skb_reserve(skb, MVNETA_MH_SIZE + NET_SKB_PAD);
		skb_put(skb, rx_bytes);

		skb->protocol = eth_type_trans(skb, dev);

		mvneta_rx_csum(pp, rx_status, skb);

		napi_gro_receive(&pp->napi, skb);

		/* Refill processing */
		err = mvneta_rx_refill(pp, rx_desc);
		if (err) {
			netdev_err(dev, "Linux processing - Can't refill\n");
			rxq->missed++;
			rx_filled--;
		}
	}

	if (rcvd_pkts) {
		struct mvneta_pcpu_stats *stats = this_cpu_ptr(pp->stats);

		u64_stats_update_begin(&stats->syncp);
		stats->rx_packets += rcvd_pkts;
		stats->rx_bytes   += rcvd_bytes;
		u64_stats_update_end(&stats->syncp);
	}

	/* Update rxq management counters */
	mvneta_rxq_desc_num_update(pp, rxq, rx_done, rx_filled);

	return rx_done;
}

/* Handle tx fragmentation processing */
static int mvneta_tx_frag_process(struct mvneta_port *pp, struct sk_buff *skb,
				  struct mvneta_tx_queue *txq)
{
	struct mvneta_tx_desc *tx_desc;
	int i;

	for (i = 0; i < skb_shinfo(skb)->nr_frags; i++) {
		skb_frag_t *frag = &skb_shinfo(skb)->frags[i];
		void *addr = page_address(frag->page.p) + frag->page_offset;

		tx_desc = mvneta_txq_next_desc_get(txq);
		tx_desc->data_size = frag->size;

		tx_desc->buf_phys_addr =
			dma_map_single(pp->dev->dev.parent, addr,
				       tx_desc->data_size, DMA_TO_DEVICE);

		if (dma_mapping_error(pp->dev->dev.parent,
				      tx_desc->buf_phys_addr)) {
			mvneta_txq_desc_put(txq);
			goto error;
		}

		if (i == (skb_shinfo(skb)->nr_frags - 1)) {
			/* Last descriptor */
			tx_desc->command = MVNETA_TXD_L_DESC | MVNETA_TXD_Z_PAD;

			txq->tx_skb[txq->txq_put_index] = skb;

			mvneta_txq_inc_put(txq);
		} else {
			/* Descriptor in the middle: Not First, Not Last */
			tx_desc->command = 0;

			txq->tx_skb[txq->txq_put_index] = NULL;
			mvneta_txq_inc_put(txq);
		}
	}

	return 0;

error:
	/* Release all descriptors that were used to map fragments of
	 * this packet, as well as the corresponding DMA mappings
	 */
	for (i = i - 1; i >= 0; i--) {
		tx_desc = txq->descs + i;
		dma_unmap_single(pp->dev->dev.parent,
				 tx_desc->buf_phys_addr,
				 tx_desc->data_size,
				 DMA_TO_DEVICE);
		mvneta_txq_desc_put(txq);
	}

	return -ENOMEM;
}

/* Main tx processing */
static int mvneta_tx(struct sk_buff *skb, struct net_device *dev)
{
	struct mvneta_port *pp = netdev_priv(dev);
	u16 txq_id = skb_get_queue_mapping(skb);
	struct mvneta_tx_queue *txq = &pp->txqs[txq_id];
	struct mvneta_tx_desc *tx_desc;
	struct netdev_queue *nq;
	int frags = 0;
	u32 tx_cmd;

	if (!netif_running(dev))
		goto out;

	frags = skb_shinfo(skb)->nr_frags + 1;
	nq    = netdev_get_tx_queue(dev, txq_id);

	/* Get a descriptor for the first part of the packet */
	tx_desc = mvneta_txq_next_desc_get(txq);

	tx_cmd = mvneta_skb_tx_csum(pp, skb);

	tx_desc->data_size = skb_headlen(skb);

	tx_desc->buf_phys_addr = dma_map_single(dev->dev.parent, skb->data,
						tx_desc->data_size,
						DMA_TO_DEVICE);
	if (unlikely(dma_mapping_error(dev->dev.parent,
				       tx_desc->buf_phys_addr))) {
		mvneta_txq_desc_put(txq);
		frags = 0;
		goto out;
	}

	if (frags == 1) {
		/* First and Last descriptor */
		tx_cmd |= MVNETA_TXD_FLZ_DESC;
		tx_desc->command = tx_cmd;
		txq->tx_skb[txq->txq_put_index] = skb;
		mvneta_txq_inc_put(txq);
	} else {
		/* First but not Last */
		tx_cmd |= MVNETA_TXD_F_DESC;
		txq->tx_skb[txq->txq_put_index] = NULL;
		mvneta_txq_inc_put(txq);
		tx_desc->command = tx_cmd;
		/* Continue with other skb fragments */
		if (mvneta_tx_frag_process(pp, skb, txq)) {
			dma_unmap_single(dev->dev.parent,
					 tx_desc->buf_phys_addr,
					 tx_desc->data_size,
					 DMA_TO_DEVICE);
			mvneta_txq_desc_put(txq);
			frags = 0;
			goto out;
		}
	}

	txq->count += frags;
	mvneta_txq_pend_desc_add(pp, txq, frags);

	if (txq->size - txq->count < MAX_SKB_FRAGS + 1)
		netif_tx_stop_queue(nq);

out:
	if (frags > 0) {
		struct mvneta_pcpu_stats *stats = this_cpu_ptr(pp->stats);

		u64_stats_update_begin(&stats->syncp);
		stats->tx_packets++;
		stats->tx_bytes  += skb->len;
		u64_stats_update_end(&stats->syncp);
	} else {
		dev->stats.tx_dropped++;
		dev_kfree_skb_any(skb);
	}

	return NETDEV_TX_OK;
}


/* Free tx resources, when resetting a port */
static void mvneta_txq_done_force(struct mvneta_port *pp,
				  struct mvneta_tx_queue *txq)

{
	int tx_done = txq->count;

	mvneta_txq_bufs_free(pp, txq, tx_done);

	/* reset txq */
	txq->count = 0;
	txq->txq_put_index = 0;
	txq->txq_get_index = 0;
}

/* Handle tx done - called in softirq context. The <cause_tx_done> argument
 * must be a valid cause according to MVNETA_TXQ_INTR_MASK_ALL.
 */
static void mvneta_tx_done_gbe(struct mvneta_port *pp, u32 cause_tx_done)
{
	struct mvneta_tx_queue *txq;
	struct netdev_queue *nq;

	while (cause_tx_done) {
		txq = mvneta_tx_done_policy(pp, cause_tx_done);

		nq = netdev_get_tx_queue(pp->dev, txq->id);
		__netif_tx_lock(nq, smp_processor_id());

		if (txq->count)
			mvneta_txq_done(pp, txq);

		__netif_tx_unlock(nq);
		cause_tx_done &= ~((1 << txq->id));
	}
}

/* Compute crc8 of the specified address, using a unique algorithm ,
 * according to hw spec, different than generic crc8 algorithm
 */
static int mvneta_addr_crc(unsigned char *addr)
{
	int crc = 0;
	int i;

	for (i = 0; i < ETH_ALEN; i++) {
		int j;

		crc = (crc ^ addr[i]) << 8;
		for (j = 7; j >= 0; j--) {
			if (crc & (0x100 << j))
				crc ^= 0x107 << j;
		}
	}

	return crc;
}

/* This method controls the net device special MAC multicast support.
 * The Special Multicast Table for MAC addresses supports MAC of the form
 * 0x01-00-5E-00-00-XX (where XX is between 0x00 and 0xFF).
 * The MAC DA[7:0] bits are used as a pointer to the Special Multicast
 * Table entries in the DA-Filter table. This method set the Special
 * Multicast Table appropriate entry.
 */
static void mvneta_set_special_mcast_addr(struct mvneta_port *pp,
					  unsigned char last_byte,
					  int queue)
{
	unsigned int smc_table_reg;
	unsigned int tbl_offset;
	unsigned int reg_offset;

	/* Register offset from SMC table base    */
	tbl_offset = (last_byte / 4);
	/* Entry offset within the above reg */
	reg_offset = last_byte % 4;

	smc_table_reg = mvreg_read(pp, (MVNETA_DA_FILT_SPEC_MCAST
					+ tbl_offset * 4));

	if (queue == -1)
		smc_table_reg &= ~(0xff << (8 * reg_offset));
	else {
		smc_table_reg &= ~(0xff << (8 * reg_offset));
		smc_table_reg |= ((0x01 | (queue << 1)) << (8 * reg_offset));
	}

	mvreg_write(pp, MVNETA_DA_FILT_SPEC_MCAST + tbl_offset * 4,
		    smc_table_reg);
}

/* This method controls the network device Other MAC multicast support.
 * The Other Multicast Table is used for multicast of another type.
 * A CRC-8 is used as an index to the Other Multicast Table entries
 * in the DA-Filter table.
 * The method gets the CRC-8 value from the calling routine and
 * sets the Other Multicast Table appropriate entry according to the
 * specified CRC-8 .
 */
static void mvneta_set_other_mcast_addr(struct mvneta_port *pp,
					unsigned char crc8,
					int queue)
{
	unsigned int omc_table_reg;
	unsigned int tbl_offset;
	unsigned int reg_offset;

	tbl_offset = (crc8 / 4) * 4; /* Register offset from OMC table base */
	reg_offset = crc8 % 4;	     /* Entry offset within the above reg   */

	omc_table_reg = mvreg_read(pp, MVNETA_DA_FILT_OTH_MCAST + tbl_offset);

	if (queue == -1) {
		/* Clear accepts frame bit at specified Other DA table entry */
		omc_table_reg &= ~(0xff << (8 * reg_offset));
	} else {
		omc_table_reg &= ~(0xff << (8 * reg_offset));
		omc_table_reg |= ((0x01 | (queue << 1)) << (8 * reg_offset));
	}

	mvreg_write(pp, MVNETA_DA_FILT_OTH_MCAST + tbl_offset, omc_table_reg);
}

/* The network device supports multicast using two tables:
 *    1) Special Multicast Table for MAC addresses of the form
 *       0x01-00-5E-00-00-XX (where XX is between 0x00 and 0xFF).
 *       The MAC DA[7:0] bits are used as a pointer to the Special Multicast
 *       Table entries in the DA-Filter table.
 *    2) Other Multicast Table for multicast of another type. A CRC-8 value
 *       is used as an index to the Other Multicast Table entries in the
 *       DA-Filter table.
 */
static int mvneta_mcast_addr_set(struct mvneta_port *pp, unsigned char *p_addr,
				 int queue)
{
	unsigned char crc_result = 0;

	if (memcmp(p_addr, "\x01\x00\x5e\x00\x00", 5) == 0) {
		mvneta_set_special_mcast_addr(pp, p_addr[5], queue);
		return 0;
	}

	crc_result = mvneta_addr_crc(p_addr);
	if (queue == -1) {
		if (pp->mcast_count[crc_result] == 0) {
			netdev_info(pp->dev, "No valid Mcast for crc8=0x%02x\n",
				    crc_result);
			return -EINVAL;
		}

		pp->mcast_count[crc_result]--;
		if (pp->mcast_count[crc_result] != 0) {
			netdev_info(pp->dev,
				    "After delete there are %d valid Mcast for crc8=0x%02x\n",
				    pp->mcast_count[crc_result], crc_result);
			return -EINVAL;
		}
	} else
		pp->mcast_count[crc_result]++;

	mvneta_set_other_mcast_addr(pp, crc_result, queue);

	return 0;
}

/* Configure Fitering mode of Ethernet port */
static void mvneta_rx_unicast_promisc_set(struct mvneta_port *pp,
					  int is_promisc)
{
	u32 port_cfg_reg, val;

	port_cfg_reg = mvreg_read(pp, MVNETA_PORT_CONFIG);

	val = mvreg_read(pp, MVNETA_TYPE_PRIO);

	/* Set / Clear UPM bit in port configuration register */
	if (is_promisc) {
		/* Accept all Unicast addresses */
		port_cfg_reg |= MVNETA_UNI_PROMISC_MODE;
		val |= MVNETA_FORCE_UNI;
		mvreg_write(pp, MVNETA_MAC_ADDR_LOW, 0xffff);
		mvreg_write(pp, MVNETA_MAC_ADDR_HIGH, 0xffffffff);
	} else {
		/* Reject all Unicast addresses */
		port_cfg_reg &= ~MVNETA_UNI_PROMISC_MODE;
		val &= ~MVNETA_FORCE_UNI;
	}

	mvreg_write(pp, MVNETA_PORT_CONFIG, port_cfg_reg);
	mvreg_write(pp, MVNETA_TYPE_PRIO, val);
}

/* register unicast and multicast addresses */
static void mvneta_set_rx_mode(struct net_device *dev)
{
	struct mvneta_port *pp = netdev_priv(dev);
	struct netdev_hw_addr *ha;

	if (dev->flags & IFF_PROMISC) {
		/* Accept all: Multicast + Unicast */
		mvneta_rx_unicast_promisc_set(pp, 1);
		mvneta_set_ucast_table(pp, rxq_def);
		mvneta_set_special_mcast_table(pp, rxq_def);
		mvneta_set_other_mcast_table(pp, rxq_def);
	} else {
		/* Accept single Unicast */
		mvneta_rx_unicast_promisc_set(pp, 0);
		mvneta_set_ucast_table(pp, -1);
		mvneta_mac_addr_set(pp, dev->dev_addr, rxq_def);

		if (dev->flags & IFF_ALLMULTI) {
			/* Accept all multicast */
			mvneta_set_special_mcast_table(pp, rxq_def);
			mvneta_set_other_mcast_table(pp, rxq_def);
		} else {
			/* Accept only initialized multicast */
			mvneta_set_special_mcast_table(pp, -1);
			mvneta_set_other_mcast_table(pp, -1);

			if (!netdev_mc_empty(dev)) {
				netdev_for_each_mc_addr(ha, dev) {
					mvneta_mcast_addr_set(pp, ha->addr,
							      rxq_def);
				}
			}
		}
	}
}

/* Interrupt handling - the callback for request_irq() */
static irqreturn_t mvneta_isr(int irq, void *dev_id)
{
	struct mvneta_port *pp = (struct mvneta_port *)dev_id;

	/* Mask all interrupts */
	mvreg_write(pp, MVNETA_INTR_NEW_MASK, 0);

	napi_schedule(&pp->napi);

	return IRQ_HANDLED;
}

/* NAPI handler
 * Bits 0 - 7 of the causeRxTx register indicate that are transmitted
 * packets on the corresponding TXQ (Bit 0 is for TX queue 1).
 * Bits 8 -15 of the cause Rx Tx register indicate that are received
 * packets on the corresponding RXQ (Bit 8 is for RX queue 0).
 * Each CPU has its own causeRxTx register
 */
static int mvneta_poll(struct napi_struct *napi, int budget)
{
	int rx_done = 0;
	u32 cause_rx_tx;
	unsigned long flags;
	struct mvneta_port *pp = netdev_priv(napi->dev);

	if (!netif_running(pp->dev)) {
		napi_complete(napi);
		return rx_done;
	}

	/* Read cause register */
	cause_rx_tx = mvreg_read(pp, MVNETA_INTR_NEW_CAUSE) &
		(MVNETA_RX_INTR_MASK(rxq_number) | MVNETA_TX_INTR_MASK(txq_number));

	/* Release Tx descriptors */
	if (cause_rx_tx & MVNETA_TX_INTR_MASK_ALL) {
		mvneta_tx_done_gbe(pp, (cause_rx_tx & MVNETA_TX_INTR_MASK_ALL));
		cause_rx_tx &= ~MVNETA_TX_INTR_MASK_ALL;
	}

	/* For the case where the last mvneta_poll did not process all
	 * RX packets
	 */
	cause_rx_tx |= pp->cause_rx_tx;
	if (rxq_number > 1) {
		while ((cause_rx_tx & MVNETA_RX_INTR_MASK_ALL) && (budget > 0)) {
			int count;
			struct mvneta_rx_queue *rxq;
			/* get rx queue number from cause_rx_tx */
			rxq = mvneta_rx_policy(pp, cause_rx_tx);
			if (!rxq)
				break;

			/* process the packet in that rx queue */
			count = mvneta_rx(pp, budget, rxq);
			rx_done += count;
			budget -= count;
			if (budget > 0) {
				/* set off the rx bit of the
				 * corresponding bit in the cause rx
				 * tx register, so that next iteration
				 * will find the next rx queue where
				 * packets are received on
				 */
				cause_rx_tx &= ~((1 << rxq->id) << 8);
			}
		}
	} else {
		rx_done = mvneta_rx(pp, budget, &pp->rxqs[rxq_def]);
		budget -= rx_done;
	}

	if (budget > 0) {
		cause_rx_tx = 0;
		napi_complete(napi);
		local_irq_save(flags);
		mvreg_write(pp, MVNETA_INTR_NEW_MASK,
			    MVNETA_RX_INTR_MASK(rxq_number) | MVNETA_TX_INTR_MASK(txq_number));
		local_irq_restore(flags);
	}

	pp->cause_rx_tx = cause_rx_tx;
	return rx_done;
}

/* Handle rxq fill: allocates rxq skbs; called when initializing a port */
static int mvneta_rxq_fill(struct mvneta_port *pp, struct mvneta_rx_queue *rxq,
			   int num)
{
	int i;

	for (i = 0; i < num; i++) {
		memset(rxq->descs + i, 0, sizeof(struct mvneta_rx_desc));
		if (mvneta_rx_refill(pp, rxq->descs + i) != 0) {
			netdev_err(pp->dev, "%s:rxq %d, %d of %d buffs  filled\n",
				__func__, rxq->id, i, num);
			break;
		}
	}

	/* Add this number of RX descriptors as non occupied (ready to
	 * get packets)
	 */
	mvneta_rxq_non_occup_desc_add(pp, rxq, i);

	return i;
}

/* Free all packets pending transmit from all TXQs and reset TX port */
static void mvneta_tx_reset(struct mvneta_port *pp)
{
	int queue;

	/* free the skb's in the hal tx ring */
	for (queue = 0; queue < txq_number; queue++)
		mvneta_txq_done_force(pp, &pp->txqs[queue]);

	mvreg_write(pp, MVNETA_PORT_TX_RESET, MVNETA_PORT_TX_DMA_RESET);
	mvreg_write(pp, MVNETA_PORT_TX_RESET, 0);
}

static void mvneta_rx_reset(struct mvneta_port *pp)
{
	mvreg_write(pp, MVNETA_PORT_RX_RESET, MVNETA_PORT_RX_DMA_RESET);
	mvreg_write(pp, MVNETA_PORT_RX_RESET, 0);
}

/* Rx/Tx queue initialization/cleanup methods */

/* Create a specified RX queue */
static int mvneta_rxq_init(struct mvneta_port *pp,
			   struct mvneta_rx_queue *rxq)

{
	rxq->size = pp->rx_ring_size;

	/* Allocate memory for RX descriptors */
	rxq->descs = dma_alloc_coherent(pp->dev->dev.parent,
					rxq->size * MVNETA_DESC_ALIGNED_SIZE,
					&rxq->descs_phys, GFP_KERNEL);
	if (rxq->descs == NULL)
		return -ENOMEM;

	BUG_ON(rxq->descs !=
	       PTR_ALIGN(rxq->descs, MVNETA_CPU_D_CACHE_LINE_SIZE));

	rxq->last_desc = rxq->size - 1;

	/* Set Rx descriptors queue starting address */
	mvreg_write(pp, MVNETA_RXQ_BASE_ADDR_REG(rxq->id), rxq->descs_phys);
	mvreg_write(pp, MVNETA_RXQ_SIZE_REG(rxq->id), rxq->size);

	/* Set Offset */
	mvneta_rxq_offset_set(pp, rxq, NET_SKB_PAD);

	/* Set coalescing pkts and time */
	mvneta_rx_pkts_coal_set(pp, rxq, rxq->pkts_coal);
	mvneta_rx_time_coal_set(pp, rxq, rxq->time_coal);

	/* Fill RXQ with buffers from RX pool */
	mvneta_rxq_buf_size_set(pp, rxq, MVNETA_RX_BUF_SIZE(pp->pkt_size));
	mvneta_rxq_bm_disable(pp, rxq);
	mvneta_rxq_fill(pp, rxq, rxq->size);

	return 0;
}

/* Cleanup Rx queue */
static void mvneta_rxq_deinit(struct mvneta_port *pp,
			      struct mvneta_rx_queue *rxq)
{
	mvneta_rxq_drop_pkts(pp, rxq);

	if (rxq->descs)
		dma_free_coherent(pp->dev->dev.parent,
				  rxq->size * MVNETA_DESC_ALIGNED_SIZE,
				  rxq->descs,
				  rxq->descs_phys);

	rxq->descs             = NULL;
	rxq->last_desc         = 0;
	rxq->next_desc_to_proc = 0;
	rxq->descs_phys        = 0;
}

/* Create and initialize a tx queue */
static int mvneta_txq_init(struct mvneta_port *pp,
			   struct mvneta_tx_queue *txq)
{
	txq->size = pp->tx_ring_size;

	/* Allocate memory for TX descriptors */
	txq->descs = dma_alloc_coherent(pp->dev->dev.parent,
					txq->size * MVNETA_DESC_ALIGNED_SIZE,
					&txq->descs_phys, GFP_KERNEL);
	if (txq->descs == NULL)
		return -ENOMEM;

	/* Make sure descriptor address is cache line size aligned  */
	BUG_ON(txq->descs !=
	       PTR_ALIGN(txq->descs, MVNETA_CPU_D_CACHE_LINE_SIZE));

	txq->last_desc = txq->size - 1;

	/* Set maximum bandwidth for enabled TXQs */
	mvreg_write(pp, MVETH_TXQ_TOKEN_CFG_REG(txq->id), 0x03ffffff);
	mvreg_write(pp, MVETH_TXQ_TOKEN_COUNT_REG(txq->id), 0x3fffffff);

	/* Set Tx descriptors queue starting address */
	mvreg_write(pp, MVNETA_TXQ_BASE_ADDR_REG(txq->id), txq->descs_phys);
	mvreg_write(pp, MVNETA_TXQ_SIZE_REG(txq->id), txq->size);

	txq->tx_skb = kmalloc(txq->size * sizeof(*txq->tx_skb), GFP_KERNEL);
	if (txq->tx_skb == NULL) {
		dma_free_coherent(pp->dev->dev.parent,
				  txq->size * MVNETA_DESC_ALIGNED_SIZE,
				  txq->descs, txq->descs_phys);
		return -ENOMEM;
	}
	mvneta_tx_done_pkts_coal_set(pp, txq, txq->done_pkts_coal);

	return 0;
}

/* Free allocated resources when mvneta_txq_init() fails to allocate memory*/
static void mvneta_txq_deinit(struct mvneta_port *pp,
			      struct mvneta_tx_queue *txq)
{
	kfree(txq->tx_skb);

	if (txq->descs)
		dma_free_coherent(pp->dev->dev.parent,
				  txq->size * MVNETA_DESC_ALIGNED_SIZE,
				  txq->descs, txq->descs_phys);

	txq->descs             = NULL;
	txq->last_desc         = 0;
	txq->next_desc_to_proc = 0;
	txq->descs_phys        = 0;

	/* Set minimum bandwidth for disabled TXQs */
	mvreg_write(pp, MVETH_TXQ_TOKEN_CFG_REG(txq->id), 0);
	mvreg_write(pp, MVETH_TXQ_TOKEN_COUNT_REG(txq->id), 0);

	/* Set Tx descriptors queue starting address and size */
	mvreg_write(pp, MVNETA_TXQ_BASE_ADDR_REG(txq->id), 0);
	mvreg_write(pp, MVNETA_TXQ_SIZE_REG(txq->id), 0);
}

/* Cleanup all Tx queues */
static void mvneta_cleanup_txqs(struct mvneta_port *pp)
{
	int queue;

	for (queue = 0; queue < txq_number; queue++)
		mvneta_txq_deinit(pp, &pp->txqs[queue]);
}

/* Cleanup all Rx queues */
static void mvneta_cleanup_rxqs(struct mvneta_port *pp)
{
	int queue;

	for (queue = 0; queue < rxq_number; queue++)
		mvneta_rxq_deinit(pp, &pp->rxqs[queue]);
}


/* Init all Rx queues */
static int mvneta_setup_rxqs(struct mvneta_port *pp)
{
	int queue;

	for (queue = 0; queue < rxq_number; queue++) {
		int err = mvneta_rxq_init(pp, &pp->rxqs[queue]);
		if (err) {
			netdev_err(pp->dev, "%s: can't create rxq=%d\n",
				   __func__, queue);
			mvneta_cleanup_rxqs(pp);
			return err;
		}
	}

	return 0;
}

/* Init all tx queues */
static int mvneta_setup_txqs(struct mvneta_port *pp)
{
	int queue;

	for (queue = 0; queue < txq_number; queue++) {
		int err = mvneta_txq_init(pp, &pp->txqs[queue]);
		if (err) {
			netdev_err(pp->dev, "%s: can't create txq=%d\n",
				   __func__, queue);
			mvneta_cleanup_txqs(pp);
			return err;
		}
	}

	return 0;
}

static void mvneta_start_dev(struct mvneta_port *pp)
{
	mvneta_max_rx_size_set(pp, pp->pkt_size);
	mvneta_txq_max_tx_size_set(pp, pp->pkt_size);

	/* start the Rx/Tx activity */
	mvneta_port_enable(pp);

	/* Enable polling on the port */
	napi_enable(&pp->napi);

	/* Unmask interrupts */
	mvreg_write(pp, MVNETA_INTR_NEW_MASK,
		    MVNETA_RX_INTR_MASK(rxq_number) | MVNETA_TX_INTR_MASK(txq_number));

	phy_start(pp->phy_dev);
	netif_tx_start_all_queues(pp->dev);
}

static void mvneta_stop_dev(struct mvneta_port *pp)
{
	phy_stop(pp->phy_dev);

	napi_disable(&pp->napi);

	netif_carrier_off(pp->dev);

	mvneta_port_down(pp);
	netif_tx_stop_all_queues(pp->dev);

	/* Stop the port activity */
	mvneta_port_disable(pp);

	/* Clear all ethernet port interrupts */
	mvreg_write(pp, MVNETA_INTR_MISC_CAUSE, 0);
	mvreg_write(pp, MVNETA_INTR_OLD_CAUSE, 0);

	/* Mask all ethernet port interrupts */
	mvreg_write(pp, MVNETA_INTR_NEW_MASK, 0);
	mvreg_write(pp, MVNETA_INTR_OLD_MASK, 0);
	mvreg_write(pp, MVNETA_INTR_MISC_MASK, 0);

	mvneta_tx_reset(pp);
	mvneta_rx_reset(pp);
}

/* Return positive if MTU is valid */
static int mvneta_check_mtu_valid(struct net_device *dev, int mtu)
{
	if (mtu < 68) {
		netdev_err(dev, "cannot change mtu to less than 68\n");
		return -EINVAL;
	}

	/* 9676 == 9700 - 20 and rounding to 8 */
	if (mtu > 9676) {
		netdev_info(dev, "Illegal MTU value %d, round to 9676\n", mtu);
		mtu = 9676;
	}

	if (!IS_ALIGNED(MVNETA_RX_PKT_SIZE(mtu), 8)) {
		netdev_info(dev, "Illegal MTU value %d, rounding to %d\n",
			mtu, ALIGN(MVNETA_RX_PKT_SIZE(mtu), 8));
		mtu = ALIGN(MVNETA_RX_PKT_SIZE(mtu), 8);
	}

	return mtu;
}

/* Change the device mtu */
static int mvneta_change_mtu(struct net_device *dev, int mtu)
{
	struct mvneta_port *pp = netdev_priv(dev);
	int ret;

	mtu = mvneta_check_mtu_valid(dev, mtu);
	if (mtu < 0)
		return -EINVAL;

	dev->mtu = mtu;

	if (!netif_running(dev))
		return 0;

	/* The interface is running, so we have to force a
	 * reallocation of the RXQs
	 */
	mvneta_stop_dev(pp);

	mvneta_cleanup_txqs(pp);
	mvneta_cleanup_rxqs(pp);

	pp->pkt_size = MVNETA_RX_PKT_SIZE(pp->dev->mtu);
	pp->frag_size = SKB_DATA_ALIGN(MVNETA_RX_BUF_SIZE(pp->pkt_size)) +
	                SKB_DATA_ALIGN(sizeof(struct skb_shared_info));

	ret = mvneta_setup_rxqs(pp);
	if (ret) {
		netdev_err(pp->dev, "unable to setup rxqs after MTU change\n");
		return ret;
	}

	mvneta_setup_txqs(pp);

	mvneta_start_dev(pp);
	mvneta_port_up(pp);

	return 0;
}

/* Get mac address */
static void mvneta_get_mac_addr(struct mvneta_port *pp, unsigned char *addr)
{
	u32 mac_addr_l, mac_addr_h;

	mac_addr_l = mvreg_read(pp, MVNETA_MAC_ADDR_LOW);
	mac_addr_h = mvreg_read(pp, MVNETA_MAC_ADDR_HIGH);
	addr[0] = (mac_addr_h >> 24) & 0xFF;
	addr[1] = (mac_addr_h >> 16) & 0xFF;
	addr[2] = (mac_addr_h >> 8) & 0xFF;
	addr[3] = mac_addr_h & 0xFF;
	addr[4] = (mac_addr_l >> 8) & 0xFF;
	addr[5] = mac_addr_l & 0xFF;
}

/* Handle setting mac address */
static int mvneta_set_mac_addr(struct net_device *dev, void *addr)
{
	struct mvneta_port *pp = netdev_priv(dev);
	u8 *mac = addr + 2;
	int i;

	if (netif_running(dev))
		return -EBUSY;

	/* Remove previous address table entry */
	mvneta_mac_addr_set(pp, dev->dev_addr, -1);

	/* Set new addr in hw */
	mvneta_mac_addr_set(pp, mac, rxq_def);

	/* Set addr in the device */
	for (i = 0; i < ETH_ALEN; i++)
		dev->dev_addr[i] = mac[i];

	return 0;
}

static void mvneta_adjust_link(struct net_device *ndev)
{
	struct mvneta_port *pp = netdev_priv(ndev);
	struct phy_device *phydev = pp->phy_dev;
	int status_change = 0;

	if (phydev->link) {
		if ((pp->speed != phydev->speed) ||
		    (pp->duplex != phydev->duplex)) {
			u32 val;

			val = mvreg_read(pp, MVNETA_GMAC_AUTONEG_CONFIG);
			val &= ~(MVNETA_GMAC_CONFIG_MII_SPEED |
				 MVNETA_GMAC_CONFIG_GMII_SPEED |
				 MVNETA_GMAC_CONFIG_FULL_DUPLEX |
				 MVNETA_GMAC_AN_SPEED_EN |
				 MVNETA_GMAC_AN_DUPLEX_EN);

			if (phydev->duplex)
				val |= MVNETA_GMAC_CONFIG_FULL_DUPLEX;

			if (phydev->speed == SPEED_1000)
				val |= MVNETA_GMAC_CONFIG_GMII_SPEED;
			else
				val |= MVNETA_GMAC_CONFIG_MII_SPEED;

			mvreg_write(pp, MVNETA_GMAC_AUTONEG_CONFIG, val);

			pp->duplex = phydev->duplex;
			pp->speed  = phydev->speed;
		}
	}

	if (phydev->link != pp->link) {
		if (!phydev->link) {
			pp->duplex = -1;
			pp->speed = 0;
		}

		pp->link = phydev->link;
		status_change = 1;
	}

	if (status_change) {
		if (phydev->link) {
			u32 val = mvreg_read(pp, MVNETA_GMAC_AUTONEG_CONFIG);
			val |= (MVNETA_GMAC_FORCE_LINK_PASS |
				MVNETA_GMAC_FORCE_LINK_DOWN);
			mvreg_write(pp, MVNETA_GMAC_AUTONEG_CONFIG, val);
			mvneta_port_up(pp);
			netdev_info(pp->dev, "link up\n");
		} else {
			mvneta_port_down(pp);
			netdev_info(pp->dev, "link down\n");
		}
	}
}

static int mvneta_mdio_probe(struct mvneta_port *pp)
{
	struct phy_device *phy_dev;

	phy_dev = of_phy_connect(pp->dev, pp->phy_node, mvneta_adjust_link, 0,
				 pp->phy_interface);
	if (!phy_dev) {
		netdev_err(pp->dev, "could not find the PHY\n");
		return -ENODEV;
	}

	phy_dev->supported &= PHY_GBIT_FEATURES;
	phy_dev->advertising = phy_dev->supported;

	pp->phy_dev = phy_dev;
	pp->link    = 0;
	pp->duplex  = 0;
	pp->speed   = 0;

	return 0;
}

static void mvneta_mdio_remove(struct mvneta_port *pp)
{
	phy_disconnect(pp->phy_dev);
	pp->phy_dev = NULL;
}

static int mvneta_open(struct net_device *dev)
{
	struct mvneta_port *pp = netdev_priv(dev);
	int ret;

	mvneta_mac_addr_set(pp, dev->dev_addr, rxq_def);

	pp->pkt_size = MVNETA_RX_PKT_SIZE(pp->dev->mtu);
	pp->frag_size = SKB_DATA_ALIGN(MVNETA_RX_BUF_SIZE(pp->pkt_size)) +
	                SKB_DATA_ALIGN(sizeof(struct skb_shared_info));

	ret = mvneta_setup_rxqs(pp);
	if (ret)
		return ret;

	ret = mvneta_setup_txqs(pp);
	if (ret)
		goto err_cleanup_rxqs;

	/* Connect to port interrupt line */
	ret = request_irq(pp->dev->irq, mvneta_isr, 0,
			  MVNETA_DRIVER_NAME, pp);
	if (ret) {
		netdev_err(pp->dev, "cannot request irq %d\n", pp->dev->irq);
		goto err_cleanup_txqs;
	}

	/* In default link is down */
	netif_carrier_off(pp->dev);

	ret = mvneta_mdio_probe(pp);
	if (ret < 0) {
		netdev_err(dev, "cannot probe MDIO bus\n");
		goto err_free_irq;
	}

	mvneta_start_dev(pp);

	return 0;

err_free_irq:
	free_irq(pp->dev->irq, pp);
err_cleanup_txqs:
	mvneta_cleanup_txqs(pp);
err_cleanup_rxqs:
	mvneta_cleanup_rxqs(pp);
	return ret;
}

/* Stop the port, free port interrupt line */
static int mvneta_stop(struct net_device *dev)
{
	struct mvneta_port *pp = netdev_priv(dev);

	mvneta_stop_dev(pp);
	mvneta_mdio_remove(pp);
	free_irq(dev->irq, pp);
	mvneta_cleanup_rxqs(pp);
	mvneta_cleanup_txqs(pp);

	return 0;
}

static int mvneta_ioctl(struct net_device *dev, struct ifreq *ifr, int cmd)
{
	struct mvneta_port *pp = netdev_priv(dev);
	int ret;

	if (!pp->phy_dev)
		return -ENOTSUPP;

	ret = phy_mii_ioctl(pp->phy_dev, ifr, cmd);
	if (!ret)
		mvneta_adjust_link(dev);

	return ret;
}

/* Ethtool methods */

/* Get settings (phy address, speed) for ethtools */
int mvneta_ethtool_get_settings(struct net_device *dev, struct ethtool_cmd *cmd)
{
	struct mvneta_port *pp = netdev_priv(dev);

	if (!pp->phy_dev)
		return -ENODEV;

	return phy_ethtool_gset(pp->phy_dev, cmd);
}

/* Set settings (phy address, speed) for ethtools */
int mvneta_ethtool_set_settings(struct net_device *dev, struct ethtool_cmd *cmd)
{
	struct mvneta_port *pp = netdev_priv(dev);

	if (!pp->phy_dev)
		return -ENODEV;

	return phy_ethtool_sset(pp->phy_dev, cmd);
}

/* Set interrupt coalescing for ethtools */
static int mvneta_ethtool_set_coalesce(struct net_device *dev,
				       struct ethtool_coalesce *c)
{
	struct mvneta_port *pp = netdev_priv(dev);
	int queue;

	for (queue = 0; queue < rxq_number; queue++) {
		struct mvneta_rx_queue *rxq = &pp->rxqs[queue];
		rxq->time_coal = c->rx_coalesce_usecs;
		rxq->pkts_coal = c->rx_max_coalesced_frames;
		mvneta_rx_pkts_coal_set(pp, rxq, rxq->pkts_coal);
		mvneta_rx_time_coal_set(pp, rxq, rxq->time_coal);
	}

	for (queue = 0; queue < txq_number; queue++) {
		struct mvneta_tx_queue *txq = &pp->txqs[queue];
		txq->done_pkts_coal = c->tx_max_coalesced_frames;
		mvneta_tx_done_pkts_coal_set(pp, txq, txq->done_pkts_coal);
	}

	return 0;
}

/* get coalescing for ethtools */
static int mvneta_ethtool_get_coalesce(struct net_device *dev,
				       struct ethtool_coalesce *c)
{
	struct mvneta_port *pp = netdev_priv(dev);

	c->rx_coalesce_usecs        = pp->rxqs[0].time_coal;
	c->rx_max_coalesced_frames  = pp->rxqs[0].pkts_coal;

	c->tx_max_coalesced_frames =  pp->txqs[0].done_pkts_coal;
	return 0;
}


static void mvneta_ethtool_get_drvinfo(struct net_device *dev,
				    struct ethtool_drvinfo *drvinfo)
{
	strlcpy(drvinfo->driver, MVNETA_DRIVER_NAME,
		sizeof(drvinfo->driver));
	strlcpy(drvinfo->version, MVNETA_DRIVER_VERSION,
		sizeof(drvinfo->version));
	strlcpy(drvinfo->bus_info, dev_name(&dev->dev),
		sizeof(drvinfo->bus_info));
}


static void mvneta_ethtool_get_ringparam(struct net_device *netdev,
					 struct ethtool_ringparam *ring)
{
	struct mvneta_port *pp = netdev_priv(netdev);

	ring->rx_max_pending = MVNETA_MAX_RXD;
	ring->tx_max_pending = MVNETA_MAX_TXD;
	ring->rx_pending = pp->rx_ring_size;
	ring->tx_pending = pp->tx_ring_size;
}

static int mvneta_ethtool_set_ringparam(struct net_device *dev,
					struct ethtool_ringparam *ring)
{
	struct mvneta_port *pp = netdev_priv(dev);

	if ((ring->rx_pending == 0) || (ring->tx_pending == 0))
		return -EINVAL;
	pp->rx_ring_size = ring->rx_pending < MVNETA_MAX_RXD ?
		ring->rx_pending : MVNETA_MAX_RXD;
	pp->tx_ring_size = ring->tx_pending < MVNETA_MAX_TXD ?
		ring->tx_pending : MVNETA_MAX_TXD;

	if (netif_running(dev)) {
		mvneta_stop(dev);
		if (mvneta_open(dev)) {
			netdev_err(dev,
				   "error on opening device after ring param change\n");
			return -ENOMEM;
		}
	}

	return 0;
}

static const struct net_device_ops mvneta_netdev_ops = {
	.ndo_open            = mvneta_open,
	.ndo_stop            = mvneta_stop,
	.ndo_start_xmit      = mvneta_tx,
	.ndo_set_rx_mode     = mvneta_set_rx_mode,
	.ndo_set_mac_address = mvneta_set_mac_addr,
	.ndo_change_mtu      = mvneta_change_mtu,
	.ndo_get_stats64     = mvneta_get_stats64,
	.ndo_do_ioctl        = mvneta_ioctl,
};

const struct ethtool_ops mvneta_eth_tool_ops = {
	.get_link       = ethtool_op_get_link,
	.get_settings   = mvneta_ethtool_get_settings,
	.set_settings   = mvneta_ethtool_set_settings,
	.set_coalesce   = mvneta_ethtool_set_coalesce,
	.get_coalesce   = mvneta_ethtool_get_coalesce,
	.get_drvinfo    = mvneta_ethtool_get_drvinfo,
	.get_ringparam  = mvneta_ethtool_get_ringparam,
	.set_ringparam	= mvneta_ethtool_set_ringparam,
};

/* Initialize hw */
static int mvneta_init(struct mvneta_port *pp, int phy_addr)
{
	int queue;

	/* Disable port */
	mvneta_port_disable(pp);

	/* Set port default values */
	mvneta_defaults_set(pp);

	pp->txqs = kzalloc(txq_number * sizeof(struct mvneta_tx_queue),
			   GFP_KERNEL);
	if (!pp->txqs)
		return -ENOMEM;

	/* Initialize TX descriptor rings */
	for (queue = 0; queue < txq_number; queue++) {
		struct mvneta_tx_queue *txq = &pp->txqs[queue];
		txq->id = queue;
		txq->size = pp->tx_ring_size;
		txq->done_pkts_coal = MVNETA_TXDONE_COAL_PKTS;
	}

	pp->rxqs = kzalloc(rxq_number * sizeof(struct mvneta_rx_queue),
			   GFP_KERNEL);
	if (!pp->rxqs) {
		kfree(pp->txqs);
		return -ENOMEM;
	}

	/* Create Rx descriptor rings */
	for (queue = 0; queue < rxq_number; queue++) {
		struct mvneta_rx_queue *rxq = &pp->rxqs[queue];
		rxq->id = queue;
		rxq->size = pp->rx_ring_size;
		rxq->pkts_coal = MVNETA_RX_COAL_PKTS;
		rxq->time_coal = MVNETA_RX_COAL_USEC;
	}

	return 0;
}

static void mvneta_deinit(struct mvneta_port *pp)
{
	kfree(pp->txqs);
	kfree(pp->rxqs);
}

/* platform glue : initialize decoding windows */
static void mvneta_conf_mbus_windows(struct mvneta_port *pp,
				     const struct mbus_dram_target_info *dram)
{
	u32 win_enable;
	u32 win_protect;
	int i;

	for (i = 0; i < 6; i++) {
		mvreg_write(pp, MVNETA_WIN_BASE(i), 0);
		mvreg_write(pp, MVNETA_WIN_SIZE(i), 0);

		if (i < 4)
			mvreg_write(pp, MVNETA_WIN_REMAP(i), 0);
	}

	win_enable = 0x3f;
	win_protect = 0;

	for (i = 0; i < dram->num_cs; i++) {
		const struct mbus_dram_window *cs = dram->cs + i;
		mvreg_write(pp, MVNETA_WIN_BASE(i), (cs->base & 0xffff0000) |
			    (cs->mbus_attr << 8) | dram->mbus_dram_target_id);

		mvreg_write(pp, MVNETA_WIN_SIZE(i),
			    (cs->size - 1) & 0xffff0000);

		win_enable &= ~(1 << i);
		win_protect |= 3 << (2 * i);
	}

	mvreg_write(pp, MVNETA_BASE_ADDR_ENABLE, win_enable);
}

/* Power up the port */
static int mvneta_port_power_up(struct mvneta_port *pp, int phy_mode)
{
	u32 ctrl;

	/* MAC Cause register should be cleared */
	mvreg_write(pp, MVNETA_UNIT_INTR_CAUSE, 0);

<<<<<<< HEAD
	if (phy_mode == PHY_INTERFACE_MODE_SGMII)
		mvneta_port_sgmii_config(pp);

	mvneta_gmac_rgmii_set(pp, 1);

	/* Cancel Port Reset */
	val = mvreg_read(pp, MVNETA_GMAC_CTRL_2);
	val &= ~MVNETA_GMAC2_PORT_RESET;
	mvreg_write(pp, MVNETA_GMAC_CTRL_2, val);
=======
	ctrl = mvreg_read(pp, MVNETA_GMAC_CTRL_2);

	/* Even though it might look weird, when we're configured in
	 * SGMII or QSGMII mode, the RGMII bit needs to be set.
	 */
	switch(phy_mode) {
	case PHY_INTERFACE_MODE_QSGMII:
		mvreg_write(pp, MVNETA_SERDES_CFG, MVNETA_QSGMII_SERDES_PROTO);
		ctrl |= MVNETA_GMAC2_PCS_ENABLE | MVNETA_GMAC2_PORT_RGMII;
		break;
	case PHY_INTERFACE_MODE_SGMII:
		mvreg_write(pp, MVNETA_SERDES_CFG, MVNETA_SGMII_SERDES_PROTO);
		ctrl |= MVNETA_GMAC2_PCS_ENABLE | MVNETA_GMAC2_PORT_RGMII;
		break;
	case PHY_INTERFACE_MODE_RGMII:
	case PHY_INTERFACE_MODE_RGMII_ID:
		ctrl |= MVNETA_GMAC2_PORT_RGMII;
		break;
	default:
		return -EINVAL;
	}

	/* Cancel Port Reset */
	ctrl &= ~MVNETA_GMAC2_PORT_RESET;
	mvreg_write(pp, MVNETA_GMAC_CTRL_2, ctrl);
>>>>>>> f58b8487

	while ((mvreg_read(pp, MVNETA_GMAC_CTRL_2) &
		MVNETA_GMAC2_PORT_RESET) != 0)
		continue;

	return 0;
}

/* Device initialization routine */
static int mvneta_probe(struct platform_device *pdev)
{
	const struct mbus_dram_target_info *dram_target_info;
	struct resource *res;
	struct device_node *dn = pdev->dev.of_node;
	struct device_node *phy_node;
	u32 phy_addr;
	struct mvneta_port *pp;
	struct net_device *dev;
	const char *dt_mac_addr;
	char hw_mac_addr[ETH_ALEN];
	const char *mac_from;
	int phy_mode;
	int err;

	/* Our multiqueue support is not complete, so for now, only
	 * allow the usage of the first RX queue
	 */
	if (rxq_def != 0) {
		dev_err(&pdev->dev, "Invalid rxq_def argument: %d\n", rxq_def);
		return -EINVAL;
	}

	dev = alloc_etherdev_mqs(sizeof(struct mvneta_port), txq_number, rxq_number);
	if (!dev)
		return -ENOMEM;

	dev->irq = irq_of_parse_and_map(dn, 0);
	if (dev->irq == 0) {
		err = -EINVAL;
		goto err_free_netdev;
	}

	phy_node = of_parse_phandle(dn, "phy", 0);
	if (!phy_node) {
		dev_err(&pdev->dev, "no associated PHY\n");
		err = -ENODEV;
		goto err_free_irq;
	}

	phy_mode = of_get_phy_mode(dn);
	if (phy_mode < 0) {
		dev_err(&pdev->dev, "incorrect phy-mode\n");
		err = -EINVAL;
		goto err_free_irq;
	}

	dev->tx_queue_len = MVNETA_MAX_TXD;
	dev->watchdog_timeo = 5 * HZ;
	dev->netdev_ops = &mvneta_netdev_ops;

	SET_ETHTOOL_OPS(dev, &mvneta_eth_tool_ops);

	pp = netdev_priv(dev);

	pp->weight = MVNETA_RX_POLL_WEIGHT;
	pp->phy_node = phy_node;
	pp->phy_interface = phy_mode;

	pp->clk = devm_clk_get(&pdev->dev, NULL);
	if (IS_ERR(pp->clk)) {
		err = PTR_ERR(pp->clk);
		goto err_free_irq;
	}

	clk_prepare_enable(pp->clk);

	res = platform_get_resource(pdev, IORESOURCE_MEM, 0);
	pp->base = devm_ioremap_resource(&pdev->dev, res);
	if (IS_ERR(pp->base)) {
		err = PTR_ERR(pp->base);
		goto err_clk;
	}

	/* Alloc per-cpu stats */
	pp->stats = netdev_alloc_pcpu_stats(struct mvneta_pcpu_stats);
	if (!pp->stats) {
		err = -ENOMEM;
		goto err_clk;
	}

	dt_mac_addr = of_get_mac_address(dn);
	if (dt_mac_addr) {
		mac_from = "device tree";
		memcpy(dev->dev_addr, dt_mac_addr, ETH_ALEN);
	} else {
		mvneta_get_mac_addr(pp, hw_mac_addr);
		if (is_valid_ether_addr(hw_mac_addr)) {
			mac_from = "hardware";
			memcpy(dev->dev_addr, hw_mac_addr, ETH_ALEN);
		} else {
			mac_from = "random";
			eth_hw_addr_random(dev);
		}
	}

	pp->tx_ring_size = MVNETA_MAX_TXD;
	pp->rx_ring_size = MVNETA_MAX_RXD;

	pp->dev = dev;
	SET_NETDEV_DEV(dev, &pdev->dev);

	err = mvneta_init(pp, phy_addr);
	if (err < 0) {
		dev_err(&pdev->dev, "can't init eth hal\n");
		goto err_free_stats;
	}

	err = mvneta_port_power_up(pp, phy_mode);
	if (err < 0) {
		dev_err(&pdev->dev, "can't power up port\n");
		goto err_deinit;
	}

	dram_target_info = mv_mbus_dram_info();
	if (dram_target_info)
		mvneta_conf_mbus_windows(pp, dram_target_info);

	netif_napi_add(dev, &pp->napi, mvneta_poll, pp->weight);

	dev->features = NETIF_F_SG | NETIF_F_IP_CSUM;
	dev->hw_features |= NETIF_F_SG | NETIF_F_IP_CSUM;
	dev->vlan_features |= NETIF_F_SG | NETIF_F_IP_CSUM;
	dev->priv_flags |= IFF_UNICAST_FLT;

	err = register_netdev(dev);
	if (err < 0) {
		dev_err(&pdev->dev, "failed to register\n");
		goto err_deinit;
	}

	netdev_info(dev, "Using %s mac address %pM\n", mac_from,
		    dev->dev_addr);

	platform_set_drvdata(pdev, pp->dev);

	return 0;

err_deinit:
	mvneta_deinit(pp);
err_free_stats:
	free_percpu(pp->stats);
err_clk:
	clk_disable_unprepare(pp->clk);
err_free_irq:
	irq_dispose_mapping(dev->irq);
err_free_netdev:
	free_netdev(dev);
	return err;
}

/* Device removal routine */
static int mvneta_remove(struct platform_device *pdev)
{
	struct net_device  *dev = platform_get_drvdata(pdev);
	struct mvneta_port *pp = netdev_priv(dev);

	unregister_netdev(dev);
	mvneta_deinit(pp);
	clk_disable_unprepare(pp->clk);
	free_percpu(pp->stats);
	irq_dispose_mapping(dev->irq);
	free_netdev(dev);

	return 0;
}

static const struct of_device_id mvneta_match[] = {
	{ .compatible = "marvell,armada-370-neta" },
	{ }
};
MODULE_DEVICE_TABLE(of, mvneta_match);

static struct platform_driver mvneta_driver = {
	.probe = mvneta_probe,
	.remove = mvneta_remove,
	.driver = {
		.name = MVNETA_DRIVER_NAME,
		.of_match_table = mvneta_match,
	},
};

module_platform_driver(mvneta_driver);

MODULE_DESCRIPTION("Marvell NETA Ethernet Driver - www.marvell.com");
MODULE_AUTHOR("Rami Rosen <rosenr@marvell.com>, Thomas Petazzoni <thomas.petazzoni@free-electrons.com>");
MODULE_LICENSE("GPL");

module_param(rxq_number, int, S_IRUGO);
module_param(txq_number, int, S_IRUGO);

module_param(rxq_def, int, S_IRUGO);
module_param(rx_copybreak, int, S_IRUGO | S_IWUSR);<|MERGE_RESOLUTION|>--- conflicted
+++ resolved
@@ -89,12 +89,9 @@
 #define      MVNETA_TX_IN_PRGRS                  BIT(1)
 #define      MVNETA_TX_FIFO_EMPTY                BIT(8)
 #define MVNETA_RX_MIN_FRAME_SIZE                 0x247c
-#define MVNETA_SGMII_SERDES_CFG			 0x24A0
+#define MVNETA_SERDES_CFG			 0x24A0
 #define      MVNETA_SGMII_SERDES_PROTO		 0x0cc7
-<<<<<<< HEAD
-=======
 #define      MVNETA_QSGMII_SERDES_PROTO		 0x0667
->>>>>>> f58b8487
 #define MVNETA_TYPE_PRIO                         0x24bc
 #define      MVNETA_FORCE_UNI                    BIT(21)
 #define MVNETA_TXQ_CMD_1                         0x24e4
@@ -715,35 +712,6 @@
 	mvreg_write(pp, MVNETA_RXQ_CONFIG_REG(rxq->id), val);
 }
 
-
-
-/* Sets the RGMII Enable bit (RGMIIEn) in port MAC control register */
-static void mvneta_gmac_rgmii_set(struct mvneta_port *pp, int enable)
-{
-	u32  val;
-
-	val = mvreg_read(pp, MVNETA_GMAC_CTRL_2);
-
-	if (enable)
-		val |= MVNETA_GMAC2_PORT_RGMII;
-	else
-		val &= ~MVNETA_GMAC2_PORT_RGMII;
-
-	mvreg_write(pp, MVNETA_GMAC_CTRL_2, val);
-}
-
-/* Config SGMII port */
-static void mvneta_port_sgmii_config(struct mvneta_port *pp)
-{
-	u32 val;
-
-	val = mvreg_read(pp, MVNETA_GMAC_CTRL_2);
-	val |= MVNETA_GMAC2_PCS_ENABLE;
-	mvreg_write(pp, MVNETA_GMAC_CTRL_2, val);
-
-	mvreg_write(pp, MVNETA_SGMII_SERDES_CFG, MVNETA_SGMII_SERDES_PROTO);
-}
-
 /* Start the Ethernet port RX and TX activity */
 static void mvneta_port_up(struct mvneta_port *pp)
 {
@@ -2760,17 +2728,6 @@
 	/* MAC Cause register should be cleared */
 	mvreg_write(pp, MVNETA_UNIT_INTR_CAUSE, 0);
 
-<<<<<<< HEAD
-	if (phy_mode == PHY_INTERFACE_MODE_SGMII)
-		mvneta_port_sgmii_config(pp);
-
-	mvneta_gmac_rgmii_set(pp, 1);
-
-	/* Cancel Port Reset */
-	val = mvreg_read(pp, MVNETA_GMAC_CTRL_2);
-	val &= ~MVNETA_GMAC2_PORT_RESET;
-	mvreg_write(pp, MVNETA_GMAC_CTRL_2, val);
-=======
 	ctrl = mvreg_read(pp, MVNETA_GMAC_CTRL_2);
 
 	/* Even though it might look weird, when we're configured in
@@ -2796,7 +2753,6 @@
 	/* Cancel Port Reset */
 	ctrl &= ~MVNETA_GMAC2_PORT_RESET;
 	mvreg_write(pp, MVNETA_GMAC_CTRL_2, ctrl);
->>>>>>> f58b8487
 
 	while ((mvreg_read(pp, MVNETA_GMAC_CTRL_2) &
 		MVNETA_GMAC2_PORT_RESET) != 0)
