--- conflicted
+++ resolved
@@ -633,11 +633,8 @@
 static int omap_dm_timer_free(struct omap_dm_timer *cookie)
 {
 	struct dmtimer *timer;
-<<<<<<< HEAD
-=======
 	struct device *dev;
 	int rc;
->>>>>>> 0ee29814
 
 	timer = to_dmtimer(cookie);
 	if (unlikely(!timer))
@@ -659,11 +656,7 @@
 	return 0;
 }
 
-<<<<<<< HEAD
-int omap_dm_timer_get_irq(struct omap_dm_timer *cookie)
-=======
 static int omap_dm_timer_get_irq(struct omap_dm_timer *cookie)
->>>>>>> 0ee29814
 {
 	struct dmtimer *timer = to_dmtimer(cookie);
 	if (timer)
@@ -968,19 +961,11 @@
 
 	if (timer->revision == 1)
 		l = dmtimer_read(timer, timer->irq_ena) & ~mask;
-<<<<<<< HEAD
 
 	dmtimer_write(timer, timer->irq_dis, l);
 	l = dmtimer_read(timer, OMAP_TIMER_WAKEUP_EN_REG) & ~mask;
 	dmtimer_write(timer, OMAP_TIMER_WAKEUP_EN_REG, l);
 
-=======
-
-	dmtimer_write(timer, timer->irq_dis, l);
-	l = dmtimer_read(timer, OMAP_TIMER_WAKEUP_EN_REG) & ~mask;
-	dmtimer_write(timer, OMAP_TIMER_WAKEUP_EN_REG, l);
-
->>>>>>> 0ee29814
 	pm_runtime_put_sync(dev);
 
 	return 0;
