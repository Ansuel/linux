// SPDX-License-Identifier: GPL-2.0-only
/*
 *  NSA Security-Enhanced Linux (SELinux) security module
 *
 *  This file contains the SELinux hook function implementations.
 *
 *  Authors:  Stephen Smalley, <sds@tycho.nsa.gov>
 *	      Chris Vance, <cvance@nai.com>
 *	      Wayne Salamon, <wsalamon@nai.com>
 *	      James Morris <jmorris@redhat.com>
 *
 *  Copyright (C) 2001,2002 Networks Associates Technology, Inc.
 *  Copyright (C) 2003-2008 Red Hat, Inc., James Morris <jmorris@redhat.com>
 *					   Eric Paris <eparis@redhat.com>
 *  Copyright (C) 2004-2005 Trusted Computer Solutions, Inc.
 *			    <dgoeddel@trustedcs.com>
 *  Copyright (C) 2006, 2007, 2009 Hewlett-Packard Development Company, L.P.
 *	Paul Moore <paul@paul-moore.com>
 *  Copyright (C) 2007 Hitachi Software Engineering Co., Ltd.
 *		       Yuichi Nakamura <ynakam@hitachisoft.jp>
 *  Copyright (C) 2016 Mellanox Technologies
 */

#include <linux/init.h>
#include <linux/kd.h>
#include <linux/kernel.h>
#include <linux/kernel_read_file.h>
#include <linux/errno.h>
#include <linux/sched/signal.h>
#include <linux/sched/task.h>
#include <linux/lsm_hooks.h>
#include <linux/xattr.h>
#include <linux/capability.h>
#include <linux/unistd.h>
#include <linux/mm.h>
#include <linux/mman.h>
#include <linux/slab.h>
#include <linux/pagemap.h>
#include <linux/proc_fs.h>
#include <linux/swap.h>
#include <linux/spinlock.h>
#include <linux/syscalls.h>
#include <linux/dcache.h>
#include <linux/file.h>
#include <linux/fdtable.h>
#include <linux/namei.h>
#include <linux/mount.h>
#include <linux/fs_context.h>
#include <linux/fs_parser.h>
#include <linux/netfilter_ipv4.h>
#include <linux/netfilter_ipv6.h>
#include <linux/tty.h>
#include <net/icmp.h>
#include <net/ip.h>		/* for local_port_range[] */
#include <net/tcp.h>		/* struct or_callable used in sock_rcv_skb */
#include <net/inet_connection_sock.h>
#include <net/net_namespace.h>
#include <net/netlabel.h>
#include <linux/uaccess.h>
#include <asm/ioctls.h>
#include <linux/atomic.h>
#include <linux/bitops.h>
#include <linux/interrupt.h>
#include <linux/netdevice.h>	/* for network interface checks */
#include <net/netlink.h>
#include <linux/tcp.h>
#include <linux/udp.h>
#include <linux/dccp.h>
#include <linux/sctp.h>
#include <net/sctp/structs.h>
#include <linux/quota.h>
#include <linux/un.h>		/* for Unix socket types */
#include <net/af_unix.h>	/* for Unix socket types */
#include <linux/parser.h>
#include <linux/nfs_mount.h>
#include <net/ipv6.h>
#include <linux/hugetlb.h>
#include <linux/personality.h>
#include <linux/audit.h>
#include <linux/string.h>
#include <linux/mutex.h>
#include <linux/posix-timers.h>
#include <linux/syslog.h>
#include <linux/user_namespace.h>
#include <linux/export.h>
#include <linux/msg.h>
#include <linux/shm.h>
#include <linux/bpf.h>
#include <linux/kernfs.h>
#include <linux/stringhash.h>	/* for hashlen_string() */
#include <uapi/linux/mount.h>
#include <linux/fsnotify.h>
#include <linux/fanotify.h>

#include "avc.h"
#include "objsec.h"
#include "netif.h"
#include "netnode.h"
#include "netport.h"
#include "ibpkey.h"
#include "xfrm.h"
#include "netlabel.h"
#include "audit.h"
#include "avc_ss.h"

struct selinux_state selinux_state;

/* SECMARK reference count */
static atomic_t selinux_secmark_refcount = ATOMIC_INIT(0);

#ifdef CONFIG_SECURITY_SELINUX_DEVELOP
static int selinux_enforcing_boot __initdata;

static int __init enforcing_setup(char *str)
{
	unsigned long enforcing;
	if (!kstrtoul(str, 0, &enforcing))
		selinux_enforcing_boot = enforcing ? 1 : 0;
	return 1;
}
__setup("enforcing=", enforcing_setup);
#else
#define selinux_enforcing_boot 1
#endif

int selinux_enabled_boot __initdata = 1;
#ifdef CONFIG_SECURITY_SELINUX_BOOTPARAM
static int __init selinux_enabled_setup(char *str)
{
	unsigned long enabled;
	if (!kstrtoul(str, 0, &enabled))
		selinux_enabled_boot = enabled ? 1 : 0;
	return 1;
}
__setup("selinux=", selinux_enabled_setup);
#endif

static unsigned int selinux_checkreqprot_boot =
	CONFIG_SECURITY_SELINUX_CHECKREQPROT_VALUE;

static int __init checkreqprot_setup(char *str)
{
	unsigned long checkreqprot;

	if (!kstrtoul(str, 0, &checkreqprot)) {
		selinux_checkreqprot_boot = checkreqprot ? 1 : 0;
		if (checkreqprot)
			pr_err("SELinux: checkreqprot set to 1 via kernel parameter.  This is deprecated and will be rejected in a future kernel release.\n");
	}
	return 1;
}
__setup("checkreqprot=", checkreqprot_setup);

/**
 * selinux_secmark_enabled - Check to see if SECMARK is currently enabled
 *
 * Description:
 * This function checks the SECMARK reference counter to see if any SECMARK
 * targets are currently configured, if the reference counter is greater than
 * zero SECMARK is considered to be enabled.  Returns true (1) if SECMARK is
 * enabled, false (0) if SECMARK is disabled.  If the always_check_network
 * policy capability is enabled, SECMARK is always considered enabled.
 *
 */
static int selinux_secmark_enabled(void)
{
	return (selinux_policycap_alwaysnetwork() ||
		atomic_read(&selinux_secmark_refcount));
}

/**
 * selinux_peerlbl_enabled - Check to see if peer labeling is currently enabled
 *
 * Description:
 * This function checks if NetLabel or labeled IPSEC is enabled.  Returns true
 * (1) if any are enabled or false (0) if neither are enabled.  If the
 * always_check_network policy capability is enabled, peer labeling
 * is always considered enabled.
 *
 */
static int selinux_peerlbl_enabled(void)
{
	return (selinux_policycap_alwaysnetwork() ||
		netlbl_enabled() || selinux_xfrm_enabled());
}

static int selinux_netcache_avc_callback(u32 event)
{
	if (event == AVC_CALLBACK_RESET) {
		sel_netif_flush();
		sel_netnode_flush();
		sel_netport_flush();
		synchronize_net();
	}
	return 0;
}

static int selinux_lsm_notifier_avc_callback(u32 event)
{
	if (event == AVC_CALLBACK_RESET) {
		sel_ib_pkey_flush();
		call_blocking_lsm_notifier(LSM_POLICY_CHANGE, NULL);
	}

	return 0;
}

/*
 * initialise the security for the init task
 */
static void cred_init_security(void)
{
	struct task_security_struct *tsec;

	tsec = selinux_cred(unrcu_pointer(current->real_cred));
	tsec->osid = tsec->sid = SECINITSID_KERNEL;
}

/*
 * get the security ID of a set of credentials
 */
static inline u32 cred_sid(const struct cred *cred)
{
	const struct task_security_struct *tsec;

	tsec = selinux_cred(cred);
	return tsec->sid;
}

/*
 * get the objective security ID of a task
 */
static inline u32 task_sid_obj(const struct task_struct *task)
{
	u32 sid;

	rcu_read_lock();
	sid = cred_sid(__task_cred(task));
	rcu_read_unlock();
	return sid;
}

static int inode_doinit_with_dentry(struct inode *inode, struct dentry *opt_dentry);

/*
 * Try reloading inode security labels that have been marked as invalid.  The
 * @may_sleep parameter indicates when sleeping and thus reloading labels is
 * allowed; when set to false, returns -ECHILD when the label is
 * invalid.  The @dentry parameter should be set to a dentry of the inode.
 */
static int __inode_security_revalidate(struct inode *inode,
				       struct dentry *dentry,
				       bool may_sleep)
{
	struct inode_security_struct *isec = selinux_inode(inode);

	might_sleep_if(may_sleep);

	if (selinux_initialized(&selinux_state) &&
	    isec->initialized != LABEL_INITIALIZED) {
		if (!may_sleep)
			return -ECHILD;

		/*
		 * Try reloading the inode security label.  This will fail if
		 * @opt_dentry is NULL and no dentry for this inode can be
		 * found; in that case, continue using the old label.
		 */
		inode_doinit_with_dentry(inode, dentry);
	}
	return 0;
}

static struct inode_security_struct *inode_security_novalidate(struct inode *inode)
{
	return selinux_inode(inode);
}

static struct inode_security_struct *inode_security_rcu(struct inode *inode, bool rcu)
{
	int error;

	error = __inode_security_revalidate(inode, NULL, !rcu);
	if (error)
		return ERR_PTR(error);
	return selinux_inode(inode);
}

/*
 * Get the security label of an inode.
 */
static struct inode_security_struct *inode_security(struct inode *inode)
{
	__inode_security_revalidate(inode, NULL, true);
	return selinux_inode(inode);
}

static struct inode_security_struct *backing_inode_security_novalidate(struct dentry *dentry)
{
	struct inode *inode = d_backing_inode(dentry);

	return selinux_inode(inode);
}

/*
 * Get the security label of a dentry's backing inode.
 */
static struct inode_security_struct *backing_inode_security(struct dentry *dentry)
{
	struct inode *inode = d_backing_inode(dentry);

	__inode_security_revalidate(inode, dentry, true);
	return selinux_inode(inode);
}

static void inode_free_security(struct inode *inode)
{
	struct inode_security_struct *isec = selinux_inode(inode);
	struct superblock_security_struct *sbsec;

	if (!isec)
		return;
	sbsec = selinux_superblock(inode->i_sb);
	/*
	 * As not all inode security structures are in a list, we check for
	 * empty list outside of the lock to make sure that we won't waste
	 * time taking a lock doing nothing.
	 *
	 * The list_del_init() function can be safely called more than once.
	 * It should not be possible for this function to be called with
	 * concurrent list_add(), but for better safety against future changes
	 * in the code, we use list_empty_careful() here.
	 */
	if (!list_empty_careful(&isec->list)) {
		spin_lock(&sbsec->isec_lock);
		list_del_init(&isec->list);
		spin_unlock(&sbsec->isec_lock);
	}
}

struct selinux_mnt_opts {
	u32 fscontext_sid;
	u32 context_sid;
	u32 rootcontext_sid;
	u32 defcontext_sid;
};

static void selinux_free_mnt_opts(void *mnt_opts)
{
	kfree(mnt_opts);
}

enum {
	Opt_error = -1,
	Opt_context = 0,
	Opt_defcontext = 1,
	Opt_fscontext = 2,
	Opt_rootcontext = 3,
	Opt_seclabel = 4,
};

#define A(s, has_arg) {#s, sizeof(#s) - 1, Opt_##s, has_arg}
static struct {
	const char *name;
	int len;
	int opt;
	bool has_arg;
} tokens[] = {
	A(context, true),
	A(fscontext, true),
	A(defcontext, true),
	A(rootcontext, true),
	A(seclabel, false),
};
#undef A

static int match_opt_prefix(char *s, int l, char **arg)
{
	int i;

	for (i = 0; i < ARRAY_SIZE(tokens); i++) {
		size_t len = tokens[i].len;
		if (len > l || memcmp(s, tokens[i].name, len))
			continue;
		if (tokens[i].has_arg) {
			if (len == l || s[len] != '=')
				continue;
			*arg = s + len + 1;
		} else if (len != l)
			continue;
		return tokens[i].opt;
	}
	return Opt_error;
}

#define SEL_MOUNT_FAIL_MSG "SELinux:  duplicate or incompatible mount options\n"

static int may_context_mount_sb_relabel(u32 sid,
			struct superblock_security_struct *sbsec,
			const struct cred *cred)
{
	const struct task_security_struct *tsec = selinux_cred(cred);
	int rc;

	rc = avc_has_perm(&selinux_state,
			  tsec->sid, sbsec->sid, SECCLASS_FILESYSTEM,
			  FILESYSTEM__RELABELFROM, NULL);
	if (rc)
		return rc;

	rc = avc_has_perm(&selinux_state,
			  tsec->sid, sid, SECCLASS_FILESYSTEM,
			  FILESYSTEM__RELABELTO, NULL);
	return rc;
}

static int may_context_mount_inode_relabel(u32 sid,
			struct superblock_security_struct *sbsec,
			const struct cred *cred)
{
	const struct task_security_struct *tsec = selinux_cred(cred);
	int rc;
	rc = avc_has_perm(&selinux_state,
			  tsec->sid, sbsec->sid, SECCLASS_FILESYSTEM,
			  FILESYSTEM__RELABELFROM, NULL);
	if (rc)
		return rc;

	rc = avc_has_perm(&selinux_state,
			  sid, sbsec->sid, SECCLASS_FILESYSTEM,
			  FILESYSTEM__ASSOCIATE, NULL);
	return rc;
}

static int selinux_is_genfs_special_handling(struct super_block *sb)
{
	/* Special handling. Genfs but also in-core setxattr handler */
	return	!strcmp(sb->s_type->name, "sysfs") ||
		!strcmp(sb->s_type->name, "pstore") ||
		!strcmp(sb->s_type->name, "debugfs") ||
		!strcmp(sb->s_type->name, "tracefs") ||
		!strcmp(sb->s_type->name, "rootfs") ||
		(selinux_policycap_cgroupseclabel() &&
		 (!strcmp(sb->s_type->name, "cgroup") ||
		  !strcmp(sb->s_type->name, "cgroup2")));
}

static int selinux_is_sblabel_mnt(struct super_block *sb)
{
	struct superblock_security_struct *sbsec = selinux_superblock(sb);

	/*
	 * IMPORTANT: Double-check logic in this function when adding a new
	 * SECURITY_FS_USE_* definition!
	 */
	BUILD_BUG_ON(SECURITY_FS_USE_MAX != 7);

	switch (sbsec->behavior) {
	case SECURITY_FS_USE_XATTR:
	case SECURITY_FS_USE_TRANS:
	case SECURITY_FS_USE_TASK:
	case SECURITY_FS_USE_NATIVE:
		return 1;

	case SECURITY_FS_USE_GENFS:
		return selinux_is_genfs_special_handling(sb);

	/* Never allow relabeling on context mounts */
	case SECURITY_FS_USE_MNTPOINT:
	case SECURITY_FS_USE_NONE:
	default:
		return 0;
	}
}

static int sb_check_xattr_support(struct super_block *sb)
{
	struct superblock_security_struct *sbsec = selinux_superblock(sb);
	struct dentry *root = sb->s_root;
	struct inode *root_inode = d_backing_inode(root);
	u32 sid;
	int rc;

	/*
	 * Make sure that the xattr handler exists and that no
	 * error other than -ENODATA is returned by getxattr on
	 * the root directory.  -ENODATA is ok, as this may be
	 * the first boot of the SELinux kernel before we have
	 * assigned xattr values to the filesystem.
	 */
	if (!(root_inode->i_opflags & IOP_XATTR)) {
		pr_warn("SELinux: (dev %s, type %s) has no xattr support\n",
			sb->s_id, sb->s_type->name);
		goto fallback;
	}

	rc = __vfs_getxattr(root, root_inode, XATTR_NAME_SELINUX, NULL, 0);
	if (rc < 0 && rc != -ENODATA) {
		if (rc == -EOPNOTSUPP) {
			pr_warn("SELinux: (dev %s, type %s) has no security xattr handler\n",
				sb->s_id, sb->s_type->name);
			goto fallback;
		} else {
			pr_warn("SELinux: (dev %s, type %s) getxattr errno %d\n",
				sb->s_id, sb->s_type->name, -rc);
			return rc;
		}
	}
	return 0;

fallback:
	/* No xattr support - try to fallback to genfs if possible. */
	rc = security_genfs_sid(&selinux_state, sb->s_type->name, "/",
				SECCLASS_DIR, &sid);
	if (rc)
		return -EOPNOTSUPP;

	pr_warn("SELinux: (dev %s, type %s) falling back to genfs\n",
		sb->s_id, sb->s_type->name);
	sbsec->behavior = SECURITY_FS_USE_GENFS;
	sbsec->sid = sid;
	return 0;
}

static int sb_finish_set_opts(struct super_block *sb)
{
	struct superblock_security_struct *sbsec = selinux_superblock(sb);
	struct dentry *root = sb->s_root;
	struct inode *root_inode = d_backing_inode(root);
	int rc = 0;

	if (sbsec->behavior == SECURITY_FS_USE_XATTR) {
		rc = sb_check_xattr_support(sb);
		if (rc)
			return rc;
	}

	sbsec->flags |= SE_SBINITIALIZED;

	/*
	 * Explicitly set or clear SBLABEL_MNT.  It's not sufficient to simply
	 * leave the flag untouched because sb_clone_mnt_opts might be handing
	 * us a superblock that needs the flag to be cleared.
	 */
	if (selinux_is_sblabel_mnt(sb))
		sbsec->flags |= SBLABEL_MNT;
	else
		sbsec->flags &= ~SBLABEL_MNT;

	/* Initialize the root inode. */
	rc = inode_doinit_with_dentry(root_inode, root);

	/* Initialize any other inodes associated with the superblock, e.g.
	   inodes created prior to initial policy load or inodes created
	   during get_sb by a pseudo filesystem that directly
	   populates itself. */
	spin_lock(&sbsec->isec_lock);
	while (!list_empty(&sbsec->isec_head)) {
		struct inode_security_struct *isec =
				list_first_entry(&sbsec->isec_head,
					   struct inode_security_struct, list);
		struct inode *inode = isec->inode;
		list_del_init(&isec->list);
		spin_unlock(&sbsec->isec_lock);
		inode = igrab(inode);
		if (inode) {
			if (!IS_PRIVATE(inode))
				inode_doinit_with_dentry(inode, NULL);
			iput(inode);
		}
		spin_lock(&sbsec->isec_lock);
	}
	spin_unlock(&sbsec->isec_lock);
	return rc;
}

static int bad_option(struct superblock_security_struct *sbsec, char flag,
		      u32 old_sid, u32 new_sid)
{
	char mnt_flags = sbsec->flags & SE_MNTMASK;

	/* check if the old mount command had the same options */
	if (sbsec->flags & SE_SBINITIALIZED)
		if (!(sbsec->flags & flag) ||
		    (old_sid != new_sid))
			return 1;

	/* check if we were passed the same options twice,
	 * aka someone passed context=a,context=b
	 */
	if (!(sbsec->flags & SE_SBINITIALIZED))
		if (mnt_flags & flag)
			return 1;
	return 0;
}

/*
 * Allow filesystems with binary mount data to explicitly set mount point
 * labeling information.
 */
static int selinux_set_mnt_opts(struct super_block *sb,
				void *mnt_opts,
				unsigned long kern_flags,
				unsigned long *set_kern_flags)
{
	const struct cred *cred = current_cred();
	struct superblock_security_struct *sbsec = selinux_superblock(sb);
	struct dentry *root = sb->s_root;
	struct selinux_mnt_opts *opts = mnt_opts;
	struct inode_security_struct *root_isec;
	u32 fscontext_sid = 0, context_sid = 0, rootcontext_sid = 0;
	u32 defcontext_sid = 0;
	int rc = 0;

	mutex_lock(&sbsec->lock);

	if (!selinux_initialized(&selinux_state)) {
		if (!opts) {
			/* Defer initialization until selinux_complete_init,
			   after the initial policy is loaded and the security
			   server is ready to handle calls. */
			goto out;
		}
		rc = -EINVAL;
		pr_warn("SELinux: Unable to set superblock options "
			"before the security server is initialized\n");
		goto out;
	}
	if (kern_flags && !set_kern_flags) {
		/* Specifying internal flags without providing a place to
		 * place the results is not allowed */
		rc = -EINVAL;
		goto out;
	}

	/*
	 * Binary mount data FS will come through this function twice.  Once
	 * from an explicit call and once from the generic calls from the vfs.
	 * Since the generic VFS calls will not contain any security mount data
	 * we need to skip the double mount verification.
	 *
	 * This does open a hole in which we will not notice if the first
	 * mount using this sb set explict options and a second mount using
	 * this sb does not set any security options.  (The first options
	 * will be used for both mounts)
	 */
	if ((sbsec->flags & SE_SBINITIALIZED) && (sb->s_type->fs_flags & FS_BINARY_MOUNTDATA)
	    && !opts)
		goto out;

	root_isec = backing_inode_security_novalidate(root);

	/*
	 * parse the mount options, check if they are valid sids.
	 * also check if someone is trying to mount the same sb more
	 * than once with different security options.
	 */
	if (opts) {
		if (opts->fscontext_sid) {
			fscontext_sid = opts->fscontext_sid;
			if (bad_option(sbsec, FSCONTEXT_MNT, sbsec->sid,
					fscontext_sid))
				goto out_double_mount;
			sbsec->flags |= FSCONTEXT_MNT;
		}
		if (opts->context_sid) {
			context_sid = opts->context_sid;
			if (bad_option(sbsec, CONTEXT_MNT, sbsec->mntpoint_sid,
					context_sid))
				goto out_double_mount;
			sbsec->flags |= CONTEXT_MNT;
		}
		if (opts->rootcontext_sid) {
			rootcontext_sid = opts->rootcontext_sid;
			if (bad_option(sbsec, ROOTCONTEXT_MNT, root_isec->sid,
					rootcontext_sid))
				goto out_double_mount;
			sbsec->flags |= ROOTCONTEXT_MNT;
		}
		if (opts->defcontext_sid) {
			defcontext_sid = opts->defcontext_sid;
			if (bad_option(sbsec, DEFCONTEXT_MNT, sbsec->def_sid,
					defcontext_sid))
				goto out_double_mount;
			sbsec->flags |= DEFCONTEXT_MNT;
		}
	}

	if (sbsec->flags & SE_SBINITIALIZED) {
		/* previously mounted with options, but not on this attempt? */
		if ((sbsec->flags & SE_MNTMASK) && !opts)
			goto out_double_mount;
		rc = 0;
		goto out;
	}

	if (strcmp(sb->s_type->name, "proc") == 0)
		sbsec->flags |= SE_SBPROC | SE_SBGENFS;

	if (!strcmp(sb->s_type->name, "debugfs") ||
	    !strcmp(sb->s_type->name, "tracefs") ||
	    !strcmp(sb->s_type->name, "binder") ||
	    !strcmp(sb->s_type->name, "bpf") ||
	    !strcmp(sb->s_type->name, "pstore") ||
	    !strcmp(sb->s_type->name, "securityfs"))
		sbsec->flags |= SE_SBGENFS;

	if (!strcmp(sb->s_type->name, "sysfs") ||
	    !strcmp(sb->s_type->name, "cgroup") ||
	    !strcmp(sb->s_type->name, "cgroup2"))
		sbsec->flags |= SE_SBGENFS | SE_SBGENFS_XATTR;

	if (!sbsec->behavior) {
		/*
		 * Determine the labeling behavior to use for this
		 * filesystem type.
		 */
		rc = security_fs_use(&selinux_state, sb);
		if (rc) {
			pr_warn("%s: security_fs_use(%s) returned %d\n",
					__func__, sb->s_type->name, rc);
			goto out;
		}
	}

	/*
	 * If this is a user namespace mount and the filesystem type is not
	 * explicitly whitelisted, then no contexts are allowed on the command
	 * line and security labels must be ignored.
	 */
	if (sb->s_user_ns != &init_user_ns &&
	    strcmp(sb->s_type->name, "tmpfs") &&
	    strcmp(sb->s_type->name, "ramfs") &&
	    strcmp(sb->s_type->name, "devpts") &&
	    strcmp(sb->s_type->name, "overlay")) {
		if (context_sid || fscontext_sid || rootcontext_sid ||
		    defcontext_sid) {
			rc = -EACCES;
			goto out;
		}
		if (sbsec->behavior == SECURITY_FS_USE_XATTR) {
			sbsec->behavior = SECURITY_FS_USE_MNTPOINT;
			rc = security_transition_sid(&selinux_state,
						     current_sid(),
						     current_sid(),
						     SECCLASS_FILE, NULL,
						     &sbsec->mntpoint_sid);
			if (rc)
				goto out;
		}
		goto out_set_opts;
	}

	/* sets the context of the superblock for the fs being mounted. */
	if (fscontext_sid) {
		rc = may_context_mount_sb_relabel(fscontext_sid, sbsec, cred);
		if (rc)
			goto out;

		sbsec->sid = fscontext_sid;
	}

	/*
	 * Switch to using mount point labeling behavior.
	 * sets the label used on all file below the mountpoint, and will set
	 * the superblock context if not already set.
	 */
	if (kern_flags & SECURITY_LSM_NATIVE_LABELS && !context_sid) {
		sbsec->behavior = SECURITY_FS_USE_NATIVE;
		*set_kern_flags |= SECURITY_LSM_NATIVE_LABELS;
	}

	if (context_sid) {
		if (!fscontext_sid) {
			rc = may_context_mount_sb_relabel(context_sid, sbsec,
							  cred);
			if (rc)
				goto out;
			sbsec->sid = context_sid;
		} else {
			rc = may_context_mount_inode_relabel(context_sid, sbsec,
							     cred);
			if (rc)
				goto out;
		}
		if (!rootcontext_sid)
			rootcontext_sid = context_sid;

		sbsec->mntpoint_sid = context_sid;
		sbsec->behavior = SECURITY_FS_USE_MNTPOINT;
	}

	if (rootcontext_sid) {
		rc = may_context_mount_inode_relabel(rootcontext_sid, sbsec,
						     cred);
		if (rc)
			goto out;

		root_isec->sid = rootcontext_sid;
		root_isec->initialized = LABEL_INITIALIZED;
	}

	if (defcontext_sid) {
		if (sbsec->behavior != SECURITY_FS_USE_XATTR &&
			sbsec->behavior != SECURITY_FS_USE_NATIVE) {
			rc = -EINVAL;
			pr_warn("SELinux: defcontext option is "
			       "invalid for this filesystem type\n");
			goto out;
		}

		if (defcontext_sid != sbsec->def_sid) {
			rc = may_context_mount_inode_relabel(defcontext_sid,
							     sbsec, cred);
			if (rc)
				goto out;
		}

		sbsec->def_sid = defcontext_sid;
	}

out_set_opts:
	rc = sb_finish_set_opts(sb);
out:
	mutex_unlock(&sbsec->lock);
	return rc;
out_double_mount:
	rc = -EINVAL;
	pr_warn("SELinux: mount invalid.  Same superblock, different "
	       "security settings for (dev %s, type %s)\n", sb->s_id,
	       sb->s_type->name);
	goto out;
}

static int selinux_cmp_sb_context(const struct super_block *oldsb,
				    const struct super_block *newsb)
{
	struct superblock_security_struct *old = selinux_superblock(oldsb);
	struct superblock_security_struct *new = selinux_superblock(newsb);
	char oldflags = old->flags & SE_MNTMASK;
	char newflags = new->flags & SE_MNTMASK;

	if (oldflags != newflags)
		goto mismatch;
	if ((oldflags & FSCONTEXT_MNT) && old->sid != new->sid)
		goto mismatch;
	if ((oldflags & CONTEXT_MNT) && old->mntpoint_sid != new->mntpoint_sid)
		goto mismatch;
	if ((oldflags & DEFCONTEXT_MNT) && old->def_sid != new->def_sid)
		goto mismatch;
	if (oldflags & ROOTCONTEXT_MNT) {
		struct inode_security_struct *oldroot = backing_inode_security(oldsb->s_root);
		struct inode_security_struct *newroot = backing_inode_security(newsb->s_root);
		if (oldroot->sid != newroot->sid)
			goto mismatch;
	}
	return 0;
mismatch:
	pr_warn("SELinux: mount invalid.  Same superblock, "
			    "different security settings for (dev %s, "
			    "type %s)\n", newsb->s_id, newsb->s_type->name);
	return -EBUSY;
}

static int selinux_sb_clone_mnt_opts(const struct super_block *oldsb,
					struct super_block *newsb,
					unsigned long kern_flags,
					unsigned long *set_kern_flags)
{
	int rc = 0;
	const struct superblock_security_struct *oldsbsec =
						selinux_superblock(oldsb);
	struct superblock_security_struct *newsbsec = selinux_superblock(newsb);

	int set_fscontext =	(oldsbsec->flags & FSCONTEXT_MNT);
	int set_context =	(oldsbsec->flags & CONTEXT_MNT);
	int set_rootcontext =	(oldsbsec->flags & ROOTCONTEXT_MNT);

	/*
	 * if the parent was able to be mounted it clearly had no special lsm
	 * mount options.  thus we can safely deal with this superblock later
	 */
	if (!selinux_initialized(&selinux_state))
		return 0;

	/*
	 * Specifying internal flags without providing a place to
	 * place the results is not allowed.
	 */
	if (kern_flags && !set_kern_flags)
		return -EINVAL;

	/* how can we clone if the old one wasn't set up?? */
	BUG_ON(!(oldsbsec->flags & SE_SBINITIALIZED));

	/* if fs is reusing a sb, make sure that the contexts match */
	if (newsbsec->flags & SE_SBINITIALIZED) {
		if ((kern_flags & SECURITY_LSM_NATIVE_LABELS) && !set_context)
			*set_kern_flags |= SECURITY_LSM_NATIVE_LABELS;
		return selinux_cmp_sb_context(oldsb, newsb);
	}

	mutex_lock(&newsbsec->lock);

	newsbsec->flags = oldsbsec->flags;

	newsbsec->sid = oldsbsec->sid;
	newsbsec->def_sid = oldsbsec->def_sid;
	newsbsec->behavior = oldsbsec->behavior;

	if (newsbsec->behavior == SECURITY_FS_USE_NATIVE &&
		!(kern_flags & SECURITY_LSM_NATIVE_LABELS) && !set_context) {
		rc = security_fs_use(&selinux_state, newsb);
		if (rc)
			goto out;
	}

	if (kern_flags & SECURITY_LSM_NATIVE_LABELS && !set_context) {
		newsbsec->behavior = SECURITY_FS_USE_NATIVE;
		*set_kern_flags |= SECURITY_LSM_NATIVE_LABELS;
	}

	if (set_context) {
		u32 sid = oldsbsec->mntpoint_sid;

		if (!set_fscontext)
			newsbsec->sid = sid;
		if (!set_rootcontext) {
			struct inode_security_struct *newisec = backing_inode_security(newsb->s_root);
			newisec->sid = sid;
		}
		newsbsec->mntpoint_sid = sid;
	}
	if (set_rootcontext) {
		const struct inode_security_struct *oldisec = backing_inode_security(oldsb->s_root);
		struct inode_security_struct *newisec = backing_inode_security(newsb->s_root);

		newisec->sid = oldisec->sid;
	}

	sb_finish_set_opts(newsb);
out:
	mutex_unlock(&newsbsec->lock);
	return rc;
}

static int selinux_add_opt(int token, const char *s, void **mnt_opts)
{
	struct selinux_mnt_opts *opts = *mnt_opts;
	bool is_alloc_opts = false;
	u32 *dst_sid;
	int rc;

	if (token == Opt_seclabel)
		/* eaten and completely ignored */
		return 0;
	if (!s)
		return -ENOMEM;

	if (!selinux_initialized(&selinux_state)) {
		pr_warn("SELinux: Unable to set superblock options before the security server is initialized\n");
		return -EINVAL;
	}

	if (!opts) {
		opts = kzalloc(sizeof(*opts), GFP_KERNEL);
		if (!opts)
			return -ENOMEM;
		*mnt_opts = opts;
		is_alloc_opts = true;
	}

	switch (token) {
	case Opt_context:
		if (opts->context_sid || opts->defcontext_sid)
			goto err;
		dst_sid = &opts->context_sid;
		break;
	case Opt_fscontext:
		if (opts->fscontext_sid)
			goto err;
		dst_sid = &opts->fscontext_sid;
		break;
	case Opt_rootcontext:
		if (opts->rootcontext_sid)
			goto err;
		dst_sid = &opts->rootcontext_sid;
		break;
	case Opt_defcontext:
		if (opts->context_sid || opts->defcontext_sid)
			goto err;
		dst_sid = &opts->defcontext_sid;
		break;
	default:
		WARN_ON(1);
		return -EINVAL;
	}
	rc = security_context_str_to_sid(&selinux_state, s, dst_sid, GFP_KERNEL);
	if (rc)
		pr_warn("SELinux: security_context_str_to_sid (%s) failed with errno=%d\n",
			s, rc);
	return rc;

err:
	if (is_alloc_opts) {
		kfree(opts);
		*mnt_opts = NULL;
	}
	pr_warn(SEL_MOUNT_FAIL_MSG);
	return -EINVAL;
}

static int show_sid(struct seq_file *m, u32 sid)
{
	char *context = NULL;
	u32 len;
	int rc;

	rc = security_sid_to_context(&selinux_state, sid,
					     &context, &len);
	if (!rc) {
		bool has_comma = context && strchr(context, ',');

		seq_putc(m, '=');
		if (has_comma)
			seq_putc(m, '\"');
		seq_escape(m, context, "\"\n\\");
		if (has_comma)
			seq_putc(m, '\"');
	}
	kfree(context);
	return rc;
}

static int selinux_sb_show_options(struct seq_file *m, struct super_block *sb)
{
	struct superblock_security_struct *sbsec = selinux_superblock(sb);
	int rc;

	if (!(sbsec->flags & SE_SBINITIALIZED))
		return 0;

	if (!selinux_initialized(&selinux_state))
		return 0;

	if (sbsec->flags & FSCONTEXT_MNT) {
		seq_putc(m, ',');
		seq_puts(m, FSCONTEXT_STR);
		rc = show_sid(m, sbsec->sid);
		if (rc)
			return rc;
	}
	if (sbsec->flags & CONTEXT_MNT) {
		seq_putc(m, ',');
		seq_puts(m, CONTEXT_STR);
		rc = show_sid(m, sbsec->mntpoint_sid);
		if (rc)
			return rc;
	}
	if (sbsec->flags & DEFCONTEXT_MNT) {
		seq_putc(m, ',');
		seq_puts(m, DEFCONTEXT_STR);
		rc = show_sid(m, sbsec->def_sid);
		if (rc)
			return rc;
	}
	if (sbsec->flags & ROOTCONTEXT_MNT) {
		struct dentry *root = sb->s_root;
		struct inode_security_struct *isec = backing_inode_security(root);
		seq_putc(m, ',');
		seq_puts(m, ROOTCONTEXT_STR);
		rc = show_sid(m, isec->sid);
		if (rc)
			return rc;
	}
	if (sbsec->flags & SBLABEL_MNT) {
		seq_putc(m, ',');
		seq_puts(m, SECLABEL_STR);
	}
	return 0;
}

static inline u16 inode_mode_to_security_class(umode_t mode)
{
	switch (mode & S_IFMT) {
	case S_IFSOCK:
		return SECCLASS_SOCK_FILE;
	case S_IFLNK:
		return SECCLASS_LNK_FILE;
	case S_IFREG:
		return SECCLASS_FILE;
	case S_IFBLK:
		return SECCLASS_BLK_FILE;
	case S_IFDIR:
		return SECCLASS_DIR;
	case S_IFCHR:
		return SECCLASS_CHR_FILE;
	case S_IFIFO:
		return SECCLASS_FIFO_FILE;

	}

	return SECCLASS_FILE;
}

static inline int default_protocol_stream(int protocol)
{
	return (protocol == IPPROTO_IP || protocol == IPPROTO_TCP ||
		protocol == IPPROTO_MPTCP);
}

static inline int default_protocol_dgram(int protocol)
{
	return (protocol == IPPROTO_IP || protocol == IPPROTO_UDP);
}

static inline u16 socket_type_to_security_class(int family, int type, int protocol)
{
	int extsockclass = selinux_policycap_extsockclass();

	switch (family) {
	case PF_UNIX:
		switch (type) {
		case SOCK_STREAM:
		case SOCK_SEQPACKET:
			return SECCLASS_UNIX_STREAM_SOCKET;
		case SOCK_DGRAM:
		case SOCK_RAW:
			return SECCLASS_UNIX_DGRAM_SOCKET;
		}
		break;
	case PF_INET:
	case PF_INET6:
		switch (type) {
		case SOCK_STREAM:
		case SOCK_SEQPACKET:
			if (default_protocol_stream(protocol))
				return SECCLASS_TCP_SOCKET;
			else if (extsockclass && protocol == IPPROTO_SCTP)
				return SECCLASS_SCTP_SOCKET;
			else
				return SECCLASS_RAWIP_SOCKET;
		case SOCK_DGRAM:
			if (default_protocol_dgram(protocol))
				return SECCLASS_UDP_SOCKET;
			else if (extsockclass && (protocol == IPPROTO_ICMP ||
						  protocol == IPPROTO_ICMPV6))
				return SECCLASS_ICMP_SOCKET;
			else
				return SECCLASS_RAWIP_SOCKET;
		case SOCK_DCCP:
			return SECCLASS_DCCP_SOCKET;
		default:
			return SECCLASS_RAWIP_SOCKET;
		}
		break;
	case PF_NETLINK:
		switch (protocol) {
		case NETLINK_ROUTE:
			return SECCLASS_NETLINK_ROUTE_SOCKET;
		case NETLINK_SOCK_DIAG:
			return SECCLASS_NETLINK_TCPDIAG_SOCKET;
		case NETLINK_NFLOG:
			return SECCLASS_NETLINK_NFLOG_SOCKET;
		case NETLINK_XFRM:
			return SECCLASS_NETLINK_XFRM_SOCKET;
		case NETLINK_SELINUX:
			return SECCLASS_NETLINK_SELINUX_SOCKET;
		case NETLINK_ISCSI:
			return SECCLASS_NETLINK_ISCSI_SOCKET;
		case NETLINK_AUDIT:
			return SECCLASS_NETLINK_AUDIT_SOCKET;
		case NETLINK_FIB_LOOKUP:
			return SECCLASS_NETLINK_FIB_LOOKUP_SOCKET;
		case NETLINK_CONNECTOR:
			return SECCLASS_NETLINK_CONNECTOR_SOCKET;
		case NETLINK_NETFILTER:
			return SECCLASS_NETLINK_NETFILTER_SOCKET;
		case NETLINK_DNRTMSG:
			return SECCLASS_NETLINK_DNRT_SOCKET;
		case NETLINK_KOBJECT_UEVENT:
			return SECCLASS_NETLINK_KOBJECT_UEVENT_SOCKET;
		case NETLINK_GENERIC:
			return SECCLASS_NETLINK_GENERIC_SOCKET;
		case NETLINK_SCSITRANSPORT:
			return SECCLASS_NETLINK_SCSITRANSPORT_SOCKET;
		case NETLINK_RDMA:
			return SECCLASS_NETLINK_RDMA_SOCKET;
		case NETLINK_CRYPTO:
			return SECCLASS_NETLINK_CRYPTO_SOCKET;
		default:
			return SECCLASS_NETLINK_SOCKET;
		}
	case PF_PACKET:
		return SECCLASS_PACKET_SOCKET;
	case PF_KEY:
		return SECCLASS_KEY_SOCKET;
	case PF_APPLETALK:
		return SECCLASS_APPLETALK_SOCKET;
	}

	if (extsockclass) {
		switch (family) {
		case PF_AX25:
			return SECCLASS_AX25_SOCKET;
		case PF_IPX:
			return SECCLASS_IPX_SOCKET;
		case PF_NETROM:
			return SECCLASS_NETROM_SOCKET;
		case PF_ATMPVC:
			return SECCLASS_ATMPVC_SOCKET;
		case PF_X25:
			return SECCLASS_X25_SOCKET;
		case PF_ROSE:
			return SECCLASS_ROSE_SOCKET;
		case PF_DECnet:
			return SECCLASS_DECNET_SOCKET;
		case PF_ATMSVC:
			return SECCLASS_ATMSVC_SOCKET;
		case PF_RDS:
			return SECCLASS_RDS_SOCKET;
		case PF_IRDA:
			return SECCLASS_IRDA_SOCKET;
		case PF_PPPOX:
			return SECCLASS_PPPOX_SOCKET;
		case PF_LLC:
			return SECCLASS_LLC_SOCKET;
		case PF_CAN:
			return SECCLASS_CAN_SOCKET;
		case PF_TIPC:
			return SECCLASS_TIPC_SOCKET;
		case PF_BLUETOOTH:
			return SECCLASS_BLUETOOTH_SOCKET;
		case PF_IUCV:
			return SECCLASS_IUCV_SOCKET;
		case PF_RXRPC:
			return SECCLASS_RXRPC_SOCKET;
		case PF_ISDN:
			return SECCLASS_ISDN_SOCKET;
		case PF_PHONET:
			return SECCLASS_PHONET_SOCKET;
		case PF_IEEE802154:
			return SECCLASS_IEEE802154_SOCKET;
		case PF_CAIF:
			return SECCLASS_CAIF_SOCKET;
		case PF_ALG:
			return SECCLASS_ALG_SOCKET;
		case PF_NFC:
			return SECCLASS_NFC_SOCKET;
		case PF_VSOCK:
			return SECCLASS_VSOCK_SOCKET;
		case PF_KCM:
			return SECCLASS_KCM_SOCKET;
		case PF_QIPCRTR:
			return SECCLASS_QIPCRTR_SOCKET;
		case PF_SMC:
			return SECCLASS_SMC_SOCKET;
		case PF_XDP:
			return SECCLASS_XDP_SOCKET;
		case PF_MCTP:
			return SECCLASS_MCTP_SOCKET;
#if PF_MAX > 46
#error New address family defined, please update this function.
#endif
		}
	}

	return SECCLASS_SOCKET;
}

static int selinux_genfs_get_sid(struct dentry *dentry,
				 u16 tclass,
				 u16 flags,
				 u32 *sid)
{
	int rc;
	struct super_block *sb = dentry->d_sb;
	char *buffer, *path;

	buffer = (char *)__get_free_page(GFP_KERNEL);
	if (!buffer)
		return -ENOMEM;

	path = dentry_path_raw(dentry, buffer, PAGE_SIZE);
	if (IS_ERR(path))
		rc = PTR_ERR(path);
	else {
		if (flags & SE_SBPROC) {
			/* each process gets a /proc/PID/ entry. Strip off the
			 * PID part to get a valid selinux labeling.
			 * e.g. /proc/1/net/rpc/nfs -> /net/rpc/nfs */
			while (path[1] >= '0' && path[1] <= '9') {
				path[1] = '/';
				path++;
			}
		}
		rc = security_genfs_sid(&selinux_state, sb->s_type->name,
					path, tclass, sid);
		if (rc == -ENOENT) {
			/* No match in policy, mark as unlabeled. */
			*sid = SECINITSID_UNLABELED;
			rc = 0;
		}
	}
	free_page((unsigned long)buffer);
	return rc;
}

static int inode_doinit_use_xattr(struct inode *inode, struct dentry *dentry,
				  u32 def_sid, u32 *sid)
{
#define INITCONTEXTLEN 255
	char *context;
	unsigned int len;
	int rc;

	len = INITCONTEXTLEN;
	context = kmalloc(len + 1, GFP_NOFS);
	if (!context)
		return -ENOMEM;

	context[len] = '\0';
	rc = __vfs_getxattr(dentry, inode, XATTR_NAME_SELINUX, context, len);
	if (rc == -ERANGE) {
		kfree(context);

		/* Need a larger buffer.  Query for the right size. */
		rc = __vfs_getxattr(dentry, inode, XATTR_NAME_SELINUX, NULL, 0);
		if (rc < 0)
			return rc;

		len = rc;
		context = kmalloc(len + 1, GFP_NOFS);
		if (!context)
			return -ENOMEM;

		context[len] = '\0';
		rc = __vfs_getxattr(dentry, inode, XATTR_NAME_SELINUX,
				    context, len);
	}
	if (rc < 0) {
		kfree(context);
		if (rc != -ENODATA) {
			pr_warn("SELinux: %s:  getxattr returned %d for dev=%s ino=%ld\n",
				__func__, -rc, inode->i_sb->s_id, inode->i_ino);
			return rc;
		}
		*sid = def_sid;
		return 0;
	}

	rc = security_context_to_sid_default(&selinux_state, context, rc, sid,
					     def_sid, GFP_NOFS);
	if (rc) {
		char *dev = inode->i_sb->s_id;
		unsigned long ino = inode->i_ino;

		if (rc == -EINVAL) {
			pr_notice_ratelimited("SELinux: inode=%lu on dev=%s was found to have an invalid context=%s.  This indicates you may need to relabel the inode or the filesystem in question.\n",
					      ino, dev, context);
		} else {
			pr_warn("SELinux: %s:  context_to_sid(%s) returned %d for dev=%s ino=%ld\n",
				__func__, context, -rc, dev, ino);
		}
	}
	kfree(context);
	return 0;
}

/* The inode's security attributes must be initialized before first use. */
static int inode_doinit_with_dentry(struct inode *inode, struct dentry *opt_dentry)
{
	struct superblock_security_struct *sbsec = NULL;
	struct inode_security_struct *isec = selinux_inode(inode);
	u32 task_sid, sid = 0;
	u16 sclass;
	struct dentry *dentry;
	int rc = 0;

	if (isec->initialized == LABEL_INITIALIZED)
		return 0;

	spin_lock(&isec->lock);
	if (isec->initialized == LABEL_INITIALIZED)
		goto out_unlock;

	if (isec->sclass == SECCLASS_FILE)
		isec->sclass = inode_mode_to_security_class(inode->i_mode);

	sbsec = selinux_superblock(inode->i_sb);
	if (!(sbsec->flags & SE_SBINITIALIZED)) {
		/* Defer initialization until selinux_complete_init,
		   after the initial policy is loaded and the security
		   server is ready to handle calls. */
		spin_lock(&sbsec->isec_lock);
		if (list_empty(&isec->list))
			list_add(&isec->list, &sbsec->isec_head);
		spin_unlock(&sbsec->isec_lock);
		goto out_unlock;
	}

	sclass = isec->sclass;
	task_sid = isec->task_sid;
	sid = isec->sid;
	isec->initialized = LABEL_PENDING;
	spin_unlock(&isec->lock);

	switch (sbsec->behavior) {
	case SECURITY_FS_USE_NATIVE:
		break;
	case SECURITY_FS_USE_XATTR:
		if (!(inode->i_opflags & IOP_XATTR)) {
			sid = sbsec->def_sid;
			break;
		}
		/* Need a dentry, since the xattr API requires one.
		   Life would be simpler if we could just pass the inode. */
		if (opt_dentry) {
			/* Called from d_instantiate or d_splice_alias. */
			dentry = dget(opt_dentry);
		} else {
			/*
			 * Called from selinux_complete_init, try to find a dentry.
			 * Some filesystems really want a connected one, so try
			 * that first.  We could split SECURITY_FS_USE_XATTR in
			 * two, depending upon that...
			 */
			dentry = d_find_alias(inode);
			if (!dentry)
				dentry = d_find_any_alias(inode);
		}
		if (!dentry) {
			/*
			 * this is can be hit on boot when a file is accessed
			 * before the policy is loaded.  When we load policy we
			 * may find inodes that have no dentry on the
			 * sbsec->isec_head list.  No reason to complain as these
			 * will get fixed up the next time we go through
			 * inode_doinit with a dentry, before these inodes could
			 * be used again by userspace.
			 */
			goto out_invalid;
		}

		rc = inode_doinit_use_xattr(inode, dentry, sbsec->def_sid,
					    &sid);
		dput(dentry);
		if (rc)
			goto out;
		break;
	case SECURITY_FS_USE_TASK:
		sid = task_sid;
		break;
	case SECURITY_FS_USE_TRANS:
		/* Default to the fs SID. */
		sid = sbsec->sid;

		/* Try to obtain a transition SID. */
		rc = security_transition_sid(&selinux_state, task_sid, sid,
					     sclass, NULL, &sid);
		if (rc)
			goto out;
		break;
	case SECURITY_FS_USE_MNTPOINT:
		sid = sbsec->mntpoint_sid;
		break;
	default:
		/* Default to the fs superblock SID. */
		sid = sbsec->sid;

		if ((sbsec->flags & SE_SBGENFS) &&
		     (!S_ISLNK(inode->i_mode) ||
		      selinux_policycap_genfs_seclabel_symlinks())) {
			/* We must have a dentry to determine the label on
			 * procfs inodes */
			if (opt_dentry) {
				/* Called from d_instantiate or
				 * d_splice_alias. */
				dentry = dget(opt_dentry);
			} else {
				/* Called from selinux_complete_init, try to
				 * find a dentry.  Some filesystems really want
				 * a connected one, so try that first.
				 */
				dentry = d_find_alias(inode);
				if (!dentry)
					dentry = d_find_any_alias(inode);
			}
			/*
			 * This can be hit on boot when a file is accessed
			 * before the policy is loaded.  When we load policy we
			 * may find inodes that have no dentry on the
			 * sbsec->isec_head list.  No reason to complain as
			 * these will get fixed up the next time we go through
			 * inode_doinit() with a dentry, before these inodes
			 * could be used again by userspace.
			 */
			if (!dentry)
				goto out_invalid;
			rc = selinux_genfs_get_sid(dentry, sclass,
						   sbsec->flags, &sid);
			if (rc) {
				dput(dentry);
				goto out;
			}

			if ((sbsec->flags & SE_SBGENFS_XATTR) &&
			    (inode->i_opflags & IOP_XATTR)) {
				rc = inode_doinit_use_xattr(inode, dentry,
							    sid, &sid);
				if (rc) {
					dput(dentry);
					goto out;
				}
			}
			dput(dentry);
		}
		break;
	}

out:
	spin_lock(&isec->lock);
	if (isec->initialized == LABEL_PENDING) {
		if (rc) {
			isec->initialized = LABEL_INVALID;
			goto out_unlock;
		}
		isec->initialized = LABEL_INITIALIZED;
		isec->sid = sid;
	}

out_unlock:
	spin_unlock(&isec->lock);
	return rc;

out_invalid:
	spin_lock(&isec->lock);
	if (isec->initialized == LABEL_PENDING) {
		isec->initialized = LABEL_INVALID;
		isec->sid = sid;
	}
	spin_unlock(&isec->lock);
	return 0;
}

/* Convert a Linux signal to an access vector. */
static inline u32 signal_to_av(int sig)
{
	u32 perm = 0;

	switch (sig) {
	case SIGCHLD:
		/* Commonly granted from child to parent. */
		perm = PROCESS__SIGCHLD;
		break;
	case SIGKILL:
		/* Cannot be caught or ignored */
		perm = PROCESS__SIGKILL;
		break;
	case SIGSTOP:
		/* Cannot be caught or ignored */
		perm = PROCESS__SIGSTOP;
		break;
	default:
		/* All other signals. */
		perm = PROCESS__SIGNAL;
		break;
	}

	return perm;
}

#if CAP_LAST_CAP > 63
#error Fix SELinux to handle capabilities > 63.
#endif

/* Check whether a task is allowed to use a capability. */
static int cred_has_capability(const struct cred *cred,
			       int cap, unsigned int opts, bool initns)
{
	struct common_audit_data ad;
	struct av_decision avd;
	u16 sclass;
	u32 sid = cred_sid(cred);
	u32 av = CAP_TO_MASK(cap);
	int rc;

	ad.type = LSM_AUDIT_DATA_CAP;
	ad.u.cap = cap;

	switch (CAP_TO_INDEX(cap)) {
	case 0:
		sclass = initns ? SECCLASS_CAPABILITY : SECCLASS_CAP_USERNS;
		break;
	case 1:
		sclass = initns ? SECCLASS_CAPABILITY2 : SECCLASS_CAP2_USERNS;
		break;
	default:
		pr_err("SELinux:  out of range capability %d\n", cap);
		BUG();
		return -EINVAL;
	}

	rc = avc_has_perm_noaudit(&selinux_state,
				  sid, sid, sclass, av, 0, &avd);
	if (!(opts & CAP_OPT_NOAUDIT)) {
		int rc2 = avc_audit(&selinux_state,
				    sid, sid, sclass, av, &avd, rc, &ad);
		if (rc2)
			return rc2;
	}
	return rc;
}

/* Check whether a task has a particular permission to an inode.
   The 'adp' parameter is optional and allows other audit
   data to be passed (e.g. the dentry). */
static int inode_has_perm(const struct cred *cred,
			  struct inode *inode,
			  u32 perms,
			  struct common_audit_data *adp)
{
	struct inode_security_struct *isec;
	u32 sid;

	validate_creds(cred);

	if (unlikely(IS_PRIVATE(inode)))
		return 0;

	sid = cred_sid(cred);
	isec = selinux_inode(inode);

	return avc_has_perm(&selinux_state,
			    sid, isec->sid, isec->sclass, perms, adp);
}

/* Same as inode_has_perm, but pass explicit audit data containing
   the dentry to help the auditing code to more easily generate the
   pathname if needed. */
static inline int dentry_has_perm(const struct cred *cred,
				  struct dentry *dentry,
				  u32 av)
{
	struct inode *inode = d_backing_inode(dentry);
	struct common_audit_data ad;

	ad.type = LSM_AUDIT_DATA_DENTRY;
	ad.u.dentry = dentry;
	__inode_security_revalidate(inode, dentry, true);
	return inode_has_perm(cred, inode, av, &ad);
}

/* Same as inode_has_perm, but pass explicit audit data containing
   the path to help the auditing code to more easily generate the
   pathname if needed. */
static inline int path_has_perm(const struct cred *cred,
				const struct path *path,
				u32 av)
{
	struct inode *inode = d_backing_inode(path->dentry);
	struct common_audit_data ad;

	ad.type = LSM_AUDIT_DATA_PATH;
	ad.u.path = *path;
	__inode_security_revalidate(inode, path->dentry, true);
	return inode_has_perm(cred, inode, av, &ad);
}

/* Same as path_has_perm, but uses the inode from the file struct. */
static inline int file_path_has_perm(const struct cred *cred,
				     struct file *file,
				     u32 av)
{
	struct common_audit_data ad;

	ad.type = LSM_AUDIT_DATA_FILE;
	ad.u.file = file;
	return inode_has_perm(cred, file_inode(file), av, &ad);
}

#ifdef CONFIG_BPF_SYSCALL
static int bpf_fd_pass(struct file *file, u32 sid);
#endif

/* Check whether a task can use an open file descriptor to
   access an inode in a given way.  Check access to the
   descriptor itself, and then use dentry_has_perm to
   check a particular permission to the file.
   Access to the descriptor is implicitly granted if it
   has the same SID as the process.  If av is zero, then
   access to the file is not checked, e.g. for cases
   where only the descriptor is affected like seek. */
static int file_has_perm(const struct cred *cred,
			 struct file *file,
			 u32 av)
{
	struct file_security_struct *fsec = selinux_file(file);
	struct inode *inode = file_inode(file);
	struct common_audit_data ad;
	u32 sid = cred_sid(cred);
	int rc;

	ad.type = LSM_AUDIT_DATA_FILE;
	ad.u.file = file;

	if (sid != fsec->sid) {
		rc = avc_has_perm(&selinux_state,
				  sid, fsec->sid,
				  SECCLASS_FD,
				  FD__USE,
				  &ad);
		if (rc)
			goto out;
	}

#ifdef CONFIG_BPF_SYSCALL
	rc = bpf_fd_pass(file, cred_sid(cred));
	if (rc)
		return rc;
#endif

	/* av is zero if only checking access to the descriptor. */
	rc = 0;
	if (av)
		rc = inode_has_perm(cred, inode, av, &ad);

out:
	return rc;
}

/*
 * Determine the label for an inode that might be unioned.
 */
static int
selinux_determine_inode_label(const struct task_security_struct *tsec,
				 struct inode *dir,
				 const struct qstr *name, u16 tclass,
				 u32 *_new_isid)
{
	const struct superblock_security_struct *sbsec =
						selinux_superblock(dir->i_sb);

	if ((sbsec->flags & SE_SBINITIALIZED) &&
	    (sbsec->behavior == SECURITY_FS_USE_MNTPOINT)) {
		*_new_isid = sbsec->mntpoint_sid;
	} else if ((sbsec->flags & SBLABEL_MNT) &&
		   tsec->create_sid) {
		*_new_isid = tsec->create_sid;
	} else {
		const struct inode_security_struct *dsec = inode_security(dir);
		return security_transition_sid(&selinux_state, tsec->sid,
					       dsec->sid, tclass,
					       name, _new_isid);
	}

	return 0;
}

/* Check whether a task can create a file. */
static int may_create(struct inode *dir,
		      struct dentry *dentry,
		      u16 tclass)
{
	const struct task_security_struct *tsec = selinux_cred(current_cred());
	struct inode_security_struct *dsec;
	struct superblock_security_struct *sbsec;
	u32 sid, newsid;
	struct common_audit_data ad;
	int rc;

	dsec = inode_security(dir);
	sbsec = selinux_superblock(dir->i_sb);

	sid = tsec->sid;

	ad.type = LSM_AUDIT_DATA_DENTRY;
	ad.u.dentry = dentry;

	rc = avc_has_perm(&selinux_state,
			  sid, dsec->sid, SECCLASS_DIR,
			  DIR__ADD_NAME | DIR__SEARCH,
			  &ad);
	if (rc)
		return rc;

	rc = selinux_determine_inode_label(tsec, dir, &dentry->d_name, tclass,
					   &newsid);
	if (rc)
		return rc;

	rc = avc_has_perm(&selinux_state,
			  sid, newsid, tclass, FILE__CREATE, &ad);
	if (rc)
		return rc;

	return avc_has_perm(&selinux_state,
			    newsid, sbsec->sid,
			    SECCLASS_FILESYSTEM,
			    FILESYSTEM__ASSOCIATE, &ad);
}

#define MAY_LINK	0
#define MAY_UNLINK	1
#define MAY_RMDIR	2

/* Check whether a task can link, unlink, or rmdir a file/directory. */
static int may_link(struct inode *dir,
		    struct dentry *dentry,
		    int kind)

{
	struct inode_security_struct *dsec, *isec;
	struct common_audit_data ad;
	u32 sid = current_sid();
	u32 av;
	int rc;

	dsec = inode_security(dir);
	isec = backing_inode_security(dentry);

	ad.type = LSM_AUDIT_DATA_DENTRY;
	ad.u.dentry = dentry;

	av = DIR__SEARCH;
	av |= (kind ? DIR__REMOVE_NAME : DIR__ADD_NAME);
	rc = avc_has_perm(&selinux_state,
			  sid, dsec->sid, SECCLASS_DIR, av, &ad);
	if (rc)
		return rc;

	switch (kind) {
	case MAY_LINK:
		av = FILE__LINK;
		break;
	case MAY_UNLINK:
		av = FILE__UNLINK;
		break;
	case MAY_RMDIR:
		av = DIR__RMDIR;
		break;
	default:
		pr_warn("SELinux: %s:  unrecognized kind %d\n",
			__func__, kind);
		return 0;
	}

	rc = avc_has_perm(&selinux_state,
			  sid, isec->sid, isec->sclass, av, &ad);
	return rc;
}

static inline int may_rename(struct inode *old_dir,
			     struct dentry *old_dentry,
			     struct inode *new_dir,
			     struct dentry *new_dentry)
{
	struct inode_security_struct *old_dsec, *new_dsec, *old_isec, *new_isec;
	struct common_audit_data ad;
	u32 sid = current_sid();
	u32 av;
	int old_is_dir, new_is_dir;
	int rc;

	old_dsec = inode_security(old_dir);
	old_isec = backing_inode_security(old_dentry);
	old_is_dir = d_is_dir(old_dentry);
	new_dsec = inode_security(new_dir);

	ad.type = LSM_AUDIT_DATA_DENTRY;

	ad.u.dentry = old_dentry;
	rc = avc_has_perm(&selinux_state,
			  sid, old_dsec->sid, SECCLASS_DIR,
			  DIR__REMOVE_NAME | DIR__SEARCH, &ad);
	if (rc)
		return rc;
	rc = avc_has_perm(&selinux_state,
			  sid, old_isec->sid,
			  old_isec->sclass, FILE__RENAME, &ad);
	if (rc)
		return rc;
	if (old_is_dir && new_dir != old_dir) {
		rc = avc_has_perm(&selinux_state,
				  sid, old_isec->sid,
				  old_isec->sclass, DIR__REPARENT, &ad);
		if (rc)
			return rc;
	}

	ad.u.dentry = new_dentry;
	av = DIR__ADD_NAME | DIR__SEARCH;
	if (d_is_positive(new_dentry))
		av |= DIR__REMOVE_NAME;
	rc = avc_has_perm(&selinux_state,
			  sid, new_dsec->sid, SECCLASS_DIR, av, &ad);
	if (rc)
		return rc;
	if (d_is_positive(new_dentry)) {
		new_isec = backing_inode_security(new_dentry);
		new_is_dir = d_is_dir(new_dentry);
		rc = avc_has_perm(&selinux_state,
				  sid, new_isec->sid,
				  new_isec->sclass,
				  (new_is_dir ? DIR__RMDIR : FILE__UNLINK), &ad);
		if (rc)
			return rc;
	}

	return 0;
}

/* Check whether a task can perform a filesystem operation. */
static int superblock_has_perm(const struct cred *cred,
			       struct super_block *sb,
			       u32 perms,
			       struct common_audit_data *ad)
{
	struct superblock_security_struct *sbsec;
	u32 sid = cred_sid(cred);

	sbsec = selinux_superblock(sb);
	return avc_has_perm(&selinux_state,
			    sid, sbsec->sid, SECCLASS_FILESYSTEM, perms, ad);
}

/* Convert a Linux mode and permission mask to an access vector. */
static inline u32 file_mask_to_av(int mode, int mask)
{
	u32 av = 0;

	if (!S_ISDIR(mode)) {
		if (mask & MAY_EXEC)
			av |= FILE__EXECUTE;
		if (mask & MAY_READ)
			av |= FILE__READ;

		if (mask & MAY_APPEND)
			av |= FILE__APPEND;
		else if (mask & MAY_WRITE)
			av |= FILE__WRITE;

	} else {
		if (mask & MAY_EXEC)
			av |= DIR__SEARCH;
		if (mask & MAY_WRITE)
			av |= DIR__WRITE;
		if (mask & MAY_READ)
			av |= DIR__READ;
	}

	return av;
}

/* Convert a Linux file to an access vector. */
static inline u32 file_to_av(struct file *file)
{
	u32 av = 0;

	if (file->f_mode & FMODE_READ)
		av |= FILE__READ;
	if (file->f_mode & FMODE_WRITE) {
		if (file->f_flags & O_APPEND)
			av |= FILE__APPEND;
		else
			av |= FILE__WRITE;
	}
	if (!av) {
		/*
		 * Special file opened with flags 3 for ioctl-only use.
		 */
		av = FILE__IOCTL;
	}

	return av;
}

/*
 * Convert a file to an access vector and include the correct
 * open permission.
 */
static inline u32 open_file_to_av(struct file *file)
{
	u32 av = file_to_av(file);
	struct inode *inode = file_inode(file);

	if (selinux_policycap_openperm() &&
	    inode->i_sb->s_magic != SOCKFS_MAGIC)
		av |= FILE__OPEN;

	return av;
}

/* Hook functions begin here. */

static int selinux_binder_set_context_mgr(const struct cred *mgr)
{
	return avc_has_perm(&selinux_state,
			    current_sid(), cred_sid(mgr), SECCLASS_BINDER,
			    BINDER__SET_CONTEXT_MGR, NULL);
}

static int selinux_binder_transaction(const struct cred *from,
				      const struct cred *to)
{
	u32 mysid = current_sid();
	u32 fromsid = cred_sid(from);
	u32 tosid = cred_sid(to);
	int rc;

	if (mysid != fromsid) {
		rc = avc_has_perm(&selinux_state,
				  mysid, fromsid, SECCLASS_BINDER,
				  BINDER__IMPERSONATE, NULL);
		if (rc)
			return rc;
	}

	return avc_has_perm(&selinux_state, fromsid, tosid,
			    SECCLASS_BINDER, BINDER__CALL, NULL);
}

static int selinux_binder_transfer_binder(const struct cred *from,
					  const struct cred *to)
{
	return avc_has_perm(&selinux_state,
			    cred_sid(from), cred_sid(to),
			    SECCLASS_BINDER, BINDER__TRANSFER,
			    NULL);
}

static int selinux_binder_transfer_file(const struct cred *from,
					const struct cred *to,
					struct file *file)
{
	u32 sid = cred_sid(to);
	struct file_security_struct *fsec = selinux_file(file);
	struct dentry *dentry = file->f_path.dentry;
	struct inode_security_struct *isec;
	struct common_audit_data ad;
	int rc;

	ad.type = LSM_AUDIT_DATA_PATH;
	ad.u.path = file->f_path;

	if (sid != fsec->sid) {
		rc = avc_has_perm(&selinux_state,
				  sid, fsec->sid,
				  SECCLASS_FD,
				  FD__USE,
				  &ad);
		if (rc)
			return rc;
	}

#ifdef CONFIG_BPF_SYSCALL
	rc = bpf_fd_pass(file, sid);
	if (rc)
		return rc;
#endif

	if (unlikely(IS_PRIVATE(d_backing_inode(dentry))))
		return 0;

	isec = backing_inode_security(dentry);
	return avc_has_perm(&selinux_state,
			    sid, isec->sid, isec->sclass, file_to_av(file),
			    &ad);
}

static int selinux_ptrace_access_check(struct task_struct *child,
				       unsigned int mode)
{
	u32 sid = current_sid();
	u32 csid = task_sid_obj(child);

	if (mode & PTRACE_MODE_READ)
		return avc_has_perm(&selinux_state,
				    sid, csid, SECCLASS_FILE, FILE__READ, NULL);

	return avc_has_perm(&selinux_state,
			    sid, csid, SECCLASS_PROCESS, PROCESS__PTRACE, NULL);
}

static int selinux_ptrace_traceme(struct task_struct *parent)
{
	return avc_has_perm(&selinux_state,
			    task_sid_obj(parent), task_sid_obj(current),
			    SECCLASS_PROCESS, PROCESS__PTRACE, NULL);
}

static int selinux_capget(struct task_struct *target, kernel_cap_t *effective,
			  kernel_cap_t *inheritable, kernel_cap_t *permitted)
{
	return avc_has_perm(&selinux_state,
			    current_sid(), task_sid_obj(target), SECCLASS_PROCESS,
			    PROCESS__GETCAP, NULL);
}

static int selinux_capset(struct cred *new, const struct cred *old,
			  const kernel_cap_t *effective,
			  const kernel_cap_t *inheritable,
			  const kernel_cap_t *permitted)
{
	return avc_has_perm(&selinux_state,
			    cred_sid(old), cred_sid(new), SECCLASS_PROCESS,
			    PROCESS__SETCAP, NULL);
}

/*
 * (This comment used to live with the selinux_task_setuid hook,
 * which was removed).
 *
 * Since setuid only affects the current process, and since the SELinux
 * controls are not based on the Linux identity attributes, SELinux does not
 * need to control this operation.  However, SELinux does control the use of
 * the CAP_SETUID and CAP_SETGID capabilities using the capable hook.
 */

static int selinux_capable(const struct cred *cred, struct user_namespace *ns,
			   int cap, unsigned int opts)
{
	return cred_has_capability(cred, cap, opts, ns == &init_user_ns);
}

static int selinux_quotactl(int cmds, int type, int id, struct super_block *sb)
{
	const struct cred *cred = current_cred();
	int rc = 0;

	if (!sb)
		return 0;

	switch (cmds) {
	case Q_SYNC:
	case Q_QUOTAON:
	case Q_QUOTAOFF:
	case Q_SETINFO:
	case Q_SETQUOTA:
	case Q_XQUOTAOFF:
	case Q_XQUOTAON:
	case Q_XSETQLIM:
		rc = superblock_has_perm(cred, sb, FILESYSTEM__QUOTAMOD, NULL);
		break;
	case Q_GETFMT:
	case Q_GETINFO:
	case Q_GETQUOTA:
	case Q_XGETQUOTA:
	case Q_XGETQSTAT:
	case Q_XGETQSTATV:
	case Q_XGETNEXTQUOTA:
		rc = superblock_has_perm(cred, sb, FILESYSTEM__QUOTAGET, NULL);
		break;
	default:
		rc = 0;  /* let the kernel handle invalid cmds */
		break;
	}
	return rc;
}

static int selinux_quota_on(struct dentry *dentry)
{
	const struct cred *cred = current_cred();

	return dentry_has_perm(cred, dentry, FILE__QUOTAON);
}

static int selinux_syslog(int type)
{
	switch (type) {
	case SYSLOG_ACTION_READ_ALL:	/* Read last kernel messages */
	case SYSLOG_ACTION_SIZE_BUFFER:	/* Return size of the log buffer */
		return avc_has_perm(&selinux_state,
				    current_sid(), SECINITSID_KERNEL,
				    SECCLASS_SYSTEM, SYSTEM__SYSLOG_READ, NULL);
	case SYSLOG_ACTION_CONSOLE_OFF:	/* Disable logging to console */
	case SYSLOG_ACTION_CONSOLE_ON:	/* Enable logging to console */
	/* Set level of messages printed to console */
	case SYSLOG_ACTION_CONSOLE_LEVEL:
		return avc_has_perm(&selinux_state,
				    current_sid(), SECINITSID_KERNEL,
				    SECCLASS_SYSTEM, SYSTEM__SYSLOG_CONSOLE,
				    NULL);
	}
	/* All other syslog types */
	return avc_has_perm(&selinux_state,
			    current_sid(), SECINITSID_KERNEL,
			    SECCLASS_SYSTEM, SYSTEM__SYSLOG_MOD, NULL);
}

/*
 * Check that a process has enough memory to allocate a new virtual
 * mapping. 0 means there is enough memory for the allocation to
 * succeed and -ENOMEM implies there is not.
 *
 * Do not audit the selinux permission check, as this is applied to all
 * processes that allocate mappings.
 */
static int selinux_vm_enough_memory(struct mm_struct *mm, long pages)
{
	int rc, cap_sys_admin = 0;

	rc = cred_has_capability(current_cred(), CAP_SYS_ADMIN,
				 CAP_OPT_NOAUDIT, true);
	if (rc == 0)
		cap_sys_admin = 1;

	return cap_sys_admin;
}

/* binprm security operations */

static u32 ptrace_parent_sid(void)
{
	u32 sid = 0;
	struct task_struct *tracer;

	rcu_read_lock();
	tracer = ptrace_parent(current);
	if (tracer)
		sid = task_sid_obj(tracer);
	rcu_read_unlock();

	return sid;
}

static int check_nnp_nosuid(const struct linux_binprm *bprm,
			    const struct task_security_struct *old_tsec,
			    const struct task_security_struct *new_tsec)
{
	int nnp = (bprm->unsafe & LSM_UNSAFE_NO_NEW_PRIVS);
	int nosuid = !mnt_may_suid(bprm->file->f_path.mnt);
	int rc;
	u32 av;

	if (!nnp && !nosuid)
		return 0; /* neither NNP nor nosuid */

	if (new_tsec->sid == old_tsec->sid)
		return 0; /* No change in credentials */

	/*
	 * If the policy enables the nnp_nosuid_transition policy capability,
	 * then we permit transitions under NNP or nosuid if the
	 * policy allows the corresponding permission between
	 * the old and new contexts.
	 */
	if (selinux_policycap_nnp_nosuid_transition()) {
		av = 0;
		if (nnp)
			av |= PROCESS2__NNP_TRANSITION;
		if (nosuid)
			av |= PROCESS2__NOSUID_TRANSITION;
		rc = avc_has_perm(&selinux_state,
				  old_tsec->sid, new_tsec->sid,
				  SECCLASS_PROCESS2, av, NULL);
		if (!rc)
			return 0;
	}

	/*
	 * We also permit NNP or nosuid transitions to bounded SIDs,
	 * i.e. SIDs that are guaranteed to only be allowed a subset
	 * of the permissions of the current SID.
	 */
	rc = security_bounded_transition(&selinux_state, old_tsec->sid,
					 new_tsec->sid);
	if (!rc)
		return 0;

	/*
	 * On failure, preserve the errno values for NNP vs nosuid.
	 * NNP:  Operation not permitted for caller.
	 * nosuid:  Permission denied to file.
	 */
	if (nnp)
		return -EPERM;
	return -EACCES;
}

static int selinux_bprm_creds_for_exec(struct linux_binprm *bprm)
{
	const struct task_security_struct *old_tsec;
	struct task_security_struct *new_tsec;
	struct inode_security_struct *isec;
	struct common_audit_data ad;
	struct inode *inode = file_inode(bprm->file);
	int rc;

	/* SELinux context only depends on initial program or script and not
	 * the script interpreter */

	old_tsec = selinux_cred(current_cred());
	new_tsec = selinux_cred(bprm->cred);
	isec = inode_security(inode);

	/* Default to the current task SID. */
	new_tsec->sid = old_tsec->sid;
	new_tsec->osid = old_tsec->sid;

	/* Reset fs, key, and sock SIDs on execve. */
	new_tsec->create_sid = 0;
	new_tsec->keycreate_sid = 0;
	new_tsec->sockcreate_sid = 0;

	if (old_tsec->exec_sid) {
		new_tsec->sid = old_tsec->exec_sid;
		/* Reset exec SID on execve. */
		new_tsec->exec_sid = 0;

		/* Fail on NNP or nosuid if not an allowed transition. */
		rc = check_nnp_nosuid(bprm, old_tsec, new_tsec);
		if (rc)
			return rc;
	} else {
		/* Check for a default transition on this program. */
		rc = security_transition_sid(&selinux_state, old_tsec->sid,
					     isec->sid, SECCLASS_PROCESS, NULL,
					     &new_tsec->sid);
		if (rc)
			return rc;

		/*
		 * Fallback to old SID on NNP or nosuid if not an allowed
		 * transition.
		 */
		rc = check_nnp_nosuid(bprm, old_tsec, new_tsec);
		if (rc)
			new_tsec->sid = old_tsec->sid;
	}

	ad.type = LSM_AUDIT_DATA_FILE;
	ad.u.file = bprm->file;

	if (new_tsec->sid == old_tsec->sid) {
		rc = avc_has_perm(&selinux_state,
				  old_tsec->sid, isec->sid,
				  SECCLASS_FILE, FILE__EXECUTE_NO_TRANS, &ad);
		if (rc)
			return rc;
	} else {
		/* Check permissions for the transition. */
		rc = avc_has_perm(&selinux_state,
				  old_tsec->sid, new_tsec->sid,
				  SECCLASS_PROCESS, PROCESS__TRANSITION, &ad);
		if (rc)
			return rc;

		rc = avc_has_perm(&selinux_state,
				  new_tsec->sid, isec->sid,
				  SECCLASS_FILE, FILE__ENTRYPOINT, &ad);
		if (rc)
			return rc;

		/* Check for shared state */
		if (bprm->unsafe & LSM_UNSAFE_SHARE) {
			rc = avc_has_perm(&selinux_state,
					  old_tsec->sid, new_tsec->sid,
					  SECCLASS_PROCESS, PROCESS__SHARE,
					  NULL);
			if (rc)
				return -EPERM;
		}

		/* Make sure that anyone attempting to ptrace over a task that
		 * changes its SID has the appropriate permit */
		if (bprm->unsafe & LSM_UNSAFE_PTRACE) {
			u32 ptsid = ptrace_parent_sid();
			if (ptsid != 0) {
				rc = avc_has_perm(&selinux_state,
						  ptsid, new_tsec->sid,
						  SECCLASS_PROCESS,
						  PROCESS__PTRACE, NULL);
				if (rc)
					return -EPERM;
			}
		}

		/* Clear any possibly unsafe personality bits on exec: */
		bprm->per_clear |= PER_CLEAR_ON_SETID;

		/* Enable secure mode for SIDs transitions unless
		   the noatsecure permission is granted between
		   the two SIDs, i.e. ahp returns 0. */
		rc = avc_has_perm(&selinux_state,
				  old_tsec->sid, new_tsec->sid,
				  SECCLASS_PROCESS, PROCESS__NOATSECURE,
				  NULL);
		bprm->secureexec |= !!rc;
	}

	return 0;
}

static int match_file(const void *p, struct file *file, unsigned fd)
{
	return file_has_perm(p, file, file_to_av(file)) ? fd + 1 : 0;
}

/* Derived from fs/exec.c:flush_old_files. */
static inline void flush_unauthorized_files(const struct cred *cred,
					    struct files_struct *files)
{
	struct file *file, *devnull = NULL;
	struct tty_struct *tty;
	int drop_tty = 0;
	unsigned n;

	tty = get_current_tty();
	if (tty) {
		spin_lock(&tty->files_lock);
		if (!list_empty(&tty->tty_files)) {
			struct tty_file_private *file_priv;

			/* Revalidate access to controlling tty.
			   Use file_path_has_perm on the tty path directly
			   rather than using file_has_perm, as this particular
			   open file may belong to another process and we are
			   only interested in the inode-based check here. */
			file_priv = list_first_entry(&tty->tty_files,
						struct tty_file_private, list);
			file = file_priv->file;
			if (file_path_has_perm(cred, file, FILE__READ | FILE__WRITE))
				drop_tty = 1;
		}
		spin_unlock(&tty->files_lock);
		tty_kref_put(tty);
	}
	/* Reset controlling tty. */
	if (drop_tty)
		no_tty();

	/* Revalidate access to inherited open files. */
	n = iterate_fd(files, 0, match_file, cred);
	if (!n) /* none found? */
		return;

	devnull = dentry_open(&selinux_null, O_RDWR, cred);
	if (IS_ERR(devnull))
		devnull = NULL;
	/* replace all the matching ones with this */
	do {
		replace_fd(n - 1, devnull, 0);
	} while ((n = iterate_fd(files, n, match_file, cred)) != 0);
	if (devnull)
		fput(devnull);
}

/*
 * Prepare a process for imminent new credential changes due to exec
 */
static void selinux_bprm_committing_creds(struct linux_binprm *bprm)
{
	struct task_security_struct *new_tsec;
	struct rlimit *rlim, *initrlim;
	int rc, i;

	new_tsec = selinux_cred(bprm->cred);
	if (new_tsec->sid == new_tsec->osid)
		return;

	/* Close files for which the new task SID is not authorized. */
	flush_unauthorized_files(bprm->cred, current->files);

	/* Always clear parent death signal on SID transitions. */
	current->pdeath_signal = 0;

	/* Check whether the new SID can inherit resource limits from the old
	 * SID.  If not, reset all soft limits to the lower of the current
	 * task's hard limit and the init task's soft limit.
	 *
	 * Note that the setting of hard limits (even to lower them) can be
	 * controlled by the setrlimit check.  The inclusion of the init task's
	 * soft limit into the computation is to avoid resetting soft limits
	 * higher than the default soft limit for cases where the default is
	 * lower than the hard limit, e.g. RLIMIT_CORE or RLIMIT_STACK.
	 */
	rc = avc_has_perm(&selinux_state,
			  new_tsec->osid, new_tsec->sid, SECCLASS_PROCESS,
			  PROCESS__RLIMITINH, NULL);
	if (rc) {
		/* protect against do_prlimit() */
		task_lock(current);
		for (i = 0; i < RLIM_NLIMITS; i++) {
			rlim = current->signal->rlim + i;
			initrlim = init_task.signal->rlim + i;
			rlim->rlim_cur = min(rlim->rlim_max, initrlim->rlim_cur);
		}
		task_unlock(current);
		if (IS_ENABLED(CONFIG_POSIX_TIMERS))
			update_rlimit_cpu(current, rlimit(RLIMIT_CPU));
	}
}

/*
 * Clean up the process immediately after the installation of new credentials
 * due to exec
 */
static void selinux_bprm_committed_creds(struct linux_binprm *bprm)
{
	const struct task_security_struct *tsec = selinux_cred(current_cred());
	u32 osid, sid;
	int rc;

	osid = tsec->osid;
	sid = tsec->sid;

	if (sid == osid)
		return;

	/* Check whether the new SID can inherit signal state from the old SID.
	 * If not, clear itimers to avoid subsequent signal generation and
	 * flush and unblock signals.
	 *
	 * This must occur _after_ the task SID has been updated so that any
	 * kill done after the flush will be checked against the new SID.
	 */
	rc = avc_has_perm(&selinux_state,
			  osid, sid, SECCLASS_PROCESS, PROCESS__SIGINH, NULL);
	if (rc) {
		clear_itimer();

		spin_lock_irq(&unrcu_pointer(current->sighand)->siglock);
		if (!fatal_signal_pending(current)) {
			flush_sigqueue(&current->pending);
			flush_sigqueue(&current->signal->shared_pending);
			flush_signal_handlers(current, 1);
			sigemptyset(&current->blocked);
			recalc_sigpending();
		}
		spin_unlock_irq(&unrcu_pointer(current->sighand)->siglock);
	}

	/* Wake up the parent if it is waiting so that it can recheck
	 * wait permission to the new task SID. */
	read_lock(&tasklist_lock);
	__wake_up_parent(current, unrcu_pointer(current->real_parent));
	read_unlock(&tasklist_lock);
}

/* superblock security operations */

static int selinux_sb_alloc_security(struct super_block *sb)
{
	struct superblock_security_struct *sbsec = selinux_superblock(sb);

	mutex_init(&sbsec->lock);
	INIT_LIST_HEAD(&sbsec->isec_head);
	spin_lock_init(&sbsec->isec_lock);
	sbsec->sid = SECINITSID_UNLABELED;
	sbsec->def_sid = SECINITSID_FILE;
	sbsec->mntpoint_sid = SECINITSID_UNLABELED;

	return 0;
}

static inline int opt_len(const char *s)
{
	bool open_quote = false;
	int len;
	char c;

	for (len = 0; (c = s[len]) != '\0'; len++) {
		if (c == '"')
			open_quote = !open_quote;
		if (c == ',' && !open_quote)
			break;
	}
	return len;
}

static int selinux_sb_eat_lsm_opts(char *options, void **mnt_opts)
{
	char *from = options;
	char *to = options;
	bool first = true;
	int rc;

	while (1) {
		int len = opt_len(from);
		int token;
		char *arg = NULL;

		token = match_opt_prefix(from, len, &arg);

		if (token != Opt_error) {
			char *p, *q;

			/* strip quotes */
			if (arg) {
				for (p = q = arg; p < from + len; p++) {
					char c = *p;
					if (c != '"')
						*q++ = c;
				}
				arg = kmemdup_nul(arg, q - arg, GFP_KERNEL);
				if (!arg) {
					rc = -ENOMEM;
					goto free_opt;
				}
			}
			rc = selinux_add_opt(token, arg, mnt_opts);
			kfree(arg);
			arg = NULL;
			if (unlikely(rc)) {
				goto free_opt;
			}
		} else {
			if (!first) {	// copy with preceding comma
				from--;
				len++;
			}
			if (to != from)
				memmove(to, from, len);
			to += len;
			first = false;
		}
		if (!from[len])
			break;
		from += len + 1;
	}
	*to = '\0';
	return 0;

free_opt:
	if (*mnt_opts) {
		selinux_free_mnt_opts(*mnt_opts);
		*mnt_opts = NULL;
	}
	return rc;
}

static int selinux_sb_mnt_opts_compat(struct super_block *sb, void *mnt_opts)
{
	struct selinux_mnt_opts *opts = mnt_opts;
	struct superblock_security_struct *sbsec = selinux_superblock(sb);

	/*
	 * Superblock not initialized (i.e. no options) - reject if any
	 * options specified, otherwise accept.
	 */
	if (!(sbsec->flags & SE_SBINITIALIZED))
		return opts ? 1 : 0;

	/*
	 * Superblock initialized and no options specified - reject if
	 * superblock has any options set, otherwise accept.
	 */
	if (!opts)
		return (sbsec->flags & SE_MNTMASK) ? 1 : 0;

	if (opts->fscontext_sid) {
		if (bad_option(sbsec, FSCONTEXT_MNT, sbsec->sid,
			       opts->fscontext_sid))
			return 1;
	}
	if (opts->context_sid) {
		if (bad_option(sbsec, CONTEXT_MNT, sbsec->mntpoint_sid,
			       opts->context_sid))
			return 1;
	}
	if (opts->rootcontext_sid) {
		struct inode_security_struct *root_isec;

		root_isec = backing_inode_security(sb->s_root);
		if (bad_option(sbsec, ROOTCONTEXT_MNT, root_isec->sid,
			       opts->rootcontext_sid))
			return 1;
	}
	if (opts->defcontext_sid) {
		if (bad_option(sbsec, DEFCONTEXT_MNT, sbsec->def_sid,
			       opts->defcontext_sid))
			return 1;
	}
	return 0;
}

static int selinux_sb_remount(struct super_block *sb, void *mnt_opts)
{
	struct selinux_mnt_opts *opts = mnt_opts;
	struct superblock_security_struct *sbsec = selinux_superblock(sb);

	if (!(sbsec->flags & SE_SBINITIALIZED))
		return 0;

	if (!opts)
		return 0;

	if (opts->fscontext_sid) {
		if (bad_option(sbsec, FSCONTEXT_MNT, sbsec->sid,
			       opts->fscontext_sid))
			goto out_bad_option;
	}
	if (opts->context_sid) {
		if (bad_option(sbsec, CONTEXT_MNT, sbsec->mntpoint_sid,
			       opts->context_sid))
			goto out_bad_option;
	}
	if (opts->rootcontext_sid) {
		struct inode_security_struct *root_isec;
		root_isec = backing_inode_security(sb->s_root);
		if (bad_option(sbsec, ROOTCONTEXT_MNT, root_isec->sid,
			       opts->rootcontext_sid))
			goto out_bad_option;
	}
	if (opts->defcontext_sid) {
		if (bad_option(sbsec, DEFCONTEXT_MNT, sbsec->def_sid,
			       opts->defcontext_sid))
			goto out_bad_option;
	}
	return 0;

out_bad_option:
	pr_warn("SELinux: unable to change security options "
	       "during remount (dev %s, type=%s)\n", sb->s_id,
	       sb->s_type->name);
	return -EINVAL;
}

static int selinux_sb_kern_mount(struct super_block *sb)
{
	const struct cred *cred = current_cred();
	struct common_audit_data ad;

	ad.type = LSM_AUDIT_DATA_DENTRY;
	ad.u.dentry = sb->s_root;
	return superblock_has_perm(cred, sb, FILESYSTEM__MOUNT, &ad);
}

static int selinux_sb_statfs(struct dentry *dentry)
{
	const struct cred *cred = current_cred();
	struct common_audit_data ad;

	ad.type = LSM_AUDIT_DATA_DENTRY;
	ad.u.dentry = dentry->d_sb->s_root;
	return superblock_has_perm(cred, dentry->d_sb, FILESYSTEM__GETATTR, &ad);
}

static int selinux_mount(const char *dev_name,
			 const struct path *path,
			 const char *type,
			 unsigned long flags,
			 void *data)
{
	const struct cred *cred = current_cred();

	if (flags & MS_REMOUNT)
		return superblock_has_perm(cred, path->dentry->d_sb,
					   FILESYSTEM__REMOUNT, NULL);
	else
		return path_has_perm(cred, path, FILE__MOUNTON);
}

static int selinux_move_mount(const struct path *from_path,
			      const struct path *to_path)
{
	const struct cred *cred = current_cred();

	return path_has_perm(cred, to_path, FILE__MOUNTON);
}

static int selinux_umount(struct vfsmount *mnt, int flags)
{
	const struct cred *cred = current_cred();

	return superblock_has_perm(cred, mnt->mnt_sb,
				   FILESYSTEM__UNMOUNT, NULL);
}

static int selinux_fs_context_dup(struct fs_context *fc,
				  struct fs_context *src_fc)
{
	const struct selinux_mnt_opts *src = src_fc->security;

	if (!src)
		return 0;

	fc->security = kmemdup(src, sizeof(*src), GFP_KERNEL);
	return fc->security ? 0 : -ENOMEM;
}

static const struct fs_parameter_spec selinux_fs_parameters[] = {
	fsparam_string(CONTEXT_STR,	Opt_context),
	fsparam_string(DEFCONTEXT_STR,	Opt_defcontext),
	fsparam_string(FSCONTEXT_STR,	Opt_fscontext),
	fsparam_string(ROOTCONTEXT_STR,	Opt_rootcontext),
	fsparam_flag  (SECLABEL_STR,	Opt_seclabel),
	{}
};

static int selinux_fs_context_parse_param(struct fs_context *fc,
					  struct fs_parameter *param)
{
	struct fs_parse_result result;
	int opt;

	opt = fs_parse(fc, selinux_fs_parameters, param, &result);
	if (opt < 0)
		return opt;

<<<<<<< HEAD
	rc = selinux_add_opt(opt, param->string, &fc->security);
	if (!rc)
		param->string = NULL;

	return rc;
=======
	return selinux_add_opt(opt, param->string, &fc->security);
>>>>>>> 88084a3d
}

/* inode security operations */

static int selinux_inode_alloc_security(struct inode *inode)
{
	struct inode_security_struct *isec = selinux_inode(inode);
	u32 sid = current_sid();

	spin_lock_init(&isec->lock);
	INIT_LIST_HEAD(&isec->list);
	isec->inode = inode;
	isec->sid = SECINITSID_UNLABELED;
	isec->sclass = SECCLASS_FILE;
	isec->task_sid = sid;
	isec->initialized = LABEL_INVALID;

	return 0;
}

static void selinux_inode_free_security(struct inode *inode)
{
	inode_free_security(inode);
}

static int selinux_dentry_init_security(struct dentry *dentry, int mode,
					const struct qstr *name,
					const char **xattr_name, void **ctx,
					u32 *ctxlen)
{
	u32 newsid;
	int rc;

	rc = selinux_determine_inode_label(selinux_cred(current_cred()),
					   d_inode(dentry->d_parent), name,
					   inode_mode_to_security_class(mode),
					   &newsid);
	if (rc)
		return rc;

	if (xattr_name)
		*xattr_name = XATTR_NAME_SELINUX;

	return security_sid_to_context(&selinux_state, newsid, (char **)ctx,
				       ctxlen);
}

static int selinux_dentry_create_files_as(struct dentry *dentry, int mode,
					  struct qstr *name,
					  const struct cred *old,
					  struct cred *new)
{
	u32 newsid;
	int rc;
	struct task_security_struct *tsec;

	rc = selinux_determine_inode_label(selinux_cred(old),
					   d_inode(dentry->d_parent), name,
					   inode_mode_to_security_class(mode),
					   &newsid);
	if (rc)
		return rc;

	tsec = selinux_cred(new);
	tsec->create_sid = newsid;
	return 0;
}

static int selinux_inode_init_security(struct inode *inode, struct inode *dir,
				       const struct qstr *qstr,
				       const char **name,
				       void **value, size_t *len)
{
	const struct task_security_struct *tsec = selinux_cred(current_cred());
	struct superblock_security_struct *sbsec;
	u32 newsid, clen;
	int rc;
	char *context;

	sbsec = selinux_superblock(dir->i_sb);

	newsid = tsec->create_sid;

	rc = selinux_determine_inode_label(tsec, dir, qstr,
		inode_mode_to_security_class(inode->i_mode),
		&newsid);
	if (rc)
		return rc;

	/* Possibly defer initialization to selinux_complete_init. */
	if (sbsec->flags & SE_SBINITIALIZED) {
		struct inode_security_struct *isec = selinux_inode(inode);
		isec->sclass = inode_mode_to_security_class(inode->i_mode);
		isec->sid = newsid;
		isec->initialized = LABEL_INITIALIZED;
	}

	if (!selinux_initialized(&selinux_state) ||
	    !(sbsec->flags & SBLABEL_MNT))
		return -EOPNOTSUPP;

	if (name)
		*name = XATTR_SELINUX_SUFFIX;

	if (value && len) {
		rc = security_sid_to_context_force(&selinux_state, newsid,
						   &context, &clen);
		if (rc)
			return rc;
		*value = context;
		*len = clen;
	}

	return 0;
}

static int selinux_inode_init_security_anon(struct inode *inode,
					    const struct qstr *name,
					    const struct inode *context_inode)
{
	const struct task_security_struct *tsec = selinux_cred(current_cred());
	struct common_audit_data ad;
	struct inode_security_struct *isec;
	int rc;

	if (unlikely(!selinux_initialized(&selinux_state)))
		return 0;

	isec = selinux_inode(inode);

	/*
	 * We only get here once per ephemeral inode.  The inode has
	 * been initialized via inode_alloc_security but is otherwise
	 * untouched.
	 */

	if (context_inode) {
		struct inode_security_struct *context_isec =
			selinux_inode(context_inode);
		if (context_isec->initialized != LABEL_INITIALIZED) {
			pr_err("SELinux:  context_inode is not initialized");
			return -EACCES;
		}

		isec->sclass = context_isec->sclass;
		isec->sid = context_isec->sid;
	} else {
		isec->sclass = SECCLASS_ANON_INODE;
		rc = security_transition_sid(
			&selinux_state, tsec->sid, tsec->sid,
			isec->sclass, name, &isec->sid);
		if (rc)
			return rc;
	}

	isec->initialized = LABEL_INITIALIZED;
	/*
	 * Now that we've initialized security, check whether we're
	 * allowed to actually create this type of anonymous inode.
	 */

	ad.type = LSM_AUDIT_DATA_ANONINODE;
	ad.u.anonclass = name ? (const char *)name->name : "?";

	return avc_has_perm(&selinux_state,
			    tsec->sid,
			    isec->sid,
			    isec->sclass,
			    FILE__CREATE,
			    &ad);
}

static int selinux_inode_create(struct inode *dir, struct dentry *dentry, umode_t mode)
{
	return may_create(dir, dentry, SECCLASS_FILE);
}

static int selinux_inode_link(struct dentry *old_dentry, struct inode *dir, struct dentry *new_dentry)
{
	return may_link(dir, old_dentry, MAY_LINK);
}

static int selinux_inode_unlink(struct inode *dir, struct dentry *dentry)
{
	return may_link(dir, dentry, MAY_UNLINK);
}

static int selinux_inode_symlink(struct inode *dir, struct dentry *dentry, const char *name)
{
	return may_create(dir, dentry, SECCLASS_LNK_FILE);
}

static int selinux_inode_mkdir(struct inode *dir, struct dentry *dentry, umode_t mask)
{
	return may_create(dir, dentry, SECCLASS_DIR);
}

static int selinux_inode_rmdir(struct inode *dir, struct dentry *dentry)
{
	return may_link(dir, dentry, MAY_RMDIR);
}

static int selinux_inode_mknod(struct inode *dir, struct dentry *dentry, umode_t mode, dev_t dev)
{
	return may_create(dir, dentry, inode_mode_to_security_class(mode));
}

static int selinux_inode_rename(struct inode *old_inode, struct dentry *old_dentry,
				struct inode *new_inode, struct dentry *new_dentry)
{
	return may_rename(old_inode, old_dentry, new_inode, new_dentry);
}

static int selinux_inode_readlink(struct dentry *dentry)
{
	const struct cred *cred = current_cred();

	return dentry_has_perm(cred, dentry, FILE__READ);
}

static int selinux_inode_follow_link(struct dentry *dentry, struct inode *inode,
				     bool rcu)
{
	const struct cred *cred = current_cred();
	struct common_audit_data ad;
	struct inode_security_struct *isec;
	u32 sid;

	validate_creds(cred);

	ad.type = LSM_AUDIT_DATA_DENTRY;
	ad.u.dentry = dentry;
	sid = cred_sid(cred);
	isec = inode_security_rcu(inode, rcu);
	if (IS_ERR(isec))
		return PTR_ERR(isec);

	return avc_has_perm(&selinux_state,
				  sid, isec->sid, isec->sclass, FILE__READ, &ad);
}

static noinline int audit_inode_permission(struct inode *inode,
					   u32 perms, u32 audited, u32 denied,
					   int result)
{
	struct common_audit_data ad;
	struct inode_security_struct *isec = selinux_inode(inode);

	ad.type = LSM_AUDIT_DATA_INODE;
	ad.u.inode = inode;

	return slow_avc_audit(&selinux_state,
			    current_sid(), isec->sid, isec->sclass, perms,
			    audited, denied, result, &ad);
}

static int selinux_inode_permission(struct inode *inode, int mask)
{
	const struct cred *cred = current_cred();
	u32 perms;
	bool from_access;
	bool no_block = mask & MAY_NOT_BLOCK;
	struct inode_security_struct *isec;
	u32 sid;
	struct av_decision avd;
	int rc, rc2;
	u32 audited, denied;

	from_access = mask & MAY_ACCESS;
	mask &= (MAY_READ|MAY_WRITE|MAY_EXEC|MAY_APPEND);

	/* No permission to check.  Existence test. */
	if (!mask)
		return 0;

	validate_creds(cred);

	if (unlikely(IS_PRIVATE(inode)))
		return 0;

	perms = file_mask_to_av(inode->i_mode, mask);

	sid = cred_sid(cred);
	isec = inode_security_rcu(inode, no_block);
	if (IS_ERR(isec))
		return PTR_ERR(isec);

	rc = avc_has_perm_noaudit(&selinux_state,
				  sid, isec->sid, isec->sclass, perms, 0,
				  &avd);
	audited = avc_audit_required(perms, &avd, rc,
				     from_access ? FILE__AUDIT_ACCESS : 0,
				     &denied);
	if (likely(!audited))
		return rc;

	rc2 = audit_inode_permission(inode, perms, audited, denied, rc);
	if (rc2)
		return rc2;
	return rc;
}

static int selinux_inode_setattr(struct dentry *dentry, struct iattr *iattr)
{
	const struct cred *cred = current_cred();
	struct inode *inode = d_backing_inode(dentry);
	unsigned int ia_valid = iattr->ia_valid;
	__u32 av = FILE__WRITE;

	/* ATTR_FORCE is just used for ATTR_KILL_S[UG]ID. */
	if (ia_valid & ATTR_FORCE) {
		ia_valid &= ~(ATTR_KILL_SUID | ATTR_KILL_SGID | ATTR_MODE |
			      ATTR_FORCE);
		if (!ia_valid)
			return 0;
	}

	if (ia_valid & (ATTR_MODE | ATTR_UID | ATTR_GID |
			ATTR_ATIME_SET | ATTR_MTIME_SET | ATTR_TIMES_SET))
		return dentry_has_perm(cred, dentry, FILE__SETATTR);

	if (selinux_policycap_openperm() &&
	    inode->i_sb->s_magic != SOCKFS_MAGIC &&
	    (ia_valid & ATTR_SIZE) &&
	    !(ia_valid & ATTR_FILE))
		av |= FILE__OPEN;

	return dentry_has_perm(cred, dentry, av);
}

static int selinux_inode_getattr(const struct path *path)
{
	return path_has_perm(current_cred(), path, FILE__GETATTR);
}

static bool has_cap_mac_admin(bool audit)
{
	const struct cred *cred = current_cred();
	unsigned int opts = audit ? CAP_OPT_NONE : CAP_OPT_NOAUDIT;

	if (cap_capable(cred, &init_user_ns, CAP_MAC_ADMIN, opts))
		return false;
	if (cred_has_capability(cred, CAP_MAC_ADMIN, opts, true))
		return false;
	return true;
}

static int selinux_inode_setxattr(struct user_namespace *mnt_userns,
				  struct dentry *dentry, const char *name,
				  const void *value, size_t size, int flags)
{
	struct inode *inode = d_backing_inode(dentry);
	struct inode_security_struct *isec;
	struct superblock_security_struct *sbsec;
	struct common_audit_data ad;
	u32 newsid, sid = current_sid();
	int rc = 0;

	if (strcmp(name, XATTR_NAME_SELINUX)) {
		rc = cap_inode_setxattr(dentry, name, value, size, flags);
		if (rc)
			return rc;

		/* Not an attribute we recognize, so just check the
		   ordinary setattr permission. */
		return dentry_has_perm(current_cred(), dentry, FILE__SETATTR);
	}

	if (!selinux_initialized(&selinux_state))
		return (inode_owner_or_capable(mnt_userns, inode) ? 0 : -EPERM);

	sbsec = selinux_superblock(inode->i_sb);
	if (!(sbsec->flags & SBLABEL_MNT))
		return -EOPNOTSUPP;

	if (!inode_owner_or_capable(mnt_userns, inode))
		return -EPERM;

	ad.type = LSM_AUDIT_DATA_DENTRY;
	ad.u.dentry = dentry;

	isec = backing_inode_security(dentry);
	rc = avc_has_perm(&selinux_state,
			  sid, isec->sid, isec->sclass,
			  FILE__RELABELFROM, &ad);
	if (rc)
		return rc;

	rc = security_context_to_sid(&selinux_state, value, size, &newsid,
				     GFP_KERNEL);
	if (rc == -EINVAL) {
		if (!has_cap_mac_admin(true)) {
			struct audit_buffer *ab;
			size_t audit_size;

			/* We strip a nul only if it is at the end, otherwise the
			 * context contains a nul and we should audit that */
			if (value) {
				const char *str = value;

				if (str[size - 1] == '\0')
					audit_size = size - 1;
				else
					audit_size = size;
			} else {
				audit_size = 0;
			}
			ab = audit_log_start(audit_context(),
					     GFP_ATOMIC, AUDIT_SELINUX_ERR);
			if (!ab)
				return rc;
			audit_log_format(ab, "op=setxattr invalid_context=");
			audit_log_n_untrustedstring(ab, value, audit_size);
			audit_log_end(ab);

			return rc;
		}
		rc = security_context_to_sid_force(&selinux_state, value,
						   size, &newsid);
	}
	if (rc)
		return rc;

	rc = avc_has_perm(&selinux_state,
			  sid, newsid, isec->sclass,
			  FILE__RELABELTO, &ad);
	if (rc)
		return rc;

	rc = security_validate_transition(&selinux_state, isec->sid, newsid,
					  sid, isec->sclass);
	if (rc)
		return rc;

	return avc_has_perm(&selinux_state,
			    newsid,
			    sbsec->sid,
			    SECCLASS_FILESYSTEM,
			    FILESYSTEM__ASSOCIATE,
			    &ad);
}

static void selinux_inode_post_setxattr(struct dentry *dentry, const char *name,
					const void *value, size_t size,
					int flags)
{
	struct inode *inode = d_backing_inode(dentry);
	struct inode_security_struct *isec;
	u32 newsid;
	int rc;

	if (strcmp(name, XATTR_NAME_SELINUX)) {
		/* Not an attribute we recognize, so nothing to do. */
		return;
	}

	if (!selinux_initialized(&selinux_state)) {
		/* If we haven't even been initialized, then we can't validate
		 * against a policy, so leave the label as invalid. It may
		 * resolve to a valid label on the next revalidation try if
		 * we've since initialized.
		 */
		return;
	}

	rc = security_context_to_sid_force(&selinux_state, value, size,
					   &newsid);
	if (rc) {
		pr_err("SELinux:  unable to map context to SID"
		       "for (%s, %lu), rc=%d\n",
		       inode->i_sb->s_id, inode->i_ino, -rc);
		return;
	}

	isec = backing_inode_security(dentry);
	spin_lock(&isec->lock);
	isec->sclass = inode_mode_to_security_class(inode->i_mode);
	isec->sid = newsid;
	isec->initialized = LABEL_INITIALIZED;
	spin_unlock(&isec->lock);
}

static int selinux_inode_getxattr(struct dentry *dentry, const char *name)
{
	const struct cred *cred = current_cred();

	return dentry_has_perm(cred, dentry, FILE__GETATTR);
}

static int selinux_inode_listxattr(struct dentry *dentry)
{
	const struct cred *cred = current_cred();

	return dentry_has_perm(cred, dentry, FILE__GETATTR);
}

static int selinux_inode_removexattr(struct user_namespace *mnt_userns,
				     struct dentry *dentry, const char *name)
{
	if (strcmp(name, XATTR_NAME_SELINUX)) {
		int rc = cap_inode_removexattr(mnt_userns, dentry, name);
		if (rc)
			return rc;

		/* Not an attribute we recognize, so just check the
		   ordinary setattr permission. */
		return dentry_has_perm(current_cred(), dentry, FILE__SETATTR);
	}

	if (!selinux_initialized(&selinux_state))
		return 0;

	/* No one is allowed to remove a SELinux security label.
	   You can change the label, but all data must be labeled. */
	return -EACCES;
}

static int selinux_path_notify(const struct path *path, u64 mask,
						unsigned int obj_type)
{
	int ret;
	u32 perm;

	struct common_audit_data ad;

	ad.type = LSM_AUDIT_DATA_PATH;
	ad.u.path = *path;

	/*
	 * Set permission needed based on the type of mark being set.
	 * Performs an additional check for sb watches.
	 */
	switch (obj_type) {
	case FSNOTIFY_OBJ_TYPE_VFSMOUNT:
		perm = FILE__WATCH_MOUNT;
		break;
	case FSNOTIFY_OBJ_TYPE_SB:
		perm = FILE__WATCH_SB;
		ret = superblock_has_perm(current_cred(), path->dentry->d_sb,
						FILESYSTEM__WATCH, &ad);
		if (ret)
			return ret;
		break;
	case FSNOTIFY_OBJ_TYPE_INODE:
		perm = FILE__WATCH;
		break;
	default:
		return -EINVAL;
	}

	/* blocking watches require the file:watch_with_perm permission */
	if (mask & (ALL_FSNOTIFY_PERM_EVENTS))
		perm |= FILE__WATCH_WITH_PERM;

	/* watches on read-like events need the file:watch_reads permission */
	if (mask & (FS_ACCESS | FS_ACCESS_PERM | FS_CLOSE_NOWRITE))
		perm |= FILE__WATCH_READS;

	return path_has_perm(current_cred(), path, perm);
}

/*
 * Copy the inode security context value to the user.
 *
 * Permission check is handled by selinux_inode_getxattr hook.
 */
static int selinux_inode_getsecurity(struct user_namespace *mnt_userns,
				     struct inode *inode, const char *name,
				     void **buffer, bool alloc)
{
	u32 size;
	int error;
	char *context = NULL;
	struct inode_security_struct *isec;

	/*
	 * If we're not initialized yet, then we can't validate contexts, so
	 * just let vfs_getxattr fall back to using the on-disk xattr.
	 */
	if (!selinux_initialized(&selinux_state) ||
	    strcmp(name, XATTR_SELINUX_SUFFIX))
		return -EOPNOTSUPP;

	/*
	 * If the caller has CAP_MAC_ADMIN, then get the raw context
	 * value even if it is not defined by current policy; otherwise,
	 * use the in-core value under current policy.
	 * Use the non-auditing forms of the permission checks since
	 * getxattr may be called by unprivileged processes commonly
	 * and lack of permission just means that we fall back to the
	 * in-core context value, not a denial.
	 */
	isec = inode_security(inode);
	if (has_cap_mac_admin(false))
		error = security_sid_to_context_force(&selinux_state,
						      isec->sid, &context,
						      &size);
	else
		error = security_sid_to_context(&selinux_state, isec->sid,
						&context, &size);
	if (error)
		return error;
	error = size;
	if (alloc) {
		*buffer = context;
		goto out_nofree;
	}
	kfree(context);
out_nofree:
	return error;
}

static int selinux_inode_setsecurity(struct inode *inode, const char *name,
				     const void *value, size_t size, int flags)
{
	struct inode_security_struct *isec = inode_security_novalidate(inode);
	struct superblock_security_struct *sbsec;
	u32 newsid;
	int rc;

	if (strcmp(name, XATTR_SELINUX_SUFFIX))
		return -EOPNOTSUPP;

	sbsec = selinux_superblock(inode->i_sb);
	if (!(sbsec->flags & SBLABEL_MNT))
		return -EOPNOTSUPP;

	if (!value || !size)
		return -EACCES;

	rc = security_context_to_sid(&selinux_state, value, size, &newsid,
				     GFP_KERNEL);
	if (rc)
		return rc;

	spin_lock(&isec->lock);
	isec->sclass = inode_mode_to_security_class(inode->i_mode);
	isec->sid = newsid;
	isec->initialized = LABEL_INITIALIZED;
	spin_unlock(&isec->lock);
	return 0;
}

static int selinux_inode_listsecurity(struct inode *inode, char *buffer, size_t buffer_size)
{
	const int len = sizeof(XATTR_NAME_SELINUX);

	if (!selinux_initialized(&selinux_state))
		return 0;

	if (buffer && len <= buffer_size)
		memcpy(buffer, XATTR_NAME_SELINUX, len);
	return len;
}

static void selinux_inode_getsecid(struct inode *inode, u32 *secid)
{
	struct inode_security_struct *isec = inode_security_novalidate(inode);
	*secid = isec->sid;
}

static int selinux_inode_copy_up(struct dentry *src, struct cred **new)
{
	u32 sid;
	struct task_security_struct *tsec;
	struct cred *new_creds = *new;

	if (new_creds == NULL) {
		new_creds = prepare_creds();
		if (!new_creds)
			return -ENOMEM;
	}

	tsec = selinux_cred(new_creds);
	/* Get label from overlay inode and set it in create_sid */
	selinux_inode_getsecid(d_inode(src), &sid);
	tsec->create_sid = sid;
	*new = new_creds;
	return 0;
}

static int selinux_inode_copy_up_xattr(const char *name)
{
	/* The copy_up hook above sets the initial context on an inode, but we
	 * don't then want to overwrite it by blindly copying all the lower
	 * xattrs up.  Instead, we have to filter out SELinux-related xattrs.
	 */
	if (strcmp(name, XATTR_NAME_SELINUX) == 0)
		return 1; /* Discard */
	/*
	 * Any other attribute apart from SELINUX is not claimed, supported
	 * by selinux.
	 */
	return -EOPNOTSUPP;
}

/* kernfs node operations */

static int selinux_kernfs_init_security(struct kernfs_node *kn_dir,
					struct kernfs_node *kn)
{
	const struct task_security_struct *tsec = selinux_cred(current_cred());
	u32 parent_sid, newsid, clen;
	int rc;
	char *context;

	rc = kernfs_xattr_get(kn_dir, XATTR_NAME_SELINUX, NULL, 0);
	if (rc == -ENODATA)
		return 0;
	else if (rc < 0)
		return rc;

	clen = (u32)rc;
	context = kmalloc(clen, GFP_KERNEL);
	if (!context)
		return -ENOMEM;

	rc = kernfs_xattr_get(kn_dir, XATTR_NAME_SELINUX, context, clen);
	if (rc < 0) {
		kfree(context);
		return rc;
	}

	rc = security_context_to_sid(&selinux_state, context, clen, &parent_sid,
				     GFP_KERNEL);
	kfree(context);
	if (rc)
		return rc;

	if (tsec->create_sid) {
		newsid = tsec->create_sid;
	} else {
		u16 secclass = inode_mode_to_security_class(kn->mode);
		struct qstr q;

		q.name = kn->name;
		q.hash_len = hashlen_string(kn_dir, kn->name);

		rc = security_transition_sid(&selinux_state, tsec->sid,
					     parent_sid, secclass, &q,
					     &newsid);
		if (rc)
			return rc;
	}

	rc = security_sid_to_context_force(&selinux_state, newsid,
					   &context, &clen);
	if (rc)
		return rc;

	rc = kernfs_xattr_set(kn, XATTR_NAME_SELINUX, context, clen,
			      XATTR_CREATE);
	kfree(context);
	return rc;
}


/* file security operations */

static int selinux_revalidate_file_permission(struct file *file, int mask)
{
	const struct cred *cred = current_cred();
	struct inode *inode = file_inode(file);

	/* file_mask_to_av won't add FILE__WRITE if MAY_APPEND is set */
	if ((file->f_flags & O_APPEND) && (mask & MAY_WRITE))
		mask |= MAY_APPEND;

	return file_has_perm(cred, file,
			     file_mask_to_av(inode->i_mode, mask));
}

static int selinux_file_permission(struct file *file, int mask)
{
	struct inode *inode = file_inode(file);
	struct file_security_struct *fsec = selinux_file(file);
	struct inode_security_struct *isec;
	u32 sid = current_sid();

	if (!mask)
		/* No permission to check.  Existence test. */
		return 0;

	isec = inode_security(inode);
	if (sid == fsec->sid && fsec->isid == isec->sid &&
	    fsec->pseqno == avc_policy_seqno(&selinux_state))
		/* No change since file_open check. */
		return 0;

	return selinux_revalidate_file_permission(file, mask);
}

static int selinux_file_alloc_security(struct file *file)
{
	struct file_security_struct *fsec = selinux_file(file);
	u32 sid = current_sid();

	fsec->sid = sid;
	fsec->fown_sid = sid;

	return 0;
}

/*
 * Check whether a task has the ioctl permission and cmd
 * operation to an inode.
 */
static int ioctl_has_perm(const struct cred *cred, struct file *file,
		u32 requested, u16 cmd)
{
	struct common_audit_data ad;
	struct file_security_struct *fsec = selinux_file(file);
	struct inode *inode = file_inode(file);
	struct inode_security_struct *isec;
	struct lsm_ioctlop_audit ioctl;
	u32 ssid = cred_sid(cred);
	int rc;
	u8 driver = cmd >> 8;
	u8 xperm = cmd & 0xff;

	ad.type = LSM_AUDIT_DATA_IOCTL_OP;
	ad.u.op = &ioctl;
	ad.u.op->cmd = cmd;
	ad.u.op->path = file->f_path;

	if (ssid != fsec->sid) {
		rc = avc_has_perm(&selinux_state,
				  ssid, fsec->sid,
				SECCLASS_FD,
				FD__USE,
				&ad);
		if (rc)
			goto out;
	}

	if (unlikely(IS_PRIVATE(inode)))
		return 0;

	isec = inode_security(inode);
	rc = avc_has_extended_perms(&selinux_state,
				    ssid, isec->sid, isec->sclass,
				    requested, driver, xperm, &ad);
out:
	return rc;
}

static int selinux_file_ioctl(struct file *file, unsigned int cmd,
			      unsigned long arg)
{
	const struct cred *cred = current_cred();
	int error = 0;

	switch (cmd) {
	case FIONREAD:
	case FIBMAP:
	case FIGETBSZ:
	case FS_IOC_GETFLAGS:
	case FS_IOC_GETVERSION:
		error = file_has_perm(cred, file, FILE__GETATTR);
		break;

	case FS_IOC_SETFLAGS:
	case FS_IOC_SETVERSION:
		error = file_has_perm(cred, file, FILE__SETATTR);
		break;

	/* sys_ioctl() checks */
	case FIONBIO:
	case FIOASYNC:
		error = file_has_perm(cred, file, 0);
		break;

	case KDSKBENT:
	case KDSKBSENT:
		error = cred_has_capability(cred, CAP_SYS_TTY_CONFIG,
					    CAP_OPT_NONE, true);
		break;

	case FIOCLEX:
	case FIONCLEX:
		if (!selinux_policycap_ioctl_skip_cloexec())
			error = ioctl_has_perm(cred, file, FILE__IOCTL, (u16) cmd);
		break;

	/* default case assumes that the command will go
	 * to the file's ioctl() function.
	 */
	default:
		error = ioctl_has_perm(cred, file, FILE__IOCTL, (u16) cmd);
	}
	return error;
}

static int default_noexec __ro_after_init;

static int file_map_prot_check(struct file *file, unsigned long prot, int shared)
{
	const struct cred *cred = current_cred();
	u32 sid = cred_sid(cred);
	int rc = 0;

	if (default_noexec &&
	    (prot & PROT_EXEC) && (!file || IS_PRIVATE(file_inode(file)) ||
				   (!shared && (prot & PROT_WRITE)))) {
		/*
		 * We are making executable an anonymous mapping or a
		 * private file mapping that will also be writable.
		 * This has an additional check.
		 */
		rc = avc_has_perm(&selinux_state,
				  sid, sid, SECCLASS_PROCESS,
				  PROCESS__EXECMEM, NULL);
		if (rc)
			goto error;
	}

	if (file) {
		/* read access is always possible with a mapping */
		u32 av = FILE__READ;

		/* write access only matters if the mapping is shared */
		if (shared && (prot & PROT_WRITE))
			av |= FILE__WRITE;

		if (prot & PROT_EXEC)
			av |= FILE__EXECUTE;

		return file_has_perm(cred, file, av);
	}

error:
	return rc;
}

static int selinux_mmap_addr(unsigned long addr)
{
	int rc = 0;

	if (addr < CONFIG_LSM_MMAP_MIN_ADDR) {
		u32 sid = current_sid();
		rc = avc_has_perm(&selinux_state,
				  sid, sid, SECCLASS_MEMPROTECT,
				  MEMPROTECT__MMAP_ZERO, NULL);
	}

	return rc;
}

static int selinux_mmap_file(struct file *file, unsigned long reqprot,
			     unsigned long prot, unsigned long flags)
{
	struct common_audit_data ad;
	int rc;

	if (file) {
		ad.type = LSM_AUDIT_DATA_FILE;
		ad.u.file = file;
		rc = inode_has_perm(current_cred(), file_inode(file),
				    FILE__MAP, &ad);
		if (rc)
			return rc;
	}

	if (checkreqprot_get(&selinux_state))
		prot = reqprot;

	return file_map_prot_check(file, prot,
				   (flags & MAP_TYPE) == MAP_SHARED);
}

static int selinux_file_mprotect(struct vm_area_struct *vma,
				 unsigned long reqprot,
				 unsigned long prot)
{
	const struct cred *cred = current_cred();
	u32 sid = cred_sid(cred);

	if (checkreqprot_get(&selinux_state))
		prot = reqprot;

	if (default_noexec &&
	    (prot & PROT_EXEC) && !(vma->vm_flags & VM_EXEC)) {
		int rc = 0;
		if (vma->vm_start >= vma->vm_mm->start_brk &&
		    vma->vm_end <= vma->vm_mm->brk) {
			rc = avc_has_perm(&selinux_state,
					  sid, sid, SECCLASS_PROCESS,
					  PROCESS__EXECHEAP, NULL);
		} else if (!vma->vm_file &&
			   ((vma->vm_start <= vma->vm_mm->start_stack &&
			     vma->vm_end >= vma->vm_mm->start_stack) ||
			    vma_is_stack_for_current(vma))) {
			rc = avc_has_perm(&selinux_state,
					  sid, sid, SECCLASS_PROCESS,
					  PROCESS__EXECSTACK, NULL);
		} else if (vma->vm_file && vma->anon_vma) {
			/*
			 * We are making executable a file mapping that has
			 * had some COW done. Since pages might have been
			 * written, check ability to execute the possibly
			 * modified content.  This typically should only
			 * occur for text relocations.
			 */
			rc = file_has_perm(cred, vma->vm_file, FILE__EXECMOD);
		}
		if (rc)
			return rc;
	}

	return file_map_prot_check(vma->vm_file, prot, vma->vm_flags&VM_SHARED);
}

static int selinux_file_lock(struct file *file, unsigned int cmd)
{
	const struct cred *cred = current_cred();

	return file_has_perm(cred, file, FILE__LOCK);
}

static int selinux_file_fcntl(struct file *file, unsigned int cmd,
			      unsigned long arg)
{
	const struct cred *cred = current_cred();
	int err = 0;

	switch (cmd) {
	case F_SETFL:
		if ((file->f_flags & O_APPEND) && !(arg & O_APPEND)) {
			err = file_has_perm(cred, file, FILE__WRITE);
			break;
		}
		fallthrough;
	case F_SETOWN:
	case F_SETSIG:
	case F_GETFL:
	case F_GETOWN:
	case F_GETSIG:
	case F_GETOWNER_UIDS:
		/* Just check FD__USE permission */
		err = file_has_perm(cred, file, 0);
		break;
	case F_GETLK:
	case F_SETLK:
	case F_SETLKW:
	case F_OFD_GETLK:
	case F_OFD_SETLK:
	case F_OFD_SETLKW:
#if BITS_PER_LONG == 32
	case F_GETLK64:
	case F_SETLK64:
	case F_SETLKW64:
#endif
		err = file_has_perm(cred, file, FILE__LOCK);
		break;
	}

	return err;
}

static void selinux_file_set_fowner(struct file *file)
{
	struct file_security_struct *fsec;

	fsec = selinux_file(file);
	fsec->fown_sid = current_sid();
}

static int selinux_file_send_sigiotask(struct task_struct *tsk,
				       struct fown_struct *fown, int signum)
{
	struct file *file;
	u32 sid = task_sid_obj(tsk);
	u32 perm;
	struct file_security_struct *fsec;

	/* struct fown_struct is never outside the context of a struct file */
	file = container_of(fown, struct file, f_owner);

	fsec = selinux_file(file);

	if (!signum)
		perm = signal_to_av(SIGIO); /* as per send_sigio_to_task */
	else
		perm = signal_to_av(signum);

	return avc_has_perm(&selinux_state,
			    fsec->fown_sid, sid,
			    SECCLASS_PROCESS, perm, NULL);
}

static int selinux_file_receive(struct file *file)
{
	const struct cred *cred = current_cred();

	return file_has_perm(cred, file, file_to_av(file));
}

static int selinux_file_open(struct file *file)
{
	struct file_security_struct *fsec;
	struct inode_security_struct *isec;

	fsec = selinux_file(file);
	isec = inode_security(file_inode(file));
	/*
	 * Save inode label and policy sequence number
	 * at open-time so that selinux_file_permission
	 * can determine whether revalidation is necessary.
	 * Task label is already saved in the file security
	 * struct as its SID.
	 */
	fsec->isid = isec->sid;
	fsec->pseqno = avc_policy_seqno(&selinux_state);
	/*
	 * Since the inode label or policy seqno may have changed
	 * between the selinux_inode_permission check and the saving
	 * of state above, recheck that access is still permitted.
	 * Otherwise, access might never be revalidated against the
	 * new inode label or new policy.
	 * This check is not redundant - do not remove.
	 */
	return file_path_has_perm(file->f_cred, file, open_file_to_av(file));
}

/* task security operations */

static int selinux_task_alloc(struct task_struct *task,
			      unsigned long clone_flags)
{
	u32 sid = current_sid();

	return avc_has_perm(&selinux_state,
			    sid, sid, SECCLASS_PROCESS, PROCESS__FORK, NULL);
}

/*
 * prepare a new set of credentials for modification
 */
static int selinux_cred_prepare(struct cred *new, const struct cred *old,
				gfp_t gfp)
{
	const struct task_security_struct *old_tsec = selinux_cred(old);
	struct task_security_struct *tsec = selinux_cred(new);

	*tsec = *old_tsec;
	return 0;
}

/*
 * transfer the SELinux data to a blank set of creds
 */
static void selinux_cred_transfer(struct cred *new, const struct cred *old)
{
	const struct task_security_struct *old_tsec = selinux_cred(old);
	struct task_security_struct *tsec = selinux_cred(new);

	*tsec = *old_tsec;
}

static void selinux_cred_getsecid(const struct cred *c, u32 *secid)
{
	*secid = cred_sid(c);
}

/*
 * set the security data for a kernel service
 * - all the creation contexts are set to unlabelled
 */
static int selinux_kernel_act_as(struct cred *new, u32 secid)
{
	struct task_security_struct *tsec = selinux_cred(new);
	u32 sid = current_sid();
	int ret;

	ret = avc_has_perm(&selinux_state,
			   sid, secid,
			   SECCLASS_KERNEL_SERVICE,
			   KERNEL_SERVICE__USE_AS_OVERRIDE,
			   NULL);
	if (ret == 0) {
		tsec->sid = secid;
		tsec->create_sid = 0;
		tsec->keycreate_sid = 0;
		tsec->sockcreate_sid = 0;
	}
	return ret;
}

/*
 * set the file creation context in a security record to the same as the
 * objective context of the specified inode
 */
static int selinux_kernel_create_files_as(struct cred *new, struct inode *inode)
{
	struct inode_security_struct *isec = inode_security(inode);
	struct task_security_struct *tsec = selinux_cred(new);
	u32 sid = current_sid();
	int ret;

	ret = avc_has_perm(&selinux_state,
			   sid, isec->sid,
			   SECCLASS_KERNEL_SERVICE,
			   KERNEL_SERVICE__CREATE_FILES_AS,
			   NULL);

	if (ret == 0)
		tsec->create_sid = isec->sid;
	return ret;
}

static int selinux_kernel_module_request(char *kmod_name)
{
	struct common_audit_data ad;

	ad.type = LSM_AUDIT_DATA_KMOD;
	ad.u.kmod_name = kmod_name;

	return avc_has_perm(&selinux_state,
			    current_sid(), SECINITSID_KERNEL, SECCLASS_SYSTEM,
			    SYSTEM__MODULE_REQUEST, &ad);
}

static int selinux_kernel_module_from_file(struct file *file)
{
	struct common_audit_data ad;
	struct inode_security_struct *isec;
	struct file_security_struct *fsec;
	u32 sid = current_sid();
	int rc;

	/* init_module */
	if (file == NULL)
		return avc_has_perm(&selinux_state,
				    sid, sid, SECCLASS_SYSTEM,
					SYSTEM__MODULE_LOAD, NULL);

	/* finit_module */

	ad.type = LSM_AUDIT_DATA_FILE;
	ad.u.file = file;

	fsec = selinux_file(file);
	if (sid != fsec->sid) {
		rc = avc_has_perm(&selinux_state,
				  sid, fsec->sid, SECCLASS_FD, FD__USE, &ad);
		if (rc)
			return rc;
	}

	isec = inode_security(file_inode(file));
	return avc_has_perm(&selinux_state,
			    sid, isec->sid, SECCLASS_SYSTEM,
				SYSTEM__MODULE_LOAD, &ad);
}

static int selinux_kernel_read_file(struct file *file,
				    enum kernel_read_file_id id,
				    bool contents)
{
	int rc = 0;

	switch (id) {
	case READING_MODULE:
		rc = selinux_kernel_module_from_file(contents ? file : NULL);
		break;
	default:
		break;
	}

	return rc;
}

static int selinux_kernel_load_data(enum kernel_load_data_id id, bool contents)
{
	int rc = 0;

	switch (id) {
	case LOADING_MODULE:
		rc = selinux_kernel_module_from_file(NULL);
		break;
	default:
		break;
	}

	return rc;
}

static int selinux_task_setpgid(struct task_struct *p, pid_t pgid)
{
	return avc_has_perm(&selinux_state,
			    current_sid(), task_sid_obj(p), SECCLASS_PROCESS,
			    PROCESS__SETPGID, NULL);
}

static int selinux_task_getpgid(struct task_struct *p)
{
	return avc_has_perm(&selinux_state,
			    current_sid(), task_sid_obj(p), SECCLASS_PROCESS,
			    PROCESS__GETPGID, NULL);
}

static int selinux_task_getsid(struct task_struct *p)
{
	return avc_has_perm(&selinux_state,
			    current_sid(), task_sid_obj(p), SECCLASS_PROCESS,
			    PROCESS__GETSESSION, NULL);
}

static void selinux_current_getsecid_subj(u32 *secid)
{
	*secid = current_sid();
}

static void selinux_task_getsecid_obj(struct task_struct *p, u32 *secid)
{
	*secid = task_sid_obj(p);
}

static int selinux_task_setnice(struct task_struct *p, int nice)
{
	return avc_has_perm(&selinux_state,
			    current_sid(), task_sid_obj(p), SECCLASS_PROCESS,
			    PROCESS__SETSCHED, NULL);
}

static int selinux_task_setioprio(struct task_struct *p, int ioprio)
{
	return avc_has_perm(&selinux_state,
			    current_sid(), task_sid_obj(p), SECCLASS_PROCESS,
			    PROCESS__SETSCHED, NULL);
}

static int selinux_task_getioprio(struct task_struct *p)
{
	return avc_has_perm(&selinux_state,
			    current_sid(), task_sid_obj(p), SECCLASS_PROCESS,
			    PROCESS__GETSCHED, NULL);
}

static int selinux_task_prlimit(const struct cred *cred, const struct cred *tcred,
				unsigned int flags)
{
	u32 av = 0;

	if (!flags)
		return 0;
	if (flags & LSM_PRLIMIT_WRITE)
		av |= PROCESS__SETRLIMIT;
	if (flags & LSM_PRLIMIT_READ)
		av |= PROCESS__GETRLIMIT;
	return avc_has_perm(&selinux_state,
			    cred_sid(cred), cred_sid(tcred),
			    SECCLASS_PROCESS, av, NULL);
}

static int selinux_task_setrlimit(struct task_struct *p, unsigned int resource,
		struct rlimit *new_rlim)
{
	struct rlimit *old_rlim = p->signal->rlim + resource;

	/* Control the ability to change the hard limit (whether
	   lowering or raising it), so that the hard limit can
	   later be used as a safe reset point for the soft limit
	   upon context transitions.  See selinux_bprm_committing_creds. */
	if (old_rlim->rlim_max != new_rlim->rlim_max)
		return avc_has_perm(&selinux_state,
				    current_sid(), task_sid_obj(p),
				    SECCLASS_PROCESS, PROCESS__SETRLIMIT, NULL);

	return 0;
}

static int selinux_task_setscheduler(struct task_struct *p)
{
	return avc_has_perm(&selinux_state,
			    current_sid(), task_sid_obj(p), SECCLASS_PROCESS,
			    PROCESS__SETSCHED, NULL);
}

static int selinux_task_getscheduler(struct task_struct *p)
{
	return avc_has_perm(&selinux_state,
			    current_sid(), task_sid_obj(p), SECCLASS_PROCESS,
			    PROCESS__GETSCHED, NULL);
}

static int selinux_task_movememory(struct task_struct *p)
{
	return avc_has_perm(&selinux_state,
			    current_sid(), task_sid_obj(p), SECCLASS_PROCESS,
			    PROCESS__SETSCHED, NULL);
}

static int selinux_task_kill(struct task_struct *p, struct kernel_siginfo *info,
				int sig, const struct cred *cred)
{
	u32 secid;
	u32 perm;

	if (!sig)
		perm = PROCESS__SIGNULL; /* null signal; existence test */
	else
		perm = signal_to_av(sig);
	if (!cred)
		secid = current_sid();
	else
		secid = cred_sid(cred);
	return avc_has_perm(&selinux_state,
			    secid, task_sid_obj(p), SECCLASS_PROCESS, perm, NULL);
}

static void selinux_task_to_inode(struct task_struct *p,
				  struct inode *inode)
{
	struct inode_security_struct *isec = selinux_inode(inode);
	u32 sid = task_sid_obj(p);

	spin_lock(&isec->lock);
	isec->sclass = inode_mode_to_security_class(inode->i_mode);
	isec->sid = sid;
	isec->initialized = LABEL_INITIALIZED;
	spin_unlock(&isec->lock);
}

/* Returns error only if unable to parse addresses */
static int selinux_parse_skb_ipv4(struct sk_buff *skb,
			struct common_audit_data *ad, u8 *proto)
{
	int offset, ihlen, ret = -EINVAL;
	struct iphdr _iph, *ih;

	offset = skb_network_offset(skb);
	ih = skb_header_pointer(skb, offset, sizeof(_iph), &_iph);
	if (ih == NULL)
		goto out;

	ihlen = ih->ihl * 4;
	if (ihlen < sizeof(_iph))
		goto out;

	ad->u.net->v4info.saddr = ih->saddr;
	ad->u.net->v4info.daddr = ih->daddr;
	ret = 0;

	if (proto)
		*proto = ih->protocol;

	switch (ih->protocol) {
	case IPPROTO_TCP: {
		struct tcphdr _tcph, *th;

		if (ntohs(ih->frag_off) & IP_OFFSET)
			break;

		offset += ihlen;
		th = skb_header_pointer(skb, offset, sizeof(_tcph), &_tcph);
		if (th == NULL)
			break;

		ad->u.net->sport = th->source;
		ad->u.net->dport = th->dest;
		break;
	}

	case IPPROTO_UDP: {
		struct udphdr _udph, *uh;

		if (ntohs(ih->frag_off) & IP_OFFSET)
			break;

		offset += ihlen;
		uh = skb_header_pointer(skb, offset, sizeof(_udph), &_udph);
		if (uh == NULL)
			break;

		ad->u.net->sport = uh->source;
		ad->u.net->dport = uh->dest;
		break;
	}

	case IPPROTO_DCCP: {
		struct dccp_hdr _dccph, *dh;

		if (ntohs(ih->frag_off) & IP_OFFSET)
			break;

		offset += ihlen;
		dh = skb_header_pointer(skb, offset, sizeof(_dccph), &_dccph);
		if (dh == NULL)
			break;

		ad->u.net->sport = dh->dccph_sport;
		ad->u.net->dport = dh->dccph_dport;
		break;
	}

#if IS_ENABLED(CONFIG_IP_SCTP)
	case IPPROTO_SCTP: {
		struct sctphdr _sctph, *sh;

		if (ntohs(ih->frag_off) & IP_OFFSET)
			break;

		offset += ihlen;
		sh = skb_header_pointer(skb, offset, sizeof(_sctph), &_sctph);
		if (sh == NULL)
			break;

		ad->u.net->sport = sh->source;
		ad->u.net->dport = sh->dest;
		break;
	}
#endif
	default:
		break;
	}
out:
	return ret;
}

#if IS_ENABLED(CONFIG_IPV6)

/* Returns error only if unable to parse addresses */
static int selinux_parse_skb_ipv6(struct sk_buff *skb,
			struct common_audit_data *ad, u8 *proto)
{
	u8 nexthdr;
	int ret = -EINVAL, offset;
	struct ipv6hdr _ipv6h, *ip6;
	__be16 frag_off;

	offset = skb_network_offset(skb);
	ip6 = skb_header_pointer(skb, offset, sizeof(_ipv6h), &_ipv6h);
	if (ip6 == NULL)
		goto out;

	ad->u.net->v6info.saddr = ip6->saddr;
	ad->u.net->v6info.daddr = ip6->daddr;
	ret = 0;

	nexthdr = ip6->nexthdr;
	offset += sizeof(_ipv6h);
	offset = ipv6_skip_exthdr(skb, offset, &nexthdr, &frag_off);
	if (offset < 0)
		goto out;

	if (proto)
		*proto = nexthdr;

	switch (nexthdr) {
	case IPPROTO_TCP: {
		struct tcphdr _tcph, *th;

		th = skb_header_pointer(skb, offset, sizeof(_tcph), &_tcph);
		if (th == NULL)
			break;

		ad->u.net->sport = th->source;
		ad->u.net->dport = th->dest;
		break;
	}

	case IPPROTO_UDP: {
		struct udphdr _udph, *uh;

		uh = skb_header_pointer(skb, offset, sizeof(_udph), &_udph);
		if (uh == NULL)
			break;

		ad->u.net->sport = uh->source;
		ad->u.net->dport = uh->dest;
		break;
	}

	case IPPROTO_DCCP: {
		struct dccp_hdr _dccph, *dh;

		dh = skb_header_pointer(skb, offset, sizeof(_dccph), &_dccph);
		if (dh == NULL)
			break;

		ad->u.net->sport = dh->dccph_sport;
		ad->u.net->dport = dh->dccph_dport;
		break;
	}

#if IS_ENABLED(CONFIG_IP_SCTP)
	case IPPROTO_SCTP: {
		struct sctphdr _sctph, *sh;

		sh = skb_header_pointer(skb, offset, sizeof(_sctph), &_sctph);
		if (sh == NULL)
			break;

		ad->u.net->sport = sh->source;
		ad->u.net->dport = sh->dest;
		break;
	}
#endif
	/* includes fragments */
	default:
		break;
	}
out:
	return ret;
}

#endif /* IPV6 */

static int selinux_parse_skb(struct sk_buff *skb, struct common_audit_data *ad,
			     char **_addrp, int src, u8 *proto)
{
	char *addrp;
	int ret;

	switch (ad->u.net->family) {
	case PF_INET:
		ret = selinux_parse_skb_ipv4(skb, ad, proto);
		if (ret)
			goto parse_error;
		addrp = (char *)(src ? &ad->u.net->v4info.saddr :
				       &ad->u.net->v4info.daddr);
		goto okay;

#if IS_ENABLED(CONFIG_IPV6)
	case PF_INET6:
		ret = selinux_parse_skb_ipv6(skb, ad, proto);
		if (ret)
			goto parse_error;
		addrp = (char *)(src ? &ad->u.net->v6info.saddr :
				       &ad->u.net->v6info.daddr);
		goto okay;
#endif	/* IPV6 */
	default:
		addrp = NULL;
		goto okay;
	}

parse_error:
	pr_warn(
	       "SELinux: failure in selinux_parse_skb(),"
	       " unable to parse packet\n");
	return ret;

okay:
	if (_addrp)
		*_addrp = addrp;
	return 0;
}

/**
 * selinux_skb_peerlbl_sid - Determine the peer label of a packet
 * @skb: the packet
 * @family: protocol family
 * @sid: the packet's peer label SID
 *
 * Description:
 * Check the various different forms of network peer labeling and determine
 * the peer label/SID for the packet; most of the magic actually occurs in
 * the security server function security_net_peersid_cmp().  The function
 * returns zero if the value in @sid is valid (although it may be SECSID_NULL)
 * or -EACCES if @sid is invalid due to inconsistencies with the different
 * peer labels.
 *
 */
static int selinux_skb_peerlbl_sid(struct sk_buff *skb, u16 family, u32 *sid)
{
	int err;
	u32 xfrm_sid;
	u32 nlbl_sid;
	u32 nlbl_type;

	err = selinux_xfrm_skb_sid(skb, &xfrm_sid);
	if (unlikely(err))
		return -EACCES;
	err = selinux_netlbl_skbuff_getsid(skb, family, &nlbl_type, &nlbl_sid);
	if (unlikely(err))
		return -EACCES;

	err = security_net_peersid_resolve(&selinux_state, nlbl_sid,
					   nlbl_type, xfrm_sid, sid);
	if (unlikely(err)) {
		pr_warn(
		       "SELinux: failure in selinux_skb_peerlbl_sid(),"
		       " unable to determine packet's peer label\n");
		return -EACCES;
	}

	return 0;
}

/**
 * selinux_conn_sid - Determine the child socket label for a connection
 * @sk_sid: the parent socket's SID
 * @skb_sid: the packet's SID
 * @conn_sid: the resulting connection SID
 *
 * If @skb_sid is valid then the user:role:type information from @sk_sid is
 * combined with the MLS information from @skb_sid in order to create
 * @conn_sid.  If @skb_sid is not valid then @conn_sid is simply a copy
 * of @sk_sid.  Returns zero on success, negative values on failure.
 *
 */
static int selinux_conn_sid(u32 sk_sid, u32 skb_sid, u32 *conn_sid)
{
	int err = 0;

	if (skb_sid != SECSID_NULL)
		err = security_sid_mls_copy(&selinux_state, sk_sid, skb_sid,
					    conn_sid);
	else
		*conn_sid = sk_sid;

	return err;
}

/* socket security operations */

static int socket_sockcreate_sid(const struct task_security_struct *tsec,
				 u16 secclass, u32 *socksid)
{
	if (tsec->sockcreate_sid > SECSID_NULL) {
		*socksid = tsec->sockcreate_sid;
		return 0;
	}

	return security_transition_sid(&selinux_state, tsec->sid, tsec->sid,
				       secclass, NULL, socksid);
}

static int sock_has_perm(struct sock *sk, u32 perms)
{
	struct sk_security_struct *sksec = sk->sk_security;
	struct common_audit_data ad;
	struct lsm_network_audit net = {0,};

	if (sksec->sid == SECINITSID_KERNEL)
		return 0;

	ad.type = LSM_AUDIT_DATA_NET;
	ad.u.net = &net;
	ad.u.net->sk = sk;

	return avc_has_perm(&selinux_state,
			    current_sid(), sksec->sid, sksec->sclass, perms,
			    &ad);
}

static int selinux_socket_create(int family, int type,
				 int protocol, int kern)
{
	const struct task_security_struct *tsec = selinux_cred(current_cred());
	u32 newsid;
	u16 secclass;
	int rc;

	if (kern)
		return 0;

	secclass = socket_type_to_security_class(family, type, protocol);
	rc = socket_sockcreate_sid(tsec, secclass, &newsid);
	if (rc)
		return rc;

	return avc_has_perm(&selinux_state,
			    tsec->sid, newsid, secclass, SOCKET__CREATE, NULL);
}

static int selinux_socket_post_create(struct socket *sock, int family,
				      int type, int protocol, int kern)
{
	const struct task_security_struct *tsec = selinux_cred(current_cred());
	struct inode_security_struct *isec = inode_security_novalidate(SOCK_INODE(sock));
	struct sk_security_struct *sksec;
	u16 sclass = socket_type_to_security_class(family, type, protocol);
	u32 sid = SECINITSID_KERNEL;
	int err = 0;

	if (!kern) {
		err = socket_sockcreate_sid(tsec, sclass, &sid);
		if (err)
			return err;
	}

	isec->sclass = sclass;
	isec->sid = sid;
	isec->initialized = LABEL_INITIALIZED;

	if (sock->sk) {
		sksec = sock->sk->sk_security;
		sksec->sclass = sclass;
		sksec->sid = sid;
		/* Allows detection of the first association on this socket */
		if (sksec->sclass == SECCLASS_SCTP_SOCKET)
			sksec->sctp_assoc_state = SCTP_ASSOC_UNSET;

		err = selinux_netlbl_socket_post_create(sock->sk, family);
	}

	return err;
}

static int selinux_socket_socketpair(struct socket *socka,
				     struct socket *sockb)
{
	struct sk_security_struct *sksec_a = socka->sk->sk_security;
	struct sk_security_struct *sksec_b = sockb->sk->sk_security;

	sksec_a->peer_sid = sksec_b->sid;
	sksec_b->peer_sid = sksec_a->sid;

	return 0;
}

/* Range of port numbers used to automatically bind.
   Need to determine whether we should perform a name_bind
   permission check between the socket and the port number. */

static int selinux_socket_bind(struct socket *sock, struct sockaddr *address, int addrlen)
{
	struct sock *sk = sock->sk;
	struct sk_security_struct *sksec = sk->sk_security;
	u16 family;
	int err;

	err = sock_has_perm(sk, SOCKET__BIND);
	if (err)
		goto out;

	/* If PF_INET or PF_INET6, check name_bind permission for the port. */
	family = sk->sk_family;
	if (family == PF_INET || family == PF_INET6) {
		char *addrp;
		struct common_audit_data ad;
		struct lsm_network_audit net = {0,};
		struct sockaddr_in *addr4 = NULL;
		struct sockaddr_in6 *addr6 = NULL;
		u16 family_sa;
		unsigned short snum;
		u32 sid, node_perm;

		/*
		 * sctp_bindx(3) calls via selinux_sctp_bind_connect()
		 * that validates multiple binding addresses. Because of this
		 * need to check address->sa_family as it is possible to have
		 * sk->sk_family = PF_INET6 with addr->sa_family = AF_INET.
		 */
		if (addrlen < offsetofend(struct sockaddr, sa_family))
			return -EINVAL;
		family_sa = address->sa_family;
		switch (family_sa) {
		case AF_UNSPEC:
		case AF_INET:
			if (addrlen < sizeof(struct sockaddr_in))
				return -EINVAL;
			addr4 = (struct sockaddr_in *)address;
			if (family_sa == AF_UNSPEC) {
				/* see __inet_bind(), we only want to allow
				 * AF_UNSPEC if the address is INADDR_ANY
				 */
				if (addr4->sin_addr.s_addr != htonl(INADDR_ANY))
					goto err_af;
				family_sa = AF_INET;
			}
			snum = ntohs(addr4->sin_port);
			addrp = (char *)&addr4->sin_addr.s_addr;
			break;
		case AF_INET6:
			if (addrlen < SIN6_LEN_RFC2133)
				return -EINVAL;
			addr6 = (struct sockaddr_in6 *)address;
			snum = ntohs(addr6->sin6_port);
			addrp = (char *)&addr6->sin6_addr.s6_addr;
			break;
		default:
			goto err_af;
		}

		ad.type = LSM_AUDIT_DATA_NET;
		ad.u.net = &net;
		ad.u.net->sport = htons(snum);
		ad.u.net->family = family_sa;

		if (snum) {
			int low, high;

			inet_get_local_port_range(sock_net(sk), &low, &high);

			if (inet_port_requires_bind_service(sock_net(sk), snum) ||
			    snum < low || snum > high) {
				err = sel_netport_sid(sk->sk_protocol,
						      snum, &sid);
				if (err)
					goto out;
				err = avc_has_perm(&selinux_state,
						   sksec->sid, sid,
						   sksec->sclass,
						   SOCKET__NAME_BIND, &ad);
				if (err)
					goto out;
			}
		}

		switch (sksec->sclass) {
		case SECCLASS_TCP_SOCKET:
			node_perm = TCP_SOCKET__NODE_BIND;
			break;

		case SECCLASS_UDP_SOCKET:
			node_perm = UDP_SOCKET__NODE_BIND;
			break;

		case SECCLASS_DCCP_SOCKET:
			node_perm = DCCP_SOCKET__NODE_BIND;
			break;

		case SECCLASS_SCTP_SOCKET:
			node_perm = SCTP_SOCKET__NODE_BIND;
			break;

		default:
			node_perm = RAWIP_SOCKET__NODE_BIND;
			break;
		}

		err = sel_netnode_sid(addrp, family_sa, &sid);
		if (err)
			goto out;

		if (family_sa == AF_INET)
			ad.u.net->v4info.saddr = addr4->sin_addr.s_addr;
		else
			ad.u.net->v6info.saddr = addr6->sin6_addr;

		err = avc_has_perm(&selinux_state,
				   sksec->sid, sid,
				   sksec->sclass, node_perm, &ad);
		if (err)
			goto out;
	}
out:
	return err;
err_af:
	/* Note that SCTP services expect -EINVAL, others -EAFNOSUPPORT. */
	if (sksec->sclass == SECCLASS_SCTP_SOCKET)
		return -EINVAL;
	return -EAFNOSUPPORT;
}

/* This supports connect(2) and SCTP connect services such as sctp_connectx(3)
 * and sctp_sendmsg(3) as described in Documentation/security/SCTP.rst
 */
static int selinux_socket_connect_helper(struct socket *sock,
					 struct sockaddr *address, int addrlen)
{
	struct sock *sk = sock->sk;
	struct sk_security_struct *sksec = sk->sk_security;
	int err;

	err = sock_has_perm(sk, SOCKET__CONNECT);
	if (err)
		return err;
	if (addrlen < offsetofend(struct sockaddr, sa_family))
		return -EINVAL;

	/* connect(AF_UNSPEC) has special handling, as it is a documented
	 * way to disconnect the socket
	 */
	if (address->sa_family == AF_UNSPEC)
		return 0;

	/*
	 * If a TCP, DCCP or SCTP socket, check name_connect permission
	 * for the port.
	 */
	if (sksec->sclass == SECCLASS_TCP_SOCKET ||
	    sksec->sclass == SECCLASS_DCCP_SOCKET ||
	    sksec->sclass == SECCLASS_SCTP_SOCKET) {
		struct common_audit_data ad;
		struct lsm_network_audit net = {0,};
		struct sockaddr_in *addr4 = NULL;
		struct sockaddr_in6 *addr6 = NULL;
		unsigned short snum;
		u32 sid, perm;

		/* sctp_connectx(3) calls via selinux_sctp_bind_connect()
		 * that validates multiple connect addresses. Because of this
		 * need to check address->sa_family as it is possible to have
		 * sk->sk_family = PF_INET6 with addr->sa_family = AF_INET.
		 */
		switch (address->sa_family) {
		case AF_INET:
			addr4 = (struct sockaddr_in *)address;
			if (addrlen < sizeof(struct sockaddr_in))
				return -EINVAL;
			snum = ntohs(addr4->sin_port);
			break;
		case AF_INET6:
			addr6 = (struct sockaddr_in6 *)address;
			if (addrlen < SIN6_LEN_RFC2133)
				return -EINVAL;
			snum = ntohs(addr6->sin6_port);
			break;
		default:
			/* Note that SCTP services expect -EINVAL, whereas
			 * others expect -EAFNOSUPPORT.
			 */
			if (sksec->sclass == SECCLASS_SCTP_SOCKET)
				return -EINVAL;
			else
				return -EAFNOSUPPORT;
		}

		err = sel_netport_sid(sk->sk_protocol, snum, &sid);
		if (err)
			return err;

		switch (sksec->sclass) {
		case SECCLASS_TCP_SOCKET:
			perm = TCP_SOCKET__NAME_CONNECT;
			break;
		case SECCLASS_DCCP_SOCKET:
			perm = DCCP_SOCKET__NAME_CONNECT;
			break;
		case SECCLASS_SCTP_SOCKET:
			perm = SCTP_SOCKET__NAME_CONNECT;
			break;
		}

		ad.type = LSM_AUDIT_DATA_NET;
		ad.u.net = &net;
		ad.u.net->dport = htons(snum);
		ad.u.net->family = address->sa_family;
		err = avc_has_perm(&selinux_state,
				   sksec->sid, sid, sksec->sclass, perm, &ad);
		if (err)
			return err;
	}

	return 0;
}

/* Supports connect(2), see comments in selinux_socket_connect_helper() */
static int selinux_socket_connect(struct socket *sock,
				  struct sockaddr *address, int addrlen)
{
	int err;
	struct sock *sk = sock->sk;

	err = selinux_socket_connect_helper(sock, address, addrlen);
	if (err)
		return err;

	return selinux_netlbl_socket_connect(sk, address);
}

static int selinux_socket_listen(struct socket *sock, int backlog)
{
	return sock_has_perm(sock->sk, SOCKET__LISTEN);
}

static int selinux_socket_accept(struct socket *sock, struct socket *newsock)
{
	int err;
	struct inode_security_struct *isec;
	struct inode_security_struct *newisec;
	u16 sclass;
	u32 sid;

	err = sock_has_perm(sock->sk, SOCKET__ACCEPT);
	if (err)
		return err;

	isec = inode_security_novalidate(SOCK_INODE(sock));
	spin_lock(&isec->lock);
	sclass = isec->sclass;
	sid = isec->sid;
	spin_unlock(&isec->lock);

	newisec = inode_security_novalidate(SOCK_INODE(newsock));
	newisec->sclass = sclass;
	newisec->sid = sid;
	newisec->initialized = LABEL_INITIALIZED;

	return 0;
}

static int selinux_socket_sendmsg(struct socket *sock, struct msghdr *msg,
				  int size)
{
	return sock_has_perm(sock->sk, SOCKET__WRITE);
}

static int selinux_socket_recvmsg(struct socket *sock, struct msghdr *msg,
				  int size, int flags)
{
	return sock_has_perm(sock->sk, SOCKET__READ);
}

static int selinux_socket_getsockname(struct socket *sock)
{
	return sock_has_perm(sock->sk, SOCKET__GETATTR);
}

static int selinux_socket_getpeername(struct socket *sock)
{
	return sock_has_perm(sock->sk, SOCKET__GETATTR);
}

static int selinux_socket_setsockopt(struct socket *sock, int level, int optname)
{
	int err;

	err = sock_has_perm(sock->sk, SOCKET__SETOPT);
	if (err)
		return err;

	return selinux_netlbl_socket_setsockopt(sock, level, optname);
}

static int selinux_socket_getsockopt(struct socket *sock, int level,
				     int optname)
{
	return sock_has_perm(sock->sk, SOCKET__GETOPT);
}

static int selinux_socket_shutdown(struct socket *sock, int how)
{
	return sock_has_perm(sock->sk, SOCKET__SHUTDOWN);
}

static int selinux_socket_unix_stream_connect(struct sock *sock,
					      struct sock *other,
					      struct sock *newsk)
{
	struct sk_security_struct *sksec_sock = sock->sk_security;
	struct sk_security_struct *sksec_other = other->sk_security;
	struct sk_security_struct *sksec_new = newsk->sk_security;
	struct common_audit_data ad;
	struct lsm_network_audit net = {0,};
	int err;

	ad.type = LSM_AUDIT_DATA_NET;
	ad.u.net = &net;
	ad.u.net->sk = other;

	err = avc_has_perm(&selinux_state,
			   sksec_sock->sid, sksec_other->sid,
			   sksec_other->sclass,
			   UNIX_STREAM_SOCKET__CONNECTTO, &ad);
	if (err)
		return err;

	/* server child socket */
	sksec_new->peer_sid = sksec_sock->sid;
	err = security_sid_mls_copy(&selinux_state, sksec_other->sid,
				    sksec_sock->sid, &sksec_new->sid);
	if (err)
		return err;

	/* connecting socket */
	sksec_sock->peer_sid = sksec_new->sid;

	return 0;
}

static int selinux_socket_unix_may_send(struct socket *sock,
					struct socket *other)
{
	struct sk_security_struct *ssec = sock->sk->sk_security;
	struct sk_security_struct *osec = other->sk->sk_security;
	struct common_audit_data ad;
	struct lsm_network_audit net = {0,};

	ad.type = LSM_AUDIT_DATA_NET;
	ad.u.net = &net;
	ad.u.net->sk = other->sk;

	return avc_has_perm(&selinux_state,
			    ssec->sid, osec->sid, osec->sclass, SOCKET__SENDTO,
			    &ad);
}

static int selinux_inet_sys_rcv_skb(struct net *ns, int ifindex,
				    char *addrp, u16 family, u32 peer_sid,
				    struct common_audit_data *ad)
{
	int err;
	u32 if_sid;
	u32 node_sid;

	err = sel_netif_sid(ns, ifindex, &if_sid);
	if (err)
		return err;
	err = avc_has_perm(&selinux_state,
			   peer_sid, if_sid,
			   SECCLASS_NETIF, NETIF__INGRESS, ad);
	if (err)
		return err;

	err = sel_netnode_sid(addrp, family, &node_sid);
	if (err)
		return err;
	return avc_has_perm(&selinux_state,
			    peer_sid, node_sid,
			    SECCLASS_NODE, NODE__RECVFROM, ad);
}

static int selinux_sock_rcv_skb_compat(struct sock *sk, struct sk_buff *skb,
				       u16 family)
{
	int err = 0;
	struct sk_security_struct *sksec = sk->sk_security;
	u32 sk_sid = sksec->sid;
	struct common_audit_data ad;
	struct lsm_network_audit net = {0,};
	char *addrp;

	ad.type = LSM_AUDIT_DATA_NET;
	ad.u.net = &net;
	ad.u.net->netif = skb->skb_iif;
	ad.u.net->family = family;
	err = selinux_parse_skb(skb, &ad, &addrp, 1, NULL);
	if (err)
		return err;

	if (selinux_secmark_enabled()) {
		err = avc_has_perm(&selinux_state,
				   sk_sid, skb->secmark, SECCLASS_PACKET,
				   PACKET__RECV, &ad);
		if (err)
			return err;
	}

	err = selinux_netlbl_sock_rcv_skb(sksec, skb, family, &ad);
	if (err)
		return err;
	err = selinux_xfrm_sock_rcv_skb(sksec->sid, skb, &ad);

	return err;
}

static int selinux_socket_sock_rcv_skb(struct sock *sk, struct sk_buff *skb)
{
	int err;
	struct sk_security_struct *sksec = sk->sk_security;
	u16 family = sk->sk_family;
	u32 sk_sid = sksec->sid;
	struct common_audit_data ad;
	struct lsm_network_audit net = {0,};
	char *addrp;
	u8 secmark_active;
	u8 peerlbl_active;

	if (family != PF_INET && family != PF_INET6)
		return 0;

	/* Handle mapped IPv4 packets arriving via IPv6 sockets */
	if (family == PF_INET6 && skb->protocol == htons(ETH_P_IP))
		family = PF_INET;

	/* If any sort of compatibility mode is enabled then handoff processing
	 * to the selinux_sock_rcv_skb_compat() function to deal with the
	 * special handling.  We do this in an attempt to keep this function
	 * as fast and as clean as possible. */
	if (!selinux_policycap_netpeer())
		return selinux_sock_rcv_skb_compat(sk, skb, family);

	secmark_active = selinux_secmark_enabled();
	peerlbl_active = selinux_peerlbl_enabled();
	if (!secmark_active && !peerlbl_active)
		return 0;

	ad.type = LSM_AUDIT_DATA_NET;
	ad.u.net = &net;
	ad.u.net->netif = skb->skb_iif;
	ad.u.net->family = family;
	err = selinux_parse_skb(skb, &ad, &addrp, 1, NULL);
	if (err)
		return err;

	if (peerlbl_active) {
		u32 peer_sid;

		err = selinux_skb_peerlbl_sid(skb, family, &peer_sid);
		if (err)
			return err;
		err = selinux_inet_sys_rcv_skb(sock_net(sk), skb->skb_iif,
					       addrp, family, peer_sid, &ad);
		if (err) {
			selinux_netlbl_err(skb, family, err, 0);
			return err;
		}
		err = avc_has_perm(&selinux_state,
				   sk_sid, peer_sid, SECCLASS_PEER,
				   PEER__RECV, &ad);
		if (err) {
			selinux_netlbl_err(skb, family, err, 0);
			return err;
		}
	}

	if (secmark_active) {
		err = avc_has_perm(&selinux_state,
				   sk_sid, skb->secmark, SECCLASS_PACKET,
				   PACKET__RECV, &ad);
		if (err)
			return err;
	}

	return err;
}

static int selinux_socket_getpeersec_stream(struct socket *sock, char __user *optval,
					    int __user *optlen, unsigned len)
{
	int err = 0;
	char *scontext;
	u32 scontext_len;
	struct sk_security_struct *sksec = sock->sk->sk_security;
	u32 peer_sid = SECSID_NULL;

	if (sksec->sclass == SECCLASS_UNIX_STREAM_SOCKET ||
	    sksec->sclass == SECCLASS_TCP_SOCKET ||
	    sksec->sclass == SECCLASS_SCTP_SOCKET)
		peer_sid = sksec->peer_sid;
	if (peer_sid == SECSID_NULL)
		return -ENOPROTOOPT;

	err = security_sid_to_context(&selinux_state, peer_sid, &scontext,
				      &scontext_len);
	if (err)
		return err;

	if (scontext_len > len) {
		err = -ERANGE;
		goto out_len;
	}

	if (copy_to_user(optval, scontext, scontext_len))
		err = -EFAULT;

out_len:
	if (put_user(scontext_len, optlen))
		err = -EFAULT;
	kfree(scontext);
	return err;
}

static int selinux_socket_getpeersec_dgram(struct socket *sock, struct sk_buff *skb, u32 *secid)
{
	u32 peer_secid = SECSID_NULL;
	u16 family;
	struct inode_security_struct *isec;

	if (skb && skb->protocol == htons(ETH_P_IP))
		family = PF_INET;
	else if (skb && skb->protocol == htons(ETH_P_IPV6))
		family = PF_INET6;
	else if (sock)
		family = sock->sk->sk_family;
	else
		goto out;

	if (sock && family == PF_UNIX) {
		isec = inode_security_novalidate(SOCK_INODE(sock));
		peer_secid = isec->sid;
	} else if (skb)
		selinux_skb_peerlbl_sid(skb, family, &peer_secid);

out:
	*secid = peer_secid;
	if (peer_secid == SECSID_NULL)
		return -EINVAL;
	return 0;
}

static int selinux_sk_alloc_security(struct sock *sk, int family, gfp_t priority)
{
	struct sk_security_struct *sksec;

	sksec = kzalloc(sizeof(*sksec), priority);
	if (!sksec)
		return -ENOMEM;

	sksec->peer_sid = SECINITSID_UNLABELED;
	sksec->sid = SECINITSID_UNLABELED;
	sksec->sclass = SECCLASS_SOCKET;
	selinux_netlbl_sk_security_reset(sksec);
	sk->sk_security = sksec;

	return 0;
}

static void selinux_sk_free_security(struct sock *sk)
{
	struct sk_security_struct *sksec = sk->sk_security;

	sk->sk_security = NULL;
	selinux_netlbl_sk_security_free(sksec);
	kfree(sksec);
}

static void selinux_sk_clone_security(const struct sock *sk, struct sock *newsk)
{
	struct sk_security_struct *sksec = sk->sk_security;
	struct sk_security_struct *newsksec = newsk->sk_security;

	newsksec->sid = sksec->sid;
	newsksec->peer_sid = sksec->peer_sid;
	newsksec->sclass = sksec->sclass;

	selinux_netlbl_sk_security_reset(newsksec);
}

static void selinux_sk_getsecid(struct sock *sk, u32 *secid)
{
	if (!sk)
		*secid = SECINITSID_ANY_SOCKET;
	else {
		struct sk_security_struct *sksec = sk->sk_security;

		*secid = sksec->sid;
	}
}

static void selinux_sock_graft(struct sock *sk, struct socket *parent)
{
	struct inode_security_struct *isec =
		inode_security_novalidate(SOCK_INODE(parent));
	struct sk_security_struct *sksec = sk->sk_security;

	if (sk->sk_family == PF_INET || sk->sk_family == PF_INET6 ||
	    sk->sk_family == PF_UNIX)
		isec->sid = sksec->sid;
	sksec->sclass = isec->sclass;
}

/*
 * Determines peer_secid for the asoc and updates socket's peer label
 * if it's the first association on the socket.
 */
static int selinux_sctp_process_new_assoc(struct sctp_association *asoc,
					  struct sk_buff *skb)
{
	struct sock *sk = asoc->base.sk;
	u16 family = sk->sk_family;
	struct sk_security_struct *sksec = sk->sk_security;
	struct common_audit_data ad;
	struct lsm_network_audit net = {0,};
	int err;

	/* handle mapped IPv4 packets arriving via IPv6 sockets */
	if (family == PF_INET6 && skb->protocol == htons(ETH_P_IP))
		family = PF_INET;

	if (selinux_peerlbl_enabled()) {
		asoc->peer_secid = SECSID_NULL;

		/* This will return peer_sid = SECSID_NULL if there are
		 * no peer labels, see security_net_peersid_resolve().
		 */
		err = selinux_skb_peerlbl_sid(skb, family, &asoc->peer_secid);
		if (err)
			return err;

		if (asoc->peer_secid == SECSID_NULL)
			asoc->peer_secid = SECINITSID_UNLABELED;
	} else {
		asoc->peer_secid = SECINITSID_UNLABELED;
	}

	if (sksec->sctp_assoc_state == SCTP_ASSOC_UNSET) {
		sksec->sctp_assoc_state = SCTP_ASSOC_SET;

		/* Here as first association on socket. As the peer SID
		 * was allowed by peer recv (and the netif/node checks),
		 * then it is approved by policy and used as the primary
		 * peer SID for getpeercon(3).
		 */
		sksec->peer_sid = asoc->peer_secid;
	} else if (sksec->peer_sid != asoc->peer_secid) {
		/* Other association peer SIDs are checked to enforce
		 * consistency among the peer SIDs.
		 */
		ad.type = LSM_AUDIT_DATA_NET;
		ad.u.net = &net;
		ad.u.net->sk = asoc->base.sk;
		err = avc_has_perm(&selinux_state,
				   sksec->peer_sid, asoc->peer_secid,
				   sksec->sclass, SCTP_SOCKET__ASSOCIATION,
				   &ad);
		if (err)
			return err;
	}
	return 0;
}

/* Called whenever SCTP receives an INIT or COOKIE ECHO chunk. This
 * happens on an incoming connect(2), sctp_connectx(3) or
 * sctp_sendmsg(3) (with no association already present).
 */
static int selinux_sctp_assoc_request(struct sctp_association *asoc,
				      struct sk_buff *skb)
{
	struct sk_security_struct *sksec = asoc->base.sk->sk_security;
	u32 conn_sid;
	int err;

	if (!selinux_policycap_extsockclass())
		return 0;

	err = selinux_sctp_process_new_assoc(asoc, skb);
	if (err)
		return err;

	/* Compute the MLS component for the connection and store
	 * the information in asoc. This will be used by SCTP TCP type
	 * sockets and peeled off connections as they cause a new
	 * socket to be generated. selinux_sctp_sk_clone() will then
	 * plug this into the new socket.
	 */
	err = selinux_conn_sid(sksec->sid, asoc->peer_secid, &conn_sid);
	if (err)
		return err;

	asoc->secid = conn_sid;

	/* Set any NetLabel labels including CIPSO/CALIPSO options. */
	return selinux_netlbl_sctp_assoc_request(asoc, skb);
}

/* Called when SCTP receives a COOKIE ACK chunk as the final
 * response to an association request (initited by us).
 */
static int selinux_sctp_assoc_established(struct sctp_association *asoc,
					  struct sk_buff *skb)
{
	struct sk_security_struct *sksec = asoc->base.sk->sk_security;

	if (!selinux_policycap_extsockclass())
		return 0;

	/* Inherit secid from the parent socket - this will be picked up
	 * by selinux_sctp_sk_clone() if the association gets peeled off
	 * into a new socket.
	 */
	asoc->secid = sksec->sid;

	return selinux_sctp_process_new_assoc(asoc, skb);
}

/* Check if sctp IPv4/IPv6 addresses are valid for binding or connecting
 * based on their @optname.
 */
static int selinux_sctp_bind_connect(struct sock *sk, int optname,
				     struct sockaddr *address,
				     int addrlen)
{
	int len, err = 0, walk_size = 0;
	void *addr_buf;
	struct sockaddr *addr;
	struct socket *sock;

	if (!selinux_policycap_extsockclass())
		return 0;

	/* Process one or more addresses that may be IPv4 or IPv6 */
	sock = sk->sk_socket;
	addr_buf = address;

	while (walk_size < addrlen) {
		if (walk_size + sizeof(sa_family_t) > addrlen)
			return -EINVAL;

		addr = addr_buf;
		switch (addr->sa_family) {
		case AF_UNSPEC:
		case AF_INET:
			len = sizeof(struct sockaddr_in);
			break;
		case AF_INET6:
			len = sizeof(struct sockaddr_in6);
			break;
		default:
			return -EINVAL;
		}

		if (walk_size + len > addrlen)
			return -EINVAL;

		err = -EINVAL;
		switch (optname) {
		/* Bind checks */
		case SCTP_PRIMARY_ADDR:
		case SCTP_SET_PEER_PRIMARY_ADDR:
		case SCTP_SOCKOPT_BINDX_ADD:
			err = selinux_socket_bind(sock, addr, len);
			break;
		/* Connect checks */
		case SCTP_SOCKOPT_CONNECTX:
		case SCTP_PARAM_SET_PRIMARY:
		case SCTP_PARAM_ADD_IP:
		case SCTP_SENDMSG_CONNECT:
			err = selinux_socket_connect_helper(sock, addr, len);
			if (err)
				return err;

			/* As selinux_sctp_bind_connect() is called by the
			 * SCTP protocol layer, the socket is already locked,
			 * therefore selinux_netlbl_socket_connect_locked()
			 * is called here. The situations handled are:
			 * sctp_connectx(3), sctp_sendmsg(3), sendmsg(2),
			 * whenever a new IP address is added or when a new
			 * primary address is selected.
			 * Note that an SCTP connect(2) call happens before
			 * the SCTP protocol layer and is handled via
			 * selinux_socket_connect().
			 */
			err = selinux_netlbl_socket_connect_locked(sk, addr);
			break;
		}

		if (err)
			return err;

		addr_buf += len;
		walk_size += len;
	}

	return 0;
}

/* Called whenever a new socket is created by accept(2) or sctp_peeloff(3). */
static void selinux_sctp_sk_clone(struct sctp_association *asoc, struct sock *sk,
				  struct sock *newsk)
{
	struct sk_security_struct *sksec = sk->sk_security;
	struct sk_security_struct *newsksec = newsk->sk_security;

	/* If policy does not support SECCLASS_SCTP_SOCKET then call
	 * the non-sctp clone version.
	 */
	if (!selinux_policycap_extsockclass())
		return selinux_sk_clone_security(sk, newsk);

	newsksec->sid = asoc->secid;
	newsksec->peer_sid = asoc->peer_secid;
	newsksec->sclass = sksec->sclass;
	selinux_netlbl_sctp_sk_clone(sk, newsk);
}

static int selinux_inet_conn_request(const struct sock *sk, struct sk_buff *skb,
				     struct request_sock *req)
{
	struct sk_security_struct *sksec = sk->sk_security;
	int err;
	u16 family = req->rsk_ops->family;
	u32 connsid;
	u32 peersid;

	err = selinux_skb_peerlbl_sid(skb, family, &peersid);
	if (err)
		return err;
	err = selinux_conn_sid(sksec->sid, peersid, &connsid);
	if (err)
		return err;
	req->secid = connsid;
	req->peer_secid = peersid;

	return selinux_netlbl_inet_conn_request(req, family);
}

static void selinux_inet_csk_clone(struct sock *newsk,
				   const struct request_sock *req)
{
	struct sk_security_struct *newsksec = newsk->sk_security;

	newsksec->sid = req->secid;
	newsksec->peer_sid = req->peer_secid;
	/* NOTE: Ideally, we should also get the isec->sid for the
	   new socket in sync, but we don't have the isec available yet.
	   So we will wait until sock_graft to do it, by which
	   time it will have been created and available. */

	/* We don't need to take any sort of lock here as we are the only
	 * thread with access to newsksec */
	selinux_netlbl_inet_csk_clone(newsk, req->rsk_ops->family);
}

static void selinux_inet_conn_established(struct sock *sk, struct sk_buff *skb)
{
	u16 family = sk->sk_family;
	struct sk_security_struct *sksec = sk->sk_security;

	/* handle mapped IPv4 packets arriving via IPv6 sockets */
	if (family == PF_INET6 && skb->protocol == htons(ETH_P_IP))
		family = PF_INET;

	selinux_skb_peerlbl_sid(skb, family, &sksec->peer_sid);
}

static int selinux_secmark_relabel_packet(u32 sid)
{
	const struct task_security_struct *__tsec;
	u32 tsid;

	__tsec = selinux_cred(current_cred());
	tsid = __tsec->sid;

	return avc_has_perm(&selinux_state,
			    tsid, sid, SECCLASS_PACKET, PACKET__RELABELTO,
			    NULL);
}

static void selinux_secmark_refcount_inc(void)
{
	atomic_inc(&selinux_secmark_refcount);
}

static void selinux_secmark_refcount_dec(void)
{
	atomic_dec(&selinux_secmark_refcount);
}

static void selinux_req_classify_flow(const struct request_sock *req,
				      struct flowi_common *flic)
{
	flic->flowic_secid = req->secid;
}

static int selinux_tun_dev_alloc_security(void **security)
{
	struct tun_security_struct *tunsec;

	tunsec = kzalloc(sizeof(*tunsec), GFP_KERNEL);
	if (!tunsec)
		return -ENOMEM;
	tunsec->sid = current_sid();

	*security = tunsec;
	return 0;
}

static void selinux_tun_dev_free_security(void *security)
{
	kfree(security);
}

static int selinux_tun_dev_create(void)
{
	u32 sid = current_sid();

	/* we aren't taking into account the "sockcreate" SID since the socket
	 * that is being created here is not a socket in the traditional sense,
	 * instead it is a private sock, accessible only to the kernel, and
	 * representing a wide range of network traffic spanning multiple
	 * connections unlike traditional sockets - check the TUN driver to
	 * get a better understanding of why this socket is special */

	return avc_has_perm(&selinux_state,
			    sid, sid, SECCLASS_TUN_SOCKET, TUN_SOCKET__CREATE,
			    NULL);
}

static int selinux_tun_dev_attach_queue(void *security)
{
	struct tun_security_struct *tunsec = security;

	return avc_has_perm(&selinux_state,
			    current_sid(), tunsec->sid, SECCLASS_TUN_SOCKET,
			    TUN_SOCKET__ATTACH_QUEUE, NULL);
}

static int selinux_tun_dev_attach(struct sock *sk, void *security)
{
	struct tun_security_struct *tunsec = security;
	struct sk_security_struct *sksec = sk->sk_security;

	/* we don't currently perform any NetLabel based labeling here and it
	 * isn't clear that we would want to do so anyway; while we could apply
	 * labeling without the support of the TUN user the resulting labeled
	 * traffic from the other end of the connection would almost certainly
	 * cause confusion to the TUN user that had no idea network labeling
	 * protocols were being used */

	sksec->sid = tunsec->sid;
	sksec->sclass = SECCLASS_TUN_SOCKET;

	return 0;
}

static int selinux_tun_dev_open(void *security)
{
	struct tun_security_struct *tunsec = security;
	u32 sid = current_sid();
	int err;

	err = avc_has_perm(&selinux_state,
			   sid, tunsec->sid, SECCLASS_TUN_SOCKET,
			   TUN_SOCKET__RELABELFROM, NULL);
	if (err)
		return err;
	err = avc_has_perm(&selinux_state,
			   sid, sid, SECCLASS_TUN_SOCKET,
			   TUN_SOCKET__RELABELTO, NULL);
	if (err)
		return err;
	tunsec->sid = sid;

	return 0;
}

#ifdef CONFIG_NETFILTER

static unsigned int selinux_ip_forward(void *priv, struct sk_buff *skb,
				       const struct nf_hook_state *state)
{
	int ifindex;
	u16 family;
	char *addrp;
	u32 peer_sid;
	struct common_audit_data ad;
	struct lsm_network_audit net = {0,};
	int secmark_active, peerlbl_active;

	if (!selinux_policycap_netpeer())
		return NF_ACCEPT;

	secmark_active = selinux_secmark_enabled();
	peerlbl_active = selinux_peerlbl_enabled();
	if (!secmark_active && !peerlbl_active)
		return NF_ACCEPT;

	family = state->pf;
	if (selinux_skb_peerlbl_sid(skb, family, &peer_sid) != 0)
		return NF_DROP;

	ifindex = state->in->ifindex;
	ad.type = LSM_AUDIT_DATA_NET;
	ad.u.net = &net;
	ad.u.net->netif = ifindex;
	ad.u.net->family = family;
	if (selinux_parse_skb(skb, &ad, &addrp, 1, NULL) != 0)
		return NF_DROP;

	if (peerlbl_active) {
		int err;

		err = selinux_inet_sys_rcv_skb(state->net, ifindex,
					       addrp, family, peer_sid, &ad);
		if (err) {
			selinux_netlbl_err(skb, family, err, 1);
			return NF_DROP;
		}
	}

	if (secmark_active)
		if (avc_has_perm(&selinux_state,
				 peer_sid, skb->secmark,
				 SECCLASS_PACKET, PACKET__FORWARD_IN, &ad))
			return NF_DROP;

	if (netlbl_enabled())
		/* we do this in the FORWARD path and not the POST_ROUTING
		 * path because we want to make sure we apply the necessary
		 * labeling before IPsec is applied so we can leverage AH
		 * protection */
		if (selinux_netlbl_skbuff_setsid(skb, family, peer_sid) != 0)
			return NF_DROP;

	return NF_ACCEPT;
}

static unsigned int selinux_ip_output(void *priv, struct sk_buff *skb,
				      const struct nf_hook_state *state)
{
	struct sock *sk;
	u32 sid;

	if (!netlbl_enabled())
		return NF_ACCEPT;

	/* we do this in the LOCAL_OUT path and not the POST_ROUTING path
	 * because we want to make sure we apply the necessary labeling
	 * before IPsec is applied so we can leverage AH protection */
	sk = skb->sk;
	if (sk) {
		struct sk_security_struct *sksec;

		if (sk_listener(sk))
			/* if the socket is the listening state then this
			 * packet is a SYN-ACK packet which means it needs to
			 * be labeled based on the connection/request_sock and
			 * not the parent socket.  unfortunately, we can't
			 * lookup the request_sock yet as it isn't queued on
			 * the parent socket until after the SYN-ACK is sent.
			 * the "solution" is to simply pass the packet as-is
			 * as any IP option based labeling should be copied
			 * from the initial connection request (in the IP
			 * layer).  it is far from ideal, but until we get a
			 * security label in the packet itself this is the
			 * best we can do. */
			return NF_ACCEPT;

		/* standard practice, label using the parent socket */
		sksec = sk->sk_security;
		sid = sksec->sid;
	} else
		sid = SECINITSID_KERNEL;
	if (selinux_netlbl_skbuff_setsid(skb, state->pf, sid) != 0)
		return NF_DROP;

	return NF_ACCEPT;
}


static unsigned int selinux_ip_postroute_compat(struct sk_buff *skb,
					const struct nf_hook_state *state)
{
	struct sock *sk;
	struct sk_security_struct *sksec;
	struct common_audit_data ad;
	struct lsm_network_audit net = {0,};
	u8 proto = 0;

	sk = skb_to_full_sk(skb);
	if (sk == NULL)
		return NF_ACCEPT;
	sksec = sk->sk_security;

	ad.type = LSM_AUDIT_DATA_NET;
	ad.u.net = &net;
	ad.u.net->netif = state->out->ifindex;
	ad.u.net->family = state->pf;
	if (selinux_parse_skb(skb, &ad, NULL, 0, &proto))
		return NF_DROP;

	if (selinux_secmark_enabled())
		if (avc_has_perm(&selinux_state,
				 sksec->sid, skb->secmark,
				 SECCLASS_PACKET, PACKET__SEND, &ad))
			return NF_DROP_ERR(-ECONNREFUSED);

	if (selinux_xfrm_postroute_last(sksec->sid, skb, &ad, proto))
		return NF_DROP_ERR(-ECONNREFUSED);

	return NF_ACCEPT;
}

static unsigned int selinux_ip_postroute(void *priv,
					 struct sk_buff *skb,
					 const struct nf_hook_state *state)
{
	u16 family;
	u32 secmark_perm;
	u32 peer_sid;
	int ifindex;
	struct sock *sk;
	struct common_audit_data ad;
	struct lsm_network_audit net = {0,};
	char *addrp;
	int secmark_active, peerlbl_active;

	/* If any sort of compatibility mode is enabled then handoff processing
	 * to the selinux_ip_postroute_compat() function to deal with the
	 * special handling.  We do this in an attempt to keep this function
	 * as fast and as clean as possible. */
	if (!selinux_policycap_netpeer())
		return selinux_ip_postroute_compat(skb, state);

	secmark_active = selinux_secmark_enabled();
	peerlbl_active = selinux_peerlbl_enabled();
	if (!secmark_active && !peerlbl_active)
		return NF_ACCEPT;

	sk = skb_to_full_sk(skb);

#ifdef CONFIG_XFRM
	/* If skb->dst->xfrm is non-NULL then the packet is undergoing an IPsec
	 * packet transformation so allow the packet to pass without any checks
	 * since we'll have another chance to perform access control checks
	 * when the packet is on it's final way out.
	 * NOTE: there appear to be some IPv6 multicast cases where skb->dst
	 *       is NULL, in this case go ahead and apply access control.
	 * NOTE: if this is a local socket (skb->sk != NULL) that is in the
	 *       TCP listening state we cannot wait until the XFRM processing
	 *       is done as we will miss out on the SA label if we do;
	 *       unfortunately, this means more work, but it is only once per
	 *       connection. */
	if (skb_dst(skb) != NULL && skb_dst(skb)->xfrm != NULL &&
	    !(sk && sk_listener(sk)))
		return NF_ACCEPT;
#endif

	family = state->pf;
	if (sk == NULL) {
		/* Without an associated socket the packet is either coming
		 * from the kernel or it is being forwarded; check the packet
		 * to determine which and if the packet is being forwarded
		 * query the packet directly to determine the security label. */
		if (skb->skb_iif) {
			secmark_perm = PACKET__FORWARD_OUT;
			if (selinux_skb_peerlbl_sid(skb, family, &peer_sid))
				return NF_DROP;
		} else {
			secmark_perm = PACKET__SEND;
			peer_sid = SECINITSID_KERNEL;
		}
	} else if (sk_listener(sk)) {
		/* Locally generated packet but the associated socket is in the
		 * listening state which means this is a SYN-ACK packet.  In
		 * this particular case the correct security label is assigned
		 * to the connection/request_sock but unfortunately we can't
		 * query the request_sock as it isn't queued on the parent
		 * socket until after the SYN-ACK packet is sent; the only
		 * viable choice is to regenerate the label like we do in
		 * selinux_inet_conn_request().  See also selinux_ip_output()
		 * for similar problems. */
		u32 skb_sid;
		struct sk_security_struct *sksec;

		sksec = sk->sk_security;
		if (selinux_skb_peerlbl_sid(skb, family, &skb_sid))
			return NF_DROP;
		/* At this point, if the returned skb peerlbl is SECSID_NULL
		 * and the packet has been through at least one XFRM
		 * transformation then we must be dealing with the "final"
		 * form of labeled IPsec packet; since we've already applied
		 * all of our access controls on this packet we can safely
		 * pass the packet. */
		if (skb_sid == SECSID_NULL) {
			switch (family) {
			case PF_INET:
				if (IPCB(skb)->flags & IPSKB_XFRM_TRANSFORMED)
					return NF_ACCEPT;
				break;
			case PF_INET6:
				if (IP6CB(skb)->flags & IP6SKB_XFRM_TRANSFORMED)
					return NF_ACCEPT;
				break;
			default:
				return NF_DROP_ERR(-ECONNREFUSED);
			}
		}
		if (selinux_conn_sid(sksec->sid, skb_sid, &peer_sid))
			return NF_DROP;
		secmark_perm = PACKET__SEND;
	} else {
		/* Locally generated packet, fetch the security label from the
		 * associated socket. */
		struct sk_security_struct *sksec = sk->sk_security;
		peer_sid = sksec->sid;
		secmark_perm = PACKET__SEND;
	}

	ifindex = state->out->ifindex;
	ad.type = LSM_AUDIT_DATA_NET;
	ad.u.net = &net;
	ad.u.net->netif = ifindex;
	ad.u.net->family = family;
	if (selinux_parse_skb(skb, &ad, &addrp, 0, NULL))
		return NF_DROP;

	if (secmark_active)
		if (avc_has_perm(&selinux_state,
				 peer_sid, skb->secmark,
				 SECCLASS_PACKET, secmark_perm, &ad))
			return NF_DROP_ERR(-ECONNREFUSED);

	if (peerlbl_active) {
		u32 if_sid;
		u32 node_sid;

		if (sel_netif_sid(state->net, ifindex, &if_sid))
			return NF_DROP;
		if (avc_has_perm(&selinux_state,
				 peer_sid, if_sid,
				 SECCLASS_NETIF, NETIF__EGRESS, &ad))
			return NF_DROP_ERR(-ECONNREFUSED);

		if (sel_netnode_sid(addrp, family, &node_sid))
			return NF_DROP;
		if (avc_has_perm(&selinux_state,
				 peer_sid, node_sid,
				 SECCLASS_NODE, NODE__SENDTO, &ad))
			return NF_DROP_ERR(-ECONNREFUSED);
	}

	return NF_ACCEPT;
}
#endif	/* CONFIG_NETFILTER */

static int selinux_netlink_send(struct sock *sk, struct sk_buff *skb)
{
	int rc = 0;
	unsigned int msg_len;
	unsigned int data_len = skb->len;
	unsigned char *data = skb->data;
	struct nlmsghdr *nlh;
	struct sk_security_struct *sksec = sk->sk_security;
	u16 sclass = sksec->sclass;
	u32 perm;

	while (data_len >= nlmsg_total_size(0)) {
		nlh = (struct nlmsghdr *)data;

		/* NOTE: the nlmsg_len field isn't reliably set by some netlink
		 *       users which means we can't reject skb's with bogus
		 *       length fields; our solution is to follow what
		 *       netlink_rcv_skb() does and simply skip processing at
		 *       messages with length fields that are clearly junk
		 */
		if (nlh->nlmsg_len < NLMSG_HDRLEN || nlh->nlmsg_len > data_len)
			return 0;

		rc = selinux_nlmsg_lookup(sclass, nlh->nlmsg_type, &perm);
		if (rc == 0) {
			rc = sock_has_perm(sk, perm);
			if (rc)
				return rc;
		} else if (rc == -EINVAL) {
			/* -EINVAL is a missing msg/perm mapping */
			pr_warn_ratelimited("SELinux: unrecognized netlink"
				" message: protocol=%hu nlmsg_type=%hu sclass=%s"
				" pid=%d comm=%s\n",
				sk->sk_protocol, nlh->nlmsg_type,
				secclass_map[sclass - 1].name,
				task_pid_nr(current), current->comm);
			if (enforcing_enabled(&selinux_state) &&
			    !security_get_allow_unknown(&selinux_state))
				return rc;
			rc = 0;
		} else if (rc == -ENOENT) {
			/* -ENOENT is a missing socket/class mapping, ignore */
			rc = 0;
		} else {
			return rc;
		}

		/* move to the next message after applying netlink padding */
		msg_len = NLMSG_ALIGN(nlh->nlmsg_len);
		if (msg_len >= data_len)
			return 0;
		data_len -= msg_len;
		data += msg_len;
	}

	return rc;
}

static void ipc_init_security(struct ipc_security_struct *isec, u16 sclass)
{
	isec->sclass = sclass;
	isec->sid = current_sid();
}

static int ipc_has_perm(struct kern_ipc_perm *ipc_perms,
			u32 perms)
{
	struct ipc_security_struct *isec;
	struct common_audit_data ad;
	u32 sid = current_sid();

	isec = selinux_ipc(ipc_perms);

	ad.type = LSM_AUDIT_DATA_IPC;
	ad.u.ipc_id = ipc_perms->key;

	return avc_has_perm(&selinux_state,
			    sid, isec->sid, isec->sclass, perms, &ad);
}

static int selinux_msg_msg_alloc_security(struct msg_msg *msg)
{
	struct msg_security_struct *msec;

	msec = selinux_msg_msg(msg);
	msec->sid = SECINITSID_UNLABELED;

	return 0;
}

/* message queue security operations */
static int selinux_msg_queue_alloc_security(struct kern_ipc_perm *msq)
{
	struct ipc_security_struct *isec;
	struct common_audit_data ad;
	u32 sid = current_sid();
	int rc;

	isec = selinux_ipc(msq);
	ipc_init_security(isec, SECCLASS_MSGQ);

	ad.type = LSM_AUDIT_DATA_IPC;
	ad.u.ipc_id = msq->key;

	rc = avc_has_perm(&selinux_state,
			  sid, isec->sid, SECCLASS_MSGQ,
			  MSGQ__CREATE, &ad);
	return rc;
}

static int selinux_msg_queue_associate(struct kern_ipc_perm *msq, int msqflg)
{
	struct ipc_security_struct *isec;
	struct common_audit_data ad;
	u32 sid = current_sid();

	isec = selinux_ipc(msq);

	ad.type = LSM_AUDIT_DATA_IPC;
	ad.u.ipc_id = msq->key;

	return avc_has_perm(&selinux_state,
			    sid, isec->sid, SECCLASS_MSGQ,
			    MSGQ__ASSOCIATE, &ad);
}

static int selinux_msg_queue_msgctl(struct kern_ipc_perm *msq, int cmd)
{
	int err;
	int perms;

	switch (cmd) {
	case IPC_INFO:
	case MSG_INFO:
		/* No specific object, just general system-wide information. */
		return avc_has_perm(&selinux_state,
				    current_sid(), SECINITSID_KERNEL,
				    SECCLASS_SYSTEM, SYSTEM__IPC_INFO, NULL);
	case IPC_STAT:
	case MSG_STAT:
	case MSG_STAT_ANY:
		perms = MSGQ__GETATTR | MSGQ__ASSOCIATE;
		break;
	case IPC_SET:
		perms = MSGQ__SETATTR;
		break;
	case IPC_RMID:
		perms = MSGQ__DESTROY;
		break;
	default:
		return 0;
	}

	err = ipc_has_perm(msq, perms);
	return err;
}

static int selinux_msg_queue_msgsnd(struct kern_ipc_perm *msq, struct msg_msg *msg, int msqflg)
{
	struct ipc_security_struct *isec;
	struct msg_security_struct *msec;
	struct common_audit_data ad;
	u32 sid = current_sid();
	int rc;

	isec = selinux_ipc(msq);
	msec = selinux_msg_msg(msg);

	/*
	 * First time through, need to assign label to the message
	 */
	if (msec->sid == SECINITSID_UNLABELED) {
		/*
		 * Compute new sid based on current process and
		 * message queue this message will be stored in
		 */
		rc = security_transition_sid(&selinux_state, sid, isec->sid,
					     SECCLASS_MSG, NULL, &msec->sid);
		if (rc)
			return rc;
	}

	ad.type = LSM_AUDIT_DATA_IPC;
	ad.u.ipc_id = msq->key;

	/* Can this process write to the queue? */
	rc = avc_has_perm(&selinux_state,
			  sid, isec->sid, SECCLASS_MSGQ,
			  MSGQ__WRITE, &ad);
	if (!rc)
		/* Can this process send the message */
		rc = avc_has_perm(&selinux_state,
				  sid, msec->sid, SECCLASS_MSG,
				  MSG__SEND, &ad);
	if (!rc)
		/* Can the message be put in the queue? */
		rc = avc_has_perm(&selinux_state,
				  msec->sid, isec->sid, SECCLASS_MSGQ,
				  MSGQ__ENQUEUE, &ad);

	return rc;
}

static int selinux_msg_queue_msgrcv(struct kern_ipc_perm *msq, struct msg_msg *msg,
				    struct task_struct *target,
				    long type, int mode)
{
	struct ipc_security_struct *isec;
	struct msg_security_struct *msec;
	struct common_audit_data ad;
	u32 sid = task_sid_obj(target);
	int rc;

	isec = selinux_ipc(msq);
	msec = selinux_msg_msg(msg);

	ad.type = LSM_AUDIT_DATA_IPC;
	ad.u.ipc_id = msq->key;

	rc = avc_has_perm(&selinux_state,
			  sid, isec->sid,
			  SECCLASS_MSGQ, MSGQ__READ, &ad);
	if (!rc)
		rc = avc_has_perm(&selinux_state,
				  sid, msec->sid,
				  SECCLASS_MSG, MSG__RECEIVE, &ad);
	return rc;
}

/* Shared Memory security operations */
static int selinux_shm_alloc_security(struct kern_ipc_perm *shp)
{
	struct ipc_security_struct *isec;
	struct common_audit_data ad;
	u32 sid = current_sid();
	int rc;

	isec = selinux_ipc(shp);
	ipc_init_security(isec, SECCLASS_SHM);

	ad.type = LSM_AUDIT_DATA_IPC;
	ad.u.ipc_id = shp->key;

	rc = avc_has_perm(&selinux_state,
			  sid, isec->sid, SECCLASS_SHM,
			  SHM__CREATE, &ad);
	return rc;
}

static int selinux_shm_associate(struct kern_ipc_perm *shp, int shmflg)
{
	struct ipc_security_struct *isec;
	struct common_audit_data ad;
	u32 sid = current_sid();

	isec = selinux_ipc(shp);

	ad.type = LSM_AUDIT_DATA_IPC;
	ad.u.ipc_id = shp->key;

	return avc_has_perm(&selinux_state,
			    sid, isec->sid, SECCLASS_SHM,
			    SHM__ASSOCIATE, &ad);
}

/* Note, at this point, shp is locked down */
static int selinux_shm_shmctl(struct kern_ipc_perm *shp, int cmd)
{
	int perms;
	int err;

	switch (cmd) {
	case IPC_INFO:
	case SHM_INFO:
		/* No specific object, just general system-wide information. */
		return avc_has_perm(&selinux_state,
				    current_sid(), SECINITSID_KERNEL,
				    SECCLASS_SYSTEM, SYSTEM__IPC_INFO, NULL);
	case IPC_STAT:
	case SHM_STAT:
	case SHM_STAT_ANY:
		perms = SHM__GETATTR | SHM__ASSOCIATE;
		break;
	case IPC_SET:
		perms = SHM__SETATTR;
		break;
	case SHM_LOCK:
	case SHM_UNLOCK:
		perms = SHM__LOCK;
		break;
	case IPC_RMID:
		perms = SHM__DESTROY;
		break;
	default:
		return 0;
	}

	err = ipc_has_perm(shp, perms);
	return err;
}

static int selinux_shm_shmat(struct kern_ipc_perm *shp,
			     char __user *shmaddr, int shmflg)
{
	u32 perms;

	if (shmflg & SHM_RDONLY)
		perms = SHM__READ;
	else
		perms = SHM__READ | SHM__WRITE;

	return ipc_has_perm(shp, perms);
}

/* Semaphore security operations */
static int selinux_sem_alloc_security(struct kern_ipc_perm *sma)
{
	struct ipc_security_struct *isec;
	struct common_audit_data ad;
	u32 sid = current_sid();
	int rc;

	isec = selinux_ipc(sma);
	ipc_init_security(isec, SECCLASS_SEM);

	ad.type = LSM_AUDIT_DATA_IPC;
	ad.u.ipc_id = sma->key;

	rc = avc_has_perm(&selinux_state,
			  sid, isec->sid, SECCLASS_SEM,
			  SEM__CREATE, &ad);
	return rc;
}

static int selinux_sem_associate(struct kern_ipc_perm *sma, int semflg)
{
	struct ipc_security_struct *isec;
	struct common_audit_data ad;
	u32 sid = current_sid();

	isec = selinux_ipc(sma);

	ad.type = LSM_AUDIT_DATA_IPC;
	ad.u.ipc_id = sma->key;

	return avc_has_perm(&selinux_state,
			    sid, isec->sid, SECCLASS_SEM,
			    SEM__ASSOCIATE, &ad);
}

/* Note, at this point, sma is locked down */
static int selinux_sem_semctl(struct kern_ipc_perm *sma, int cmd)
{
	int err;
	u32 perms;

	switch (cmd) {
	case IPC_INFO:
	case SEM_INFO:
		/* No specific object, just general system-wide information. */
		return avc_has_perm(&selinux_state,
				    current_sid(), SECINITSID_KERNEL,
				    SECCLASS_SYSTEM, SYSTEM__IPC_INFO, NULL);
	case GETPID:
	case GETNCNT:
	case GETZCNT:
		perms = SEM__GETATTR;
		break;
	case GETVAL:
	case GETALL:
		perms = SEM__READ;
		break;
	case SETVAL:
	case SETALL:
		perms = SEM__WRITE;
		break;
	case IPC_RMID:
		perms = SEM__DESTROY;
		break;
	case IPC_SET:
		perms = SEM__SETATTR;
		break;
	case IPC_STAT:
	case SEM_STAT:
	case SEM_STAT_ANY:
		perms = SEM__GETATTR | SEM__ASSOCIATE;
		break;
	default:
		return 0;
	}

	err = ipc_has_perm(sma, perms);
	return err;
}

static int selinux_sem_semop(struct kern_ipc_perm *sma,
			     struct sembuf *sops, unsigned nsops, int alter)
{
	u32 perms;

	if (alter)
		perms = SEM__READ | SEM__WRITE;
	else
		perms = SEM__READ;

	return ipc_has_perm(sma, perms);
}

static int selinux_ipc_permission(struct kern_ipc_perm *ipcp, short flag)
{
	u32 av = 0;

	av = 0;
	if (flag & S_IRUGO)
		av |= IPC__UNIX_READ;
	if (flag & S_IWUGO)
		av |= IPC__UNIX_WRITE;

	if (av == 0)
		return 0;

	return ipc_has_perm(ipcp, av);
}

static void selinux_ipc_getsecid(struct kern_ipc_perm *ipcp, u32 *secid)
{
	struct ipc_security_struct *isec = selinux_ipc(ipcp);
	*secid = isec->sid;
}

static void selinux_d_instantiate(struct dentry *dentry, struct inode *inode)
{
	if (inode)
		inode_doinit_with_dentry(inode, dentry);
}

static int selinux_getprocattr(struct task_struct *p,
			       char *name, char **value)
{
	const struct task_security_struct *__tsec;
	u32 sid;
	int error;
	unsigned len;

	rcu_read_lock();
	__tsec = selinux_cred(__task_cred(p));

	if (current != p) {
		error = avc_has_perm(&selinux_state,
				     current_sid(), __tsec->sid,
				     SECCLASS_PROCESS, PROCESS__GETATTR, NULL);
		if (error)
			goto bad;
	}

	if (!strcmp(name, "current"))
		sid = __tsec->sid;
	else if (!strcmp(name, "prev"))
		sid = __tsec->osid;
	else if (!strcmp(name, "exec"))
		sid = __tsec->exec_sid;
	else if (!strcmp(name, "fscreate"))
		sid = __tsec->create_sid;
	else if (!strcmp(name, "keycreate"))
		sid = __tsec->keycreate_sid;
	else if (!strcmp(name, "sockcreate"))
		sid = __tsec->sockcreate_sid;
	else {
		error = -EINVAL;
		goto bad;
	}
	rcu_read_unlock();

	if (!sid)
		return 0;

	error = security_sid_to_context(&selinux_state, sid, value, &len);
	if (error)
		return error;
	return len;

bad:
	rcu_read_unlock();
	return error;
}

static int selinux_setprocattr(const char *name, void *value, size_t size)
{
	struct task_security_struct *tsec;
	struct cred *new;
	u32 mysid = current_sid(), sid = 0, ptsid;
	int error;
	char *str = value;

	/*
	 * Basic control over ability to set these attributes at all.
	 */
	if (!strcmp(name, "exec"))
		error = avc_has_perm(&selinux_state,
				     mysid, mysid, SECCLASS_PROCESS,
				     PROCESS__SETEXEC, NULL);
	else if (!strcmp(name, "fscreate"))
		error = avc_has_perm(&selinux_state,
				     mysid, mysid, SECCLASS_PROCESS,
				     PROCESS__SETFSCREATE, NULL);
	else if (!strcmp(name, "keycreate"))
		error = avc_has_perm(&selinux_state,
				     mysid, mysid, SECCLASS_PROCESS,
				     PROCESS__SETKEYCREATE, NULL);
	else if (!strcmp(name, "sockcreate"))
		error = avc_has_perm(&selinux_state,
				     mysid, mysid, SECCLASS_PROCESS,
				     PROCESS__SETSOCKCREATE, NULL);
	else if (!strcmp(name, "current"))
		error = avc_has_perm(&selinux_state,
				     mysid, mysid, SECCLASS_PROCESS,
				     PROCESS__SETCURRENT, NULL);
	else
		error = -EINVAL;
	if (error)
		return error;

	/* Obtain a SID for the context, if one was specified. */
	if (size && str[0] && str[0] != '\n') {
		if (str[size-1] == '\n') {
			str[size-1] = 0;
			size--;
		}
		error = security_context_to_sid(&selinux_state, value, size,
						&sid, GFP_KERNEL);
		if (error == -EINVAL && !strcmp(name, "fscreate")) {
			if (!has_cap_mac_admin(true)) {
				struct audit_buffer *ab;
				size_t audit_size;

				/* We strip a nul only if it is at the end, otherwise the
				 * context contains a nul and we should audit that */
				if (str[size - 1] == '\0')
					audit_size = size - 1;
				else
					audit_size = size;
				ab = audit_log_start(audit_context(),
						     GFP_ATOMIC,
						     AUDIT_SELINUX_ERR);
				if (!ab)
					return error;
				audit_log_format(ab, "op=fscreate invalid_context=");
				audit_log_n_untrustedstring(ab, value, audit_size);
				audit_log_end(ab);

				return error;
			}
			error = security_context_to_sid_force(
						      &selinux_state,
						      value, size, &sid);
		}
		if (error)
			return error;
	}

	new = prepare_creds();
	if (!new)
		return -ENOMEM;

	/* Permission checking based on the specified context is
	   performed during the actual operation (execve,
	   open/mkdir/...), when we know the full context of the
	   operation.  See selinux_bprm_creds_for_exec for the execve
	   checks and may_create for the file creation checks. The
	   operation will then fail if the context is not permitted. */
	tsec = selinux_cred(new);
	if (!strcmp(name, "exec")) {
		tsec->exec_sid = sid;
	} else if (!strcmp(name, "fscreate")) {
		tsec->create_sid = sid;
	} else if (!strcmp(name, "keycreate")) {
		if (sid) {
			error = avc_has_perm(&selinux_state, mysid, sid,
					     SECCLASS_KEY, KEY__CREATE, NULL);
			if (error)
				goto abort_change;
		}
		tsec->keycreate_sid = sid;
	} else if (!strcmp(name, "sockcreate")) {
		tsec->sockcreate_sid = sid;
	} else if (!strcmp(name, "current")) {
		error = -EINVAL;
		if (sid == 0)
			goto abort_change;

		/* Only allow single threaded processes to change context */
		if (!current_is_single_threaded()) {
			error = security_bounded_transition(&selinux_state,
							    tsec->sid, sid);
			if (error)
				goto abort_change;
		}

		/* Check permissions for the transition. */
		error = avc_has_perm(&selinux_state,
				     tsec->sid, sid, SECCLASS_PROCESS,
				     PROCESS__DYNTRANSITION, NULL);
		if (error)
			goto abort_change;

		/* Check for ptracing, and update the task SID if ok.
		   Otherwise, leave SID unchanged and fail. */
		ptsid = ptrace_parent_sid();
		if (ptsid != 0) {
			error = avc_has_perm(&selinux_state,
					     ptsid, sid, SECCLASS_PROCESS,
					     PROCESS__PTRACE, NULL);
			if (error)
				goto abort_change;
		}

		tsec->sid = sid;
	} else {
		error = -EINVAL;
		goto abort_change;
	}

	commit_creds(new);
	return size;

abort_change:
	abort_creds(new);
	return error;
}

static int selinux_ismaclabel(const char *name)
{
	return (strcmp(name, XATTR_SELINUX_SUFFIX) == 0);
}

static int selinux_secid_to_secctx(u32 secid, char **secdata, u32 *seclen)
{
	return security_sid_to_context(&selinux_state, secid,
				       secdata, seclen);
}

static int selinux_secctx_to_secid(const char *secdata, u32 seclen, u32 *secid)
{
	return security_context_to_sid(&selinux_state, secdata, seclen,
				       secid, GFP_KERNEL);
}

static void selinux_release_secctx(char *secdata, u32 seclen)
{
	kfree(secdata);
}

static void selinux_inode_invalidate_secctx(struct inode *inode)
{
	struct inode_security_struct *isec = selinux_inode(inode);

	spin_lock(&isec->lock);
	isec->initialized = LABEL_INVALID;
	spin_unlock(&isec->lock);
}

/*
 *	called with inode->i_mutex locked
 */
static int selinux_inode_notifysecctx(struct inode *inode, void *ctx, u32 ctxlen)
{
	int rc = selinux_inode_setsecurity(inode, XATTR_SELINUX_SUFFIX,
					   ctx, ctxlen, 0);
	/* Do not return error when suppressing label (SBLABEL_MNT not set). */
	return rc == -EOPNOTSUPP ? 0 : rc;
}

/*
 *	called with inode->i_mutex locked
 */
static int selinux_inode_setsecctx(struct dentry *dentry, void *ctx, u32 ctxlen)
{
	return __vfs_setxattr_noperm(&init_user_ns, dentry, XATTR_NAME_SELINUX,
				     ctx, ctxlen, 0);
}

static int selinux_inode_getsecctx(struct inode *inode, void **ctx, u32 *ctxlen)
{
	int len = 0;
	len = selinux_inode_getsecurity(&init_user_ns, inode,
					XATTR_SELINUX_SUFFIX, ctx, true);
	if (len < 0)
		return len;
	*ctxlen = len;
	return 0;
}
#ifdef CONFIG_KEYS

static int selinux_key_alloc(struct key *k, const struct cred *cred,
			     unsigned long flags)
{
	const struct task_security_struct *tsec;
	struct key_security_struct *ksec;

	ksec = kzalloc(sizeof(struct key_security_struct), GFP_KERNEL);
	if (!ksec)
		return -ENOMEM;

	tsec = selinux_cred(cred);
	if (tsec->keycreate_sid)
		ksec->sid = tsec->keycreate_sid;
	else
		ksec->sid = tsec->sid;

	k->security = ksec;
	return 0;
}

static void selinux_key_free(struct key *k)
{
	struct key_security_struct *ksec = k->security;

	k->security = NULL;
	kfree(ksec);
}

static int selinux_key_permission(key_ref_t key_ref,
				  const struct cred *cred,
				  enum key_need_perm need_perm)
{
	struct key *key;
	struct key_security_struct *ksec;
	u32 perm, sid;

	switch (need_perm) {
	case KEY_NEED_VIEW:
		perm = KEY__VIEW;
		break;
	case KEY_NEED_READ:
		perm = KEY__READ;
		break;
	case KEY_NEED_WRITE:
		perm = KEY__WRITE;
		break;
	case KEY_NEED_SEARCH:
		perm = KEY__SEARCH;
		break;
	case KEY_NEED_LINK:
		perm = KEY__LINK;
		break;
	case KEY_NEED_SETATTR:
		perm = KEY__SETATTR;
		break;
	case KEY_NEED_UNLINK:
	case KEY_SYSADMIN_OVERRIDE:
	case KEY_AUTHTOKEN_OVERRIDE:
	case KEY_DEFER_PERM_CHECK:
		return 0;
	default:
		WARN_ON(1);
		return -EPERM;

	}

	sid = cred_sid(cred);
	key = key_ref_to_ptr(key_ref);
	ksec = key->security;

	return avc_has_perm(&selinux_state,
			    sid, ksec->sid, SECCLASS_KEY, perm, NULL);
}

static int selinux_key_getsecurity(struct key *key, char **_buffer)
{
	struct key_security_struct *ksec = key->security;
	char *context = NULL;
	unsigned len;
	int rc;

	rc = security_sid_to_context(&selinux_state, ksec->sid,
				     &context, &len);
	if (!rc)
		rc = len;
	*_buffer = context;
	return rc;
}

#ifdef CONFIG_KEY_NOTIFICATIONS
static int selinux_watch_key(struct key *key)
{
	struct key_security_struct *ksec = key->security;
	u32 sid = current_sid();

	return avc_has_perm(&selinux_state,
			    sid, ksec->sid, SECCLASS_KEY, KEY__VIEW, NULL);
}
#endif
#endif

#ifdef CONFIG_SECURITY_INFINIBAND
static int selinux_ib_pkey_access(void *ib_sec, u64 subnet_prefix, u16 pkey_val)
{
	struct common_audit_data ad;
	int err;
	u32 sid = 0;
	struct ib_security_struct *sec = ib_sec;
	struct lsm_ibpkey_audit ibpkey;

	err = sel_ib_pkey_sid(subnet_prefix, pkey_val, &sid);
	if (err)
		return err;

	ad.type = LSM_AUDIT_DATA_IBPKEY;
	ibpkey.subnet_prefix = subnet_prefix;
	ibpkey.pkey = pkey_val;
	ad.u.ibpkey = &ibpkey;
	return avc_has_perm(&selinux_state,
			    sec->sid, sid,
			    SECCLASS_INFINIBAND_PKEY,
			    INFINIBAND_PKEY__ACCESS, &ad);
}

static int selinux_ib_endport_manage_subnet(void *ib_sec, const char *dev_name,
					    u8 port_num)
{
	struct common_audit_data ad;
	int err;
	u32 sid = 0;
	struct ib_security_struct *sec = ib_sec;
	struct lsm_ibendport_audit ibendport;

	err = security_ib_endport_sid(&selinux_state, dev_name, port_num,
				      &sid);

	if (err)
		return err;

	ad.type = LSM_AUDIT_DATA_IBENDPORT;
	ibendport.dev_name = dev_name;
	ibendport.port = port_num;
	ad.u.ibendport = &ibendport;
	return avc_has_perm(&selinux_state,
			    sec->sid, sid,
			    SECCLASS_INFINIBAND_ENDPORT,
			    INFINIBAND_ENDPORT__MANAGE_SUBNET, &ad);
}

static int selinux_ib_alloc_security(void **ib_sec)
{
	struct ib_security_struct *sec;

	sec = kzalloc(sizeof(*sec), GFP_KERNEL);
	if (!sec)
		return -ENOMEM;
	sec->sid = current_sid();

	*ib_sec = sec;
	return 0;
}

static void selinux_ib_free_security(void *ib_sec)
{
	kfree(ib_sec);
}
#endif

#ifdef CONFIG_BPF_SYSCALL
static int selinux_bpf(int cmd, union bpf_attr *attr,
				     unsigned int size)
{
	u32 sid = current_sid();
	int ret;

	switch (cmd) {
	case BPF_MAP_CREATE:
		ret = avc_has_perm(&selinux_state,
				   sid, sid, SECCLASS_BPF, BPF__MAP_CREATE,
				   NULL);
		break;
	case BPF_PROG_LOAD:
		ret = avc_has_perm(&selinux_state,
				   sid, sid, SECCLASS_BPF, BPF__PROG_LOAD,
				   NULL);
		break;
	default:
		ret = 0;
		break;
	}

	return ret;
}

static u32 bpf_map_fmode_to_av(fmode_t fmode)
{
	u32 av = 0;

	if (fmode & FMODE_READ)
		av |= BPF__MAP_READ;
	if (fmode & FMODE_WRITE)
		av |= BPF__MAP_WRITE;
	return av;
}

/* This function will check the file pass through unix socket or binder to see
 * if it is a bpf related object. And apply correspinding checks on the bpf
 * object based on the type. The bpf maps and programs, not like other files and
 * socket, are using a shared anonymous inode inside the kernel as their inode.
 * So checking that inode cannot identify if the process have privilege to
 * access the bpf object and that's why we have to add this additional check in
 * selinux_file_receive and selinux_binder_transfer_files.
 */
static int bpf_fd_pass(struct file *file, u32 sid)
{
	struct bpf_security_struct *bpfsec;
	struct bpf_prog *prog;
	struct bpf_map *map;
	int ret;

	if (file->f_op == &bpf_map_fops) {
		map = file->private_data;
		bpfsec = map->security;
		ret = avc_has_perm(&selinux_state,
				   sid, bpfsec->sid, SECCLASS_BPF,
				   bpf_map_fmode_to_av(file->f_mode), NULL);
		if (ret)
			return ret;
	} else if (file->f_op == &bpf_prog_fops) {
		prog = file->private_data;
		bpfsec = prog->aux->security;
		ret = avc_has_perm(&selinux_state,
				   sid, bpfsec->sid, SECCLASS_BPF,
				   BPF__PROG_RUN, NULL);
		if (ret)
			return ret;
	}
	return 0;
}

static int selinux_bpf_map(struct bpf_map *map, fmode_t fmode)
{
	u32 sid = current_sid();
	struct bpf_security_struct *bpfsec;

	bpfsec = map->security;
	return avc_has_perm(&selinux_state,
			    sid, bpfsec->sid, SECCLASS_BPF,
			    bpf_map_fmode_to_av(fmode), NULL);
}

static int selinux_bpf_prog(struct bpf_prog *prog)
{
	u32 sid = current_sid();
	struct bpf_security_struct *bpfsec;

	bpfsec = prog->aux->security;
	return avc_has_perm(&selinux_state,
			    sid, bpfsec->sid, SECCLASS_BPF,
			    BPF__PROG_RUN, NULL);
}

static int selinux_bpf_map_alloc(struct bpf_map *map)
{
	struct bpf_security_struct *bpfsec;

	bpfsec = kzalloc(sizeof(*bpfsec), GFP_KERNEL);
	if (!bpfsec)
		return -ENOMEM;

	bpfsec->sid = current_sid();
	map->security = bpfsec;

	return 0;
}

static void selinux_bpf_map_free(struct bpf_map *map)
{
	struct bpf_security_struct *bpfsec = map->security;

	map->security = NULL;
	kfree(bpfsec);
}

static int selinux_bpf_prog_alloc(struct bpf_prog_aux *aux)
{
	struct bpf_security_struct *bpfsec;

	bpfsec = kzalloc(sizeof(*bpfsec), GFP_KERNEL);
	if (!bpfsec)
		return -ENOMEM;

	bpfsec->sid = current_sid();
	aux->security = bpfsec;

	return 0;
}

static void selinux_bpf_prog_free(struct bpf_prog_aux *aux)
{
	struct bpf_security_struct *bpfsec = aux->security;

	aux->security = NULL;
	kfree(bpfsec);
}
#endif

struct lsm_blob_sizes selinux_blob_sizes __lsm_ro_after_init = {
	.lbs_cred = sizeof(struct task_security_struct),
	.lbs_file = sizeof(struct file_security_struct),
	.lbs_inode = sizeof(struct inode_security_struct),
	.lbs_ipc = sizeof(struct ipc_security_struct),
	.lbs_msg_msg = sizeof(struct msg_security_struct),
	.lbs_superblock = sizeof(struct superblock_security_struct),
};

#ifdef CONFIG_PERF_EVENTS
static int selinux_perf_event_open(struct perf_event_attr *attr, int type)
{
	u32 requested, sid = current_sid();

	if (type == PERF_SECURITY_OPEN)
		requested = PERF_EVENT__OPEN;
	else if (type == PERF_SECURITY_CPU)
		requested = PERF_EVENT__CPU;
	else if (type == PERF_SECURITY_KERNEL)
		requested = PERF_EVENT__KERNEL;
	else if (type == PERF_SECURITY_TRACEPOINT)
		requested = PERF_EVENT__TRACEPOINT;
	else
		return -EINVAL;

	return avc_has_perm(&selinux_state, sid, sid, SECCLASS_PERF_EVENT,
			    requested, NULL);
}

static int selinux_perf_event_alloc(struct perf_event *event)
{
	struct perf_event_security_struct *perfsec;

	perfsec = kzalloc(sizeof(*perfsec), GFP_KERNEL);
	if (!perfsec)
		return -ENOMEM;

	perfsec->sid = current_sid();
	event->security = perfsec;

	return 0;
}

static void selinux_perf_event_free(struct perf_event *event)
{
	struct perf_event_security_struct *perfsec = event->security;

	event->security = NULL;
	kfree(perfsec);
}

static int selinux_perf_event_read(struct perf_event *event)
{
	struct perf_event_security_struct *perfsec = event->security;
	u32 sid = current_sid();

	return avc_has_perm(&selinux_state, sid, perfsec->sid,
			    SECCLASS_PERF_EVENT, PERF_EVENT__READ, NULL);
}

static int selinux_perf_event_write(struct perf_event *event)
{
	struct perf_event_security_struct *perfsec = event->security;
	u32 sid = current_sid();

	return avc_has_perm(&selinux_state, sid, perfsec->sid,
			    SECCLASS_PERF_EVENT, PERF_EVENT__WRITE, NULL);
}
#endif

#ifdef CONFIG_IO_URING
/**
 * selinux_uring_override_creds - check the requested cred override
 * @new: the target creds
 *
 * Check to see if the current task is allowed to override it's credentials
 * to service an io_uring operation.
 */
static int selinux_uring_override_creds(const struct cred *new)
{
	return avc_has_perm(&selinux_state, current_sid(), cred_sid(new),
			    SECCLASS_IO_URING, IO_URING__OVERRIDE_CREDS, NULL);
}

/**
 * selinux_uring_sqpoll - check if a io_uring polling thread can be created
 *
 * Check to see if the current task is allowed to create a new io_uring
 * kernel polling thread.
 */
static int selinux_uring_sqpoll(void)
{
	int sid = current_sid();

	return avc_has_perm(&selinux_state, sid, sid,
			    SECCLASS_IO_URING, IO_URING__SQPOLL, NULL);
}
#endif /* CONFIG_IO_URING */

/*
 * IMPORTANT NOTE: When adding new hooks, please be careful to keep this order:
 * 1. any hooks that don't belong to (2.) or (3.) below,
 * 2. hooks that both access structures allocated by other hooks, and allocate
 *    structures that can be later accessed by other hooks (mostly "cloning"
 *    hooks),
 * 3. hooks that only allocate structures that can be later accessed by other
 *    hooks ("allocating" hooks).
 *
 * Please follow block comment delimiters in the list to keep this order.
 *
 * This ordering is needed for SELinux runtime disable to work at least somewhat
 * safely. Breaking the ordering rules above might lead to NULL pointer derefs
 * when disabling SELinux at runtime.
 */
static struct security_hook_list selinux_hooks[] __lsm_ro_after_init = {
	LSM_HOOK_INIT(binder_set_context_mgr, selinux_binder_set_context_mgr),
	LSM_HOOK_INIT(binder_transaction, selinux_binder_transaction),
	LSM_HOOK_INIT(binder_transfer_binder, selinux_binder_transfer_binder),
	LSM_HOOK_INIT(binder_transfer_file, selinux_binder_transfer_file),

	LSM_HOOK_INIT(ptrace_access_check, selinux_ptrace_access_check),
	LSM_HOOK_INIT(ptrace_traceme, selinux_ptrace_traceme),
	LSM_HOOK_INIT(capget, selinux_capget),
	LSM_HOOK_INIT(capset, selinux_capset),
	LSM_HOOK_INIT(capable, selinux_capable),
	LSM_HOOK_INIT(quotactl, selinux_quotactl),
	LSM_HOOK_INIT(quota_on, selinux_quota_on),
	LSM_HOOK_INIT(syslog, selinux_syslog),
	LSM_HOOK_INIT(vm_enough_memory, selinux_vm_enough_memory),

	LSM_HOOK_INIT(netlink_send, selinux_netlink_send),

	LSM_HOOK_INIT(bprm_creds_for_exec, selinux_bprm_creds_for_exec),
	LSM_HOOK_INIT(bprm_committing_creds, selinux_bprm_committing_creds),
	LSM_HOOK_INIT(bprm_committed_creds, selinux_bprm_committed_creds),

	LSM_HOOK_INIT(sb_free_mnt_opts, selinux_free_mnt_opts),
	LSM_HOOK_INIT(sb_mnt_opts_compat, selinux_sb_mnt_opts_compat),
	LSM_HOOK_INIT(sb_remount, selinux_sb_remount),
	LSM_HOOK_INIT(sb_kern_mount, selinux_sb_kern_mount),
	LSM_HOOK_INIT(sb_show_options, selinux_sb_show_options),
	LSM_HOOK_INIT(sb_statfs, selinux_sb_statfs),
	LSM_HOOK_INIT(sb_mount, selinux_mount),
	LSM_HOOK_INIT(sb_umount, selinux_umount),
	LSM_HOOK_INIT(sb_set_mnt_opts, selinux_set_mnt_opts),
	LSM_HOOK_INIT(sb_clone_mnt_opts, selinux_sb_clone_mnt_opts),

	LSM_HOOK_INIT(move_mount, selinux_move_mount),

	LSM_HOOK_INIT(dentry_init_security, selinux_dentry_init_security),
	LSM_HOOK_INIT(dentry_create_files_as, selinux_dentry_create_files_as),

	LSM_HOOK_INIT(inode_free_security, selinux_inode_free_security),
	LSM_HOOK_INIT(inode_init_security, selinux_inode_init_security),
	LSM_HOOK_INIT(inode_init_security_anon, selinux_inode_init_security_anon),
	LSM_HOOK_INIT(inode_create, selinux_inode_create),
	LSM_HOOK_INIT(inode_link, selinux_inode_link),
	LSM_HOOK_INIT(inode_unlink, selinux_inode_unlink),
	LSM_HOOK_INIT(inode_symlink, selinux_inode_symlink),
	LSM_HOOK_INIT(inode_mkdir, selinux_inode_mkdir),
	LSM_HOOK_INIT(inode_rmdir, selinux_inode_rmdir),
	LSM_HOOK_INIT(inode_mknod, selinux_inode_mknod),
	LSM_HOOK_INIT(inode_rename, selinux_inode_rename),
	LSM_HOOK_INIT(inode_readlink, selinux_inode_readlink),
	LSM_HOOK_INIT(inode_follow_link, selinux_inode_follow_link),
	LSM_HOOK_INIT(inode_permission, selinux_inode_permission),
	LSM_HOOK_INIT(inode_setattr, selinux_inode_setattr),
	LSM_HOOK_INIT(inode_getattr, selinux_inode_getattr),
	LSM_HOOK_INIT(inode_setxattr, selinux_inode_setxattr),
	LSM_HOOK_INIT(inode_post_setxattr, selinux_inode_post_setxattr),
	LSM_HOOK_INIT(inode_getxattr, selinux_inode_getxattr),
	LSM_HOOK_INIT(inode_listxattr, selinux_inode_listxattr),
	LSM_HOOK_INIT(inode_removexattr, selinux_inode_removexattr),
	LSM_HOOK_INIT(inode_getsecurity, selinux_inode_getsecurity),
	LSM_HOOK_INIT(inode_setsecurity, selinux_inode_setsecurity),
	LSM_HOOK_INIT(inode_listsecurity, selinux_inode_listsecurity),
	LSM_HOOK_INIT(inode_getsecid, selinux_inode_getsecid),
	LSM_HOOK_INIT(inode_copy_up, selinux_inode_copy_up),
	LSM_HOOK_INIT(inode_copy_up_xattr, selinux_inode_copy_up_xattr),
	LSM_HOOK_INIT(path_notify, selinux_path_notify),

	LSM_HOOK_INIT(kernfs_init_security, selinux_kernfs_init_security),

	LSM_HOOK_INIT(file_permission, selinux_file_permission),
	LSM_HOOK_INIT(file_alloc_security, selinux_file_alloc_security),
	LSM_HOOK_INIT(file_ioctl, selinux_file_ioctl),
	LSM_HOOK_INIT(mmap_file, selinux_mmap_file),
	LSM_HOOK_INIT(mmap_addr, selinux_mmap_addr),
	LSM_HOOK_INIT(file_mprotect, selinux_file_mprotect),
	LSM_HOOK_INIT(file_lock, selinux_file_lock),
	LSM_HOOK_INIT(file_fcntl, selinux_file_fcntl),
	LSM_HOOK_INIT(file_set_fowner, selinux_file_set_fowner),
	LSM_HOOK_INIT(file_send_sigiotask, selinux_file_send_sigiotask),
	LSM_HOOK_INIT(file_receive, selinux_file_receive),

	LSM_HOOK_INIT(file_open, selinux_file_open),

	LSM_HOOK_INIT(task_alloc, selinux_task_alloc),
	LSM_HOOK_INIT(cred_prepare, selinux_cred_prepare),
	LSM_HOOK_INIT(cred_transfer, selinux_cred_transfer),
	LSM_HOOK_INIT(cred_getsecid, selinux_cred_getsecid),
	LSM_HOOK_INIT(kernel_act_as, selinux_kernel_act_as),
	LSM_HOOK_INIT(kernel_create_files_as, selinux_kernel_create_files_as),
	LSM_HOOK_INIT(kernel_module_request, selinux_kernel_module_request),
	LSM_HOOK_INIT(kernel_load_data, selinux_kernel_load_data),
	LSM_HOOK_INIT(kernel_read_file, selinux_kernel_read_file),
	LSM_HOOK_INIT(task_setpgid, selinux_task_setpgid),
	LSM_HOOK_INIT(task_getpgid, selinux_task_getpgid),
	LSM_HOOK_INIT(task_getsid, selinux_task_getsid),
	LSM_HOOK_INIT(current_getsecid_subj, selinux_current_getsecid_subj),
	LSM_HOOK_INIT(task_getsecid_obj, selinux_task_getsecid_obj),
	LSM_HOOK_INIT(task_setnice, selinux_task_setnice),
	LSM_HOOK_INIT(task_setioprio, selinux_task_setioprio),
	LSM_HOOK_INIT(task_getioprio, selinux_task_getioprio),
	LSM_HOOK_INIT(task_prlimit, selinux_task_prlimit),
	LSM_HOOK_INIT(task_setrlimit, selinux_task_setrlimit),
	LSM_HOOK_INIT(task_setscheduler, selinux_task_setscheduler),
	LSM_HOOK_INIT(task_getscheduler, selinux_task_getscheduler),
	LSM_HOOK_INIT(task_movememory, selinux_task_movememory),
	LSM_HOOK_INIT(task_kill, selinux_task_kill),
	LSM_HOOK_INIT(task_to_inode, selinux_task_to_inode),

	LSM_HOOK_INIT(ipc_permission, selinux_ipc_permission),
	LSM_HOOK_INIT(ipc_getsecid, selinux_ipc_getsecid),

	LSM_HOOK_INIT(msg_queue_associate, selinux_msg_queue_associate),
	LSM_HOOK_INIT(msg_queue_msgctl, selinux_msg_queue_msgctl),
	LSM_HOOK_INIT(msg_queue_msgsnd, selinux_msg_queue_msgsnd),
	LSM_HOOK_INIT(msg_queue_msgrcv, selinux_msg_queue_msgrcv),

	LSM_HOOK_INIT(shm_associate, selinux_shm_associate),
	LSM_HOOK_INIT(shm_shmctl, selinux_shm_shmctl),
	LSM_HOOK_INIT(shm_shmat, selinux_shm_shmat),

	LSM_HOOK_INIT(sem_associate, selinux_sem_associate),
	LSM_HOOK_INIT(sem_semctl, selinux_sem_semctl),
	LSM_HOOK_INIT(sem_semop, selinux_sem_semop),

	LSM_HOOK_INIT(d_instantiate, selinux_d_instantiate),

	LSM_HOOK_INIT(getprocattr, selinux_getprocattr),
	LSM_HOOK_INIT(setprocattr, selinux_setprocattr),

	LSM_HOOK_INIT(ismaclabel, selinux_ismaclabel),
	LSM_HOOK_INIT(secctx_to_secid, selinux_secctx_to_secid),
	LSM_HOOK_INIT(release_secctx, selinux_release_secctx),
	LSM_HOOK_INIT(inode_invalidate_secctx, selinux_inode_invalidate_secctx),
	LSM_HOOK_INIT(inode_notifysecctx, selinux_inode_notifysecctx),
	LSM_HOOK_INIT(inode_setsecctx, selinux_inode_setsecctx),

	LSM_HOOK_INIT(unix_stream_connect, selinux_socket_unix_stream_connect),
	LSM_HOOK_INIT(unix_may_send, selinux_socket_unix_may_send),

	LSM_HOOK_INIT(socket_create, selinux_socket_create),
	LSM_HOOK_INIT(socket_post_create, selinux_socket_post_create),
	LSM_HOOK_INIT(socket_socketpair, selinux_socket_socketpair),
	LSM_HOOK_INIT(socket_bind, selinux_socket_bind),
	LSM_HOOK_INIT(socket_connect, selinux_socket_connect),
	LSM_HOOK_INIT(socket_listen, selinux_socket_listen),
	LSM_HOOK_INIT(socket_accept, selinux_socket_accept),
	LSM_HOOK_INIT(socket_sendmsg, selinux_socket_sendmsg),
	LSM_HOOK_INIT(socket_recvmsg, selinux_socket_recvmsg),
	LSM_HOOK_INIT(socket_getsockname, selinux_socket_getsockname),
	LSM_HOOK_INIT(socket_getpeername, selinux_socket_getpeername),
	LSM_HOOK_INIT(socket_getsockopt, selinux_socket_getsockopt),
	LSM_HOOK_INIT(socket_setsockopt, selinux_socket_setsockopt),
	LSM_HOOK_INIT(socket_shutdown, selinux_socket_shutdown),
	LSM_HOOK_INIT(socket_sock_rcv_skb, selinux_socket_sock_rcv_skb),
	LSM_HOOK_INIT(socket_getpeersec_stream,
			selinux_socket_getpeersec_stream),
	LSM_HOOK_INIT(socket_getpeersec_dgram, selinux_socket_getpeersec_dgram),
	LSM_HOOK_INIT(sk_free_security, selinux_sk_free_security),
	LSM_HOOK_INIT(sk_clone_security, selinux_sk_clone_security),
	LSM_HOOK_INIT(sk_getsecid, selinux_sk_getsecid),
	LSM_HOOK_INIT(sock_graft, selinux_sock_graft),
	LSM_HOOK_INIT(sctp_assoc_request, selinux_sctp_assoc_request),
	LSM_HOOK_INIT(sctp_sk_clone, selinux_sctp_sk_clone),
	LSM_HOOK_INIT(sctp_bind_connect, selinux_sctp_bind_connect),
	LSM_HOOK_INIT(sctp_assoc_established, selinux_sctp_assoc_established),
	LSM_HOOK_INIT(inet_conn_request, selinux_inet_conn_request),
	LSM_HOOK_INIT(inet_csk_clone, selinux_inet_csk_clone),
	LSM_HOOK_INIT(inet_conn_established, selinux_inet_conn_established),
	LSM_HOOK_INIT(secmark_relabel_packet, selinux_secmark_relabel_packet),
	LSM_HOOK_INIT(secmark_refcount_inc, selinux_secmark_refcount_inc),
	LSM_HOOK_INIT(secmark_refcount_dec, selinux_secmark_refcount_dec),
	LSM_HOOK_INIT(req_classify_flow, selinux_req_classify_flow),
	LSM_HOOK_INIT(tun_dev_free_security, selinux_tun_dev_free_security),
	LSM_HOOK_INIT(tun_dev_create, selinux_tun_dev_create),
	LSM_HOOK_INIT(tun_dev_attach_queue, selinux_tun_dev_attach_queue),
	LSM_HOOK_INIT(tun_dev_attach, selinux_tun_dev_attach),
	LSM_HOOK_INIT(tun_dev_open, selinux_tun_dev_open),
#ifdef CONFIG_SECURITY_INFINIBAND
	LSM_HOOK_INIT(ib_pkey_access, selinux_ib_pkey_access),
	LSM_HOOK_INIT(ib_endport_manage_subnet,
		      selinux_ib_endport_manage_subnet),
	LSM_HOOK_INIT(ib_free_security, selinux_ib_free_security),
#endif
#ifdef CONFIG_SECURITY_NETWORK_XFRM
	LSM_HOOK_INIT(xfrm_policy_free_security, selinux_xfrm_policy_free),
	LSM_HOOK_INIT(xfrm_policy_delete_security, selinux_xfrm_policy_delete),
	LSM_HOOK_INIT(xfrm_state_free_security, selinux_xfrm_state_free),
	LSM_HOOK_INIT(xfrm_state_delete_security, selinux_xfrm_state_delete),
	LSM_HOOK_INIT(xfrm_policy_lookup, selinux_xfrm_policy_lookup),
	LSM_HOOK_INIT(xfrm_state_pol_flow_match,
			selinux_xfrm_state_pol_flow_match),
	LSM_HOOK_INIT(xfrm_decode_session, selinux_xfrm_decode_session),
#endif

#ifdef CONFIG_KEYS
	LSM_HOOK_INIT(key_free, selinux_key_free),
	LSM_HOOK_INIT(key_permission, selinux_key_permission),
	LSM_HOOK_INIT(key_getsecurity, selinux_key_getsecurity),
#ifdef CONFIG_KEY_NOTIFICATIONS
	LSM_HOOK_INIT(watch_key, selinux_watch_key),
#endif
#endif

#ifdef CONFIG_AUDIT
	LSM_HOOK_INIT(audit_rule_known, selinux_audit_rule_known),
	LSM_HOOK_INIT(audit_rule_match, selinux_audit_rule_match),
	LSM_HOOK_INIT(audit_rule_free, selinux_audit_rule_free),
#endif

#ifdef CONFIG_BPF_SYSCALL
	LSM_HOOK_INIT(bpf, selinux_bpf),
	LSM_HOOK_INIT(bpf_map, selinux_bpf_map),
	LSM_HOOK_INIT(bpf_prog, selinux_bpf_prog),
	LSM_HOOK_INIT(bpf_map_free_security, selinux_bpf_map_free),
	LSM_HOOK_INIT(bpf_prog_free_security, selinux_bpf_prog_free),
#endif

#ifdef CONFIG_PERF_EVENTS
	LSM_HOOK_INIT(perf_event_open, selinux_perf_event_open),
	LSM_HOOK_INIT(perf_event_free, selinux_perf_event_free),
	LSM_HOOK_INIT(perf_event_read, selinux_perf_event_read),
	LSM_HOOK_INIT(perf_event_write, selinux_perf_event_write),
#endif

#ifdef CONFIG_IO_URING
	LSM_HOOK_INIT(uring_override_creds, selinux_uring_override_creds),
	LSM_HOOK_INIT(uring_sqpoll, selinux_uring_sqpoll),
#endif

	/*
	 * PUT "CLONING" (ACCESSING + ALLOCATING) HOOKS HERE
	 */
	LSM_HOOK_INIT(fs_context_dup, selinux_fs_context_dup),
	LSM_HOOK_INIT(fs_context_parse_param, selinux_fs_context_parse_param),
	LSM_HOOK_INIT(sb_eat_lsm_opts, selinux_sb_eat_lsm_opts),
#ifdef CONFIG_SECURITY_NETWORK_XFRM
	LSM_HOOK_INIT(xfrm_policy_clone_security, selinux_xfrm_policy_clone),
#endif

	/*
	 * PUT "ALLOCATING" HOOKS HERE
	 */
	LSM_HOOK_INIT(msg_msg_alloc_security, selinux_msg_msg_alloc_security),
	LSM_HOOK_INIT(msg_queue_alloc_security,
		      selinux_msg_queue_alloc_security),
	LSM_HOOK_INIT(shm_alloc_security, selinux_shm_alloc_security),
	LSM_HOOK_INIT(sb_alloc_security, selinux_sb_alloc_security),
	LSM_HOOK_INIT(inode_alloc_security, selinux_inode_alloc_security),
	LSM_HOOK_INIT(sem_alloc_security, selinux_sem_alloc_security),
	LSM_HOOK_INIT(secid_to_secctx, selinux_secid_to_secctx),
	LSM_HOOK_INIT(inode_getsecctx, selinux_inode_getsecctx),
	LSM_HOOK_INIT(sk_alloc_security, selinux_sk_alloc_security),
	LSM_HOOK_INIT(tun_dev_alloc_security, selinux_tun_dev_alloc_security),
#ifdef CONFIG_SECURITY_INFINIBAND
	LSM_HOOK_INIT(ib_alloc_security, selinux_ib_alloc_security),
#endif
#ifdef CONFIG_SECURITY_NETWORK_XFRM
	LSM_HOOK_INIT(xfrm_policy_alloc_security, selinux_xfrm_policy_alloc),
	LSM_HOOK_INIT(xfrm_state_alloc, selinux_xfrm_state_alloc),
	LSM_HOOK_INIT(xfrm_state_alloc_acquire,
		      selinux_xfrm_state_alloc_acquire),
#endif
#ifdef CONFIG_KEYS
	LSM_HOOK_INIT(key_alloc, selinux_key_alloc),
#endif
#ifdef CONFIG_AUDIT
	LSM_HOOK_INIT(audit_rule_init, selinux_audit_rule_init),
#endif
#ifdef CONFIG_BPF_SYSCALL
	LSM_HOOK_INIT(bpf_map_alloc_security, selinux_bpf_map_alloc),
	LSM_HOOK_INIT(bpf_prog_alloc_security, selinux_bpf_prog_alloc),
#endif
#ifdef CONFIG_PERF_EVENTS
	LSM_HOOK_INIT(perf_event_alloc, selinux_perf_event_alloc),
#endif
};

static __init int selinux_init(void)
{
	pr_info("SELinux:  Initializing.\n");

	memset(&selinux_state, 0, sizeof(selinux_state));
	enforcing_set(&selinux_state, selinux_enforcing_boot);
	if (CONFIG_SECURITY_SELINUX_CHECKREQPROT_VALUE)
		pr_err("SELinux: CONFIG_SECURITY_SELINUX_CHECKREQPROT_VALUE is non-zero.  This is deprecated and will be rejected in a future kernel release.\n");
	checkreqprot_set(&selinux_state, selinux_checkreqprot_boot);
	selinux_avc_init(&selinux_state.avc);
	mutex_init(&selinux_state.status_lock);
	mutex_init(&selinux_state.policy_mutex);

	/* Set the security state for the initial task. */
	cred_init_security();

	default_noexec = !(VM_DATA_DEFAULT_FLAGS & VM_EXEC);

	avc_init();

	avtab_cache_init();

	ebitmap_cache_init();

	hashtab_cache_init();

	security_add_hooks(selinux_hooks, ARRAY_SIZE(selinux_hooks), "selinux");

	if (avc_add_callback(selinux_netcache_avc_callback, AVC_CALLBACK_RESET))
		panic("SELinux: Unable to register AVC netcache callback\n");

	if (avc_add_callback(selinux_lsm_notifier_avc_callback, AVC_CALLBACK_RESET))
		panic("SELinux: Unable to register AVC LSM notifier callback\n");

	if (selinux_enforcing_boot)
		pr_debug("SELinux:  Starting in enforcing mode\n");
	else
		pr_debug("SELinux:  Starting in permissive mode\n");

	fs_validate_description("selinux", selinux_fs_parameters);

	return 0;
}

static void delayed_superblock_init(struct super_block *sb, void *unused)
{
	selinux_set_mnt_opts(sb, NULL, 0, NULL);
}

void selinux_complete_init(void)
{
	pr_debug("SELinux:  Completing initialization.\n");

	/* Set up any superblocks initialized prior to the policy load. */
	pr_debug("SELinux:  Setting up existing superblocks.\n");
	iterate_supers(delayed_superblock_init, NULL);
}

/* SELinux requires early initialization in order to label
   all processes and objects when they are created. */
DEFINE_LSM(selinux) = {
	.name = "selinux",
	.flags = LSM_FLAG_LEGACY_MAJOR | LSM_FLAG_EXCLUSIVE,
	.enabled = &selinux_enabled_boot,
	.blobs = &selinux_blob_sizes,
	.init = selinux_init,
};

#if defined(CONFIG_NETFILTER)

static const struct nf_hook_ops selinux_nf_ops[] = {
	{
		.hook =		selinux_ip_postroute,
		.pf =		NFPROTO_IPV4,
		.hooknum =	NF_INET_POST_ROUTING,
		.priority =	NF_IP_PRI_SELINUX_LAST,
	},
	{
		.hook =		selinux_ip_forward,
		.pf =		NFPROTO_IPV4,
		.hooknum =	NF_INET_FORWARD,
		.priority =	NF_IP_PRI_SELINUX_FIRST,
	},
	{
		.hook =		selinux_ip_output,
		.pf =		NFPROTO_IPV4,
		.hooknum =	NF_INET_LOCAL_OUT,
		.priority =	NF_IP_PRI_SELINUX_FIRST,
	},
#if IS_ENABLED(CONFIG_IPV6)
	{
		.hook =		selinux_ip_postroute,
		.pf =		NFPROTO_IPV6,
		.hooknum =	NF_INET_POST_ROUTING,
		.priority =	NF_IP6_PRI_SELINUX_LAST,
	},
	{
		.hook =		selinux_ip_forward,
		.pf =		NFPROTO_IPV6,
		.hooknum =	NF_INET_FORWARD,
		.priority =	NF_IP6_PRI_SELINUX_FIRST,
	},
	{
		.hook =		selinux_ip_output,
		.pf =		NFPROTO_IPV6,
		.hooknum =	NF_INET_LOCAL_OUT,
		.priority =	NF_IP6_PRI_SELINUX_FIRST,
	},
#endif	/* IPV6 */
};

static int __net_init selinux_nf_register(struct net *net)
{
	return nf_register_net_hooks(net, selinux_nf_ops,
				     ARRAY_SIZE(selinux_nf_ops));
}

static void __net_exit selinux_nf_unregister(struct net *net)
{
	nf_unregister_net_hooks(net, selinux_nf_ops,
				ARRAY_SIZE(selinux_nf_ops));
}

static struct pernet_operations selinux_net_ops = {
	.init = selinux_nf_register,
	.exit = selinux_nf_unregister,
};

static int __init selinux_nf_ip_init(void)
{
	int err;

	if (!selinux_enabled_boot)
		return 0;

	pr_debug("SELinux:  Registering netfilter hooks\n");

	err = register_pernet_subsys(&selinux_net_ops);
	if (err)
		panic("SELinux: register_pernet_subsys: error %d\n", err);

	return 0;
}
__initcall(selinux_nf_ip_init);

#ifdef CONFIG_SECURITY_SELINUX_DISABLE
static void selinux_nf_ip_exit(void)
{
	pr_debug("SELinux:  Unregistering netfilter hooks\n");

	unregister_pernet_subsys(&selinux_net_ops);
}
#endif

#else /* CONFIG_NETFILTER */

#ifdef CONFIG_SECURITY_SELINUX_DISABLE
#define selinux_nf_ip_exit()
#endif

#endif /* CONFIG_NETFILTER */

#ifdef CONFIG_SECURITY_SELINUX_DISABLE
int selinux_disable(struct selinux_state *state)
{
	if (selinux_initialized(state)) {
		/* Not permitted after initial policy load. */
		return -EINVAL;
	}

	if (selinux_disabled(state)) {
		/* Only do this once. */
		return -EINVAL;
	}

	selinux_mark_disabled(state);

	pr_info("SELinux:  Disabled at runtime.\n");

	/*
	 * Unregister netfilter hooks.
	 * Must be done before security_delete_hooks() to avoid breaking
	 * runtime disable.
	 */
	selinux_nf_ip_exit();

	security_delete_hooks(selinux_hooks, ARRAY_SIZE(selinux_hooks));

	/* Try to destroy the avc node cache */
	avc_disable();

	/* Unregister selinuxfs. */
	exit_sel_fs();

	return 0;
}
#endif<|MERGE_RESOLUTION|>--- conflicted
+++ resolved
@@ -2799,15 +2799,7 @@
 	if (opt < 0)
 		return opt;
 
-<<<<<<< HEAD
-	rc = selinux_add_opt(opt, param->string, &fc->security);
-	if (!rc)
-		param->string = NULL;
-
-	return rc;
-=======
 	return selinux_add_opt(opt, param->string, &fc->security);
->>>>>>> 88084a3d
 }
 
 /* inode security operations */
