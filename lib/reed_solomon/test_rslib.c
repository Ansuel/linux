// SPDX-License-Identifier: GPL-2.0
/*
 * Tests for Generic Reed Solomon encoder / decoder library
 *
 * Written by Ferdinand Blomqvist
 * Based on previous work by Phil Karn, KA9Q
 */
#include <linux/rslib.h>
#include <linux/kernel.h>
#include <linux/module.h>
#include <linux/moduleparam.h>
#include <linux/random.h>
#include <linux/slab.h>

enum verbosity {
	V_SILENT,
	V_PROGRESS,
	V_CSUMMARY
};

enum method {
	CORR_BUFFER,
	CALLER_SYNDROME,
	IN_PLACE
};

#define __param(type, name, init, msg)		\
	static type name = init;		\
	module_param(name, type, 0444);		\
	MODULE_PARM_DESC(name, msg)

__param(int, v, V_PROGRESS, "Verbosity level");
__param(int, ewsc, 1, "Erasures without symbol corruption");
__param(int, bc, 1, "Test for correct behaviour beyond error correction capacity");

struct etab {
	int	symsize;
	int	genpoly;
	int	fcs;
	int	prim;
	int	nroots;
	int	ntrials;
};

/* List of codes to test */
static struct etab Tab[] = {
	{2,	0x7,	1,	1,	1,	100000	},
	{3,	0xb,	1,	1,	2,	100000	},
	{3,	0xb,	1,	1,	3,	100000	},
	{3,	0xb,	2,	1,	4,	100000	},
	{4,	0x13,	1,	1,	4,	10000	},
	{5,	0x25,	1,	1,	6,	1000	},
	{6,	0x43,	3,	1,	8,	1000	},
	{7,	0x89,	1,	1,	14,	500	},
	{8,	0x11d,	1,	1,	30,	100	},
	{8,	0x187,	112,	11,	32,	100	},
	{9,	0x211,	1,	1,	33,	80	},
	{0, 0, 0, 0, 0, 0},
};


struct estat {
	int	dwrong;
	int	irv;
	int	wepos;
	int	nwords;
};

struct bcstat {
	int	rfail;
	int	rsuccess;
	int	noncw;
	int	nwords;
};

struct wspace {
	uint16_t	*c;		/* sent codeword */
	uint16_t	*r;		/* received word */
	uint16_t	*s;		/* syndrome */
	uint16_t	*corr;		/* correction buffer */
	int		*errlocs;
	int		*derrlocs;
};

struct pad {
	int	mult;
	int	shift;
};

static struct pad pad_coef[] = {
	{ 0, 0 },
	{ 1, 2 },
	{ 1, 1 },
	{ 3, 2 },
	{ 1, 0 },
};

static void free_ws(struct wspace *ws)
{
	if (!ws)
		return;

	kfree(ws->errlocs);
	kfree(ws->c);
	kfree(ws);
}

static struct wspace *alloc_ws(struct rs_codec *rs)
{
	int nroots = rs->nroots;
	struct wspace *ws;
	int nn = rs->nn;

	ws = kzalloc(sizeof(*ws), GFP_KERNEL);
	if (!ws)
		return NULL;

	ws->c = kmalloc_array(2 * (nn + nroots),
				sizeof(uint16_t), GFP_KERNEL);
	if (!ws->c)
		goto err;

	ws->r = ws->c + nn;
	ws->s = ws->r + nn;
	ws->corr = ws->s + nroots;

	ws->errlocs = kmalloc_array(nn + nroots, sizeof(int), GFP_KERNEL);
	if (!ws->errlocs)
		goto err;

	ws->derrlocs = ws->errlocs + nn;
	return ws;

err:
	free_ws(ws);
	return NULL;
}


/*
 * Generates a random codeword and stores it in c. Generates random errors and
 * erasures, and stores the random word with errors in r. Erasure positions are
 * stored in derrlocs, while errlocs has one of three values in every position:
 *
 * 0 if there is no error in this position;
 * 1 if there is a symbol error in this position;
 * 2 if there is an erasure without symbol corruption.
 *
 * Returns the number of corrupted symbols.
 */
static int get_rcw_we(struct rs_control *rs, struct wspace *ws,
			int len, int errs, int eras)
{
	int nroots = rs->codec->nroots;
	int *derrlocs = ws->derrlocs;
	int *errlocs = ws->errlocs;
	int dlen = len - nroots;
	int nn = rs->codec->nn;
	uint16_t *c = ws->c;
	uint16_t *r = ws->r;
	int errval;
	int errloc;
	int i;

	/* Load c with random data and encode */
	for (i = 0; i < dlen; i++)
		c[i] = get_random_u32() & nn;

	memset(c + dlen, 0, nroots * sizeof(*c));
	encode_rs16(rs, c, dlen, c + dlen, 0);

	/* Make copyand add errors and erasures */
	memcpy(r, c, len * sizeof(*r));
	memset(errlocs, 0, len * sizeof(*errlocs));
	memset(derrlocs, 0, nroots * sizeof(*derrlocs));

	/* Generating random errors */
	for (i = 0; i < errs; i++) {
		do {
			/* Error value must be nonzero */
			errval = get_random_u32() & nn;
		} while (errval == 0);

		do {
			/* Must not choose the same location twice */
<<<<<<< HEAD
			errloc = prandom_u32_max(len);
=======
			errloc = get_random_u32_below(len);
>>>>>>> 0ee29814
		} while (errlocs[errloc] != 0);

		errlocs[errloc] = 1;
		r[errloc] ^= errval;
	}

	/* Generating random erasures */
	for (i = 0; i < eras; i++) {
		do {
			/* Must not choose the same location twice */
<<<<<<< HEAD
			errloc = prandom_u32_max(len);
=======
			errloc = get_random_u32_below(len);
>>>>>>> 0ee29814
		} while (errlocs[errloc] != 0);

		derrlocs[i] = errloc;

<<<<<<< HEAD
		if (ewsc && prandom_u32_max(2)) {
=======
		if (ewsc && get_random_u32_below(2)) {
>>>>>>> 0ee29814
			/* Erasure with the symbol intact */
			errlocs[errloc] = 2;
		} else {
			/* Erasure with corrupted symbol */
			do {
				/* Error value must be nonzero */
				errval = get_random_u32() & nn;
			} while (errval == 0);

			errlocs[errloc] = 1;
			r[errloc] ^= errval;
			errs++;
		}
	}

	return errs;
}

static void fix_err(uint16_t *data, int nerrs, uint16_t *corr, int *errlocs)
{
	int i;

	for (i = 0; i < nerrs; i++)
		data[errlocs[i]] ^= corr[i];
}

static void compute_syndrome(struct rs_control *rsc, uint16_t *data,
				int len, uint16_t *syn)
{
	struct rs_codec *rs = rsc->codec;
	uint16_t *alpha_to = rs->alpha_to;
	uint16_t *index_of = rs->index_of;
	int nroots = rs->nroots;
	int prim = rs->prim;
	int fcr = rs->fcr;
	int i, j;

	/* Calculating syndrome */
	for (i = 0; i < nroots; i++) {
		syn[i] = data[0];
		for (j = 1; j < len; j++) {
			if (syn[i] == 0) {
				syn[i] = data[j];
			} else {
				syn[i] = data[j] ^
					alpha_to[rs_modnn(rs, index_of[syn[i]]
						+ (fcr + i) * prim)];
			}
		}
	}

	/* Convert to index form */
	for (i = 0; i < nroots; i++)
		syn[i] = rs->index_of[syn[i]];
}

/* Test up to error correction capacity */
static void test_uc(struct rs_control *rs, int len, int errs,
		int eras, int trials, struct estat *stat,
		struct wspace *ws, int method)
{
	int dlen = len - rs->codec->nroots;
	int *derrlocs = ws->derrlocs;
	int *errlocs = ws->errlocs;
	uint16_t *corr = ws->corr;
	uint16_t *c = ws->c;
	uint16_t *r = ws->r;
	uint16_t *s = ws->s;
	int derrs, nerrs;
	int i, j;

	for (j = 0; j < trials; j++) {
		nerrs = get_rcw_we(rs, ws, len, errs, eras);

		switch (method) {
		case CORR_BUFFER:
			derrs = decode_rs16(rs, r, r + dlen, dlen,
					NULL, eras, derrlocs, 0, corr);
			fix_err(r, derrs, corr, derrlocs);
			break;
		case CALLER_SYNDROME:
			compute_syndrome(rs, r, len, s);
			derrs = decode_rs16(rs, NULL, NULL, dlen,
					s, eras, derrlocs, 0, corr);
			fix_err(r, derrs, corr, derrlocs);
			break;
		case IN_PLACE:
			derrs = decode_rs16(rs, r, r + dlen, dlen,
					NULL, eras, derrlocs, 0, NULL);
			break;
		default:
			continue;
		}

		if (derrs != nerrs)
			stat->irv++;

		if (method != IN_PLACE) {
			for (i = 0; i < derrs; i++) {
				if (errlocs[derrlocs[i]] != 1)
					stat->wepos++;
			}
		}

		if (memcmp(r, c, len * sizeof(*r)))
			stat->dwrong++;
	}
	stat->nwords += trials;
}

static int ex_rs_helper(struct rs_control *rs, struct wspace *ws,
			int len, int trials, int method)
{
	static const char * const desc[] = {
		"Testing correction buffer interface...",
		"Testing with caller provided syndrome...",
		"Testing in-place interface..."
	};

	struct estat stat = {0, 0, 0, 0};
	int nroots = rs->codec->nroots;
	int errs, eras, retval;

	if (v >= V_PROGRESS)
		pr_info("  %s\n", desc[method]);

	for (errs = 0; errs <= nroots / 2; errs++)
		for (eras = 0; eras <= nroots - 2 * errs; eras++)
			test_uc(rs, len, errs, eras, trials, &stat, ws, method);

	if (v >= V_CSUMMARY) {
		pr_info("    Decodes wrong:        %d / %d\n",
				stat.dwrong, stat.nwords);
		pr_info("    Wrong return value:   %d / %d\n",
				stat.irv, stat.nwords);
		if (method != IN_PLACE)
			pr_info("    Wrong error position: %d\n", stat.wepos);
	}

	retval = stat.dwrong + stat.wepos + stat.irv;
	if (retval && v >= V_PROGRESS)
		pr_warn("    FAIL: %d decoding failures!\n", retval);

	return retval;
}

static int exercise_rs(struct rs_control *rs, struct wspace *ws,
		       int len, int trials)
{

	int retval = 0;
	int i;

	if (v >= V_PROGRESS)
		pr_info("Testing up to error correction capacity...\n");

	for (i = 0; i <= IN_PLACE; i++)
		retval |= ex_rs_helper(rs, ws, len, trials, i);

	return retval;
}

/* Tests for correct behaviour beyond error correction capacity */
static void test_bc(struct rs_control *rs, int len, int errs,
		int eras, int trials, struct bcstat *stat,
		struct wspace *ws)
{
	int nroots = rs->codec->nroots;
	int dlen = len - nroots;
	int *derrlocs = ws->derrlocs;
	uint16_t *corr = ws->corr;
	uint16_t *r = ws->r;
	int derrs, j;

	for (j = 0; j < trials; j++) {
		get_rcw_we(rs, ws, len, errs, eras);
		derrs = decode_rs16(rs, r, r + dlen, dlen,
				NULL, eras, derrlocs, 0, corr);
		fix_err(r, derrs, corr, derrlocs);

		if (derrs >= 0) {
			stat->rsuccess++;

			/*
			 * We check that the returned word is actually a
			 * codeword. The obvious way to do this would be to
			 * compute the syndrome, but we don't want to replicate
			 * that code here. However, all the codes are in
			 * systematic form, and therefore we can encode the
			 * returned word, and see whether the parity changes or
			 * not.
			 */
			memset(corr, 0, nroots * sizeof(*corr));
			encode_rs16(rs, r, dlen, corr, 0);

			if (memcmp(r + dlen, corr, nroots * sizeof(*corr)))
				stat->noncw++;
		} else {
			stat->rfail++;
		}
	}
	stat->nwords += trials;
}

static int exercise_rs_bc(struct rs_control *rs, struct wspace *ws,
			  int len, int trials)
{
	struct bcstat stat = {0, 0, 0, 0};
	int nroots = rs->codec->nroots;
	int errs, eras, cutoff;

	if (v >= V_PROGRESS)
		pr_info("Testing beyond error correction capacity...\n");

	for (errs = 1; errs <= nroots; errs++) {
		eras = nroots - 2 * errs + 1;
		if (eras < 0)
			eras = 0;

		cutoff = nroots <= len - errs ? nroots : len - errs;
		for (; eras <= cutoff; eras++)
			test_bc(rs, len, errs, eras, trials, &stat, ws);
	}

	if (v >= V_CSUMMARY) {
		pr_info("  decoder gives up:        %d / %d\n",
				stat.rfail, stat.nwords);
		pr_info("  decoder returns success: %d / %d\n",
				stat.rsuccess, stat.nwords);
		pr_info("    not a codeword:        %d / %d\n",
				stat.noncw, stat.rsuccess);
	}

	if (stat.noncw && v >= V_PROGRESS)
		pr_warn("    FAIL: %d silent failures!\n", stat.noncw);

	return stat.noncw;
}

static int run_exercise(struct etab *e)
{
	int nn = (1 << e->symsize) - 1;
	int kk = nn - e->nroots;
	struct rs_control *rsc;
	int retval = -ENOMEM;
	int max_pad = kk - 1;
	int prev_pad = -1;
	struct wspace *ws;
	int i;

	rsc = init_rs(e->symsize, e->genpoly, e->fcs, e->prim, e->nroots);
	if (!rsc)
		return retval;

	ws = alloc_ws(rsc->codec);
	if (!ws)
		goto err;

	retval = 0;
	for (i = 0; i < ARRAY_SIZE(pad_coef); i++) {
		int pad = (pad_coef[i].mult * max_pad) >> pad_coef[i].shift;
		int len = nn - pad;

		if (pad == prev_pad)
			continue;

		prev_pad = pad;
		if (v >= V_PROGRESS) {
			pr_info("Testing (%d,%d)_%d code...\n",
					len, kk - pad, nn + 1);
		}

		retval |= exercise_rs(rsc, ws, len, e->ntrials);
		if (bc)
			retval |= exercise_rs_bc(rsc, ws, len, e->ntrials);
	}

	free_ws(ws);

err:
	free_rs(rsc);
	return retval;
}

static int __init test_rslib_init(void)
{
	int i, fail = 0;

	for (i = 0; Tab[i].symsize != 0 ; i++) {
		int retval;

		retval = run_exercise(Tab + i);
		if (retval < 0)
			return -ENOMEM;

		fail |= retval;
	}

	if (fail)
		pr_warn("rslib: test failed\n");
	else
		pr_info("rslib: test ok\n");

	return -EAGAIN; /* Fail will directly unload the module */
}

static void __exit test_rslib_exit(void)
{
}

module_init(test_rslib_init)
module_exit(test_rslib_exit)

MODULE_LICENSE("GPL");
MODULE_AUTHOR("Ferdinand Blomqvist");
MODULE_DESCRIPTION("Reed-Solomon library test");<|MERGE_RESOLUTION|>--- conflicted
+++ resolved
@@ -183,11 +183,7 @@
 
 		do {
 			/* Must not choose the same location twice */
-<<<<<<< HEAD
-			errloc = prandom_u32_max(len);
-=======
 			errloc = get_random_u32_below(len);
->>>>>>> 0ee29814
 		} while (errlocs[errloc] != 0);
 
 		errlocs[errloc] = 1;
@@ -198,20 +194,12 @@
 	for (i = 0; i < eras; i++) {
 		do {
 			/* Must not choose the same location twice */
-<<<<<<< HEAD
-			errloc = prandom_u32_max(len);
-=======
 			errloc = get_random_u32_below(len);
->>>>>>> 0ee29814
 		} while (errlocs[errloc] != 0);
 
 		derrlocs[i] = errloc;
 
-<<<<<<< HEAD
-		if (ewsc && prandom_u32_max(2)) {
-=======
 		if (ewsc && get_random_u32_below(2)) {
->>>>>>> 0ee29814
 			/* Erasure with the symbol intact */
 			errlocs[errloc] = 2;
 		} else {
