--- conflicted
+++ resolved
@@ -38,10 +38,7 @@
           - renesas,tmu-r8a77995 # R-Car D3
           - renesas,tmu-r8a779a0 # R-Car V3U
           - renesas,tmu-r8a779f0 # R-Car S4-8
-<<<<<<< HEAD
-=======
           - renesas,tmu-r8a779g0 # R-Car V4H
->>>>>>> 0ee29814
       - const: renesas,tmu
 
   reg:
