// SPDX-License-Identifier: GPL-2.0
#include <stdlib.h>
#include <string.h>
#include <malloc.h>
#include <pthread.h>
#include <unistd.h>
#include <assert.h>

#include <linux/gfp.h>
#include <linux/poison.h>
#include <linux/slab.h>
#include <linux/radix-tree.h>
#include <urcu/uatomic.h>

int nr_allocated;
int preempt_count;
int test_verbose;

struct kmem_cache {
	pthread_mutex_t lock;
	unsigned int size;
	unsigned int align;
	int nr_objs;
	void *objs;
	void (*ctor)(void *);
	unsigned int non_kernel;
	unsigned long nr_allocated;
	unsigned long nr_tallocated;
};

void kmem_cache_set_non_kernel(struct kmem_cache *cachep, unsigned int val)
{
	cachep->non_kernel = val;
}

unsigned long kmem_cache_get_alloc(struct kmem_cache *cachep)
{
	return cachep->size * cachep->nr_allocated;
}

unsigned long kmem_cache_nr_allocated(struct kmem_cache *cachep)
{
	return cachep->nr_allocated;
}

unsigned long kmem_cache_nr_tallocated(struct kmem_cache *cachep)
{
	return cachep->nr_tallocated;
}

void kmem_cache_zero_nr_tallocated(struct kmem_cache *cachep)
{
	cachep->nr_tallocated = 0;
}

void *kmem_cache_alloc_lru(struct kmem_cache *cachep, struct list_lru *lru,
		int gfp)
{
	void *p;

	if (!(gfp & __GFP_DIRECT_RECLAIM)) {
		if (!cachep->non_kernel)
			return NULL;

		cachep->non_kernel--;
	}

	pthread_mutex_lock(&cachep->lock);
	if (cachep->nr_objs) {
		struct radix_tree_node *node = cachep->objs;
		cachep->nr_objs--;
		cachep->objs = node->parent;
		pthread_mutex_unlock(&cachep->lock);
		node->parent = NULL;
		p = node;
	} else {
		pthread_mutex_unlock(&cachep->lock);
		if (cachep->align)
			posix_memalign(&p, cachep->align, cachep->size);
		else
			p = malloc(cachep->size);
		if (cachep->ctor)
			cachep->ctor(p);
		else if (gfp & __GFP_ZERO)
			memset(p, 0, cachep->size);
	}

	uatomic_inc(&cachep->nr_allocated);
	uatomic_inc(&nr_allocated);
	uatomic_inc(&cachep->nr_tallocated);
	if (kmalloc_verbose)
		printf("Allocating %p from slab\n", p);
	return p;
}

void kmem_cache_free_locked(struct kmem_cache *cachep, void *objp)
{
	assert(objp);
	uatomic_dec(&nr_allocated);
	uatomic_dec(&cachep->nr_allocated);
	if (kmalloc_verbose)
		printf("Freeing %p to slab\n", objp);
	if (cachep->nr_objs > 10 || cachep->align) {
		memset(objp, POISON_FREE, cachep->size);
		free(objp);
	} else {
		struct radix_tree_node *node = objp;
		cachep->nr_objs++;
		node->parent = cachep->objs;
		cachep->objs = node;
	}
}

void kmem_cache_free(struct kmem_cache *cachep, void *objp)
{
	pthread_mutex_lock(&cachep->lock);
	kmem_cache_free_locked(cachep, objp);
<<<<<<< HEAD
	pthread_mutex_unlock(&cachep->lock);
}

void kmem_cache_free_bulk(struct kmem_cache *cachep, size_t size, void **list)
{
	if (kmalloc_verbose)
		pr_debug("Bulk free %p[0-%lu]\n", list, size - 1);

	pthread_mutex_lock(&cachep->lock);
	for (int i = 0; i < size; i++)
		kmem_cache_free_locked(cachep, list[i]);
	pthread_mutex_unlock(&cachep->lock);
=======
	pthread_mutex_unlock(&cachep->lock);
}

void kmem_cache_free_bulk(struct kmem_cache *cachep, size_t size, void **list)
{
	if (kmalloc_verbose)
		pr_debug("Bulk free %p[0-%lu]\n", list, size - 1);

	pthread_mutex_lock(&cachep->lock);
	for (int i = 0; i < size; i++)
		kmem_cache_free_locked(cachep, list[i]);
	pthread_mutex_unlock(&cachep->lock);
}

void kmem_cache_shrink(struct kmem_cache *cachep)
{
>>>>>>> 0ee29814
}

int kmem_cache_alloc_bulk(struct kmem_cache *cachep, gfp_t gfp, size_t size,
			  void **p)
{
	size_t i;

	if (kmalloc_verbose)
		pr_debug("Bulk alloc %lu\n", size);

	if (!(gfp & __GFP_DIRECT_RECLAIM)) {
		if (cachep->non_kernel < size)
			return 0;

		cachep->non_kernel -= size;
	}

	pthread_mutex_lock(&cachep->lock);
	if (cachep->nr_objs >= size) {
		struct radix_tree_node *node;

		for (i = 0; i < size; i++) {
			node = cachep->objs;
			cachep->nr_objs--;
			cachep->objs = node->parent;
			p[i] = node;
			node->parent = NULL;
		}
		pthread_mutex_unlock(&cachep->lock);
	} else {
		pthread_mutex_unlock(&cachep->lock);
		for (i = 0; i < size; i++) {
			if (cachep->align) {
				posix_memalign(&p[i], cachep->align,
					       cachep->size * size);
			} else {
				p[i] = malloc(cachep->size * size);
			}
			if (cachep->ctor)
				cachep->ctor(p[i]);
			else if (gfp & __GFP_ZERO)
				memset(p[i], 0, cachep->size);
		}
	}

	for (i = 0; i < size; i++) {
		uatomic_inc(&nr_allocated);
		uatomic_inc(&cachep->nr_allocated);
		uatomic_inc(&cachep->nr_tallocated);
		if (kmalloc_verbose)
			printf("Allocating %p from slab\n", p[i]);
	}

	return size;
}

struct kmem_cache *
kmem_cache_create(const char *name, unsigned int size, unsigned int align,
		unsigned int flags, void (*ctor)(void *))
{
	struct kmem_cache *ret = malloc(sizeof(*ret));

	pthread_mutex_init(&ret->lock, NULL);
	ret->size = size;
	ret->align = align;
	ret->nr_objs = 0;
	ret->nr_allocated = 0;
	ret->nr_tallocated = 0;
	ret->objs = NULL;
	ret->ctor = ctor;
	ret->non_kernel = 0;
	return ret;
}

/*
 * Test the test infrastructure for kem_cache_alloc/free and bulk counterparts.
 */
void test_kmem_cache_bulk(void)
{
	int i;
	void *list[12];
	static struct kmem_cache *test_cache, *test_cache2;

	/*
	 * Testing the bulk allocators without aligned kmem_cache to force the
	 * bulk alloc/free to reuse
	 */
	test_cache = kmem_cache_create("test_cache", 256, 0, SLAB_PANIC, NULL);

	for (i = 0; i < 5; i++)
		list[i] = kmem_cache_alloc(test_cache, __GFP_DIRECT_RECLAIM);

	for (i = 0; i < 5; i++)
		kmem_cache_free(test_cache, list[i]);
	assert(test_cache->nr_objs == 5);

	kmem_cache_alloc_bulk(test_cache, __GFP_DIRECT_RECLAIM, 5, list);
	kmem_cache_free_bulk(test_cache, 5, list);

	for (i = 0; i < 12 ; i++)
		list[i] = kmem_cache_alloc(test_cache, __GFP_DIRECT_RECLAIM);

	for (i = 0; i < 12; i++)
		kmem_cache_free(test_cache, list[i]);

	/* The last free will not be kept around */
	assert(test_cache->nr_objs == 11);

	/* Aligned caches will immediately free */
	test_cache2 = kmem_cache_create("test_cache2", 128, 128, SLAB_PANIC, NULL);

	kmem_cache_alloc_bulk(test_cache2, __GFP_DIRECT_RECLAIM, 10, list);
	kmem_cache_free_bulk(test_cache2, 10, list);
	assert(!test_cache2->nr_objs);


}<|MERGE_RESOLUTION|>--- conflicted
+++ resolved
@@ -115,7 +115,6 @@
 {
 	pthread_mutex_lock(&cachep->lock);
 	kmem_cache_free_locked(cachep, objp);
-<<<<<<< HEAD
 	pthread_mutex_unlock(&cachep->lock);
 }
 
@@ -128,24 +127,10 @@
 	for (int i = 0; i < size; i++)
 		kmem_cache_free_locked(cachep, list[i]);
 	pthread_mutex_unlock(&cachep->lock);
-=======
-	pthread_mutex_unlock(&cachep->lock);
-}
-
-void kmem_cache_free_bulk(struct kmem_cache *cachep, size_t size, void **list)
-{
-	if (kmalloc_verbose)
-		pr_debug("Bulk free %p[0-%lu]\n", list, size - 1);
-
-	pthread_mutex_lock(&cachep->lock);
-	for (int i = 0; i < size; i++)
-		kmem_cache_free_locked(cachep, list[i]);
-	pthread_mutex_unlock(&cachep->lock);
 }
 
 void kmem_cache_shrink(struct kmem_cache *cachep)
 {
->>>>>>> 0ee29814
 }
 
 int kmem_cache_alloc_bulk(struct kmem_cache *cachep, gfp_t gfp, size_t size,
