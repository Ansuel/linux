// SPDX-License-Identifier: GPL-2.0
/*
 * Memory Bandwidth Monitoring (MBM) test
 *
 * Copyright (C) 2018 Intel Corporation
 *
 * Authors:
 *    Sai Praneeth Prakhya <sai.praneeth.prakhya@intel.com>,
 *    Fenghua Yu <fenghua.yu@intel.com>
 */
#include "resctrl.h"

#define RESULT_FILE_NAME	"result_mbm"
#define MAX_DIFF_PERCENT	8
#define NUM_OF_RUNS		5

static int
show_bw_info(unsigned long *bw_imc, unsigned long *bw_resc, size_t span)
{
	unsigned long sum_bw_imc = 0, sum_bw_resc = 0;
	long avg_bw_imc = 0, avg_bw_resc = 0;
	int runs, ret, avg_diff_per;
	float avg_diff = 0;

	/*
	 * Discard the first value which is inaccurate due to monitoring setup
	 * transition phase.
	 */
	for (runs = 1; runs < NUM_OF_RUNS ; runs++) {
		sum_bw_imc += bw_imc[runs];
		sum_bw_resc += bw_resc[runs];
	}

	avg_bw_imc = sum_bw_imc / 4;
	avg_bw_resc = sum_bw_resc / 4;
	avg_diff = (float)labs(avg_bw_resc - avg_bw_imc) / avg_bw_imc;
	avg_diff_per = (int)(avg_diff * 100);

	ret = avg_diff_per > MAX_DIFF_PERCENT;
	ksft_print_msg("%s Check MBM diff within %d%%\n",
		       ret ? "Fail:" : "Pass:", MAX_DIFF_PERCENT);
	ksft_print_msg("avg_diff_per: %d%%\n", avg_diff_per);
	ksft_print_msg("Span (MB): %zu\n", span / MB);
	ksft_print_msg("avg_bw_imc: %lu\n", avg_bw_imc);
	ksft_print_msg("avg_bw_resc: %lu\n", avg_bw_resc);

	return ret;
}

static int check_results(size_t span)
{
	unsigned long bw_imc[NUM_OF_RUNS], bw_resc[NUM_OF_RUNS];
	char temp[1024], *token_array[8];
	char output[] = RESULT_FILE_NAME;
	int runs, ret;
	FILE *fp;

	ksft_print_msg("Checking for pass/fail\n");

	fp = fopen(output, "r");
	if (!fp) {
		ksft_perror(output);

		return -1;
	}

	runs = 0;
	while (fgets(temp, sizeof(temp), fp)) {
		char *token = strtok(temp, ":\t");
		int i = 0;

		while (token) {
			token_array[i++] = token;
			token = strtok(NULL, ":\t");
		}

		bw_resc[runs] = strtoul(token_array[5], NULL, 0);
		bw_imc[runs] = strtoul(token_array[3], NULL, 0);
		runs++;
	}

	ret = show_bw_info(bw_imc, bw_resc, span);

	fclose(fp);

	return ret;
}

static int mbm_setup(const struct resctrl_test *test,
		     const struct user_params *uparams,
		     struct resctrl_val_param *p)
{
	int ret = 0;

	/* Run NUM_OF_RUNS times */
	if (p->num_of_runs >= NUM_OF_RUNS)
		return END_OF_TESTS;

	/* Set up shemata with 100% allocation on the first run. */
	if (p->num_of_runs == 0 && resctrl_resource_exists("MB"))
		ret = write_schemata(p->ctrlgrp, "100", uparams->cpu, test->resource);

	p->num_of_runs++;

	return ret;
}

static void mbm_test_cleanup(void)
{
	remove(RESULT_FILE_NAME);
}

static int mbm_run_test(const struct resctrl_test *test, const struct user_params *uparams)
{
	struct resctrl_val_param param = {
		.resctrl_val	= MBM_STR,
		.ctrlgrp	= "c1",
		.mongrp		= "m1",
		.filename	= RESULT_FILE_NAME,
		.bw_report	= "reads",
		.setup		= mbm_setup
	};
	int ret;

	remove(RESULT_FILE_NAME);

	ret = resctrl_val(test, uparams, uparams->benchmark_cmd, &param);
	if (ret)
<<<<<<< HEAD
		goto out;

	ret = check_results(DEFAULT_SPAN);
	if (ret && (get_vendor() == ARCH_INTEL))
		ksft_print_msg("Intel MBM may be inaccurate when Sub-NUMA Clustering is enabled. Check BIOS configuration.\n");
=======
		return ret;
>>>>>>> 0c383648

	ret = check_results(DEFAULT_SPAN);
	if (ret && (get_vendor() == ARCH_INTEL))
		ksft_print_msg("Intel MBM may be inaccurate when Sub-NUMA Clustering is enabled. Check BIOS configuration.\n");

	return ret;
}

static bool mbm_feature_check(const struct resctrl_test *test)
{
	return resctrl_mon_feature_exists("L3_MON", "mbm_total_bytes") &&
	       resctrl_mon_feature_exists("L3_MON", "mbm_local_bytes");
}

struct resctrl_test mbm_test = {
	.name = "MBM",
	.resource = "MB",
	.vendor_specific = ARCH_INTEL,
	.feature_check = mbm_feature_check,
	.run_test = mbm_run_test,
<<<<<<< HEAD
=======
	.cleanup = mbm_test_cleanup,
>>>>>>> 0c383648
};<|MERGE_RESOLUTION|>--- conflicted
+++ resolved
@@ -126,15 +126,7 @@
 
 	ret = resctrl_val(test, uparams, uparams->benchmark_cmd, &param);
 	if (ret)
-<<<<<<< HEAD
-		goto out;
-
-	ret = check_results(DEFAULT_SPAN);
-	if (ret && (get_vendor() == ARCH_INTEL))
-		ksft_print_msg("Intel MBM may be inaccurate when Sub-NUMA Clustering is enabled. Check BIOS configuration.\n");
-=======
 		return ret;
->>>>>>> 0c383648
 
 	ret = check_results(DEFAULT_SPAN);
 	if (ret && (get_vendor() == ARCH_INTEL))
@@ -155,8 +147,5 @@
 	.vendor_specific = ARCH_INTEL,
 	.feature_check = mbm_feature_check,
 	.run_test = mbm_run_test,
-<<<<<<< HEAD
-=======
 	.cleanup = mbm_test_cleanup,
->>>>>>> 0c383648
 };