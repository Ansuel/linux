// SPDX-License-Identifier: GPL-2.0-or-later
/*
 * Copyright (C) 2015-2017 Josh Poimboeuf <jpoimboe@redhat.com>
 */

#include <string.h>
#include <stdlib.h>
#include <inttypes.h>
#include <sys/mman.h>

#include <arch/elf.h>
#include <objtool/builtin.h>
#include <objtool/cfi.h>
#include <objtool/arch.h>
#include <objtool/check.h>
#include <objtool/special.h>
#include <objtool/warn.h>
#include <objtool/endianness.h>

#include <linux/objtool.h>
#include <linux/hashtable.h>
#include <linux/kernel.h>
#include <linux/static_call_types.h>

struct alternative {
	struct list_head list;
	struct instruction *insn;
	bool skip_orig;
};

static unsigned long nr_cfi, nr_cfi_reused, nr_cfi_cache;

static struct cfi_init_state initial_func_cfi;
static struct cfi_state init_cfi;
static struct cfi_state func_cfi;

struct instruction *find_insn(struct objtool_file *file,
			      struct section *sec, unsigned long offset)
{
	struct instruction *insn;

	hash_for_each_possible(file->insn_hash, insn, hash, sec_offset_hash(sec, offset)) {
		if (insn->sec == sec && insn->offset == offset)
			return insn;
	}

	return NULL;
}

static struct instruction *next_insn_same_sec(struct objtool_file *file,
					      struct instruction *insn)
{
	struct instruction *next = list_next_entry(insn, list);

	if (!next || &next->list == &file->insn_list || next->sec != insn->sec)
		return NULL;

	return next;
}

static struct instruction *next_insn_same_func(struct objtool_file *file,
					       struct instruction *insn)
{
	struct instruction *next = list_next_entry(insn, list);
	struct symbol *func = insn->func;

	if (!func)
		return NULL;

	if (&next->list != &file->insn_list && next->func == func)
		return next;

	/* Check if we're already in the subfunction: */
	if (func == func->cfunc)
		return NULL;

	/* Move to the subfunction: */
	return find_insn(file, func->cfunc->sec, func->cfunc->offset);
}

static struct instruction *prev_insn_same_sym(struct objtool_file *file,
					       struct instruction *insn)
{
	struct instruction *prev = list_prev_entry(insn, list);

	if (&prev->list != &file->insn_list && prev->func == insn->func)
		return prev;

	return NULL;
}

#define func_for_each_insn(file, func, insn)				\
	for (insn = find_insn(file, func->sec, func->offset);		\
	     insn;							\
	     insn = next_insn_same_func(file, insn))

#define sym_for_each_insn(file, sym, insn)				\
	for (insn = find_insn(file, sym->sec, sym->offset);		\
	     insn && &insn->list != &file->insn_list &&			\
		insn->sec == sym->sec &&				\
		insn->offset < sym->offset + sym->len;			\
	     insn = list_next_entry(insn, list))

#define sym_for_each_insn_continue_reverse(file, sym, insn)		\
	for (insn = list_prev_entry(insn, list);			\
	     &insn->list != &file->insn_list &&				\
		insn->sec == sym->sec && insn->offset >= sym->offset;	\
	     insn = list_prev_entry(insn, list))

#define sec_for_each_insn_from(file, insn)				\
	for (; insn; insn = next_insn_same_sec(file, insn))

#define sec_for_each_insn_continue(file, insn)				\
	for (insn = next_insn_same_sec(file, insn); insn;		\
	     insn = next_insn_same_sec(file, insn))

static bool is_jump_table_jump(struct instruction *insn)
{
	struct alt_group *alt_group = insn->alt_group;

	if (insn->jump_table)
		return true;

	/* Retpoline alternative for a jump table? */
	return alt_group && alt_group->orig_group &&
	       alt_group->orig_group->first_insn->jump_table;
}

static bool is_sibling_call(struct instruction *insn)
{
	/*
	 * Assume only ELF functions can make sibling calls.  This ensures
	 * sibling call detection consistency between vmlinux.o and individual
	 * objects.
	 */
	if (!insn->func)
		return false;

	/* An indirect jump is either a sibling call or a jump to a table. */
	if (insn->type == INSN_JUMP_DYNAMIC)
		return !is_jump_table_jump(insn);

	/* add_jump_destinations() sets insn->call_dest for sibling calls. */
	return (is_static_jump(insn) && insn->call_dest);
}

/*
 * This checks to see if the given function is a "noreturn" function.
 *
 * For global functions which are outside the scope of this object file, we
 * have to keep a manual list of them.
 *
 * For local functions, we have to detect them manually by simply looking for
 * the lack of a return instruction.
 */
static bool __dead_end_function(struct objtool_file *file, struct symbol *func,
				int recursion)
{
	int i;
	struct instruction *insn;
	bool empty = true;

	/*
	 * Unfortunately these have to be hard coded because the noreturn
	 * attribute isn't provided in ELF data. Keep 'em sorted.
	 */
	static const char * const global_noreturns[] = {
		"__invalid_creds",
		"__module_put_and_kthread_exit",
		"__reiserfs_panic",
		"__stack_chk_fail",
		"__ubsan_handle_builtin_unreachable",
		"cpu_bringup_and_idle",
		"cpu_startup_entry",
		"do_exit",
		"do_group_exit",
		"do_task_dead",
		"ex_handler_msr_mce",
		"fortify_panic",
		"kthread_complete_and_exit",
		"kthread_exit",
		"kunit_try_catch_throw",
		"lbug_with_loc",
		"machine_real_restart",
		"make_task_dead",
		"panic",
		"rewind_stack_and_make_dead",
		"sev_es_terminate",
		"snp_abort",
		"stop_this_cpu",
<<<<<<< HEAD
		"__invalid_creds",
		"cpu_startup_entry",
		"__ubsan_handle_builtin_unreachable",
		"ex_handler_msr_mce",
=======
		"usercopy_abort",
		"xen_start_kernel",
>>>>>>> 7365df19
	};

	if (!func)
		return false;

	if (func->bind == STB_WEAK)
		return false;

	if (func->bind == STB_GLOBAL)
		for (i = 0; i < ARRAY_SIZE(global_noreturns); i++)
			if (!strcmp(func->name, global_noreturns[i]))
				return true;

	if (!func->len)
		return false;

	insn = find_insn(file, func->sec, func->offset);
	if (!insn->func)
		return false;

	func_for_each_insn(file, func, insn) {
		empty = false;

		if (insn->type == INSN_RETURN)
			return false;
	}

	if (empty)
		return false;

	/*
	 * A function can have a sibling call instead of a return.  In that
	 * case, the function's dead-end status depends on whether the target
	 * of the sibling call returns.
	 */
	func_for_each_insn(file, func, insn) {
		if (is_sibling_call(insn)) {
			struct instruction *dest = insn->jump_dest;

			if (!dest)
				/* sibling call to another file */
				return false;

			/* local sibling call */
			if (recursion == 5) {
				/*
				 * Infinite recursion: two functions have
				 * sibling calls to each other.  This is a very
				 * rare case.  It means they aren't dead ends.
				 */
				return false;
			}

			return __dead_end_function(file, dest->func, recursion+1);
		}
	}

	return true;
}

static bool dead_end_function(struct objtool_file *file, struct symbol *func)
{
	return __dead_end_function(file, func, 0);
}

static void init_cfi_state(struct cfi_state *cfi)
{
	int i;

	for (i = 0; i < CFI_NUM_REGS; i++) {
		cfi->regs[i].base = CFI_UNDEFINED;
		cfi->vals[i].base = CFI_UNDEFINED;
	}
	cfi->cfa.base = CFI_UNDEFINED;
	cfi->drap_reg = CFI_UNDEFINED;
	cfi->drap_offset = -1;
}

static void init_insn_state(struct objtool_file *file, struct insn_state *state,
			    struct section *sec)
{
	memset(state, 0, sizeof(*state));
	init_cfi_state(&state->cfi);

	/*
	 * We need the full vmlinux for noinstr validation, otherwise we can
	 * not correctly determine insn->call_dest->sec (external symbols do
	 * not have a section).
	 */
	if (opts.link && opts.noinstr && sec)
		state->noinstr = sec->noinstr;
}

static struct cfi_state *cfi_alloc(void)
{
	struct cfi_state *cfi = calloc(sizeof(struct cfi_state), 1);
	if (!cfi) {
		WARN("calloc failed");
		exit(1);
	}
	nr_cfi++;
	return cfi;
}

static int cfi_bits;
static struct hlist_head *cfi_hash;

static inline bool cficmp(struct cfi_state *cfi1, struct cfi_state *cfi2)
{
	return memcmp((void *)cfi1 + sizeof(cfi1->hash),
		      (void *)cfi2 + sizeof(cfi2->hash),
		      sizeof(struct cfi_state) - sizeof(struct hlist_node));
}

static inline u32 cfi_key(struct cfi_state *cfi)
{
	return jhash((void *)cfi + sizeof(cfi->hash),
		     sizeof(*cfi) - sizeof(cfi->hash), 0);
}

static struct cfi_state *cfi_hash_find_or_add(struct cfi_state *cfi)
{
	struct hlist_head *head = &cfi_hash[hash_min(cfi_key(cfi), cfi_bits)];
	struct cfi_state *obj;

	hlist_for_each_entry(obj, head, hash) {
		if (!cficmp(cfi, obj)) {
			nr_cfi_cache++;
			return obj;
		}
	}

	obj = cfi_alloc();
	*obj = *cfi;
	hlist_add_head(&obj->hash, head);

	return obj;
}

static void cfi_hash_add(struct cfi_state *cfi)
{
	struct hlist_head *head = &cfi_hash[hash_min(cfi_key(cfi), cfi_bits)];

	hlist_add_head(&cfi->hash, head);
}

static void *cfi_hash_alloc(unsigned long size)
{
	cfi_bits = max(10, ilog2(size));
	cfi_hash = mmap(NULL, sizeof(struct hlist_head) << cfi_bits,
			PROT_READ|PROT_WRITE,
			MAP_PRIVATE|MAP_ANON, -1, 0);
	if (cfi_hash == (void *)-1L) {
		WARN("mmap fail cfi_hash");
		cfi_hash = NULL;
	}  else if (opts.stats) {
		printf("cfi_bits: %d\n", cfi_bits);
	}

	return cfi_hash;
}

static unsigned long nr_insns;
static unsigned long nr_insns_visited;

/*
 * Call the arch-specific instruction decoder for all the instructions and add
 * them to the global instruction list.
 */
static int decode_instructions(struct objtool_file *file)
{
	struct section *sec;
	struct symbol *func;
	unsigned long offset;
	struct instruction *insn;
	int ret;

	for_each_sec(file, sec) {

		if (!(sec->sh.sh_flags & SHF_EXECINSTR))
			continue;

		if (strcmp(sec->name, ".altinstr_replacement") &&
		    strcmp(sec->name, ".altinstr_aux") &&
		    strncmp(sec->name, ".discard.", 9))
			sec->text = true;

		if (!strcmp(sec->name, ".noinstr.text") ||
		    !strcmp(sec->name, ".entry.text") ||
		    !strncmp(sec->name, ".text.__x86.", 12))
			sec->noinstr = true;

		for (offset = 0; offset < sec->sh.sh_size; offset += insn->len) {
			insn = malloc(sizeof(*insn));
			if (!insn) {
				WARN("malloc failed");
				return -1;
			}
			memset(insn, 0, sizeof(*insn));
			INIT_LIST_HEAD(&insn->alts);
			INIT_LIST_HEAD(&insn->stack_ops);
			INIT_LIST_HEAD(&insn->call_node);

			insn->sec = sec;
			insn->offset = offset;

			ret = arch_decode_instruction(file, sec, offset,
						      sec->sh.sh_size - offset,
						      &insn->len, &insn->type,
						      &insn->immediate,
						      &insn->stack_ops);
			if (ret)
				goto err;

			/*
			 * By default, "ud2" is a dead end unless otherwise
			 * annotated, because GCC 7 inserts it for certain
			 * divide-by-zero cases.
			 */
			if (insn->type == INSN_BUG)
				insn->dead_end = true;

			hash_add(file->insn_hash, &insn->hash, sec_offset_hash(sec, insn->offset));
			list_add_tail(&insn->list, &file->insn_list);
			nr_insns++;
		}

		list_for_each_entry(func, &sec->symbol_list, list) {
			if (func->type != STT_FUNC || func->alias != func)
				continue;

			if (!find_insn(file, sec, func->offset)) {
				WARN("%s(): can't find starting instruction",
				     func->name);
				return -1;
			}

			sym_for_each_insn(file, func, insn) {
				insn->func = func;
				if (insn->type == INSN_ENDBR && list_empty(&insn->call_node)) {
					if (insn->offset == insn->func->offset) {
						list_add_tail(&insn->call_node, &file->endbr_list);
						file->nr_endbr++;
					} else {
						file->nr_endbr_int++;
					}
				}
			}
		}
	}

	if (opts.stats)
		printf("nr_insns: %lu\n", nr_insns);

	return 0;

err:
	free(insn);
	return ret;
}

/*
 * Read the pv_ops[] .data table to find the static initialized values.
 */
static int add_pv_ops(struct objtool_file *file, const char *symname)
{
	struct symbol *sym, *func;
	unsigned long off, end;
	struct reloc *rel;
	int idx;

	sym = find_symbol_by_name(file->elf, symname);
	if (!sym)
		return 0;

	off = sym->offset;
	end = off + sym->len;
	for (;;) {
		rel = find_reloc_by_dest_range(file->elf, sym->sec, off, end - off);
		if (!rel)
			break;

		func = rel->sym;
		if (func->type == STT_SECTION)
			func = find_symbol_by_offset(rel->sym->sec, rel->addend);

		idx = (rel->offset - sym->offset) / sizeof(unsigned long);

		objtool_pv_add(file, idx, func);

		off = rel->offset + 1;
		if (off > end)
			break;
	}

	return 0;
}

/*
 * Allocate and initialize file->pv_ops[].
 */
static int init_pv_ops(struct objtool_file *file)
{
	static const char *pv_ops_tables[] = {
		"pv_ops",
		"xen_cpu_ops",
		"xen_irq_ops",
		"xen_mmu_ops",
		NULL,
	};
	const char *pv_ops;
	struct symbol *sym;
	int idx, nr;

	if (!opts.noinstr)
		return 0;

	file->pv_ops = NULL;

	sym = find_symbol_by_name(file->elf, "pv_ops");
	if (!sym)
		return 0;

	nr = sym->len / sizeof(unsigned long);
	file->pv_ops = calloc(sizeof(struct pv_state), nr);
	if (!file->pv_ops)
		return -1;

	for (idx = 0; idx < nr; idx++)
		INIT_LIST_HEAD(&file->pv_ops[idx].targets);

	for (idx = 0; (pv_ops = pv_ops_tables[idx]); idx++)
		add_pv_ops(file, pv_ops);

	return 0;
}

static struct instruction *find_last_insn(struct objtool_file *file,
					  struct section *sec)
{
	struct instruction *insn = NULL;
	unsigned int offset;
	unsigned int end = (sec->sh.sh_size > 10) ? sec->sh.sh_size - 10 : 0;

	for (offset = sec->sh.sh_size - 1; offset >= end && !insn; offset--)
		insn = find_insn(file, sec, offset);

	return insn;
}

/*
 * Mark "ud2" instructions and manually annotated dead ends.
 */
static int add_dead_ends(struct objtool_file *file)
{
	struct section *sec;
	struct reloc *reloc;
	struct instruction *insn;

	/*
	 * Check for manually annotated dead ends.
	 */
	sec = find_section_by_name(file->elf, ".rela.discard.unreachable");
	if (!sec)
		goto reachable;

	list_for_each_entry(reloc, &sec->reloc_list, list) {
		if (reloc->sym->type != STT_SECTION) {
			WARN("unexpected relocation symbol type in %s", sec->name);
			return -1;
		}
		insn = find_insn(file, reloc->sym->sec, reloc->addend);
		if (insn)
			insn = list_prev_entry(insn, list);
		else if (reloc->addend == reloc->sym->sec->sh.sh_size) {
			insn = find_last_insn(file, reloc->sym->sec);
			if (!insn) {
				WARN("can't find unreachable insn at %s+0x%" PRIx64,
				     reloc->sym->sec->name, reloc->addend);
				return -1;
			}
		} else {
			WARN("can't find unreachable insn at %s+0x%" PRIx64,
			     reloc->sym->sec->name, reloc->addend);
			return -1;
		}

		insn->dead_end = true;
	}

reachable:
	/*
	 * These manually annotated reachable checks are needed for GCC 4.4,
	 * where the Linux unreachable() macro isn't supported.  In that case
	 * GCC doesn't know the "ud2" is fatal, so it generates code as if it's
	 * not a dead end.
	 */
	sec = find_section_by_name(file->elf, ".rela.discard.reachable");
	if (!sec)
		return 0;

	list_for_each_entry(reloc, &sec->reloc_list, list) {
		if (reloc->sym->type != STT_SECTION) {
			WARN("unexpected relocation symbol type in %s", sec->name);
			return -1;
		}
		insn = find_insn(file, reloc->sym->sec, reloc->addend);
		if (insn)
			insn = list_prev_entry(insn, list);
		else if (reloc->addend == reloc->sym->sec->sh.sh_size) {
			insn = find_last_insn(file, reloc->sym->sec);
			if (!insn) {
				WARN("can't find reachable insn at %s+0x%" PRIx64,
				     reloc->sym->sec->name, reloc->addend);
				return -1;
			}
		} else {
			WARN("can't find reachable insn at %s+0x%" PRIx64,
			     reloc->sym->sec->name, reloc->addend);
			return -1;
		}

		insn->dead_end = false;
	}

	return 0;
}

static int create_static_call_sections(struct objtool_file *file)
{
	struct section *sec;
	struct static_call_site *site;
	struct instruction *insn;
	struct symbol *key_sym;
	char *key_name, *tmp;
	int idx;

	sec = find_section_by_name(file->elf, ".static_call_sites");
	if (sec) {
		INIT_LIST_HEAD(&file->static_call_list);
		WARN("file already has .static_call_sites section, skipping");
		return 0;
	}

	if (list_empty(&file->static_call_list))
		return 0;

	idx = 0;
	list_for_each_entry(insn, &file->static_call_list, call_node)
		idx++;

	sec = elf_create_section(file->elf, ".static_call_sites", SHF_WRITE,
				 sizeof(struct static_call_site), idx);
	if (!sec)
		return -1;

	idx = 0;
	list_for_each_entry(insn, &file->static_call_list, call_node) {

		site = (struct static_call_site *)sec->data->d_buf + idx;
		memset(site, 0, sizeof(struct static_call_site));

		/* populate reloc for 'addr' */
		if (elf_add_reloc_to_insn(file->elf, sec,
					  idx * sizeof(struct static_call_site),
					  R_X86_64_PC32,
					  insn->sec, insn->offset))
			return -1;

		/* find key symbol */
		key_name = strdup(insn->call_dest->name);
		if (!key_name) {
			perror("strdup");
			return -1;
		}
		if (strncmp(key_name, STATIC_CALL_TRAMP_PREFIX_STR,
			    STATIC_CALL_TRAMP_PREFIX_LEN)) {
			WARN("static_call: trampoline name malformed: %s", key_name);
			return -1;
		}
		tmp = key_name + STATIC_CALL_TRAMP_PREFIX_LEN - STATIC_CALL_KEY_PREFIX_LEN;
		memcpy(tmp, STATIC_CALL_KEY_PREFIX_STR, STATIC_CALL_KEY_PREFIX_LEN);

		key_sym = find_symbol_by_name(file->elf, tmp);
		if (!key_sym) {
			if (!opts.module) {
				WARN("static_call: can't find static_call_key symbol: %s", tmp);
				return -1;
			}

			/*
			 * For modules(), the key might not be exported, which
			 * means the module can make static calls but isn't
			 * allowed to change them.
			 *
			 * In that case we temporarily set the key to be the
			 * trampoline address.  This is fixed up in
			 * static_call_add_module().
			 */
			key_sym = insn->call_dest;
		}
		free(key_name);

		/* populate reloc for 'key' */
		if (elf_add_reloc(file->elf, sec,
				  idx * sizeof(struct static_call_site) + 4,
				  R_X86_64_PC32, key_sym,
				  is_sibling_call(insn) * STATIC_CALL_SITE_TAIL))
			return -1;

		idx++;
	}

	return 0;
}

static int create_retpoline_sites_sections(struct objtool_file *file)
{
	struct instruction *insn;
	struct section *sec;
	int idx;

	sec = find_section_by_name(file->elf, ".retpoline_sites");
	if (sec) {
		WARN("file already has .retpoline_sites, skipping");
		return 0;
	}

	idx = 0;
	list_for_each_entry(insn, &file->retpoline_call_list, call_node)
		idx++;

	if (!idx)
		return 0;

	sec = elf_create_section(file->elf, ".retpoline_sites", 0,
				 sizeof(int), idx);
	if (!sec) {
		WARN("elf_create_section: .retpoline_sites");
		return -1;
	}

	idx = 0;
	list_for_each_entry(insn, &file->retpoline_call_list, call_node) {

		int *site = (int *)sec->data->d_buf + idx;
		*site = 0;

		if (elf_add_reloc_to_insn(file->elf, sec,
					  idx * sizeof(int),
					  R_X86_64_PC32,
					  insn->sec, insn->offset)) {
			WARN("elf_add_reloc_to_insn: .retpoline_sites");
			return -1;
		}

		idx++;
	}

	return 0;
}

static int create_return_sites_sections(struct objtool_file *file)
{
	struct instruction *insn;
	struct section *sec;
	int idx;

	sec = find_section_by_name(file->elf, ".return_sites");
	if (sec) {
		WARN("file already has .return_sites, skipping");
		return 0;
	}

	idx = 0;
	list_for_each_entry(insn, &file->return_thunk_list, call_node)
		idx++;

	if (!idx)
		return 0;

	sec = elf_create_section(file->elf, ".return_sites", 0,
				 sizeof(int), idx);
	if (!sec) {
		WARN("elf_create_section: .return_sites");
		return -1;
	}

	idx = 0;
	list_for_each_entry(insn, &file->return_thunk_list, call_node) {

		int *site = (int *)sec->data->d_buf + idx;
		*site = 0;

		if (elf_add_reloc_to_insn(file->elf, sec,
					  idx * sizeof(int),
					  R_X86_64_PC32,
					  insn->sec, insn->offset)) {
			WARN("elf_add_reloc_to_insn: .return_sites");
			return -1;
		}

		idx++;
	}

	return 0;
}

static int create_ibt_endbr_seal_sections(struct objtool_file *file)
{
	struct instruction *insn;
	struct section *sec;
	int idx;

	sec = find_section_by_name(file->elf, ".ibt_endbr_seal");
	if (sec) {
		WARN("file already has .ibt_endbr_seal, skipping");
		return 0;
	}

	idx = 0;
	list_for_each_entry(insn, &file->endbr_list, call_node)
		idx++;

	if (opts.stats) {
		printf("ibt: ENDBR at function start: %d\n", file->nr_endbr);
		printf("ibt: ENDBR inside functions:  %d\n", file->nr_endbr_int);
		printf("ibt: superfluous ENDBR:       %d\n", idx);
	}

	if (!idx)
		return 0;

	sec = elf_create_section(file->elf, ".ibt_endbr_seal", 0,
				 sizeof(int), idx);
	if (!sec) {
		WARN("elf_create_section: .ibt_endbr_seal");
		return -1;
	}

	idx = 0;
	list_for_each_entry(insn, &file->endbr_list, call_node) {

		int *site = (int *)sec->data->d_buf + idx;
		*site = 0;

		if (elf_add_reloc_to_insn(file->elf, sec,
					  idx * sizeof(int),
					  R_X86_64_PC32,
					  insn->sec, insn->offset)) {
			WARN("elf_add_reloc_to_insn: .ibt_endbr_seal");
			return -1;
		}

		idx++;
	}

	return 0;
}

static int create_mcount_loc_sections(struct objtool_file *file)
{
	struct section *sec;
	unsigned long *loc;
	struct instruction *insn;
	int idx;

	sec = find_section_by_name(file->elf, "__mcount_loc");
	if (sec) {
		INIT_LIST_HEAD(&file->mcount_loc_list);
		WARN("file already has __mcount_loc section, skipping");
		return 0;
	}

	if (list_empty(&file->mcount_loc_list))
		return 0;

	idx = 0;
	list_for_each_entry(insn, &file->mcount_loc_list, call_node)
		idx++;

	sec = elf_create_section(file->elf, "__mcount_loc", 0, sizeof(unsigned long), idx);
	if (!sec)
		return -1;

	idx = 0;
	list_for_each_entry(insn, &file->mcount_loc_list, call_node) {

		loc = (unsigned long *)sec->data->d_buf + idx;
		memset(loc, 0, sizeof(unsigned long));

		if (elf_add_reloc_to_insn(file->elf, sec,
					  idx * sizeof(unsigned long),
					  R_X86_64_64,
					  insn->sec, insn->offset))
			return -1;

		idx++;
	}

	return 0;
}

/*
 * Warnings shouldn't be reported for ignored functions.
 */
static void add_ignores(struct objtool_file *file)
{
	struct instruction *insn;
	struct section *sec;
	struct symbol *func;
	struct reloc *reloc;

	sec = find_section_by_name(file->elf, ".rela.discard.func_stack_frame_non_standard");
	if (!sec)
		return;

	list_for_each_entry(reloc, &sec->reloc_list, list) {
		switch (reloc->sym->type) {
		case STT_FUNC:
			func = reloc->sym;
			break;

		case STT_SECTION:
			func = find_func_by_offset(reloc->sym->sec, reloc->addend);
			if (!func)
				continue;
			break;

		default:
			WARN("unexpected relocation symbol type in %s: %d", sec->name, reloc->sym->type);
			continue;
		}

		func_for_each_insn(file, func, insn)
			insn->ignore = true;
	}
}

/*
 * This is a whitelist of functions that is allowed to be called with AC set.
 * The list is meant to be minimal and only contains compiler instrumentation
 * ABI and a few functions used to implement *_{to,from}_user() functions.
 *
 * These functions must not directly change AC, but may PUSHF/POPF.
 */
static const char *uaccess_safe_builtin[] = {
	/* KASAN */
	"kasan_report",
	"kasan_check_range",
	/* KASAN out-of-line */
	"__asan_loadN_noabort",
	"__asan_load1_noabort",
	"__asan_load2_noabort",
	"__asan_load4_noabort",
	"__asan_load8_noabort",
	"__asan_load16_noabort",
	"__asan_storeN_noabort",
	"__asan_store1_noabort",
	"__asan_store2_noabort",
	"__asan_store4_noabort",
	"__asan_store8_noabort",
	"__asan_store16_noabort",
	"__kasan_check_read",
	"__kasan_check_write",
	/* KASAN in-line */
	"__asan_report_load_n_noabort",
	"__asan_report_load1_noabort",
	"__asan_report_load2_noabort",
	"__asan_report_load4_noabort",
	"__asan_report_load8_noabort",
	"__asan_report_load16_noabort",
	"__asan_report_store_n_noabort",
	"__asan_report_store1_noabort",
	"__asan_report_store2_noabort",
	"__asan_report_store4_noabort",
	"__asan_report_store8_noabort",
	"__asan_report_store16_noabort",
	/* KCSAN */
	"__kcsan_check_access",
	"__kcsan_mb",
	"__kcsan_wmb",
	"__kcsan_rmb",
	"__kcsan_release",
	"kcsan_found_watchpoint",
	"kcsan_setup_watchpoint",
	"kcsan_check_scoped_accesses",
	"kcsan_disable_current",
	"kcsan_enable_current_nowarn",
	/* KCSAN/TSAN */
	"__tsan_func_entry",
	"__tsan_func_exit",
	"__tsan_read_range",
	"__tsan_write_range",
	"__tsan_read1",
	"__tsan_read2",
	"__tsan_read4",
	"__tsan_read8",
	"__tsan_read16",
	"__tsan_write1",
	"__tsan_write2",
	"__tsan_write4",
	"__tsan_write8",
	"__tsan_write16",
	"__tsan_read_write1",
	"__tsan_read_write2",
	"__tsan_read_write4",
	"__tsan_read_write8",
	"__tsan_read_write16",
	"__tsan_atomic8_load",
	"__tsan_atomic16_load",
	"__tsan_atomic32_load",
	"__tsan_atomic64_load",
	"__tsan_atomic8_store",
	"__tsan_atomic16_store",
	"__tsan_atomic32_store",
	"__tsan_atomic64_store",
	"__tsan_atomic8_exchange",
	"__tsan_atomic16_exchange",
	"__tsan_atomic32_exchange",
	"__tsan_atomic64_exchange",
	"__tsan_atomic8_fetch_add",
	"__tsan_atomic16_fetch_add",
	"__tsan_atomic32_fetch_add",
	"__tsan_atomic64_fetch_add",
	"__tsan_atomic8_fetch_sub",
	"__tsan_atomic16_fetch_sub",
	"__tsan_atomic32_fetch_sub",
	"__tsan_atomic64_fetch_sub",
	"__tsan_atomic8_fetch_and",
	"__tsan_atomic16_fetch_and",
	"__tsan_atomic32_fetch_and",
	"__tsan_atomic64_fetch_and",
	"__tsan_atomic8_fetch_or",
	"__tsan_atomic16_fetch_or",
	"__tsan_atomic32_fetch_or",
	"__tsan_atomic64_fetch_or",
	"__tsan_atomic8_fetch_xor",
	"__tsan_atomic16_fetch_xor",
	"__tsan_atomic32_fetch_xor",
	"__tsan_atomic64_fetch_xor",
	"__tsan_atomic8_fetch_nand",
	"__tsan_atomic16_fetch_nand",
	"__tsan_atomic32_fetch_nand",
	"__tsan_atomic64_fetch_nand",
	"__tsan_atomic8_compare_exchange_strong",
	"__tsan_atomic16_compare_exchange_strong",
	"__tsan_atomic32_compare_exchange_strong",
	"__tsan_atomic64_compare_exchange_strong",
	"__tsan_atomic8_compare_exchange_weak",
	"__tsan_atomic16_compare_exchange_weak",
	"__tsan_atomic32_compare_exchange_weak",
	"__tsan_atomic64_compare_exchange_weak",
	"__tsan_atomic8_compare_exchange_val",
	"__tsan_atomic16_compare_exchange_val",
	"__tsan_atomic32_compare_exchange_val",
	"__tsan_atomic64_compare_exchange_val",
	"__tsan_atomic_thread_fence",
	"__tsan_atomic_signal_fence",
	/* KCOV */
	"write_comp_data",
	"check_kcov_mode",
	"__sanitizer_cov_trace_pc",
	"__sanitizer_cov_trace_const_cmp1",
	"__sanitizer_cov_trace_const_cmp2",
	"__sanitizer_cov_trace_const_cmp4",
	"__sanitizer_cov_trace_const_cmp8",
	"__sanitizer_cov_trace_cmp1",
	"__sanitizer_cov_trace_cmp2",
	"__sanitizer_cov_trace_cmp4",
	"__sanitizer_cov_trace_cmp8",
	"__sanitizer_cov_trace_switch",
	/* UBSAN */
	"ubsan_type_mismatch_common",
	"__ubsan_handle_type_mismatch",
	"__ubsan_handle_type_mismatch_v1",
	"__ubsan_handle_shift_out_of_bounds",
	/* misc */
	"csum_partial_copy_generic",
	"copy_mc_fragile",
	"copy_mc_fragile_handle_tail",
	"copy_mc_enhanced_fast_string",
	"ftrace_likely_update", /* CONFIG_TRACE_BRANCH_PROFILING */
	"clear_user_erms",
	"clear_user_rep_good",
	"clear_user_original",
	NULL
};

static void add_uaccess_safe(struct objtool_file *file)
{
	struct symbol *func;
	const char **name;

	if (!opts.uaccess)
		return;

	for (name = uaccess_safe_builtin; *name; name++) {
		func = find_symbol_by_name(file->elf, *name);
		if (!func)
			continue;

		func->uaccess_safe = true;
	}
}

/*
 * FIXME: For now, just ignore any alternatives which add retpolines.  This is
 * a temporary hack, as it doesn't allow ORC to unwind from inside a retpoline.
 * But it at least allows objtool to understand the control flow *around* the
 * retpoline.
 */
static int add_ignore_alternatives(struct objtool_file *file)
{
	struct section *sec;
	struct reloc *reloc;
	struct instruction *insn;

	sec = find_section_by_name(file->elf, ".rela.discard.ignore_alts");
	if (!sec)
		return 0;

	list_for_each_entry(reloc, &sec->reloc_list, list) {
		if (reloc->sym->type != STT_SECTION) {
			WARN("unexpected relocation symbol type in %s", sec->name);
			return -1;
		}

		insn = find_insn(file, reloc->sym->sec, reloc->addend);
		if (!insn) {
			WARN("bad .discard.ignore_alts entry");
			return -1;
		}

		insn->ignore_alts = true;
	}

	return 0;
}

__weak bool arch_is_retpoline(struct symbol *sym)
{
	return false;
}

__weak bool arch_is_rethunk(struct symbol *sym)
{
	return false;
}

#define NEGATIVE_RELOC	((void *)-1L)

static struct reloc *insn_reloc(struct objtool_file *file, struct instruction *insn)
{
	if (insn->reloc == NEGATIVE_RELOC)
		return NULL;

	if (!insn->reloc) {
		if (!file)
			return NULL;

		insn->reloc = find_reloc_by_dest_range(file->elf, insn->sec,
						       insn->offset, insn->len);
		if (!insn->reloc) {
			insn->reloc = NEGATIVE_RELOC;
			return NULL;
		}
	}

	return insn->reloc;
}

static void remove_insn_ops(struct instruction *insn)
{
	struct stack_op *op, *tmp;

	list_for_each_entry_safe(op, tmp, &insn->stack_ops, list) {
		list_del(&op->list);
		free(op);
	}
}

static void annotate_call_site(struct objtool_file *file,
			       struct instruction *insn, bool sibling)
{
	struct reloc *reloc = insn_reloc(file, insn);
	struct symbol *sym = insn->call_dest;

	if (!sym)
		sym = reloc->sym;

	/*
	 * Alternative replacement code is just template code which is
	 * sometimes copied to the original instruction. For now, don't
	 * annotate it. (In the future we might consider annotating the
	 * original instruction if/when it ever makes sense to do so.)
	 */
	if (!strcmp(insn->sec->name, ".altinstr_replacement"))
		return;

	if (sym->static_call_tramp) {
		list_add_tail(&insn->call_node, &file->static_call_list);
		return;
	}

	if (sym->retpoline_thunk) {
		list_add_tail(&insn->call_node, &file->retpoline_call_list);
		return;
	}

	/*
	 * Many compilers cannot disable KCOV or sanitizer calls with a function
	 * attribute so they need a little help, NOP out any such calls from
	 * noinstr text.
	 */
	if (opts.hack_noinstr && insn->sec->noinstr && sym->profiling_func) {
		if (reloc) {
			reloc->type = R_NONE;
			elf_write_reloc(file->elf, reloc);
		}

		elf_write_insn(file->elf, insn->sec,
			       insn->offset, insn->len,
			       sibling ? arch_ret_insn(insn->len)
			               : arch_nop_insn(insn->len));

		insn->type = sibling ? INSN_RETURN : INSN_NOP;

		if (sibling) {
			/*
			 * We've replaced the tail-call JMP insn by two new
			 * insn: RET; INT3, except we only have a single struct
			 * insn here. Mark it retpoline_safe to avoid the SLS
			 * warning, instead of adding another insn.
			 */
			insn->retpoline_safe = true;
		}

		return;
	}

	if (opts.mcount && sym->fentry) {
		if (sibling)
			WARN_FUNC("Tail call to __fentry__ !?!?", insn->sec, insn->offset);

		if (reloc) {
			reloc->type = R_NONE;
			elf_write_reloc(file->elf, reloc);
		}

		elf_write_insn(file->elf, insn->sec,
			       insn->offset, insn->len,
			       arch_nop_insn(insn->len));

		insn->type = INSN_NOP;

		list_add_tail(&insn->call_node, &file->mcount_loc_list);
		return;
	}

	if (!sibling && dead_end_function(file, sym))
		insn->dead_end = true;
}

static void add_call_dest(struct objtool_file *file, struct instruction *insn,
			  struct symbol *dest, bool sibling)
{
	insn->call_dest = dest;
	if (!dest)
		return;

	/*
	 * Whatever stack impact regular CALLs have, should be undone
	 * by the RETURN of the called function.
	 *
	 * Annotated intra-function calls retain the stack_ops but
	 * are converted to JUMP, see read_intra_function_calls().
	 */
	remove_insn_ops(insn);

	annotate_call_site(file, insn, sibling);
}

static void add_retpoline_call(struct objtool_file *file, struct instruction *insn)
{
	/*
	 * Retpoline calls/jumps are really dynamic calls/jumps in disguise,
	 * so convert them accordingly.
	 */
	switch (insn->type) {
	case INSN_CALL:
		insn->type = INSN_CALL_DYNAMIC;
		break;
	case INSN_JUMP_UNCONDITIONAL:
		insn->type = INSN_JUMP_DYNAMIC;
		break;
	case INSN_JUMP_CONDITIONAL:
		insn->type = INSN_JUMP_DYNAMIC_CONDITIONAL;
		break;
	default:
		return;
	}

	insn->retpoline_safe = true;

	/*
	 * Whatever stack impact regular CALLs have, should be undone
	 * by the RETURN of the called function.
	 *
	 * Annotated intra-function calls retain the stack_ops but
	 * are converted to JUMP, see read_intra_function_calls().
	 */
	remove_insn_ops(insn);

	annotate_call_site(file, insn, false);
}

static void add_return_call(struct objtool_file *file, struct instruction *insn, bool add)
{
	/*
	 * Return thunk tail calls are really just returns in disguise,
	 * so convert them accordingly.
	 */
	insn->type = INSN_RETURN;
	insn->retpoline_safe = true;

	if (add)
		list_add_tail(&insn->call_node, &file->return_thunk_list);
}

static bool same_function(struct instruction *insn1, struct instruction *insn2)
{
	return insn1->func->pfunc == insn2->func->pfunc;
}

static bool is_first_func_insn(struct objtool_file *file, struct instruction *insn)
{
	if (insn->offset == insn->func->offset)
		return true;

	if (opts.ibt) {
		struct instruction *prev = prev_insn_same_sym(file, insn);

		if (prev && prev->type == INSN_ENDBR &&
		    insn->offset == insn->func->offset + prev->len)
			return true;
	}

	return false;
}

/*
 * Find the destination instructions for all jumps.
 */
static int add_jump_destinations(struct objtool_file *file)
{
	struct instruction *insn, *jump_dest;
	struct reloc *reloc;
	struct section *dest_sec;
	unsigned long dest_off;

	for_each_insn(file, insn) {
		if (insn->jump_dest) {
			/*
			 * handle_group_alt() may have previously set
			 * 'jump_dest' for some alternatives.
			 */
			continue;
		}
		if (!is_static_jump(insn))
			continue;

		reloc = insn_reloc(file, insn);
		if (!reloc) {
			dest_sec = insn->sec;
			dest_off = arch_jump_destination(insn);
		} else if (reloc->sym->type == STT_SECTION) {
			dest_sec = reloc->sym->sec;
			dest_off = arch_dest_reloc_offset(reloc->addend);
		} else if (reloc->sym->retpoline_thunk) {
			add_retpoline_call(file, insn);
			continue;
		} else if (reloc->sym->return_thunk) {
			add_return_call(file, insn, true);
			continue;
		} else if (insn->func) {
			/*
			 * External sibling call or internal sibling call with
			 * STT_FUNC reloc.
			 */
			add_call_dest(file, insn, reloc->sym, true);
			continue;
		} else if (reloc->sym->sec->idx) {
			dest_sec = reloc->sym->sec;
			dest_off = reloc->sym->sym.st_value +
				   arch_dest_reloc_offset(reloc->addend);
		} else {
			/* non-func asm code jumping to another file */
			continue;
		}

		jump_dest = find_insn(file, dest_sec, dest_off);
		if (!jump_dest) {
			struct symbol *sym = find_symbol_by_offset(dest_sec, dest_off);

			/*
			 * This is a special case for zen_untrain_ret().
			 * It jumps to __x86_return_thunk(), but objtool
			 * can't find the thunk's starting RET
			 * instruction, because the RET is also in the
			 * middle of another instruction.  Objtool only
			 * knows about the outer instruction.
			 */
			if (sym && sym->return_thunk) {
				add_return_call(file, insn, false);
				continue;
			}

			WARN_FUNC("can't find jump dest instruction at %s+0x%lx",
				  insn->sec, insn->offset, dest_sec->name,
				  dest_off);
			return -1;
		}

		/*
		 * Cross-function jump.
		 */
		if (insn->func && jump_dest->func &&
		    insn->func != jump_dest->func) {

			/*
			 * For GCC 8+, create parent/child links for any cold
			 * subfunctions.  This is _mostly_ redundant with a
			 * similar initialization in read_symbols().
			 *
			 * If a function has aliases, we want the *first* such
			 * function in the symbol table to be the subfunction's
			 * parent.  In that case we overwrite the
			 * initialization done in read_symbols().
			 *
			 * However this code can't completely replace the
			 * read_symbols() code because this doesn't detect the
			 * case where the parent function's only reference to a
			 * subfunction is through a jump table.
			 */
			if (!strstr(insn->func->name, ".cold") &&
			    strstr(jump_dest->func->name, ".cold")) {
				insn->func->cfunc = jump_dest->func;
				jump_dest->func->pfunc = insn->func;

			} else if (!same_function(insn, jump_dest) &&
				   is_first_func_insn(file, jump_dest)) {
				/*
				 * Internal sibling call without reloc or with
				 * STT_SECTION reloc.
				 */
				add_call_dest(file, insn, jump_dest->func, true);
				continue;
			}
		}

		insn->jump_dest = jump_dest;
	}

	return 0;
}

static struct symbol *find_call_destination(struct section *sec, unsigned long offset)
{
	struct symbol *call_dest;

	call_dest = find_func_by_offset(sec, offset);
	if (!call_dest)
		call_dest = find_symbol_by_offset(sec, offset);

	return call_dest;
}

/*
 * Find the destination instructions for all calls.
 */
static int add_call_destinations(struct objtool_file *file)
{
	struct instruction *insn;
	unsigned long dest_off;
	struct symbol *dest;
	struct reloc *reloc;

	for_each_insn(file, insn) {
		if (insn->type != INSN_CALL)
			continue;

		reloc = insn_reloc(file, insn);
		if (!reloc) {
			dest_off = arch_jump_destination(insn);
			dest = find_call_destination(insn->sec, dest_off);

			add_call_dest(file, insn, dest, false);

			if (insn->ignore)
				continue;

			if (!insn->call_dest) {
				WARN_FUNC("unannotated intra-function call", insn->sec, insn->offset);
				return -1;
			}

			if (insn->func && insn->call_dest->type != STT_FUNC) {
				WARN_FUNC("unsupported call to non-function",
					  insn->sec, insn->offset);
				return -1;
			}

		} else if (reloc->sym->type == STT_SECTION) {
			dest_off = arch_dest_reloc_offset(reloc->addend);
			dest = find_call_destination(reloc->sym->sec, dest_off);
			if (!dest) {
				WARN_FUNC("can't find call dest symbol at %s+0x%lx",
					  insn->sec, insn->offset,
					  reloc->sym->sec->name,
					  dest_off);
				return -1;
			}

			add_call_dest(file, insn, dest, false);

		} else if (reloc->sym->retpoline_thunk) {
			add_retpoline_call(file, insn);

		} else
			add_call_dest(file, insn, reloc->sym, false);
	}

	return 0;
}

/*
 * The .alternatives section requires some extra special care over and above
 * other special sections because alternatives are patched in place.
 */
static int handle_group_alt(struct objtool_file *file,
			    struct special_alt *special_alt,
			    struct instruction *orig_insn,
			    struct instruction **new_insn)
{
	struct instruction *last_orig_insn, *last_new_insn = NULL, *insn, *nop = NULL;
	struct alt_group *orig_alt_group, *new_alt_group;
	unsigned long dest_off;


	orig_alt_group = malloc(sizeof(*orig_alt_group));
	if (!orig_alt_group) {
		WARN("malloc failed");
		return -1;
	}
	orig_alt_group->cfi = calloc(special_alt->orig_len,
				     sizeof(struct cfi_state *));
	if (!orig_alt_group->cfi) {
		WARN("calloc failed");
		return -1;
	}

	last_orig_insn = NULL;
	insn = orig_insn;
	sec_for_each_insn_from(file, insn) {
		if (insn->offset >= special_alt->orig_off + special_alt->orig_len)
			break;

		insn->alt_group = orig_alt_group;
		last_orig_insn = insn;
	}
	orig_alt_group->orig_group = NULL;
	orig_alt_group->first_insn = orig_insn;
	orig_alt_group->last_insn = last_orig_insn;


	new_alt_group = malloc(sizeof(*new_alt_group));
	if (!new_alt_group) {
		WARN("malloc failed");
		return -1;
	}

	if (special_alt->new_len < special_alt->orig_len) {
		/*
		 * Insert a fake nop at the end to make the replacement
		 * alt_group the same size as the original.  This is needed to
		 * allow propagate_alt_cfi() to do its magic.  When the last
		 * instruction affects the stack, the instruction after it (the
		 * nop) will propagate the new state to the shared CFI array.
		 */
		nop = malloc(sizeof(*nop));
		if (!nop) {
			WARN("malloc failed");
			return -1;
		}
		memset(nop, 0, sizeof(*nop));
		INIT_LIST_HEAD(&nop->alts);
		INIT_LIST_HEAD(&nop->stack_ops);

		nop->sec = special_alt->new_sec;
		nop->offset = special_alt->new_off + special_alt->new_len;
		nop->len = special_alt->orig_len - special_alt->new_len;
		nop->type = INSN_NOP;
		nop->func = orig_insn->func;
		nop->alt_group = new_alt_group;
		nop->ignore = orig_insn->ignore_alts;
	}

	if (!special_alt->new_len) {
		*new_insn = nop;
		goto end;
	}

	insn = *new_insn;
	sec_for_each_insn_from(file, insn) {
		struct reloc *alt_reloc;

		if (insn->offset >= special_alt->new_off + special_alt->new_len)
			break;

		last_new_insn = insn;

		insn->ignore = orig_insn->ignore_alts;
		insn->func = orig_insn->func;
		insn->alt_group = new_alt_group;

		/*
		 * Since alternative replacement code is copy/pasted by the
		 * kernel after applying relocations, generally such code can't
		 * have relative-address relocation references to outside the
		 * .altinstr_replacement section, unless the arch's
		 * alternatives code can adjust the relative offsets
		 * accordingly.
		 */
		alt_reloc = insn_reloc(file, insn);
		if (alt_reloc &&
		    !arch_support_alt_relocation(special_alt, insn, alt_reloc)) {

			WARN_FUNC("unsupported relocation in alternatives section",
				  insn->sec, insn->offset);
			return -1;
		}

		if (!is_static_jump(insn))
			continue;

		if (!insn->immediate)
			continue;

		dest_off = arch_jump_destination(insn);
		if (dest_off == special_alt->new_off + special_alt->new_len) {
			insn->jump_dest = next_insn_same_sec(file, last_orig_insn);
			if (!insn->jump_dest) {
				WARN_FUNC("can't find alternative jump destination",
					  insn->sec, insn->offset);
				return -1;
			}
		}
	}

	if (!last_new_insn) {
		WARN_FUNC("can't find last new alternative instruction",
			  special_alt->new_sec, special_alt->new_off);
		return -1;
	}

	if (nop)
		list_add(&nop->list, &last_new_insn->list);
end:
	new_alt_group->orig_group = orig_alt_group;
	new_alt_group->first_insn = *new_insn;
	new_alt_group->last_insn = nop ? : last_new_insn;
	new_alt_group->cfi = orig_alt_group->cfi;
	return 0;
}

/*
 * A jump table entry can either convert a nop to a jump or a jump to a nop.
 * If the original instruction is a jump, make the alt entry an effective nop
 * by just skipping the original instruction.
 */
static int handle_jump_alt(struct objtool_file *file,
			   struct special_alt *special_alt,
			   struct instruction *orig_insn,
			   struct instruction **new_insn)
{
	if (orig_insn->type != INSN_JUMP_UNCONDITIONAL &&
	    orig_insn->type != INSN_NOP) {

		WARN_FUNC("unsupported instruction at jump label",
			  orig_insn->sec, orig_insn->offset);
		return -1;
	}

	if (opts.hack_jump_label && special_alt->key_addend & 2) {
		struct reloc *reloc = insn_reloc(file, orig_insn);

		if (reloc) {
			reloc->type = R_NONE;
			elf_write_reloc(file->elf, reloc);
		}
		elf_write_insn(file->elf, orig_insn->sec,
			       orig_insn->offset, orig_insn->len,
			       arch_nop_insn(orig_insn->len));
		orig_insn->type = INSN_NOP;
	}

	if (orig_insn->type == INSN_NOP) {
		if (orig_insn->len == 2)
			file->jl_nop_short++;
		else
			file->jl_nop_long++;

		return 0;
	}

	if (orig_insn->len == 2)
		file->jl_short++;
	else
		file->jl_long++;

	*new_insn = list_next_entry(orig_insn, list);
	return 0;
}

/*
 * Read all the special sections which have alternate instructions which can be
 * patched in or redirected to at runtime.  Each instruction having alternate
 * instruction(s) has them added to its insn->alts list, which will be
 * traversed in validate_branch().
 */
static int add_special_section_alts(struct objtool_file *file)
{
	struct list_head special_alts;
	struct instruction *orig_insn, *new_insn;
	struct special_alt *special_alt, *tmp;
	struct alternative *alt;
	int ret;

	ret = special_get_alts(file->elf, &special_alts);
	if (ret)
		return ret;

	list_for_each_entry_safe(special_alt, tmp, &special_alts, list) {

		orig_insn = find_insn(file, special_alt->orig_sec,
				      special_alt->orig_off);
		if (!orig_insn) {
			WARN_FUNC("special: can't find orig instruction",
				  special_alt->orig_sec, special_alt->orig_off);
			ret = -1;
			goto out;
		}

		new_insn = NULL;
		if (!special_alt->group || special_alt->new_len) {
			new_insn = find_insn(file, special_alt->new_sec,
					     special_alt->new_off);
			if (!new_insn) {
				WARN_FUNC("special: can't find new instruction",
					  special_alt->new_sec,
					  special_alt->new_off);
				ret = -1;
				goto out;
			}
		}

		if (special_alt->group) {
			if (!special_alt->orig_len) {
				WARN_FUNC("empty alternative entry",
					  orig_insn->sec, orig_insn->offset);
				continue;
			}

			ret = handle_group_alt(file, special_alt, orig_insn,
					       &new_insn);
			if (ret)
				goto out;
		} else if (special_alt->jump_or_nop) {
			ret = handle_jump_alt(file, special_alt, orig_insn,
					      &new_insn);
			if (ret)
				goto out;
		}

		alt = malloc(sizeof(*alt));
		if (!alt) {
			WARN("malloc failed");
			ret = -1;
			goto out;
		}

		alt->insn = new_insn;
		alt->skip_orig = special_alt->skip_orig;
		orig_insn->ignore_alts |= special_alt->skip_alt;
		list_add_tail(&alt->list, &orig_insn->alts);

		list_del(&special_alt->list);
		free(special_alt);
	}

	if (opts.stats) {
		printf("jl\\\tNOP\tJMP\n");
		printf("short:\t%ld\t%ld\n", file->jl_nop_short, file->jl_short);
		printf("long:\t%ld\t%ld\n", file->jl_nop_long, file->jl_long);
	}

out:
	return ret;
}

static int add_jump_table(struct objtool_file *file, struct instruction *insn,
			    struct reloc *table)
{
	struct reloc *reloc = table;
	struct instruction *dest_insn;
	struct alternative *alt;
	struct symbol *pfunc = insn->func->pfunc;
	unsigned int prev_offset = 0;

	/*
	 * Each @reloc is a switch table relocation which points to the target
	 * instruction.
	 */
	list_for_each_entry_from(reloc, &table->sec->reloc_list, list) {

		/* Check for the end of the table: */
		if (reloc != table && reloc->jump_table_start)
			break;

		/* Make sure the table entries are consecutive: */
		if (prev_offset && reloc->offset != prev_offset + 8)
			break;

		/* Detect function pointers from contiguous objects: */
		if (reloc->sym->sec == pfunc->sec &&
		    reloc->addend == pfunc->offset)
			break;

		dest_insn = find_insn(file, reloc->sym->sec, reloc->addend);
		if (!dest_insn)
			break;

		/* Make sure the destination is in the same function: */
		if (!dest_insn->func || dest_insn->func->pfunc != pfunc)
			break;

		alt = malloc(sizeof(*alt));
		if (!alt) {
			WARN("malloc failed");
			return -1;
		}

		alt->insn = dest_insn;
		list_add_tail(&alt->list, &insn->alts);
		prev_offset = reloc->offset;
	}

	if (!prev_offset) {
		WARN_FUNC("can't find switch jump table",
			  insn->sec, insn->offset);
		return -1;
	}

	return 0;
}

/*
 * find_jump_table() - Given a dynamic jump, find the switch jump table
 * associated with it.
 */
static struct reloc *find_jump_table(struct objtool_file *file,
				      struct symbol *func,
				      struct instruction *insn)
{
	struct reloc *table_reloc;
	struct instruction *dest_insn, *orig_insn = insn;

	/*
	 * Backward search using the @first_jump_src links, these help avoid
	 * much of the 'in between' code. Which avoids us getting confused by
	 * it.
	 */
	for (;
	     insn && insn->func && insn->func->pfunc == func;
	     insn = insn->first_jump_src ?: prev_insn_same_sym(file, insn)) {

		if (insn != orig_insn && insn->type == INSN_JUMP_DYNAMIC)
			break;

		/* allow small jumps within the range */
		if (insn->type == INSN_JUMP_UNCONDITIONAL &&
		    insn->jump_dest &&
		    (insn->jump_dest->offset <= insn->offset ||
		     insn->jump_dest->offset > orig_insn->offset))
		    break;

		table_reloc = arch_find_switch_table(file, insn);
		if (!table_reloc)
			continue;
		dest_insn = find_insn(file, table_reloc->sym->sec, table_reloc->addend);
		if (!dest_insn || !dest_insn->func || dest_insn->func->pfunc != func)
			continue;

		return table_reloc;
	}

	return NULL;
}

/*
 * First pass: Mark the head of each jump table so that in the next pass,
 * we know when a given jump table ends and the next one starts.
 */
static void mark_func_jump_tables(struct objtool_file *file,
				    struct symbol *func)
{
	struct instruction *insn, *last = NULL;
	struct reloc *reloc;

	func_for_each_insn(file, func, insn) {
		if (!last)
			last = insn;

		/*
		 * Store back-pointers for unconditional forward jumps such
		 * that find_jump_table() can back-track using those and
		 * avoid some potentially confusing code.
		 */
		if (insn->type == INSN_JUMP_UNCONDITIONAL && insn->jump_dest &&
		    insn->offset > last->offset &&
		    insn->jump_dest->offset > insn->offset &&
		    !insn->jump_dest->first_jump_src) {

			insn->jump_dest->first_jump_src = insn;
			last = insn->jump_dest;
		}

		if (insn->type != INSN_JUMP_DYNAMIC)
			continue;

		reloc = find_jump_table(file, func, insn);
		if (reloc) {
			reloc->jump_table_start = true;
			insn->jump_table = reloc;
		}
	}
}

static int add_func_jump_tables(struct objtool_file *file,
				  struct symbol *func)
{
	struct instruction *insn;
	int ret;

	func_for_each_insn(file, func, insn) {
		if (!insn->jump_table)
			continue;

		ret = add_jump_table(file, insn, insn->jump_table);
		if (ret)
			return ret;
	}

	return 0;
}

/*
 * For some switch statements, gcc generates a jump table in the .rodata
 * section which contains a list of addresses within the function to jump to.
 * This finds these jump tables and adds them to the insn->alts lists.
 */
static int add_jump_table_alts(struct objtool_file *file)
{
	struct section *sec;
	struct symbol *func;
	int ret;

	if (!file->rodata)
		return 0;

	for_each_sec(file, sec) {
		list_for_each_entry(func, &sec->symbol_list, list) {
			if (func->type != STT_FUNC)
				continue;

			mark_func_jump_tables(file, func);
			ret = add_func_jump_tables(file, func);
			if (ret)
				return ret;
		}
	}

	return 0;
}

static void set_func_state(struct cfi_state *state)
{
	state->cfa = initial_func_cfi.cfa;
	memcpy(&state->regs, &initial_func_cfi.regs,
	       CFI_NUM_REGS * sizeof(struct cfi_reg));
	state->stack_size = initial_func_cfi.cfa.offset;
}

static int read_unwind_hints(struct objtool_file *file)
{
	struct cfi_state cfi = init_cfi;
	struct section *sec, *relocsec;
	struct unwind_hint *hint;
	struct instruction *insn;
	struct reloc *reloc;
	int i;

	sec = find_section_by_name(file->elf, ".discard.unwind_hints");
	if (!sec)
		return 0;

	relocsec = sec->reloc;
	if (!relocsec) {
		WARN("missing .rela.discard.unwind_hints section");
		return -1;
	}

	if (sec->sh.sh_size % sizeof(struct unwind_hint)) {
		WARN("struct unwind_hint size mismatch");
		return -1;
	}

	file->hints = true;

	for (i = 0; i < sec->sh.sh_size / sizeof(struct unwind_hint); i++) {
		hint = (struct unwind_hint *)sec->data->d_buf + i;

		reloc = find_reloc_by_dest(file->elf, sec, i * sizeof(*hint));
		if (!reloc) {
			WARN("can't find reloc for unwind_hints[%d]", i);
			return -1;
		}

		insn = find_insn(file, reloc->sym->sec, reloc->addend);
		if (!insn) {
			WARN("can't find insn for unwind_hints[%d]", i);
			return -1;
		}

		insn->hint = true;

		if (hint->type == UNWIND_HINT_TYPE_SAVE) {
			insn->hint = false;
			insn->save = true;
			continue;
		}

		if (hint->type == UNWIND_HINT_TYPE_RESTORE) {
			insn->restore = true;
			continue;
		}

		if (hint->type == UNWIND_HINT_TYPE_REGS_PARTIAL) {
			struct symbol *sym = find_symbol_by_offset(insn->sec, insn->offset);

			if (sym && sym->bind == STB_GLOBAL) {
				if (opts.ibt && insn->type != INSN_ENDBR && !insn->noendbr) {
					WARN_FUNC("UNWIND_HINT_IRET_REGS without ENDBR",
						  insn->sec, insn->offset);
				}

				insn->entry = 1;
			}
		}

		if (hint->type == UNWIND_HINT_TYPE_ENTRY) {
			hint->type = UNWIND_HINT_TYPE_CALL;
			insn->entry = 1;
		}

		if (hint->type == UNWIND_HINT_TYPE_FUNC) {
			insn->cfi = &func_cfi;
			continue;
		}

		if (insn->cfi)
			cfi = *(insn->cfi);

		if (arch_decode_hint_reg(hint->sp_reg, &cfi.cfa.base)) {
			WARN_FUNC("unsupported unwind_hint sp base reg %d",
				  insn->sec, insn->offset, hint->sp_reg);
			return -1;
		}

		cfi.cfa.offset = bswap_if_needed(hint->sp_offset);
		cfi.type = hint->type;
		cfi.end = hint->end;

		insn->cfi = cfi_hash_find_or_add(&cfi);
	}

	return 0;
}

static int read_noendbr_hints(struct objtool_file *file)
{
	struct section *sec;
	struct instruction *insn;
	struct reloc *reloc;

	sec = find_section_by_name(file->elf, ".rela.discard.noendbr");
	if (!sec)
		return 0;

	list_for_each_entry(reloc, &sec->reloc_list, list) {
		insn = find_insn(file, reloc->sym->sec, reloc->sym->offset + reloc->addend);
		if (!insn) {
			WARN("bad .discard.noendbr entry");
			return -1;
		}

		insn->noendbr = 1;
	}

	return 0;
}

static int read_retpoline_hints(struct objtool_file *file)
{
	struct section *sec;
	struct instruction *insn;
	struct reloc *reloc;

	sec = find_section_by_name(file->elf, ".rela.discard.retpoline_safe");
	if (!sec)
		return 0;

	list_for_each_entry(reloc, &sec->reloc_list, list) {
		if (reloc->sym->type != STT_SECTION) {
			WARN("unexpected relocation symbol type in %s", sec->name);
			return -1;
		}

		insn = find_insn(file, reloc->sym->sec, reloc->addend);
		if (!insn) {
			WARN("bad .discard.retpoline_safe entry");
			return -1;
		}

		if (insn->type != INSN_JUMP_DYNAMIC &&
		    insn->type != INSN_CALL_DYNAMIC &&
		    insn->type != INSN_RETURN &&
		    insn->type != INSN_NOP) {
			WARN_FUNC("retpoline_safe hint not an indirect jump/call/ret/nop",
				  insn->sec, insn->offset);
			return -1;
		}

		insn->retpoline_safe = true;
	}

	return 0;
}

static int read_instr_hints(struct objtool_file *file)
{
	struct section *sec;
	struct instruction *insn;
	struct reloc *reloc;

	sec = find_section_by_name(file->elf, ".rela.discard.instr_end");
	if (!sec)
		return 0;

	list_for_each_entry(reloc, &sec->reloc_list, list) {
		if (reloc->sym->type != STT_SECTION) {
			WARN("unexpected relocation symbol type in %s", sec->name);
			return -1;
		}

		insn = find_insn(file, reloc->sym->sec, reloc->addend);
		if (!insn) {
			WARN("bad .discard.instr_end entry");
			return -1;
		}

		insn->instr--;
	}

	sec = find_section_by_name(file->elf, ".rela.discard.instr_begin");
	if (!sec)
		return 0;

	list_for_each_entry(reloc, &sec->reloc_list, list) {
		if (reloc->sym->type != STT_SECTION) {
			WARN("unexpected relocation symbol type in %s", sec->name);
			return -1;
		}

		insn = find_insn(file, reloc->sym->sec, reloc->addend);
		if (!insn) {
			WARN("bad .discard.instr_begin entry");
			return -1;
		}

		insn->instr++;
	}

	return 0;
}

static int read_intra_function_calls(struct objtool_file *file)
{
	struct instruction *insn;
	struct section *sec;
	struct reloc *reloc;

	sec = find_section_by_name(file->elf, ".rela.discard.intra_function_calls");
	if (!sec)
		return 0;

	list_for_each_entry(reloc, &sec->reloc_list, list) {
		unsigned long dest_off;

		if (reloc->sym->type != STT_SECTION) {
			WARN("unexpected relocation symbol type in %s",
			     sec->name);
			return -1;
		}

		insn = find_insn(file, reloc->sym->sec, reloc->addend);
		if (!insn) {
			WARN("bad .discard.intra_function_call entry");
			return -1;
		}

		if (insn->type != INSN_CALL) {
			WARN_FUNC("intra_function_call not a direct call",
				  insn->sec, insn->offset);
			return -1;
		}

		/*
		 * Treat intra-function CALLs as JMPs, but with a stack_op.
		 * See add_call_destinations(), which strips stack_ops from
		 * normal CALLs.
		 */
		insn->type = INSN_JUMP_UNCONDITIONAL;

		dest_off = arch_jump_destination(insn);
		insn->jump_dest = find_insn(file, insn->sec, dest_off);
		if (!insn->jump_dest) {
			WARN_FUNC("can't find call dest at %s+0x%lx",
				  insn->sec, insn->offset,
				  insn->sec->name, dest_off);
			return -1;
		}
	}

	return 0;
}

/*
 * Return true if name matches an instrumentation function, where calls to that
 * function from noinstr code can safely be removed, but compilers won't do so.
 */
static bool is_profiling_func(const char *name)
{
	/*
	 * Many compilers cannot disable KCOV with a function attribute.
	 */
	if (!strncmp(name, "__sanitizer_cov_", 16))
		return true;

	/*
	 * Some compilers currently do not remove __tsan_func_entry/exit nor
	 * __tsan_atomic_signal_fence (used for barrier instrumentation) with
	 * the __no_sanitize_thread attribute, remove them. Once the kernel's
	 * minimum Clang version is 14.0, this can be removed.
	 */
	if (!strncmp(name, "__tsan_func_", 12) ||
	    !strcmp(name, "__tsan_atomic_signal_fence"))
		return true;

	return false;
}

static int classify_symbols(struct objtool_file *file)
{
	struct section *sec;
	struct symbol *func;

	for_each_sec(file, sec) {
		list_for_each_entry(func, &sec->symbol_list, list) {
			if (func->bind != STB_GLOBAL)
				continue;

			if (!strncmp(func->name, STATIC_CALL_TRAMP_PREFIX_STR,
				     strlen(STATIC_CALL_TRAMP_PREFIX_STR)))
				func->static_call_tramp = true;

			if (arch_is_retpoline(func))
				func->retpoline_thunk = true;

			if (arch_is_rethunk(func))
				func->return_thunk = true;

			if (!strcmp(func->name, "__fentry__"))
				func->fentry = true;

			if (is_profiling_func(func->name))
				func->profiling_func = true;
		}
	}

	return 0;
}

static void mark_rodata(struct objtool_file *file)
{
	struct section *sec;
	bool found = false;

	/*
	 * Search for the following rodata sections, each of which can
	 * potentially contain jump tables:
	 *
	 * - .rodata: can contain GCC switch tables
	 * - .rodata.<func>: same, if -fdata-sections is being used
	 * - .rodata..c_jump_table: contains C annotated jump tables
	 *
	 * .rodata.str1.* sections are ignored; they don't contain jump tables.
	 */
	for_each_sec(file, sec) {
		if (!strncmp(sec->name, ".rodata", 7) &&
		    !strstr(sec->name, ".str1.")) {
			sec->rodata = true;
			found = true;
		}
	}

	file->rodata = found;
}

static int decode_sections(struct objtool_file *file)
{
	int ret;

	mark_rodata(file);

	ret = init_pv_ops(file);
	if (ret)
		return ret;

	ret = decode_instructions(file);
	if (ret)
		return ret;

	add_ignores(file);
	add_uaccess_safe(file);

	ret = add_ignore_alternatives(file);
	if (ret)
		return ret;

	/*
	 * Must be before read_unwind_hints() since that needs insn->noendbr.
	 */
	ret = read_noendbr_hints(file);
	if (ret)
		return ret;

	/*
	 * Must be before add_{jump_call}_destination.
	 */
	ret = classify_symbols(file);
	if (ret)
		return ret;

	/*
	 * Must be before add_jump_destinations(), which depends on 'func'
	 * being set for alternatives, to enable proper sibling call detection.
	 */
	ret = add_special_section_alts(file);
	if (ret)
		return ret;

	ret = add_jump_destinations(file);
	if (ret)
		return ret;

	/*
	 * Must be before add_call_destination(); it changes INSN_CALL to
	 * INSN_JUMP.
	 */
	ret = read_intra_function_calls(file);
	if (ret)
		return ret;

	ret = add_call_destinations(file);
	if (ret)
		return ret;

	/*
	 * Must be after add_call_destinations() such that it can override
	 * dead_end_function() marks.
	 */
	ret = add_dead_ends(file);
	if (ret)
		return ret;

	ret = add_jump_table_alts(file);
	if (ret)
		return ret;

	ret = read_unwind_hints(file);
	if (ret)
		return ret;

	ret = read_retpoline_hints(file);
	if (ret)
		return ret;

	ret = read_instr_hints(file);
	if (ret)
		return ret;

	return 0;
}

static bool is_fentry_call(struct instruction *insn)
{
	if (insn->type == INSN_CALL &&
	    insn->call_dest &&
	    insn->call_dest->fentry)
		return true;

	return false;
}

static bool has_modified_stack_frame(struct instruction *insn, struct insn_state *state)
{
	struct cfi_state *cfi = &state->cfi;
	int i;

	if (cfi->cfa.base != initial_func_cfi.cfa.base || cfi->drap)
		return true;

	if (cfi->cfa.offset != initial_func_cfi.cfa.offset)
		return true;

	if (cfi->stack_size != initial_func_cfi.cfa.offset)
		return true;

	for (i = 0; i < CFI_NUM_REGS; i++) {
		if (cfi->regs[i].base != initial_func_cfi.regs[i].base ||
		    cfi->regs[i].offset != initial_func_cfi.regs[i].offset)
			return true;
	}

	return false;
}

static bool check_reg_frame_pos(const struct cfi_reg *reg,
				int expected_offset)
{
	return reg->base == CFI_CFA &&
	       reg->offset == expected_offset;
}

static bool has_valid_stack_frame(struct insn_state *state)
{
	struct cfi_state *cfi = &state->cfi;

	if (cfi->cfa.base == CFI_BP &&
	    check_reg_frame_pos(&cfi->regs[CFI_BP], -cfi->cfa.offset) &&
	    check_reg_frame_pos(&cfi->regs[CFI_RA], -cfi->cfa.offset + 8))
		return true;

	if (cfi->drap && cfi->regs[CFI_BP].base == CFI_BP)
		return true;

	return false;
}

static int update_cfi_state_regs(struct instruction *insn,
				  struct cfi_state *cfi,
				  struct stack_op *op)
{
	struct cfi_reg *cfa = &cfi->cfa;

	if (cfa->base != CFI_SP && cfa->base != CFI_SP_INDIRECT)
		return 0;

	/* push */
	if (op->dest.type == OP_DEST_PUSH || op->dest.type == OP_DEST_PUSHF)
		cfa->offset += 8;

	/* pop */
	if (op->src.type == OP_SRC_POP || op->src.type == OP_SRC_POPF)
		cfa->offset -= 8;

	/* add immediate to sp */
	if (op->dest.type == OP_DEST_REG && op->src.type == OP_SRC_ADD &&
	    op->dest.reg == CFI_SP && op->src.reg == CFI_SP)
		cfa->offset -= op->src.offset;

	return 0;
}

static void save_reg(struct cfi_state *cfi, unsigned char reg, int base, int offset)
{
	if (arch_callee_saved_reg(reg) &&
	    cfi->regs[reg].base == CFI_UNDEFINED) {
		cfi->regs[reg].base = base;
		cfi->regs[reg].offset = offset;
	}
}

static void restore_reg(struct cfi_state *cfi, unsigned char reg)
{
	cfi->regs[reg].base = initial_func_cfi.regs[reg].base;
	cfi->regs[reg].offset = initial_func_cfi.regs[reg].offset;
}

/*
 * A note about DRAP stack alignment:
 *
 * GCC has the concept of a DRAP register, which is used to help keep track of
 * the stack pointer when aligning the stack.  r10 or r13 is used as the DRAP
 * register.  The typical DRAP pattern is:
 *
 *   4c 8d 54 24 08		lea    0x8(%rsp),%r10
 *   48 83 e4 c0		and    $0xffffffffffffffc0,%rsp
 *   41 ff 72 f8		pushq  -0x8(%r10)
 *   55				push   %rbp
 *   48 89 e5			mov    %rsp,%rbp
 *				(more pushes)
 *   41 52			push   %r10
 *				...
 *   41 5a			pop    %r10
 *				(more pops)
 *   5d				pop    %rbp
 *   49 8d 62 f8		lea    -0x8(%r10),%rsp
 *   c3				retq
 *
 * There are some variations in the epilogues, like:
 *
 *   5b				pop    %rbx
 *   41 5a			pop    %r10
 *   41 5c			pop    %r12
 *   41 5d			pop    %r13
 *   41 5e			pop    %r14
 *   c9				leaveq
 *   49 8d 62 f8		lea    -0x8(%r10),%rsp
 *   c3				retq
 *
 * and:
 *
 *   4c 8b 55 e8		mov    -0x18(%rbp),%r10
 *   48 8b 5d e0		mov    -0x20(%rbp),%rbx
 *   4c 8b 65 f0		mov    -0x10(%rbp),%r12
 *   4c 8b 6d f8		mov    -0x8(%rbp),%r13
 *   c9				leaveq
 *   49 8d 62 f8		lea    -0x8(%r10),%rsp
 *   c3				retq
 *
 * Sometimes r13 is used as the DRAP register, in which case it's saved and
 * restored beforehand:
 *
 *   41 55			push   %r13
 *   4c 8d 6c 24 10		lea    0x10(%rsp),%r13
 *   48 83 e4 f0		and    $0xfffffffffffffff0,%rsp
 *				...
 *   49 8d 65 f0		lea    -0x10(%r13),%rsp
 *   41 5d			pop    %r13
 *   c3				retq
 */
static int update_cfi_state(struct instruction *insn,
			    struct instruction *next_insn,
			    struct cfi_state *cfi, struct stack_op *op)
{
	struct cfi_reg *cfa = &cfi->cfa;
	struct cfi_reg *regs = cfi->regs;

	/* stack operations don't make sense with an undefined CFA */
	if (cfa->base == CFI_UNDEFINED) {
		if (insn->func) {
			WARN_FUNC("undefined stack state", insn->sec, insn->offset);
			return -1;
		}
		return 0;
	}

	if (cfi->type == UNWIND_HINT_TYPE_REGS ||
	    cfi->type == UNWIND_HINT_TYPE_REGS_PARTIAL)
		return update_cfi_state_regs(insn, cfi, op);

	switch (op->dest.type) {

	case OP_DEST_REG:
		switch (op->src.type) {

		case OP_SRC_REG:
			if (op->src.reg == CFI_SP && op->dest.reg == CFI_BP &&
			    cfa->base == CFI_SP &&
			    check_reg_frame_pos(&regs[CFI_BP], -cfa->offset)) {

				/* mov %rsp, %rbp */
				cfa->base = op->dest.reg;
				cfi->bp_scratch = false;
			}

			else if (op->src.reg == CFI_SP &&
				 op->dest.reg == CFI_BP && cfi->drap) {

				/* drap: mov %rsp, %rbp */
				regs[CFI_BP].base = CFI_BP;
				regs[CFI_BP].offset = -cfi->stack_size;
				cfi->bp_scratch = false;
			}

			else if (op->src.reg == CFI_SP && cfa->base == CFI_SP) {

				/*
				 * mov %rsp, %reg
				 *
				 * This is needed for the rare case where GCC
				 * does:
				 *
				 *   mov    %rsp, %rax
				 *   ...
				 *   mov    %rax, %rsp
				 */
				cfi->vals[op->dest.reg].base = CFI_CFA;
				cfi->vals[op->dest.reg].offset = -cfi->stack_size;
			}

			else if (op->src.reg == CFI_BP && op->dest.reg == CFI_SP &&
				 (cfa->base == CFI_BP || cfa->base == cfi->drap_reg)) {

				/*
				 * mov %rbp, %rsp
				 *
				 * Restore the original stack pointer (Clang).
				 */
				cfi->stack_size = -cfi->regs[CFI_BP].offset;
			}

			else if (op->dest.reg == cfa->base) {

				/* mov %reg, %rsp */
				if (cfa->base == CFI_SP &&
				    cfi->vals[op->src.reg].base == CFI_CFA) {

					/*
					 * This is needed for the rare case
					 * where GCC does something dumb like:
					 *
					 *   lea    0x8(%rsp), %rcx
					 *   ...
					 *   mov    %rcx, %rsp
					 */
					cfa->offset = -cfi->vals[op->src.reg].offset;
					cfi->stack_size = cfa->offset;

				} else if (cfa->base == CFI_SP &&
					   cfi->vals[op->src.reg].base == CFI_SP_INDIRECT &&
					   cfi->vals[op->src.reg].offset == cfa->offset) {

					/*
					 * Stack swizzle:
					 *
					 * 1: mov %rsp, (%[tos])
					 * 2: mov %[tos], %rsp
					 *    ...
					 * 3: pop %rsp
					 *
					 * Where:
					 *
					 * 1 - places a pointer to the previous
					 *     stack at the Top-of-Stack of the
					 *     new stack.
					 *
					 * 2 - switches to the new stack.
					 *
					 * 3 - pops the Top-of-Stack to restore
					 *     the original stack.
					 *
					 * Note: we set base to SP_INDIRECT
					 * here and preserve offset. Therefore
					 * when the unwinder reaches ToS it
					 * will dereference SP and then add the
					 * offset to find the next frame, IOW:
					 * (%rsp) + offset.
					 */
					cfa->base = CFI_SP_INDIRECT;

				} else {
					cfa->base = CFI_UNDEFINED;
					cfa->offset = 0;
				}
			}

			else if (op->dest.reg == CFI_SP &&
				 cfi->vals[op->src.reg].base == CFI_SP_INDIRECT &&
				 cfi->vals[op->src.reg].offset == cfa->offset) {

				/*
				 * The same stack swizzle case 2) as above. But
				 * because we can't change cfa->base, case 3)
				 * will become a regular POP. Pretend we're a
				 * PUSH so things don't go unbalanced.
				 */
				cfi->stack_size += 8;
			}


			break;

		case OP_SRC_ADD:
			if (op->dest.reg == CFI_SP && op->src.reg == CFI_SP) {

				/* add imm, %rsp */
				cfi->stack_size -= op->src.offset;
				if (cfa->base == CFI_SP)
					cfa->offset -= op->src.offset;
				break;
			}

			if (op->dest.reg == CFI_SP && op->src.reg == CFI_BP) {

				/* lea disp(%rbp), %rsp */
				cfi->stack_size = -(op->src.offset + regs[CFI_BP].offset);
				break;
			}

			if (!cfi->drap && op->src.reg == CFI_SP &&
			    op->dest.reg == CFI_BP && cfa->base == CFI_SP &&
			    check_reg_frame_pos(&regs[CFI_BP], -cfa->offset + op->src.offset)) {

				/* lea disp(%rsp), %rbp */
				cfa->base = CFI_BP;
				cfa->offset -= op->src.offset;
				cfi->bp_scratch = false;
				break;
			}

			if (op->src.reg == CFI_SP && cfa->base == CFI_SP) {

				/* drap: lea disp(%rsp), %drap */
				cfi->drap_reg = op->dest.reg;

				/*
				 * lea disp(%rsp), %reg
				 *
				 * This is needed for the rare case where GCC
				 * does something dumb like:
				 *
				 *   lea    0x8(%rsp), %rcx
				 *   ...
				 *   mov    %rcx, %rsp
				 */
				cfi->vals[op->dest.reg].base = CFI_CFA;
				cfi->vals[op->dest.reg].offset = \
					-cfi->stack_size + op->src.offset;

				break;
			}

			if (cfi->drap && op->dest.reg == CFI_SP &&
			    op->src.reg == cfi->drap_reg) {

				 /* drap: lea disp(%drap), %rsp */
				cfa->base = CFI_SP;
				cfa->offset = cfi->stack_size = -op->src.offset;
				cfi->drap_reg = CFI_UNDEFINED;
				cfi->drap = false;
				break;
			}

			if (op->dest.reg == cfi->cfa.base && !(next_insn && next_insn->hint)) {
				WARN_FUNC("unsupported stack register modification",
					  insn->sec, insn->offset);
				return -1;
			}

			break;

		case OP_SRC_AND:
			if (op->dest.reg != CFI_SP ||
			    (cfi->drap_reg != CFI_UNDEFINED && cfa->base != CFI_SP) ||
			    (cfi->drap_reg == CFI_UNDEFINED && cfa->base != CFI_BP)) {
				WARN_FUNC("unsupported stack pointer realignment",
					  insn->sec, insn->offset);
				return -1;
			}

			if (cfi->drap_reg != CFI_UNDEFINED) {
				/* drap: and imm, %rsp */
				cfa->base = cfi->drap_reg;
				cfa->offset = cfi->stack_size = 0;
				cfi->drap = true;
			}

			/*
			 * Older versions of GCC (4.8ish) realign the stack
			 * without DRAP, with a frame pointer.
			 */

			break;

		case OP_SRC_POP:
		case OP_SRC_POPF:
			if (op->dest.reg == CFI_SP && cfa->base == CFI_SP_INDIRECT) {

				/* pop %rsp; # restore from a stack swizzle */
				cfa->base = CFI_SP;
				break;
			}

			if (!cfi->drap && op->dest.reg == cfa->base) {

				/* pop %rbp */
				cfa->base = CFI_SP;
			}

			if (cfi->drap && cfa->base == CFI_BP_INDIRECT &&
			    op->dest.reg == cfi->drap_reg &&
			    cfi->drap_offset == -cfi->stack_size) {

				/* drap: pop %drap */
				cfa->base = cfi->drap_reg;
				cfa->offset = 0;
				cfi->drap_offset = -1;

			} else if (cfi->stack_size == -regs[op->dest.reg].offset) {

				/* pop %reg */
				restore_reg(cfi, op->dest.reg);
			}

			cfi->stack_size -= 8;
			if (cfa->base == CFI_SP)
				cfa->offset -= 8;

			break;

		case OP_SRC_REG_INDIRECT:
			if (!cfi->drap && op->dest.reg == cfa->base &&
			    op->dest.reg == CFI_BP) {

				/* mov disp(%rsp), %rbp */
				cfa->base = CFI_SP;
				cfa->offset = cfi->stack_size;
			}

			if (cfi->drap && op->src.reg == CFI_BP &&
			    op->src.offset == cfi->drap_offset) {

				/* drap: mov disp(%rbp), %drap */
				cfa->base = cfi->drap_reg;
				cfa->offset = 0;
				cfi->drap_offset = -1;
			}

			if (cfi->drap && op->src.reg == CFI_BP &&
			    op->src.offset == regs[op->dest.reg].offset) {

				/* drap: mov disp(%rbp), %reg */
				restore_reg(cfi, op->dest.reg);

			} else if (op->src.reg == cfa->base &&
			    op->src.offset == regs[op->dest.reg].offset + cfa->offset) {

				/* mov disp(%rbp), %reg */
				/* mov disp(%rsp), %reg */
				restore_reg(cfi, op->dest.reg);

			} else if (op->src.reg == CFI_SP &&
				   op->src.offset == regs[op->dest.reg].offset + cfi->stack_size) {

				/* mov disp(%rsp), %reg */
				restore_reg(cfi, op->dest.reg);
			}

			break;

		default:
			WARN_FUNC("unknown stack-related instruction",
				  insn->sec, insn->offset);
			return -1;
		}

		break;

	case OP_DEST_PUSH:
	case OP_DEST_PUSHF:
		cfi->stack_size += 8;
		if (cfa->base == CFI_SP)
			cfa->offset += 8;

		if (op->src.type != OP_SRC_REG)
			break;

		if (cfi->drap) {
			if (op->src.reg == cfa->base && op->src.reg == cfi->drap_reg) {

				/* drap: push %drap */
				cfa->base = CFI_BP_INDIRECT;
				cfa->offset = -cfi->stack_size;

				/* save drap so we know when to restore it */
				cfi->drap_offset = -cfi->stack_size;

			} else if (op->src.reg == CFI_BP && cfa->base == cfi->drap_reg) {

				/* drap: push %rbp */
				cfi->stack_size = 0;

			} else {

				/* drap: push %reg */
				save_reg(cfi, op->src.reg, CFI_BP, -cfi->stack_size);
			}

		} else {

			/* push %reg */
			save_reg(cfi, op->src.reg, CFI_CFA, -cfi->stack_size);
		}

		/* detect when asm code uses rbp as a scratch register */
		if (opts.stackval && insn->func && op->src.reg == CFI_BP &&
		    cfa->base != CFI_BP)
			cfi->bp_scratch = true;
		break;

	case OP_DEST_REG_INDIRECT:

		if (cfi->drap) {
			if (op->src.reg == cfa->base && op->src.reg == cfi->drap_reg) {

				/* drap: mov %drap, disp(%rbp) */
				cfa->base = CFI_BP_INDIRECT;
				cfa->offset = op->dest.offset;

				/* save drap offset so we know when to restore it */
				cfi->drap_offset = op->dest.offset;
			} else {

				/* drap: mov reg, disp(%rbp) */
				save_reg(cfi, op->src.reg, CFI_BP, op->dest.offset);
			}

		} else if (op->dest.reg == cfa->base) {

			/* mov reg, disp(%rbp) */
			/* mov reg, disp(%rsp) */
			save_reg(cfi, op->src.reg, CFI_CFA,
				 op->dest.offset - cfi->cfa.offset);

		} else if (op->dest.reg == CFI_SP) {

			/* mov reg, disp(%rsp) */
			save_reg(cfi, op->src.reg, CFI_CFA,
				 op->dest.offset - cfi->stack_size);

		} else if (op->src.reg == CFI_SP && op->dest.offset == 0) {

			/* mov %rsp, (%reg); # setup a stack swizzle. */
			cfi->vals[op->dest.reg].base = CFI_SP_INDIRECT;
			cfi->vals[op->dest.reg].offset = cfa->offset;
		}

		break;

	case OP_DEST_MEM:
		if (op->src.type != OP_SRC_POP && op->src.type != OP_SRC_POPF) {
			WARN_FUNC("unknown stack-related memory operation",
				  insn->sec, insn->offset);
			return -1;
		}

		/* pop mem */
		cfi->stack_size -= 8;
		if (cfa->base == CFI_SP)
			cfa->offset -= 8;

		break;

	default:
		WARN_FUNC("unknown stack-related instruction",
			  insn->sec, insn->offset);
		return -1;
	}

	return 0;
}

/*
 * The stack layouts of alternatives instructions can sometimes diverge when
 * they have stack modifications.  That's fine as long as the potential stack
 * layouts don't conflict at any given potential instruction boundary.
 *
 * Flatten the CFIs of the different alternative code streams (both original
 * and replacement) into a single shared CFI array which can be used to detect
 * conflicts and nicely feed a linear array of ORC entries to the unwinder.
 */
static int propagate_alt_cfi(struct objtool_file *file, struct instruction *insn)
{
	struct cfi_state **alt_cfi;
	int group_off;

	if (!insn->alt_group)
		return 0;

	if (!insn->cfi) {
		WARN("CFI missing");
		return -1;
	}

	alt_cfi = insn->alt_group->cfi;
	group_off = insn->offset - insn->alt_group->first_insn->offset;

	if (!alt_cfi[group_off]) {
		alt_cfi[group_off] = insn->cfi;
	} else {
		if (cficmp(alt_cfi[group_off], insn->cfi)) {
			WARN_FUNC("stack layout conflict in alternatives",
				  insn->sec, insn->offset);
			return -1;
		}
	}

	return 0;
}

static int handle_insn_ops(struct instruction *insn,
			   struct instruction *next_insn,
			   struct insn_state *state)
{
	struct stack_op *op;

	list_for_each_entry(op, &insn->stack_ops, list) {

		if (update_cfi_state(insn, next_insn, &state->cfi, op))
			return 1;

		if (!insn->alt_group)
			continue;

		if (op->dest.type == OP_DEST_PUSHF) {
			if (!state->uaccess_stack) {
				state->uaccess_stack = 1;
			} else if (state->uaccess_stack >> 31) {
				WARN_FUNC("PUSHF stack exhausted",
					  insn->sec, insn->offset);
				return 1;
			}
			state->uaccess_stack <<= 1;
			state->uaccess_stack  |= state->uaccess;
		}

		if (op->src.type == OP_SRC_POPF) {
			if (state->uaccess_stack) {
				state->uaccess = state->uaccess_stack & 1;
				state->uaccess_stack >>= 1;
				if (state->uaccess_stack == 1)
					state->uaccess_stack = 0;
			}
		}
	}

	return 0;
}

static bool insn_cfi_match(struct instruction *insn, struct cfi_state *cfi2)
{
	struct cfi_state *cfi1 = insn->cfi;
	int i;

	if (!cfi1) {
		WARN("CFI missing");
		return false;
	}

	if (memcmp(&cfi1->cfa, &cfi2->cfa, sizeof(cfi1->cfa))) {

		WARN_FUNC("stack state mismatch: cfa1=%d%+d cfa2=%d%+d",
			  insn->sec, insn->offset,
			  cfi1->cfa.base, cfi1->cfa.offset,
			  cfi2->cfa.base, cfi2->cfa.offset);

	} else if (memcmp(&cfi1->regs, &cfi2->regs, sizeof(cfi1->regs))) {
		for (i = 0; i < CFI_NUM_REGS; i++) {
			if (!memcmp(&cfi1->regs[i], &cfi2->regs[i],
				    sizeof(struct cfi_reg)))
				continue;

			WARN_FUNC("stack state mismatch: reg1[%d]=%d%+d reg2[%d]=%d%+d",
				  insn->sec, insn->offset,
				  i, cfi1->regs[i].base, cfi1->regs[i].offset,
				  i, cfi2->regs[i].base, cfi2->regs[i].offset);
			break;
		}

	} else if (cfi1->type != cfi2->type) {

		WARN_FUNC("stack state mismatch: type1=%d type2=%d",
			  insn->sec, insn->offset, cfi1->type, cfi2->type);

	} else if (cfi1->drap != cfi2->drap ||
		   (cfi1->drap && cfi1->drap_reg != cfi2->drap_reg) ||
		   (cfi1->drap && cfi1->drap_offset != cfi2->drap_offset)) {

		WARN_FUNC("stack state mismatch: drap1=%d(%d,%d) drap2=%d(%d,%d)",
			  insn->sec, insn->offset,
			  cfi1->drap, cfi1->drap_reg, cfi1->drap_offset,
			  cfi2->drap, cfi2->drap_reg, cfi2->drap_offset);

	} else
		return true;

	return false;
}

static inline bool func_uaccess_safe(struct symbol *func)
{
	if (func)
		return func->uaccess_safe;

	return false;
}

static inline const char *call_dest_name(struct instruction *insn)
{
	static char pvname[19];
	struct reloc *rel;
	int idx;

	if (insn->call_dest)
		return insn->call_dest->name;

	rel = insn_reloc(NULL, insn);
	if (rel && !strcmp(rel->sym->name, "pv_ops")) {
		idx = (rel->addend / sizeof(void *));
		snprintf(pvname, sizeof(pvname), "pv_ops[%d]", idx);
		return pvname;
	}

	return "{dynamic}";
}

static bool pv_call_dest(struct objtool_file *file, struct instruction *insn)
{
	struct symbol *target;
	struct reloc *rel;
	int idx;

	rel = insn_reloc(file, insn);
	if (!rel || strcmp(rel->sym->name, "pv_ops"))
		return false;

	idx = (arch_dest_reloc_offset(rel->addend) / sizeof(void *));

	if (file->pv_ops[idx].clean)
		return true;

	file->pv_ops[idx].clean = true;

	list_for_each_entry(target, &file->pv_ops[idx].targets, pv_target) {
		if (!target->sec->noinstr) {
			WARN("pv_ops[%d]: %s", idx, target->name);
			file->pv_ops[idx].clean = false;
		}
	}

	return file->pv_ops[idx].clean;
}

static inline bool noinstr_call_dest(struct objtool_file *file,
				     struct instruction *insn,
				     struct symbol *func)
{
	/*
	 * We can't deal with indirect function calls at present;
	 * assume they're instrumented.
	 */
	if (!func) {
		if (file->pv_ops)
			return pv_call_dest(file, insn);

		return false;
	}

	/*
	 * If the symbol is from a noinstr section; we good.
	 */
	if (func->sec->noinstr)
		return true;

	/*
	 * The __ubsan_handle_*() calls are like WARN(), they only happen when
	 * something 'BAD' happened. At the risk of taking the machine down,
	 * let them proceed to get the message out.
	 */
	if (!strncmp(func->name, "__ubsan_handle_", 15))
		return true;

	return false;
}

static int validate_call(struct objtool_file *file,
			 struct instruction *insn,
			 struct insn_state *state)
{
	if (state->noinstr && state->instr <= 0 &&
	    !noinstr_call_dest(file, insn, insn->call_dest)) {
		WARN_FUNC("call to %s() leaves .noinstr.text section",
				insn->sec, insn->offset, call_dest_name(insn));
		return 1;
	}

	if (state->uaccess && !func_uaccess_safe(insn->call_dest)) {
		WARN_FUNC("call to %s() with UACCESS enabled",
				insn->sec, insn->offset, call_dest_name(insn));
		return 1;
	}

	if (state->df) {
		WARN_FUNC("call to %s() with DF set",
				insn->sec, insn->offset, call_dest_name(insn));
		return 1;
	}

	return 0;
}

static int validate_sibling_call(struct objtool_file *file,
				 struct instruction *insn,
				 struct insn_state *state)
{
	if (has_modified_stack_frame(insn, state)) {
		WARN_FUNC("sibling call from callable instruction with modified stack frame",
				insn->sec, insn->offset);
		return 1;
	}

	return validate_call(file, insn, state);
}

static int validate_return(struct symbol *func, struct instruction *insn, struct insn_state *state)
{
	if (state->noinstr && state->instr > 0) {
		WARN_FUNC("return with instrumentation enabled",
			  insn->sec, insn->offset);
		return 1;
	}

	if (state->uaccess && !func_uaccess_safe(func)) {
		WARN_FUNC("return with UACCESS enabled",
			  insn->sec, insn->offset);
		return 1;
	}

	if (!state->uaccess && func_uaccess_safe(func)) {
		WARN_FUNC("return with UACCESS disabled from a UACCESS-safe function",
			  insn->sec, insn->offset);
		return 1;
	}

	if (state->df) {
		WARN_FUNC("return with DF set",
			  insn->sec, insn->offset);
		return 1;
	}

	if (func && has_modified_stack_frame(insn, state)) {
		WARN_FUNC("return with modified stack frame",
			  insn->sec, insn->offset);
		return 1;
	}

	if (state->cfi.bp_scratch) {
		WARN_FUNC("BP used as a scratch register",
			  insn->sec, insn->offset);
		return 1;
	}

	return 0;
}

static struct instruction *next_insn_to_validate(struct objtool_file *file,
						 struct instruction *insn)
{
	struct alt_group *alt_group = insn->alt_group;

	/*
	 * Simulate the fact that alternatives are patched in-place.  When the
	 * end of a replacement alt_group is reached, redirect objtool flow to
	 * the end of the original alt_group.
	 */
	if (alt_group && insn == alt_group->last_insn && alt_group->orig_group)
		return next_insn_same_sec(file, alt_group->orig_group->last_insn);

	return next_insn_same_sec(file, insn);
}

/*
 * Follow the branch starting at the given instruction, and recursively follow
 * any other branches (jumps).  Meanwhile, track the frame pointer state at
 * each instruction and validate all the rules described in
 * tools/objtool/Documentation/objtool.txt.
 */
static int validate_branch(struct objtool_file *file, struct symbol *func,
			   struct instruction *insn, struct insn_state state)
{
	struct alternative *alt;
	struct instruction *next_insn, *prev_insn = NULL;
	struct section *sec;
	u8 visited;
	int ret;

	sec = insn->sec;

	while (1) {
		next_insn = next_insn_to_validate(file, insn);

		if (func && insn->func && func != insn->func->pfunc) {
			/* Ignore KCFI type preambles, which always fall through */
			if (!strncmp(func->name, "__cfi_", 6))
				return 0;

			WARN("%s() falls through to next function %s()",
			     func->name, insn->func->name);
			return 1;
		}

		if (func && insn->ignore) {
			WARN_FUNC("BUG: why am I validating an ignored function?",
				  sec, insn->offset);
			return 1;
		}

		visited = VISITED_BRANCH << state.uaccess;
		if (insn->visited & VISITED_BRANCH_MASK) {
			if (!insn->hint && !insn_cfi_match(insn, &state.cfi))
				return 1;

			if (insn->visited & visited)
				return 0;
		} else {
			nr_insns_visited++;
		}

		if (state.noinstr)
			state.instr += insn->instr;

		if (insn->hint) {
			if (insn->restore) {
				struct instruction *save_insn, *i;

				i = insn;
				save_insn = NULL;

				sym_for_each_insn_continue_reverse(file, func, i) {
					if (i->save) {
						save_insn = i;
						break;
					}
				}

				if (!save_insn) {
					WARN_FUNC("no corresponding CFI save for CFI restore",
						  sec, insn->offset);
					return 1;
				}

				if (!save_insn->visited) {
					WARN_FUNC("objtool isn't smart enough to handle this CFI save/restore combo",
						  sec, insn->offset);
					return 1;
				}

				insn->cfi = save_insn->cfi;
				nr_cfi_reused++;
			}

			state.cfi = *insn->cfi;
		} else {
			/* XXX track if we actually changed state.cfi */

			if (prev_insn && !cficmp(prev_insn->cfi, &state.cfi)) {
				insn->cfi = prev_insn->cfi;
				nr_cfi_reused++;
			} else {
				insn->cfi = cfi_hash_find_or_add(&state.cfi);
			}
		}

		insn->visited |= visited;

		if (propagate_alt_cfi(file, insn))
			return 1;

		if (!insn->ignore_alts && !list_empty(&insn->alts)) {
			bool skip_orig = false;

			list_for_each_entry(alt, &insn->alts, list) {
				if (alt->skip_orig)
					skip_orig = true;

				ret = validate_branch(file, func, alt->insn, state);
				if (ret) {
					if (opts.backtrace)
						BT_FUNC("(alt)", insn);
					return ret;
				}
			}

			if (skip_orig)
				return 0;
		}

		if (handle_insn_ops(insn, next_insn, &state))
			return 1;

		switch (insn->type) {

		case INSN_RETURN:
			return validate_return(func, insn, &state);

		case INSN_CALL:
		case INSN_CALL_DYNAMIC:
			ret = validate_call(file, insn, &state);
			if (ret)
				return ret;

			if (opts.stackval && func && !is_fentry_call(insn) &&
			    !has_valid_stack_frame(&state)) {
				WARN_FUNC("call without frame pointer save/setup",
					  sec, insn->offset);
				return 1;
			}

			if (insn->dead_end)
				return 0;

			break;

		case INSN_JUMP_CONDITIONAL:
		case INSN_JUMP_UNCONDITIONAL:
			if (is_sibling_call(insn)) {
				ret = validate_sibling_call(file, insn, &state);
				if (ret)
					return ret;

			} else if (insn->jump_dest) {
				ret = validate_branch(file, func,
						      insn->jump_dest, state);
				if (ret) {
					if (opts.backtrace)
						BT_FUNC("(branch)", insn);
					return ret;
				}
			}

			if (insn->type == INSN_JUMP_UNCONDITIONAL)
				return 0;

			break;

		case INSN_JUMP_DYNAMIC:
		case INSN_JUMP_DYNAMIC_CONDITIONAL:
			if (is_sibling_call(insn)) {
				ret = validate_sibling_call(file, insn, &state);
				if (ret)
					return ret;
			}

			if (insn->type == INSN_JUMP_DYNAMIC)
				return 0;

			break;

		case INSN_CONTEXT_SWITCH:
			if (func && (!next_insn || !next_insn->hint)) {
				WARN_FUNC("unsupported instruction in callable function",
					  sec, insn->offset);
				return 1;
			}
			return 0;

		case INSN_STAC:
			if (state.uaccess) {
				WARN_FUNC("recursive UACCESS enable", sec, insn->offset);
				return 1;
			}

			state.uaccess = true;
			break;

		case INSN_CLAC:
			if (!state.uaccess && func) {
				WARN_FUNC("redundant UACCESS disable", sec, insn->offset);
				return 1;
			}

			if (func_uaccess_safe(func) && !state.uaccess_stack) {
				WARN_FUNC("UACCESS-safe disables UACCESS", sec, insn->offset);
				return 1;
			}

			state.uaccess = false;
			break;

		case INSN_STD:
			if (state.df) {
				WARN_FUNC("recursive STD", sec, insn->offset);
				return 1;
			}

			state.df = true;
			break;

		case INSN_CLD:
			if (!state.df && func) {
				WARN_FUNC("redundant CLD", sec, insn->offset);
				return 1;
			}

			state.df = false;
			break;

		default:
			break;
		}

		if (insn->dead_end)
			return 0;

		if (!next_insn) {
			if (state.cfi.cfa.base == CFI_UNDEFINED)
				return 0;
			WARN("%s: unexpected end of section", sec->name);
			return 1;
		}

		prev_insn = insn;
		insn = next_insn;
	}

	return 0;
}

static int validate_unwind_hints(struct objtool_file *file, struct section *sec)
{
	struct instruction *insn;
	struct insn_state state;
	int ret, warnings = 0;

	if (!file->hints)
		return 0;

	init_insn_state(file, &state, sec);

	if (sec) {
		insn = find_insn(file, sec, 0);
		if (!insn)
			return 0;
	} else {
		insn = list_first_entry(&file->insn_list, typeof(*insn), list);
	}

	while (&insn->list != &file->insn_list && (!sec || insn->sec == sec)) {
		if (insn->hint && !insn->visited && !insn->ignore) {
			ret = validate_branch(file, insn->func, insn, state);
			if (ret && opts.backtrace)
				BT_FUNC("<=== (hint)", insn);
			warnings += ret;
		}

		insn = list_next_entry(insn, list);
	}

	return warnings;
}

/*
 * Validate rethunk entry constraint: must untrain RET before the first RET.
 *
 * Follow every branch (intra-function) and ensure ANNOTATE_UNRET_END comes
 * before an actual RET instruction.
 */
static int validate_entry(struct objtool_file *file, struct instruction *insn)
{
	struct instruction *next, *dest;
	int ret, warnings = 0;

	for (;;) {
		next = next_insn_to_validate(file, insn);

		if (insn->visited & VISITED_ENTRY)
			return 0;

		insn->visited |= VISITED_ENTRY;

		if (!insn->ignore_alts && !list_empty(&insn->alts)) {
			struct alternative *alt;
			bool skip_orig = false;

			list_for_each_entry(alt, &insn->alts, list) {
				if (alt->skip_orig)
					skip_orig = true;

				ret = validate_entry(file, alt->insn);
				if (ret) {
				        if (opts.backtrace)
						BT_FUNC("(alt)", insn);
					return ret;
				}
			}

			if (skip_orig)
				return 0;
		}

		switch (insn->type) {

		case INSN_CALL_DYNAMIC:
		case INSN_JUMP_DYNAMIC:
		case INSN_JUMP_DYNAMIC_CONDITIONAL:
			WARN_FUNC("early indirect call", insn->sec, insn->offset);
			return 1;

		case INSN_JUMP_UNCONDITIONAL:
		case INSN_JUMP_CONDITIONAL:
			if (!is_sibling_call(insn)) {
				if (!insn->jump_dest) {
					WARN_FUNC("unresolved jump target after linking?!?",
						  insn->sec, insn->offset);
					return -1;
				}
				ret = validate_entry(file, insn->jump_dest);
				if (ret) {
					if (opts.backtrace) {
						BT_FUNC("(branch%s)", insn,
							insn->type == INSN_JUMP_CONDITIONAL ? "-cond" : "");
					}
					return ret;
				}

				if (insn->type == INSN_JUMP_UNCONDITIONAL)
					return 0;

				break;
			}

			/* fallthrough */
		case INSN_CALL:
			dest = find_insn(file, insn->call_dest->sec,
					 insn->call_dest->offset);
			if (!dest) {
				WARN("Unresolved function after linking!?: %s",
				     insn->call_dest->name);
				return -1;
			}

			ret = validate_entry(file, dest);
			if (ret) {
				if (opts.backtrace)
					BT_FUNC("(call)", insn);
				return ret;
			}
			/*
			 * If a call returns without error, it must have seen UNTRAIN_RET.
			 * Therefore any non-error return is a success.
			 */
			return 0;

		case INSN_RETURN:
			WARN_FUNC("RET before UNTRAIN", insn->sec, insn->offset);
			return 1;

		case INSN_NOP:
			if (insn->retpoline_safe)
				return 0;
			break;

		default:
			break;
		}

		if (!next) {
			WARN_FUNC("teh end!", insn->sec, insn->offset);
			return -1;
		}
		insn = next;
	}

	return warnings;
}

/*
 * Validate that all branches starting at 'insn->entry' encounter UNRET_END
 * before RET.
 */
static int validate_unret(struct objtool_file *file)
{
	struct instruction *insn;
	int ret, warnings = 0;

	for_each_insn(file, insn) {
		if (!insn->entry)
			continue;

		ret = validate_entry(file, insn);
		if (ret < 0) {
			WARN_FUNC("Failed UNRET validation", insn->sec, insn->offset);
			return ret;
		}
		warnings += ret;
	}

	return warnings;
}

static int validate_retpoline(struct objtool_file *file)
{
	struct instruction *insn;
	int warnings = 0;

	for_each_insn(file, insn) {
		if (insn->type != INSN_JUMP_DYNAMIC &&
		    insn->type != INSN_CALL_DYNAMIC &&
		    insn->type != INSN_RETURN)
			continue;

		if (insn->retpoline_safe)
			continue;

		/*
		 * .init.text code is ran before userspace and thus doesn't
		 * strictly need retpolines, except for modules which are
		 * loaded late, they very much do need retpoline in their
		 * .init.text
		 */
		if (!strcmp(insn->sec->name, ".init.text") && !opts.module)
			continue;

		if (insn->type == INSN_RETURN) {
			if (opts.rethunk) {
				WARN_FUNC("'naked' return found in RETHUNK build",
					  insn->sec, insn->offset);
			} else
				continue;
		} else {
			WARN_FUNC("indirect %s found in RETPOLINE build",
				  insn->sec, insn->offset,
				  insn->type == INSN_JUMP_DYNAMIC ? "jump" : "call");
		}

		warnings++;
	}

	return warnings;
}

static bool is_kasan_insn(struct instruction *insn)
{
	return (insn->type == INSN_CALL &&
		!strcmp(insn->call_dest->name, "__asan_handle_no_return"));
}

static bool is_ubsan_insn(struct instruction *insn)
{
	return (insn->type == INSN_CALL &&
		!strcmp(insn->call_dest->name,
			"__ubsan_handle_builtin_unreachable"));
}

static bool ignore_unreachable_insn(struct objtool_file *file, struct instruction *insn)
{
	int i;
	struct instruction *prev_insn;

	if (insn->ignore || insn->type == INSN_NOP || insn->type == INSN_TRAP)
		return true;

	/*
	 * Ignore alternative replacement instructions.  This can happen
	 * when a whitelisted function uses one of the ALTERNATIVE macros.
	 */
	if (!strcmp(insn->sec->name, ".altinstr_replacement") ||
	    !strcmp(insn->sec->name, ".altinstr_aux"))
		return true;

	/*
	 * Whole archive runs might encounter dead code from weak symbols.
	 * This is where the linker will have dropped the weak symbol in
	 * favour of a regular symbol, but leaves the code in place.
	 *
	 * In this case we'll find a piece of code (whole function) that is not
	 * covered by a !section symbol. Ignore them.
	 */
	if (opts.link && !insn->func) {
		int size = find_symbol_hole_containing(insn->sec, insn->offset);
		unsigned long end = insn->offset + size;

		if (!size) /* not a hole */
			return false;

		if (size < 0) /* hole until the end */
			return true;

		sec_for_each_insn_continue(file, insn) {
			/*
			 * If we reach a visited instruction at or before the
			 * end of the hole, ignore the unreachable.
			 */
			if (insn->visited)
				return true;

			if (insn->offset >= end)
				break;

			/*
			 * If this hole jumps to a .cold function, mark it ignore too.
			 */
			if (insn->jump_dest && insn->jump_dest->func &&
			    strstr(insn->jump_dest->func->name, ".cold")) {
				struct instruction *dest = insn->jump_dest;
				func_for_each_insn(file, dest->func, dest)
					dest->ignore = true;
			}
		}

		return false;
	}

	if (!insn->func)
		return false;

	if (insn->func->static_call_tramp)
		return true;

	/*
	 * CONFIG_UBSAN_TRAP inserts a UD2 when it sees
	 * __builtin_unreachable().  The BUG() macro has an unreachable() after
	 * the UD2, which causes GCC's undefined trap logic to emit another UD2
	 * (or occasionally a JMP to UD2).
	 *
	 * It may also insert a UD2 after calling a __noreturn function.
	 */
	prev_insn = list_prev_entry(insn, list);
	if ((prev_insn->dead_end || dead_end_function(file, prev_insn->call_dest)) &&
	    (insn->type == INSN_BUG ||
	     (insn->type == INSN_JUMP_UNCONDITIONAL &&
	      insn->jump_dest && insn->jump_dest->type == INSN_BUG)))
		return true;

	/*
	 * Check if this (or a subsequent) instruction is related to
	 * CONFIG_UBSAN or CONFIG_KASAN.
	 *
	 * End the search at 5 instructions to avoid going into the weeds.
	 */
	for (i = 0; i < 5; i++) {

		if (is_kasan_insn(insn) || is_ubsan_insn(insn))
			return true;

		if (insn->type == INSN_JUMP_UNCONDITIONAL) {
			if (insn->jump_dest &&
			    insn->jump_dest->func == insn->func) {
				insn = insn->jump_dest;
				continue;
			}

			break;
		}

		if (insn->offset + insn->len >= insn->func->offset + insn->func->len)
			break;

		insn = list_next_entry(insn, list);
	}

	return false;
}

static int validate_symbol(struct objtool_file *file, struct section *sec,
			   struct symbol *sym, struct insn_state *state)
{
	struct instruction *insn;
	int ret;

	if (!sym->len) {
		WARN("%s() is missing an ELF size annotation", sym->name);
		return 1;
	}

	if (sym->pfunc != sym || sym->alias != sym)
		return 0;

	insn = find_insn(file, sec, sym->offset);
	if (!insn || insn->ignore || insn->visited)
		return 0;

	state->uaccess = sym->uaccess_safe;

	ret = validate_branch(file, insn->func, insn, *state);
	if (ret && opts.backtrace)
		BT_FUNC("<=== (sym)", insn);
	return ret;
}

static int validate_section(struct objtool_file *file, struct section *sec)
{
	struct insn_state state;
	struct symbol *func;
	int warnings = 0;

	list_for_each_entry(func, &sec->symbol_list, list) {
		if (func->type != STT_FUNC)
			continue;

		init_insn_state(file, &state, sec);
		set_func_state(&state.cfi);

		warnings += validate_symbol(file, sec, func, &state);
	}

	return warnings;
}

static int validate_noinstr_sections(struct objtool_file *file)
{
	struct section *sec;
	int warnings = 0;

	sec = find_section_by_name(file->elf, ".noinstr.text");
	if (sec) {
		warnings += validate_section(file, sec);
		warnings += validate_unwind_hints(file, sec);
	}

	sec = find_section_by_name(file->elf, ".entry.text");
	if (sec) {
		warnings += validate_section(file, sec);
		warnings += validate_unwind_hints(file, sec);
	}

	return warnings;
}

static int validate_functions(struct objtool_file *file)
{
	struct section *sec;
	int warnings = 0;

	for_each_sec(file, sec) {
		if (!(sec->sh.sh_flags & SHF_EXECINSTR))
			continue;

		warnings += validate_section(file, sec);
	}

	return warnings;
}

static void mark_endbr_used(struct instruction *insn)
{
	if (!list_empty(&insn->call_node))
		list_del_init(&insn->call_node);
}

static int validate_ibt_insn(struct objtool_file *file, struct instruction *insn)
{
	struct instruction *dest;
	struct reloc *reloc;
	unsigned long off;
	int warnings = 0;

	/*
	 * Looking for function pointer load relocations.  Ignore
	 * direct/indirect branches:
	 */
	switch (insn->type) {
	case INSN_CALL:
	case INSN_CALL_DYNAMIC:
	case INSN_JUMP_CONDITIONAL:
	case INSN_JUMP_UNCONDITIONAL:
	case INSN_JUMP_DYNAMIC:
	case INSN_JUMP_DYNAMIC_CONDITIONAL:
	case INSN_RETURN:
	case INSN_NOP:
		return 0;
	default:
		break;
	}

	for (reloc = insn_reloc(file, insn);
	     reloc;
	     reloc = find_reloc_by_dest_range(file->elf, insn->sec,
					      reloc->offset + 1,
					      (insn->offset + insn->len) - (reloc->offset + 1))) {

		/*
		 * static_call_update() references the trampoline, which
		 * doesn't have (or need) ENDBR.  Skip warning in that case.
		 */
		if (reloc->sym->static_call_tramp)
			continue;

		off = reloc->sym->offset;
		if (reloc->type == R_X86_64_PC32 || reloc->type == R_X86_64_PLT32)
			off += arch_dest_reloc_offset(reloc->addend);
		else
			off += reloc->addend;

		dest = find_insn(file, reloc->sym->sec, off);
		if (!dest)
			continue;

		if (dest->type == INSN_ENDBR) {
			mark_endbr_used(dest);
			continue;
		}

		if (dest->func && dest->func == insn->func) {
			/*
			 * Anything from->to self is either _THIS_IP_ or
			 * IRET-to-self.
			 *
			 * There is no sane way to annotate _THIS_IP_ since the
			 * compiler treats the relocation as a constant and is
			 * happy to fold in offsets, skewing any annotation we
			 * do, leading to vast amounts of false-positives.
			 *
			 * There's also compiler generated _THIS_IP_ through
			 * KCOV and such which we have no hope of annotating.
			 *
			 * As such, blanket accept self-references without
			 * issue.
			 */
			continue;
		}

		if (dest->noendbr)
			continue;

		WARN_FUNC("relocation to !ENDBR: %s",
			  insn->sec, insn->offset,
			  offstr(dest->sec, dest->offset));

		warnings++;
	}

	return warnings;
}

static int validate_ibt_data_reloc(struct objtool_file *file,
				   struct reloc *reloc)
{
	struct instruction *dest;

	dest = find_insn(file, reloc->sym->sec,
			 reloc->sym->offset + reloc->addend);
	if (!dest)
		return 0;

	if (dest->type == INSN_ENDBR) {
		mark_endbr_used(dest);
		return 0;
	}

	if (dest->noendbr)
		return 0;

	WARN_FUNC("data relocation to !ENDBR: %s",
		  reloc->sec->base, reloc->offset,
		  offstr(dest->sec, dest->offset));

	return 1;
}

/*
 * Validate IBT rules and remove used ENDBR instructions from the seal list.
 * Unused ENDBR instructions will be annotated for sealing (i.e., replaced with
 * NOPs) later, in create_ibt_endbr_seal_sections().
 */
static int validate_ibt(struct objtool_file *file)
{
	struct section *sec;
	struct reloc *reloc;
	struct instruction *insn;
	int warnings = 0;

	for_each_insn(file, insn)
		warnings += validate_ibt_insn(file, insn);

	for_each_sec(file, sec) {

		/* Already done by validate_ibt_insn() */
		if (sec->sh.sh_flags & SHF_EXECINSTR)
			continue;

		if (!sec->reloc)
			continue;

		/*
		 * These sections can reference text addresses, but not with
		 * the intent to indirect branch to them.
		 */
		if ((!strncmp(sec->name, ".discard", 8) &&
		     strcmp(sec->name, ".discard.ibt_endbr_noseal"))	||
		    !strncmp(sec->name, ".debug", 6)			||
		    !strcmp(sec->name, ".altinstructions")		||
		    !strcmp(sec->name, ".ibt_endbr_seal")		||
		    !strcmp(sec->name, ".orc_unwind_ip")		||
		    !strcmp(sec->name, ".parainstructions")		||
		    !strcmp(sec->name, ".retpoline_sites")		||
		    !strcmp(sec->name, ".smp_locks")			||
		    !strcmp(sec->name, ".static_call_sites")		||
		    !strcmp(sec->name, "_error_injection_whitelist")	||
		    !strcmp(sec->name, "_kprobe_blacklist")		||
		    !strcmp(sec->name, "__bug_table")			||
		    !strcmp(sec->name, "__ex_table")			||
		    !strcmp(sec->name, "__jump_table")			||
<<<<<<< HEAD
		    !strcmp(sec->name, "__mcount_loc"))
=======
		    !strcmp(sec->name, "__mcount_loc")			||
		    !strcmp(sec->name, ".kcfi_traps")			||
		    strstr(sec->name, "__patchable_function_entries"))
>>>>>>> 7365df19
			continue;

		list_for_each_entry(reloc, &sec->reloc->reloc_list, list)
			warnings += validate_ibt_data_reloc(file, reloc);
	}

	return warnings;
}

static int validate_sls(struct objtool_file *file)
{
	struct instruction *insn, *next_insn;
	int warnings = 0;

	for_each_insn(file, insn) {
		next_insn = next_insn_same_sec(file, insn);

		if (insn->retpoline_safe)
			continue;

		switch (insn->type) {
		case INSN_RETURN:
			if (!next_insn || next_insn->type != INSN_TRAP) {
				WARN_FUNC("missing int3 after ret",
					  insn->sec, insn->offset);
				warnings++;
			}

			break;
		case INSN_JUMP_DYNAMIC:
			if (!next_insn || next_insn->type != INSN_TRAP) {
				WARN_FUNC("missing int3 after indirect jump",
					  insn->sec, insn->offset);
				warnings++;
			}
			break;
		default:
			break;
		}
	}

	return warnings;
}

static int validate_reachable_instructions(struct objtool_file *file)
{
	struct instruction *insn;

	if (file->ignore_unreachables)
		return 0;

	for_each_insn(file, insn) {
		if (insn->visited || ignore_unreachable_insn(file, insn))
			continue;

		WARN_FUNC("unreachable instruction", insn->sec, insn->offset);
		return 1;
	}

	return 0;
}

int check(struct objtool_file *file)
{
	int ret, warnings = 0;

	arch_initial_func_cfi_state(&initial_func_cfi);
	init_cfi_state(&init_cfi);
	init_cfi_state(&func_cfi);
	set_func_state(&func_cfi);

	if (!cfi_hash_alloc(1UL << (file->elf->symbol_bits - 3)))
		goto out;

	cfi_hash_add(&init_cfi);
	cfi_hash_add(&func_cfi);

	ret = decode_sections(file);
	if (ret < 0)
		goto out;

	warnings += ret;

	if (list_empty(&file->insn_list))
		goto out;

	if (opts.retpoline) {
		ret = validate_retpoline(file);
		if (ret < 0)
			return ret;
		warnings += ret;
	}

	if (opts.stackval || opts.orc || opts.uaccess) {
		ret = validate_functions(file);
		if (ret < 0)
			goto out;
		warnings += ret;

		ret = validate_unwind_hints(file, NULL);
		if (ret < 0)
			goto out;
		warnings += ret;

		if (!warnings) {
			ret = validate_reachable_instructions(file);
			if (ret < 0)
				goto out;
			warnings += ret;
		}

	} else if (opts.noinstr) {
		ret = validate_noinstr_sections(file);
		if (ret < 0)
			goto out;
		warnings += ret;
	}

	if (opts.unret) {
		/*
		 * Must be after validate_branch() and friends, it plays
		 * further games with insn->visited.
		 */
		ret = validate_unret(file);
		if (ret < 0)
			return ret;
		warnings += ret;
	}

	if (opts.ibt) {
		ret = validate_ibt(file);
		if (ret < 0)
			goto out;
		warnings += ret;
	}

	if (opts.sls) {
		ret = validate_sls(file);
		if (ret < 0)
			goto out;
		warnings += ret;
	}

	if (opts.static_call) {
		ret = create_static_call_sections(file);
		if (ret < 0)
			goto out;
		warnings += ret;
	}

	if (opts.retpoline) {
		ret = create_retpoline_sites_sections(file);
		if (ret < 0)
			goto out;
		warnings += ret;
	}

	if (opts.rethunk) {
		ret = create_return_sites_sections(file);
		if (ret < 0)
			goto out;
		warnings += ret;
	}

	if (opts.mcount) {
		ret = create_mcount_loc_sections(file);
		if (ret < 0)
			goto out;
		warnings += ret;
	}

	if (opts.ibt) {
		ret = create_ibt_endbr_seal_sections(file);
		if (ret < 0)
			goto out;
		warnings += ret;
	}

	if (opts.orc && !list_empty(&file->insn_list)) {
		ret = orc_create(file);
		if (ret < 0)
			goto out;
		warnings += ret;
	}


	if (opts.stats) {
		printf("nr_insns_visited: %ld\n", nr_insns_visited);
		printf("nr_cfi: %ld\n", nr_cfi);
		printf("nr_cfi_reused: %ld\n", nr_cfi_reused);
		printf("nr_cfi_cache: %ld\n", nr_cfi_cache);
	}

out:
	/*
	 *  For now, don't fail the kernel build on fatal warnings.  These
	 *  errors are still fairly common due to the growing matrix of
	 *  supported toolchains and their recent pace of change.
	 */
	return 0;
}<|MERGE_RESOLUTION|>--- conflicted
+++ resolved
@@ -188,15 +188,8 @@
 		"sev_es_terminate",
 		"snp_abort",
 		"stop_this_cpu",
-<<<<<<< HEAD
-		"__invalid_creds",
-		"cpu_startup_entry",
-		"__ubsan_handle_builtin_unreachable",
-		"ex_handler_msr_mce",
-=======
 		"usercopy_abort",
 		"xen_start_kernel",
->>>>>>> 7365df19
 	};
 
 	if (!func)
@@ -4124,13 +4117,9 @@
 		    !strcmp(sec->name, "__bug_table")			||
 		    !strcmp(sec->name, "__ex_table")			||
 		    !strcmp(sec->name, "__jump_table")			||
-<<<<<<< HEAD
-		    !strcmp(sec->name, "__mcount_loc"))
-=======
 		    !strcmp(sec->name, "__mcount_loc")			||
 		    !strcmp(sec->name, ".kcfi_traps")			||
 		    strstr(sec->name, "__patchable_function_entries"))
->>>>>>> 7365df19
 			continue;
 
 		list_for_each_entry(reloc, &sec->reloc->reloc_list, list)
