--- conflicted
+++ resolved
@@ -64,11 +64,8 @@
 static int stack_skip = CONTENTION_STACK_SKIP;
 static int print_nr_entries = INT_MAX / 2;
 
-<<<<<<< HEAD
-=======
 static struct lock_filter filters;
 
->>>>>>> e7a909d5
 static enum lock_aggr_mode aggr_mode = LOCK_AGGR_ADDR;
 
 static struct thread_stat *thread_stat_find(u32 tid)
@@ -1042,22 +1039,9 @@
 	if (!ls) {
 		char buf[128];
 		const char *name = "";
-<<<<<<< HEAD
-		unsigned int flags = evsel__intval(evsel, sample, "flags");
-		struct machine *machine = &session->machines.host;
-		struct map *kmap;
-		struct symbol *sym;
 
 		switch (aggr_mode) {
 		case LOCK_AGGR_ADDR:
-			/* make sure it loads the kernel map to find lock symbols */
-			map__load(machine__kernel_map(machine));
-
-=======
-
-		switch (aggr_mode) {
-		case LOCK_AGGR_ADDR:
->>>>>>> e7a909d5
 			sym = machine__find_kernel_symbol(machine, key, &kmap);
 			if (sym)
 				name = sym->name;
@@ -1618,11 +1602,7 @@
 
 		switch (aggr_mode) {
 		case LOCK_AGGR_CALLER:
-<<<<<<< HEAD
-			pr_info("  %10s   %s\n", get_type_str(st), st->name);
-=======
 			pr_info("  %10s   %s\n", get_type_str(st->flags), st->name);
->>>>>>> e7a909d5
 			break;
 		case LOCK_AGGR_TASK:
 			pid = st->addr;
@@ -1637,11 +1617,7 @@
 			break;
 		}
 
-<<<<<<< HEAD
-		if (aggr_mode == LOCK_AGGR_CALLER && verbose) {
-=======
 		if (aggr_mode == LOCK_AGGR_CALLER && verbose > 0) {
->>>>>>> e7a909d5
 			struct map *kmap;
 			struct symbol *sym;
 			char buf[128];
@@ -2000,8 +1976,6 @@
 	return 0;
 }
 
-<<<<<<< HEAD
-=======
 static bool add_lock_type(unsigned int flags)
 {
 	unsigned int *tmp;
@@ -2149,7 +2123,6 @@
 	return ret;
 }
 
->>>>>>> e7a909d5
 int cmd_lock(int argc, const char **argv)
 {
 	const struct option lock_options[] = {
@@ -2213,13 +2186,10 @@
 		    "Default: " __stringify(CONTENTION_STACK_SKIP)),
 	OPT_INTEGER('E', "entries", &print_nr_entries, "display this many functions"),
 	OPT_BOOLEAN('l', "lock-addr", &show_lock_addrs, "show lock stats by address"),
-<<<<<<< HEAD
-=======
 	OPT_CALLBACK('Y', "type-filter", NULL, "FLAGS",
 		     "Filter specific type of locks", parse_lock_type),
 	OPT_CALLBACK('L', "lock-filter", NULL, "ADDRS/NAMES",
 		     "Filter specific address/symbol of locks", parse_lock_addr),
->>>>>>> e7a909d5
 	OPT_PARENT(lock_options)
 	};
 
