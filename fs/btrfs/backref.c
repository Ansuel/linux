// SPDX-License-Identifier: GPL-2.0
/*
 * Copyright (C) 2011 STRATO.  All rights reserved.
 */

#include <linux/mm.h>
#include <linux/rbtree.h>
#include <trace/events/btrfs.h>
#include "ctree.h"
#include "disk-io.h"
#include "backref.h"
#include "ulist.h"
#include "transaction.h"
#include "delayed-ref.h"
#include "locking.h"
#include "misc.h"
#include "tree-mod-log.h"
#include "fs.h"
#include "accessors.h"
#include "extent-tree.h"
#include "relocation.h"
#include "tree-checker.h"

/* Just arbitrary numbers so we can be sure one of these happened. */
#define BACKREF_FOUND_SHARED     6
#define BACKREF_FOUND_NOT_SHARED 7

struct extent_inode_elem {
	u64 inum;
	u64 offset;
	u64 num_bytes;
	struct extent_inode_elem *next;
};

static int check_extent_in_eb(struct btrfs_backref_walk_ctx *ctx,
			      const struct btrfs_key *key,
			      const struct extent_buffer *eb,
			      const struct btrfs_file_extent_item *fi,
			      struct extent_inode_elem **eie)
{
	const u64 data_len = btrfs_file_extent_num_bytes(eb, fi);
	u64 offset = key->offset;
	struct extent_inode_elem *e;
	const u64 *root_ids;
	int root_count;
	bool cached;

	if (!btrfs_file_extent_compression(eb, fi) &&
	    !btrfs_file_extent_encryption(eb, fi) &&
	    !btrfs_file_extent_other_encoding(eb, fi)) {
		u64 data_offset;

		data_offset = btrfs_file_extent_offset(eb, fi);

		if (ctx->extent_item_pos < data_offset ||
		    ctx->extent_item_pos >= data_offset + data_len)
			return 1;
		offset += ctx->extent_item_pos - data_offset;
	}

	if (!ctx->indirect_ref_iterator || !ctx->cache_lookup)
		goto add_inode_elem;

	cached = ctx->cache_lookup(eb->start, ctx->user_ctx, &root_ids,
				   &root_count);
	if (!cached)
		goto add_inode_elem;

	for (int i = 0; i < root_count; i++) {
		int ret;

		ret = ctx->indirect_ref_iterator(key->objectid, offset,
						 data_len, root_ids[i],
						 ctx->user_ctx);
		if (ret)
			return ret;
	}

add_inode_elem:
	e = kmalloc(sizeof(*e), GFP_NOFS);
	if (!e)
		return -ENOMEM;

	e->next = *eie;
	e->inum = key->objectid;
	e->offset = offset;
	e->num_bytes = data_len;
	*eie = e;

	return 0;
}

static void free_inode_elem_list(struct extent_inode_elem *eie)
{
	struct extent_inode_elem *eie_next;

	for (; eie; eie = eie_next) {
		eie_next = eie->next;
		kfree(eie);
	}
}

static int find_extent_in_eb(struct btrfs_backref_walk_ctx *ctx,
			     const struct extent_buffer *eb,
			     struct extent_inode_elem **eie)
{
	u64 disk_byte;
	struct btrfs_key key;
	struct btrfs_file_extent_item *fi;
	int slot;
	int nritems;
	int extent_type;
	int ret;

	/*
	 * from the shared data ref, we only have the leaf but we need
	 * the key. thus, we must look into all items and see that we
	 * find one (some) with a reference to our extent item.
	 */
	nritems = btrfs_header_nritems(eb);
	for (slot = 0; slot < nritems; ++slot) {
		btrfs_item_key_to_cpu(eb, &key, slot);
		if (key.type != BTRFS_EXTENT_DATA_KEY)
			continue;
		fi = btrfs_item_ptr(eb, slot, struct btrfs_file_extent_item);
		extent_type = btrfs_file_extent_type(eb, fi);
		if (extent_type == BTRFS_FILE_EXTENT_INLINE)
			continue;
		/* don't skip BTRFS_FILE_EXTENT_PREALLOC, we can handle that */
		disk_byte = btrfs_file_extent_disk_bytenr(eb, fi);
		if (disk_byte != ctx->bytenr)
			continue;

		ret = check_extent_in_eb(ctx, &key, eb, fi, eie);
		if (ret == BTRFS_ITERATE_EXTENT_INODES_STOP || ret < 0)
			return ret;
	}

	return 0;
}

struct preftree {
	struct rb_root_cached root;
	unsigned int count;
};

#define PREFTREE_INIT	{ .root = RB_ROOT_CACHED, .count = 0 }

struct preftrees {
	struct preftree direct;    /* BTRFS_SHARED_[DATA|BLOCK]_REF_KEY */
	struct preftree indirect;  /* BTRFS_[TREE_BLOCK|EXTENT_DATA]_REF_KEY */
	struct preftree indirect_missing_keys;
};

/*
 * Checks for a shared extent during backref search.
 *
 * The share_count tracks prelim_refs (direct and indirect) having a
 * ref->count >0:
 *  - incremented when a ref->count transitions to >0
 *  - decremented when a ref->count transitions to <1
 */
struct share_check {
	struct btrfs_backref_share_check_ctx *ctx;
	struct btrfs_root *root;
	u64 inum;
	u64 data_bytenr;
	u64 data_extent_gen;
	/*
	 * Counts number of inodes that refer to an extent (different inodes in
	 * the same root or different roots) that we could find. The sharedness
	 * check typically stops once this counter gets greater than 1, so it
	 * may not reflect the total number of inodes.
	 */
	int share_count;
<<<<<<< HEAD
=======
	/*
	 * The number of times we found our inode refers to the data extent we
	 * are determining the sharedness. In other words, how many file extent
	 * items we could find for our inode that point to our target data
	 * extent. The value we get here after finishing the extent sharedness
	 * check may be smaller than reality, but if it ends up being greater
	 * than 1, then we know for sure the inode has multiple file extent
	 * items that point to our inode, and we can safely assume it's useful
	 * to cache the sharedness check result.
	 */
	int self_ref_count;
>>>>>>> 0ee29814
	bool have_delayed_delete_refs;
};

static inline int extent_is_shared(struct share_check *sc)
{
	return (sc && sc->share_count > 1) ? BACKREF_FOUND_SHARED : 0;
}

static struct kmem_cache *btrfs_prelim_ref_cache;

int __init btrfs_prelim_ref_init(void)
{
	btrfs_prelim_ref_cache = kmem_cache_create("btrfs_prelim_ref",
					sizeof(struct prelim_ref),
					0,
					SLAB_MEM_SPREAD,
					NULL);
	if (!btrfs_prelim_ref_cache)
		return -ENOMEM;
	return 0;
}

void __cold btrfs_prelim_ref_exit(void)
{
	kmem_cache_destroy(btrfs_prelim_ref_cache);
}

static void free_pref(struct prelim_ref *ref)
{
	kmem_cache_free(btrfs_prelim_ref_cache, ref);
}

/*
 * Return 0 when both refs are for the same block (and can be merged).
 * A -1 return indicates ref1 is a 'lower' block than ref2, while 1
 * indicates a 'higher' block.
 */
static int prelim_ref_compare(struct prelim_ref *ref1,
			      struct prelim_ref *ref2)
{
	if (ref1->level < ref2->level)
		return -1;
	if (ref1->level > ref2->level)
		return 1;
	if (ref1->root_id < ref2->root_id)
		return -1;
	if (ref1->root_id > ref2->root_id)
		return 1;
	if (ref1->key_for_search.type < ref2->key_for_search.type)
		return -1;
	if (ref1->key_for_search.type > ref2->key_for_search.type)
		return 1;
	if (ref1->key_for_search.objectid < ref2->key_for_search.objectid)
		return -1;
	if (ref1->key_for_search.objectid > ref2->key_for_search.objectid)
		return 1;
	if (ref1->key_for_search.offset < ref2->key_for_search.offset)
		return -1;
	if (ref1->key_for_search.offset > ref2->key_for_search.offset)
		return 1;
	if (ref1->parent < ref2->parent)
		return -1;
	if (ref1->parent > ref2->parent)
		return 1;

	return 0;
}

static void update_share_count(struct share_check *sc, int oldcount,
			       int newcount, struct prelim_ref *newref)
{
	if ((!sc) || (oldcount == 0 && newcount < 1))
		return;

	if (oldcount > 0 && newcount < 1)
		sc->share_count--;
	else if (oldcount < 1 && newcount > 0)
		sc->share_count++;

	if (newref->root_id == sc->root->root_key.objectid &&
	    newref->wanted_disk_byte == sc->data_bytenr &&
	    newref->key_for_search.objectid == sc->inum)
		sc->self_ref_count += newref->count;
}

/*
 * Add @newref to the @root rbtree, merging identical refs.
 *
 * Callers should assume that newref has been freed after calling.
 */
static void prelim_ref_insert(const struct btrfs_fs_info *fs_info,
			      struct preftree *preftree,
			      struct prelim_ref *newref,
			      struct share_check *sc)
{
	struct rb_root_cached *root;
	struct rb_node **p;
	struct rb_node *parent = NULL;
	struct prelim_ref *ref;
	int result;
	bool leftmost = true;

	root = &preftree->root;
	p = &root->rb_root.rb_node;

	while (*p) {
		parent = *p;
		ref = rb_entry(parent, struct prelim_ref, rbnode);
		result = prelim_ref_compare(ref, newref);
		if (result < 0) {
			p = &(*p)->rb_left;
		} else if (result > 0) {
			p = &(*p)->rb_right;
			leftmost = false;
		} else {
			/* Identical refs, merge them and free @newref */
			struct extent_inode_elem *eie = ref->inode_list;

			while (eie && eie->next)
				eie = eie->next;

			if (!eie)
				ref->inode_list = newref->inode_list;
			else
				eie->next = newref->inode_list;
			trace_btrfs_prelim_ref_merge(fs_info, ref, newref,
						     preftree->count);
			/*
			 * A delayed ref can have newref->count < 0.
			 * The ref->count is updated to follow any
			 * BTRFS_[ADD|DROP]_DELAYED_REF actions.
			 */
			update_share_count(sc, ref->count,
					   ref->count + newref->count, newref);
			ref->count += newref->count;
			free_pref(newref);
			return;
		}
	}

	update_share_count(sc, 0, newref->count, newref);
	preftree->count++;
	trace_btrfs_prelim_ref_insert(fs_info, newref, NULL, preftree->count);
	rb_link_node(&newref->rbnode, parent, p);
	rb_insert_color_cached(&newref->rbnode, root, leftmost);
}

/*
 * Release the entire tree.  We don't care about internal consistency so
 * just free everything and then reset the tree root.
 */
static void prelim_release(struct preftree *preftree)
{
	struct prelim_ref *ref, *next_ref;

	rbtree_postorder_for_each_entry_safe(ref, next_ref,
					     &preftree->root.rb_root, rbnode) {
		free_inode_elem_list(ref->inode_list);
		free_pref(ref);
	}

	preftree->root = RB_ROOT_CACHED;
	preftree->count = 0;
}

/*
 * the rules for all callers of this function are:
 * - obtaining the parent is the goal
 * - if you add a key, you must know that it is a correct key
 * - if you cannot add the parent or a correct key, then we will look into the
 *   block later to set a correct key
 *
 * delayed refs
 * ============
 *        backref type | shared | indirect | shared | indirect
 * information         |   tree |     tree |   data |     data
 * --------------------+--------+----------+--------+----------
 *      parent logical |    y   |     -    |    -   |     -
 *      key to resolve |    -   |     y    |    y   |     y
 *  tree block logical |    -   |     -    |    -   |     -
 *  root for resolving |    y   |     y    |    y   |     y
 *
 * - column 1:       we've the parent -> done
 * - column 2, 3, 4: we use the key to find the parent
 *
 * on disk refs (inline or keyed)
 * ==============================
 *        backref type | shared | indirect | shared | indirect
 * information         |   tree |     tree |   data |     data
 * --------------------+--------+----------+--------+----------
 *      parent logical |    y   |     -    |    y   |     -
 *      key to resolve |    -   |     -    |    -   |     y
 *  tree block logical |    y   |     y    |    y   |     y
 *  root for resolving |    -   |     y    |    y   |     y
 *
 * - column 1, 3: we've the parent -> done
 * - column 2:    we take the first key from the block to find the parent
 *                (see add_missing_keys)
 * - column 4:    we use the key to find the parent
 *
 * additional information that's available but not required to find the parent
 * block might help in merging entries to gain some speed.
 */
static int add_prelim_ref(const struct btrfs_fs_info *fs_info,
			  struct preftree *preftree, u64 root_id,
			  const struct btrfs_key *key, int level, u64 parent,
			  u64 wanted_disk_byte, int count,
			  struct share_check *sc, gfp_t gfp_mask)
{
	struct prelim_ref *ref;

	if (root_id == BTRFS_DATA_RELOC_TREE_OBJECTID)
		return 0;

	ref = kmem_cache_alloc(btrfs_prelim_ref_cache, gfp_mask);
	if (!ref)
		return -ENOMEM;

	ref->root_id = root_id;
	if (key)
		ref->key_for_search = *key;
	else
		memset(&ref->key_for_search, 0, sizeof(ref->key_for_search));

	ref->inode_list = NULL;
	ref->level = level;
	ref->count = count;
	ref->parent = parent;
	ref->wanted_disk_byte = wanted_disk_byte;
	prelim_ref_insert(fs_info, preftree, ref, sc);
	return extent_is_shared(sc);
}

/* direct refs use root == 0, key == NULL */
static int add_direct_ref(const struct btrfs_fs_info *fs_info,
			  struct preftrees *preftrees, int level, u64 parent,
			  u64 wanted_disk_byte, int count,
			  struct share_check *sc, gfp_t gfp_mask)
{
	return add_prelim_ref(fs_info, &preftrees->direct, 0, NULL, level,
			      parent, wanted_disk_byte, count, sc, gfp_mask);
}

/* indirect refs use parent == 0 */
static int add_indirect_ref(const struct btrfs_fs_info *fs_info,
			    struct preftrees *preftrees, u64 root_id,
			    const struct btrfs_key *key, int level,
			    u64 wanted_disk_byte, int count,
			    struct share_check *sc, gfp_t gfp_mask)
{
	struct preftree *tree = &preftrees->indirect;

	if (!key)
		tree = &preftrees->indirect_missing_keys;
	return add_prelim_ref(fs_info, tree, root_id, key, level, 0,
			      wanted_disk_byte, count, sc, gfp_mask);
}

static int is_shared_data_backref(struct preftrees *preftrees, u64 bytenr)
{
	struct rb_node **p = &preftrees->direct.root.rb_root.rb_node;
	struct rb_node *parent = NULL;
	struct prelim_ref *ref = NULL;
	struct prelim_ref target = {};
	int result;

	target.parent = bytenr;

	while (*p) {
		parent = *p;
		ref = rb_entry(parent, struct prelim_ref, rbnode);
		result = prelim_ref_compare(ref, &target);

		if (result < 0)
			p = &(*p)->rb_left;
		else if (result > 0)
			p = &(*p)->rb_right;
		else
			return 1;
	}
	return 0;
}

static int add_all_parents(struct btrfs_backref_walk_ctx *ctx,
			   struct btrfs_root *root, struct btrfs_path *path,
			   struct ulist *parents,
			   struct preftrees *preftrees, struct prelim_ref *ref,
			   int level)
{
	int ret = 0;
	int slot;
	struct extent_buffer *eb;
	struct btrfs_key key;
	struct btrfs_key *key_for_search = &ref->key_for_search;
	struct btrfs_file_extent_item *fi;
	struct extent_inode_elem *eie = NULL, *old = NULL;
	u64 disk_byte;
	u64 wanted_disk_byte = ref->wanted_disk_byte;
	u64 count = 0;
	u64 data_offset;

	if (level != 0) {
		eb = path->nodes[level];
		ret = ulist_add(parents, eb->start, 0, GFP_NOFS);
		if (ret < 0)
			return ret;
		return 0;
	}

	/*
	 * 1. We normally enter this function with the path already pointing to
	 *    the first item to check. But sometimes, we may enter it with
	 *    slot == nritems.
	 * 2. We are searching for normal backref but bytenr of this leaf
	 *    matches shared data backref
	 * 3. The leaf owner is not equal to the root we are searching
	 *
	 * For these cases, go to the next leaf before we continue.
	 */
	eb = path->nodes[0];
	if (path->slots[0] >= btrfs_header_nritems(eb) ||
	    is_shared_data_backref(preftrees, eb->start) ||
	    ref->root_id != btrfs_header_owner(eb)) {
		if (ctx->time_seq == BTRFS_SEQ_LAST)
			ret = btrfs_next_leaf(root, path);
		else
			ret = btrfs_next_old_leaf(root, path, ctx->time_seq);
	}

	while (!ret && count < ref->count) {
		eb = path->nodes[0];
		slot = path->slots[0];

		btrfs_item_key_to_cpu(eb, &key, slot);

		if (key.objectid != key_for_search->objectid ||
		    key.type != BTRFS_EXTENT_DATA_KEY)
			break;

		/*
		 * We are searching for normal backref but bytenr of this leaf
		 * matches shared data backref, OR
		 * the leaf owner is not equal to the root we are searching for
		 */
		if (slot == 0 &&
		    (is_shared_data_backref(preftrees, eb->start) ||
		     ref->root_id != btrfs_header_owner(eb))) {
			if (ctx->time_seq == BTRFS_SEQ_LAST)
				ret = btrfs_next_leaf(root, path);
			else
				ret = btrfs_next_old_leaf(root, path, ctx->time_seq);
			continue;
		}
		fi = btrfs_item_ptr(eb, slot, struct btrfs_file_extent_item);
		disk_byte = btrfs_file_extent_disk_bytenr(eb, fi);
		data_offset = btrfs_file_extent_offset(eb, fi);

		if (disk_byte == wanted_disk_byte) {
			eie = NULL;
			old = NULL;
			if (ref->key_for_search.offset == key.offset - data_offset)
				count++;
			else
				goto next;
			if (!ctx->ignore_extent_item_pos) {
				ret = check_extent_in_eb(ctx, &key, eb, fi, &eie);
				if (ret == BTRFS_ITERATE_EXTENT_INODES_STOP ||
				    ret < 0)
					break;
			}
			if (ret > 0)
				goto next;
			ret = ulist_add_merge_ptr(parents, eb->start,
						  eie, (void **)&old, GFP_NOFS);
			if (ret < 0)
				break;
			if (!ret && !ctx->ignore_extent_item_pos) {
				while (old->next)
					old = old->next;
				old->next = eie;
			}
			eie = NULL;
		}
next:
		if (ctx->time_seq == BTRFS_SEQ_LAST)
			ret = btrfs_next_item(root, path);
		else
			ret = btrfs_next_old_item(root, path, ctx->time_seq);
	}

	if (ret == BTRFS_ITERATE_EXTENT_INODES_STOP || ret < 0)
		free_inode_elem_list(eie);
	else if (ret > 0)
		ret = 0;

	return ret;
}

/*
 * resolve an indirect backref in the form (root_id, key, level)
 * to a logical address
 */
static int resolve_indirect_ref(struct btrfs_backref_walk_ctx *ctx,
				struct btrfs_path *path,
				struct preftrees *preftrees,
				struct prelim_ref *ref, struct ulist *parents)
{
	struct btrfs_root *root;
	struct extent_buffer *eb;
	int ret = 0;
	int root_level;
	int level = ref->level;
	struct btrfs_key search_key = ref->key_for_search;

	/*
	 * If we're search_commit_root we could possibly be holding locks on
	 * other tree nodes.  This happens when qgroups does backref walks when
	 * adding new delayed refs.  To deal with this we need to look in cache
	 * for the root, and if we don't find it then we need to search the
	 * tree_root's commit root, thus the btrfs_get_fs_root_commit_root usage
	 * here.
	 */
	if (path->search_commit_root)
		root = btrfs_get_fs_root_commit_root(ctx->fs_info, path, ref->root_id);
	else
		root = btrfs_get_fs_root(ctx->fs_info, ref->root_id, false);
	if (IS_ERR(root)) {
		ret = PTR_ERR(root);
		goto out_free;
	}

	if (!path->search_commit_root &&
	    test_bit(BTRFS_ROOT_DELETING, &root->state)) {
		ret = -ENOENT;
		goto out;
	}

	if (btrfs_is_testing(ctx->fs_info)) {
		ret = -ENOENT;
		goto out;
	}

	if (path->search_commit_root)
		root_level = btrfs_header_level(root->commit_root);
	else if (ctx->time_seq == BTRFS_SEQ_LAST)
		root_level = btrfs_header_level(root->node);
	else
		root_level = btrfs_old_root_level(root, ctx->time_seq);

	if (root_level + 1 == level)
		goto out;

	/*
	 * We can often find data backrefs with an offset that is too large
	 * (>= LLONG_MAX, maximum allowed file offset) due to underflows when
	 * subtracting a file's offset with the data offset of its
	 * corresponding extent data item. This can happen for example in the
	 * clone ioctl.
	 *
	 * So if we detect such case we set the search key's offset to zero to
	 * make sure we will find the matching file extent item at
	 * add_all_parents(), otherwise we will miss it because the offset
	 * taken form the backref is much larger then the offset of the file
	 * extent item. This can make us scan a very large number of file
	 * extent items, but at least it will not make us miss any.
	 *
	 * This is an ugly workaround for a behaviour that should have never
	 * existed, but it does and a fix for the clone ioctl would touch a lot
	 * of places, cause backwards incompatibility and would not fix the
	 * problem for extents cloned with older kernels.
	 */
	if (search_key.type == BTRFS_EXTENT_DATA_KEY &&
	    search_key.offset >= LLONG_MAX)
		search_key.offset = 0;
	path->lowest_level = level;
	if (ctx->time_seq == BTRFS_SEQ_LAST)
		ret = btrfs_search_slot(NULL, root, &search_key, path, 0, 0);
	else
		ret = btrfs_search_old_slot(root, &search_key, path, ctx->time_seq);

	btrfs_debug(ctx->fs_info,
		"search slot in root %llu (level %d, ref count %d) returned %d for key (%llu %u %llu)",
		 ref->root_id, level, ref->count, ret,
		 ref->key_for_search.objectid, ref->key_for_search.type,
		 ref->key_for_search.offset);
	if (ret < 0)
		goto out;

	eb = path->nodes[level];
	while (!eb) {
		if (WARN_ON(!level)) {
			ret = 1;
			goto out;
		}
		level--;
		eb = path->nodes[level];
	}

	ret = add_all_parents(ctx, root, path, parents, preftrees, ref, level);
out:
	btrfs_put_root(root);
out_free:
	path->lowest_level = 0;
	btrfs_release_path(path);
	return ret;
}

static struct extent_inode_elem *
unode_aux_to_inode_list(struct ulist_node *node)
{
	if (!node)
		return NULL;
	return (struct extent_inode_elem *)(uintptr_t)node->aux;
}

static void free_leaf_list(struct ulist *ulist)
{
	struct ulist_node *node;
	struct ulist_iterator uiter;

	ULIST_ITER_INIT(&uiter);
	while ((node = ulist_next(ulist, &uiter)))
		free_inode_elem_list(unode_aux_to_inode_list(node));

	ulist_free(ulist);
}

/*
 * We maintain three separate rbtrees: one for direct refs, one for
 * indirect refs which have a key, and one for indirect refs which do not
 * have a key. Each tree does merge on insertion.
 *
 * Once all of the references are located, we iterate over the tree of
 * indirect refs with missing keys. An appropriate key is located and
 * the ref is moved onto the tree for indirect refs. After all missing
 * keys are thus located, we iterate over the indirect ref tree, resolve
 * each reference, and then insert the resolved reference onto the
 * direct tree (merging there too).
 *
 * New backrefs (i.e., for parent nodes) are added to the appropriate
 * rbtree as they are encountered. The new backrefs are subsequently
 * resolved as above.
 */
static int resolve_indirect_refs(struct btrfs_backref_walk_ctx *ctx,
				 struct btrfs_path *path,
				 struct preftrees *preftrees,
				 struct share_check *sc)
{
	int err;
	int ret = 0;
	struct ulist *parents;
	struct ulist_node *node;
	struct ulist_iterator uiter;
	struct rb_node *rnode;

	parents = ulist_alloc(GFP_NOFS);
	if (!parents)
		return -ENOMEM;

	/*
	 * We could trade memory usage for performance here by iterating
	 * the tree, allocating new refs for each insertion, and then
	 * freeing the entire indirect tree when we're done.  In some test
	 * cases, the tree can grow quite large (~200k objects).
	 */
	while ((rnode = rb_first_cached(&preftrees->indirect.root))) {
		struct prelim_ref *ref;

		ref = rb_entry(rnode, struct prelim_ref, rbnode);
		if (WARN(ref->parent,
			 "BUG: direct ref found in indirect tree")) {
			ret = -EINVAL;
			goto out;
		}

		rb_erase_cached(&ref->rbnode, &preftrees->indirect.root);
		preftrees->indirect.count--;

		if (ref->count == 0) {
			free_pref(ref);
			continue;
		}

		if (sc && ref->root_id != sc->root->root_key.objectid) {
			free_pref(ref);
			ret = BACKREF_FOUND_SHARED;
			goto out;
		}
		err = resolve_indirect_ref(ctx, path, preftrees, ref, parents);
		/*
		 * we can only tolerate ENOENT,otherwise,we should catch error
		 * and return directly.
		 */
		if (err == -ENOENT) {
			prelim_ref_insert(ctx->fs_info, &preftrees->direct, ref,
					  NULL);
			continue;
		} else if (err) {
			free_pref(ref);
			ret = err;
			goto out;
		}

		/* we put the first parent into the ref at hand */
		ULIST_ITER_INIT(&uiter);
		node = ulist_next(parents, &uiter);
		ref->parent = node ? node->val : 0;
		ref->inode_list = unode_aux_to_inode_list(node);

		/* Add a prelim_ref(s) for any other parent(s). */
		while ((node = ulist_next(parents, &uiter))) {
			struct prelim_ref *new_ref;

			new_ref = kmem_cache_alloc(btrfs_prelim_ref_cache,
						   GFP_NOFS);
			if (!new_ref) {
				free_pref(ref);
				ret = -ENOMEM;
				goto out;
			}
			memcpy(new_ref, ref, sizeof(*ref));
			new_ref->parent = node->val;
			new_ref->inode_list = unode_aux_to_inode_list(node);
			prelim_ref_insert(ctx->fs_info, &preftrees->direct,
					  new_ref, NULL);
		}

		/*
		 * Now it's a direct ref, put it in the direct tree. We must
		 * do this last because the ref could be merged/freed here.
		 */
		prelim_ref_insert(ctx->fs_info, &preftrees->direct, ref, NULL);

		ulist_reinit(parents);
		cond_resched();
	}
out:
	/*
	 * We may have inode lists attached to refs in the parents ulist, so we
	 * must free them before freeing the ulist and its refs.
	 */
	free_leaf_list(parents);
	return ret;
}

/*
 * read tree blocks and add keys where required.
 */
static int add_missing_keys(struct btrfs_fs_info *fs_info,
			    struct preftrees *preftrees, bool lock)
{
	struct prelim_ref *ref;
	struct extent_buffer *eb;
	struct preftree *tree = &preftrees->indirect_missing_keys;
	struct rb_node *node;

	while ((node = rb_first_cached(&tree->root))) {
		struct btrfs_tree_parent_check check = { 0 };

		ref = rb_entry(node, struct prelim_ref, rbnode);
		rb_erase_cached(node, &tree->root);

		BUG_ON(ref->parent);	/* should not be a direct ref */
		BUG_ON(ref->key_for_search.type);
		BUG_ON(!ref->wanted_disk_byte);

		check.level = ref->level - 1;
		check.owner_root = ref->root_id;

		eb = read_tree_block(fs_info, ref->wanted_disk_byte, &check);
		if (IS_ERR(eb)) {
			free_pref(ref);
			return PTR_ERR(eb);
		}
		if (!extent_buffer_uptodate(eb)) {
			free_pref(ref);
			free_extent_buffer(eb);
			return -EIO;
		}

		if (lock)
			btrfs_tree_read_lock(eb);
		if (btrfs_header_level(eb) == 0)
			btrfs_item_key_to_cpu(eb, &ref->key_for_search, 0);
		else
			btrfs_node_key_to_cpu(eb, &ref->key_for_search, 0);
		if (lock)
			btrfs_tree_read_unlock(eb);
		free_extent_buffer(eb);
		prelim_ref_insert(fs_info, &preftrees->indirect, ref, NULL);
		cond_resched();
	}
	return 0;
}

/*
 * add all currently queued delayed refs from this head whose seq nr is
 * smaller or equal that seq to the list
 */
static int add_delayed_refs(const struct btrfs_fs_info *fs_info,
			    struct btrfs_delayed_ref_head *head, u64 seq,
			    struct preftrees *preftrees, struct share_check *sc)
{
	struct btrfs_delayed_ref_node *node;
	struct btrfs_key key;
	struct rb_node *n;
	int count;
	int ret = 0;

	spin_lock(&head->lock);
	for (n = rb_first_cached(&head->ref_tree); n; n = rb_next(n)) {
		node = rb_entry(n, struct btrfs_delayed_ref_node,
				ref_node);
		if (node->seq > seq)
			continue;

		switch (node->action) {
		case BTRFS_ADD_DELAYED_EXTENT:
		case BTRFS_UPDATE_DELAYED_HEAD:
			WARN_ON(1);
			continue;
		case BTRFS_ADD_DELAYED_REF:
			count = node->ref_mod;
			break;
		case BTRFS_DROP_DELAYED_REF:
			count = node->ref_mod * -1;
			break;
		default:
			BUG();
		}
		switch (node->type) {
		case BTRFS_TREE_BLOCK_REF_KEY: {
			/* NORMAL INDIRECT METADATA backref */
			struct btrfs_delayed_tree_ref *ref;
			struct btrfs_key *key_ptr = NULL;

			if (head->extent_op && head->extent_op->update_key) {
				btrfs_disk_key_to_cpu(&key, &head->extent_op->key);
				key_ptr = &key;
			}

			ref = btrfs_delayed_node_to_tree_ref(node);
			ret = add_indirect_ref(fs_info, preftrees, ref->root,
					       key_ptr, ref->level + 1,
					       node->bytenr, count, sc,
					       GFP_ATOMIC);
			break;
		}
		case BTRFS_SHARED_BLOCK_REF_KEY: {
			/* SHARED DIRECT METADATA backref */
			struct btrfs_delayed_tree_ref *ref;

			ref = btrfs_delayed_node_to_tree_ref(node);

			ret = add_direct_ref(fs_info, preftrees, ref->level + 1,
					     ref->parent, node->bytenr, count,
					     sc, GFP_ATOMIC);
			break;
		}
		case BTRFS_EXTENT_DATA_REF_KEY: {
			/* NORMAL INDIRECT DATA backref */
			struct btrfs_delayed_data_ref *ref;
			ref = btrfs_delayed_node_to_data_ref(node);

			key.objectid = ref->objectid;
			key.type = BTRFS_EXTENT_DATA_KEY;
			key.offset = ref->offset;

			/*
			 * If we have a share check context and a reference for
			 * another inode, we can't exit immediately. This is
			 * because even if this is a BTRFS_ADD_DELAYED_REF
			 * reference we may find next a BTRFS_DROP_DELAYED_REF
			 * which cancels out this ADD reference.
			 *
			 * If this is a DROP reference and there was no previous
			 * ADD reference, then we need to signal that when we
			 * process references from the extent tree (through
			 * add_inline_refs() and add_keyed_refs()), we should
			 * not exit early if we find a reference for another
			 * inode, because one of the delayed DROP references
			 * may cancel that reference in the extent tree.
			 */
			if (sc && count < 0)
				sc->have_delayed_delete_refs = true;

			ret = add_indirect_ref(fs_info, preftrees, ref->root,
					       &key, 0, node->bytenr, count, sc,
					       GFP_ATOMIC);
			break;
		}
		case BTRFS_SHARED_DATA_REF_KEY: {
			/* SHARED DIRECT FULL backref */
			struct btrfs_delayed_data_ref *ref;

			ref = btrfs_delayed_node_to_data_ref(node);

			ret = add_direct_ref(fs_info, preftrees, 0, ref->parent,
					     node->bytenr, count, sc,
					     GFP_ATOMIC);
			break;
		}
		default:
			WARN_ON(1);
		}
		/*
		 * We must ignore BACKREF_FOUND_SHARED until all delayed
		 * refs have been checked.
		 */
		if (ret && (ret != BACKREF_FOUND_SHARED))
			break;
	}
	if (!ret)
		ret = extent_is_shared(sc);

	spin_unlock(&head->lock);
	return ret;
}

/*
 * add all inline backrefs for bytenr to the list
 *
 * Returns 0 on success, <0 on error, or BACKREF_FOUND_SHARED.
 */
static int add_inline_refs(struct btrfs_backref_walk_ctx *ctx,
			   struct btrfs_path *path,
			   int *info_level, struct preftrees *preftrees,
			   struct share_check *sc)
{
	int ret = 0;
	int slot;
	struct extent_buffer *leaf;
	struct btrfs_key key;
	struct btrfs_key found_key;
	unsigned long ptr;
	unsigned long end;
	struct btrfs_extent_item *ei;
	u64 flags;
	u64 item_size;

	/*
	 * enumerate all inline refs
	 */
	leaf = path->nodes[0];
	slot = path->slots[0];

	item_size = btrfs_item_size(leaf, slot);
	BUG_ON(item_size < sizeof(*ei));

	ei = btrfs_item_ptr(leaf, slot, struct btrfs_extent_item);

	if (ctx->check_extent_item) {
		ret = ctx->check_extent_item(ctx->bytenr, ei, leaf, ctx->user_ctx);
		if (ret)
			return ret;
	}

	flags = btrfs_extent_flags(leaf, ei);
	btrfs_item_key_to_cpu(leaf, &found_key, slot);

	ptr = (unsigned long)(ei + 1);
	end = (unsigned long)ei + item_size;

	if (found_key.type == BTRFS_EXTENT_ITEM_KEY &&
	    flags & BTRFS_EXTENT_FLAG_TREE_BLOCK) {
		struct btrfs_tree_block_info *info;

		info = (struct btrfs_tree_block_info *)ptr;
		*info_level = btrfs_tree_block_level(leaf, info);
		ptr += sizeof(struct btrfs_tree_block_info);
		BUG_ON(ptr > end);
	} else if (found_key.type == BTRFS_METADATA_ITEM_KEY) {
		*info_level = found_key.offset;
	} else {
		BUG_ON(!(flags & BTRFS_EXTENT_FLAG_DATA));
	}

	while (ptr < end) {
		struct btrfs_extent_inline_ref *iref;
		u64 offset;
		int type;

		iref = (struct btrfs_extent_inline_ref *)ptr;
		type = btrfs_get_extent_inline_ref_type(leaf, iref,
							BTRFS_REF_TYPE_ANY);
		if (type == BTRFS_REF_TYPE_INVALID)
			return -EUCLEAN;

		offset = btrfs_extent_inline_ref_offset(leaf, iref);

		switch (type) {
		case BTRFS_SHARED_BLOCK_REF_KEY:
			ret = add_direct_ref(ctx->fs_info, preftrees,
					     *info_level + 1, offset,
					     ctx->bytenr, 1, NULL, GFP_NOFS);
			break;
		case BTRFS_SHARED_DATA_REF_KEY: {
			struct btrfs_shared_data_ref *sdref;
			int count;

			sdref = (struct btrfs_shared_data_ref *)(iref + 1);
			count = btrfs_shared_data_ref_count(leaf, sdref);

			ret = add_direct_ref(ctx->fs_info, preftrees, 0, offset,
					     ctx->bytenr, count, sc, GFP_NOFS);
			break;
		}
		case BTRFS_TREE_BLOCK_REF_KEY:
			ret = add_indirect_ref(ctx->fs_info, preftrees, offset,
					       NULL, *info_level + 1,
					       ctx->bytenr, 1, NULL, GFP_NOFS);
			break;
		case BTRFS_EXTENT_DATA_REF_KEY: {
			struct btrfs_extent_data_ref *dref;
			int count;
			u64 root;

			dref = (struct btrfs_extent_data_ref *)(&iref->offset);
			count = btrfs_extent_data_ref_count(leaf, dref);
			key.objectid = btrfs_extent_data_ref_objectid(leaf,
								      dref);
			key.type = BTRFS_EXTENT_DATA_KEY;
			key.offset = btrfs_extent_data_ref_offset(leaf, dref);

<<<<<<< HEAD
			if (sc && sc->inum && key.objectid != sc->inum &&
=======
			if (sc && key.objectid != sc->inum &&
>>>>>>> 0ee29814
			    !sc->have_delayed_delete_refs) {
				ret = BACKREF_FOUND_SHARED;
				break;
			}

			root = btrfs_extent_data_ref_root(leaf, dref);

<<<<<<< HEAD
			ret = add_indirect_ref(fs_info, preftrees, root,
					       &key, 0, bytenr, count,
					       sc, GFP_NOFS);

=======
			if (!ctx->skip_data_ref ||
			    !ctx->skip_data_ref(root, key.objectid, key.offset,
						ctx->user_ctx))
				ret = add_indirect_ref(ctx->fs_info, preftrees,
						       root, &key, 0, ctx->bytenr,
						       count, sc, GFP_NOFS);
>>>>>>> 0ee29814
			break;
		}
		default:
			WARN_ON(1);
		}
		if (ret)
			return ret;
		ptr += btrfs_extent_inline_ref_size(type);
	}

	return 0;
}

/*
 * add all non-inline backrefs for bytenr to the list
 *
 * Returns 0 on success, <0 on error, or BACKREF_FOUND_SHARED.
 */
static int add_keyed_refs(struct btrfs_backref_walk_ctx *ctx,
			  struct btrfs_root *extent_root,
			  struct btrfs_path *path,
			  int info_level, struct preftrees *preftrees,
			  struct share_check *sc)
{
	struct btrfs_fs_info *fs_info = extent_root->fs_info;
	int ret;
	int slot;
	struct extent_buffer *leaf;
	struct btrfs_key key;

	while (1) {
		ret = btrfs_next_item(extent_root, path);
		if (ret < 0)
			break;
		if (ret) {
			ret = 0;
			break;
		}

		slot = path->slots[0];
		leaf = path->nodes[0];
		btrfs_item_key_to_cpu(leaf, &key, slot);

		if (key.objectid != ctx->bytenr)
			break;
		if (key.type < BTRFS_TREE_BLOCK_REF_KEY)
			continue;
		if (key.type > BTRFS_SHARED_DATA_REF_KEY)
			break;

		switch (key.type) {
		case BTRFS_SHARED_BLOCK_REF_KEY:
			/* SHARED DIRECT METADATA backref */
			ret = add_direct_ref(fs_info, preftrees,
					     info_level + 1, key.offset,
					     ctx->bytenr, 1, NULL, GFP_NOFS);
			break;
		case BTRFS_SHARED_DATA_REF_KEY: {
			/* SHARED DIRECT FULL backref */
			struct btrfs_shared_data_ref *sdref;
			int count;

			sdref = btrfs_item_ptr(leaf, slot,
					      struct btrfs_shared_data_ref);
			count = btrfs_shared_data_ref_count(leaf, sdref);
			ret = add_direct_ref(fs_info, preftrees, 0,
					     key.offset, ctx->bytenr, count,
					     sc, GFP_NOFS);
			break;
		}
		case BTRFS_TREE_BLOCK_REF_KEY:
			/* NORMAL INDIRECT METADATA backref */
			ret = add_indirect_ref(fs_info, preftrees, key.offset,
					       NULL, info_level + 1, ctx->bytenr,
					       1, NULL, GFP_NOFS);
			break;
		case BTRFS_EXTENT_DATA_REF_KEY: {
			/* NORMAL INDIRECT DATA backref */
			struct btrfs_extent_data_ref *dref;
			int count;
			u64 root;

			dref = btrfs_item_ptr(leaf, slot,
					      struct btrfs_extent_data_ref);
			count = btrfs_extent_data_ref_count(leaf, dref);
			key.objectid = btrfs_extent_data_ref_objectid(leaf,
								      dref);
			key.type = BTRFS_EXTENT_DATA_KEY;
			key.offset = btrfs_extent_data_ref_offset(leaf, dref);

<<<<<<< HEAD
			if (sc && sc->inum && key.objectid != sc->inum &&
=======
			if (sc && key.objectid != sc->inum &&
>>>>>>> 0ee29814
			    !sc->have_delayed_delete_refs) {
				ret = BACKREF_FOUND_SHARED;
				break;
			}

			root = btrfs_extent_data_ref_root(leaf, dref);

			if (!ctx->skip_data_ref ||
			    !ctx->skip_data_ref(root, key.objectid, key.offset,
						ctx->user_ctx))
				ret = add_indirect_ref(fs_info, preftrees, root,
						       &key, 0, ctx->bytenr,
						       count, sc, GFP_NOFS);
			break;
		}
		default:
			WARN_ON(1);
		}
		if (ret)
			return ret;

	}

	return ret;
}

/*
 * The caller has joined a transaction or is holding a read lock on the
 * fs_info->commit_root_sem semaphore, so no need to worry about the root's last
 * snapshot field changing while updating or checking the cache.
 */
static bool lookup_backref_shared_cache(struct btrfs_backref_share_check_ctx *ctx,
					struct btrfs_root *root,
					u64 bytenr, int level, bool *is_shared)
{
	struct btrfs_backref_shared_cache_entry *entry;

	if (!ctx->use_path_cache)
		return false;

	if (WARN_ON_ONCE(level >= BTRFS_MAX_LEVEL))
		return false;

	/*
	 * Level -1 is used for the data extent, which is not reliable to cache
	 * because its reference count can increase or decrease without us
	 * realizing. We cache results only for extent buffers that lead from
	 * the root node down to the leaf with the file extent item.
	 */
	ASSERT(level >= 0);

	entry = &ctx->path_cache_entries[level];

	/* Unused cache entry or being used for some other extent buffer. */
	if (entry->bytenr != bytenr)
		return false;

	/*
	 * We cached a false result, but the last snapshot generation of the
	 * root changed, so we now have a snapshot. Don't trust the result.
	 */
	if (!entry->is_shared &&
	    entry->gen != btrfs_root_last_snapshot(&root->root_item))
		return false;

	/*
	 * If we cached a true result and the last generation used for dropping
	 * a root changed, we can not trust the result, because the dropped root
	 * could be a snapshot sharing this extent buffer.
	 */
	if (entry->is_shared &&
	    entry->gen != btrfs_get_last_root_drop_gen(root->fs_info))
		return false;

	*is_shared = entry->is_shared;
	/*
	 * If the node at this level is shared, than all nodes below are also
	 * shared. Currently some of the nodes below may be marked as not shared
	 * because we have just switched from one leaf to another, and switched
	 * also other nodes above the leaf and below the current level, so mark
	 * them as shared.
	 */
	if (*is_shared) {
		for (int i = 0; i < level; i++) {
			ctx->path_cache_entries[i].is_shared = true;
			ctx->path_cache_entries[i].gen = entry->gen;
		}
	}

	return true;
}

/*
 * The caller has joined a transaction or is holding a read lock on the
 * fs_info->commit_root_sem semaphore, so no need to worry about the root's last
 * snapshot field changing while updating or checking the cache.
 */
static void store_backref_shared_cache(struct btrfs_backref_share_check_ctx *ctx,
				       struct btrfs_root *root,
				       u64 bytenr, int level, bool is_shared)
{
	struct btrfs_backref_shared_cache_entry *entry;
	u64 gen;

	if (!ctx->use_path_cache)
		return;

	if (WARN_ON_ONCE(level >= BTRFS_MAX_LEVEL))
		return;

	/*
	 * Level -1 is used for the data extent, which is not reliable to cache
	 * because its reference count can increase or decrease without us
	 * realizing. We cache results only for extent buffers that lead from
	 * the root node down to the leaf with the file extent item.
	 */
	ASSERT(level >= 0);

	if (is_shared)
		gen = btrfs_get_last_root_drop_gen(root->fs_info);
	else
		gen = btrfs_root_last_snapshot(&root->root_item);

	entry = &ctx->path_cache_entries[level];
	entry->bytenr = bytenr;
	entry->is_shared = is_shared;
	entry->gen = gen;

	/*
	 * If we found an extent buffer is shared, set the cache result for all
	 * extent buffers below it to true. As nodes in the path are COWed,
	 * their sharedness is moved to their children, and if a leaf is COWed,
	 * then the sharedness of a data extent becomes direct, the refcount of
	 * data extent is increased in the extent item at the extent tree.
	 */
	if (is_shared) {
		for (int i = 0; i < level; i++) {
			entry = &ctx->path_cache_entries[i];
			entry->is_shared = is_shared;
			entry->gen = gen;
		}
	}
}

/*
 * this adds all existing backrefs (inline backrefs, backrefs and delayed
 * refs) for the given bytenr to the refs list, merges duplicates and resolves
 * indirect refs to their parent bytenr.
 * When roots are found, they're added to the roots list
 *
 * @ctx:     Backref walking context object, must be not NULL.
 * @sc:      If !NULL, then immediately return BACKREF_FOUND_SHARED when a
 *           shared extent is detected.
 *
 * Otherwise this returns 0 for success and <0 for an error.
 *
 * FIXME some caching might speed things up
 */
static int find_parent_nodes(struct btrfs_backref_walk_ctx *ctx,
			     struct share_check *sc)
{
	struct btrfs_root *root = btrfs_extent_root(ctx->fs_info, ctx->bytenr);
	struct btrfs_key key;
	struct btrfs_path *path;
	struct btrfs_delayed_ref_root *delayed_refs = NULL;
	struct btrfs_delayed_ref_head *head;
	int info_level = 0;
	int ret;
	struct prelim_ref *ref;
	struct rb_node *node;
	struct extent_inode_elem *eie = NULL;
	struct preftrees preftrees = {
		.direct = PREFTREE_INIT,
		.indirect = PREFTREE_INIT,
		.indirect_missing_keys = PREFTREE_INIT
	};

	/* Roots ulist is not needed when using a sharedness check context. */
	if (sc)
		ASSERT(ctx->roots == NULL);

	key.objectid = ctx->bytenr;
	key.offset = (u64)-1;
	if (btrfs_fs_incompat(ctx->fs_info, SKINNY_METADATA))
		key.type = BTRFS_METADATA_ITEM_KEY;
	else
		key.type = BTRFS_EXTENT_ITEM_KEY;

	path = btrfs_alloc_path();
	if (!path)
		return -ENOMEM;
	if (!ctx->trans) {
		path->search_commit_root = 1;
		path->skip_locking = 1;
	}

	if (ctx->time_seq == BTRFS_SEQ_LAST)
		path->skip_locking = 1;

again:
	head = NULL;

	ret = btrfs_search_slot(NULL, root, &key, path, 0, 0);
	if (ret < 0)
		goto out;
	if (ret == 0) {
		/* This shouldn't happen, indicates a bug or fs corruption. */
		ASSERT(ret != 0);
		ret = -EUCLEAN;
		goto out;
	}

	if (ctx->trans && likely(ctx->trans->type != __TRANS_DUMMY) &&
	    ctx->time_seq != BTRFS_SEQ_LAST) {
		/*
		 * We have a specific time_seq we care about and trans which
		 * means we have the path lock, we need to grab the ref head and
		 * lock it so we have a consistent view of the refs at the given
		 * time.
		 */
		delayed_refs = &ctx->trans->transaction->delayed_refs;
		spin_lock(&delayed_refs->lock);
		head = btrfs_find_delayed_ref_head(delayed_refs, ctx->bytenr);
		if (head) {
			if (!mutex_trylock(&head->mutex)) {
				refcount_inc(&head->refs);
				spin_unlock(&delayed_refs->lock);

				btrfs_release_path(path);

				/*
				 * Mutex was contended, block until it's
				 * released and try again
				 */
				mutex_lock(&head->mutex);
				mutex_unlock(&head->mutex);
				btrfs_put_delayed_ref_head(head);
				goto again;
			}
			spin_unlock(&delayed_refs->lock);
			ret = add_delayed_refs(ctx->fs_info, head, ctx->time_seq,
					       &preftrees, sc);
			mutex_unlock(&head->mutex);
			if (ret)
				goto out;
		} else {
			spin_unlock(&delayed_refs->lock);
		}
	}

	if (path->slots[0]) {
		struct extent_buffer *leaf;
		int slot;

		path->slots[0]--;
		leaf = path->nodes[0];
		slot = path->slots[0];
		btrfs_item_key_to_cpu(leaf, &key, slot);
		if (key.objectid == ctx->bytenr &&
		    (key.type == BTRFS_EXTENT_ITEM_KEY ||
		     key.type == BTRFS_METADATA_ITEM_KEY)) {
			ret = add_inline_refs(ctx, path, &info_level,
					      &preftrees, sc);
			if (ret)
				goto out;
			ret = add_keyed_refs(ctx, root, path, info_level,
					     &preftrees, sc);
			if (ret)
				goto out;
		}
	}

	/*
	 * If we have a share context and we reached here, it means the extent
	 * is not directly shared (no multiple reference items for it),
	 * otherwise we would have exited earlier with a return value of
	 * BACKREF_FOUND_SHARED after processing delayed references or while
	 * processing inline or keyed references from the extent tree.
	 * The extent may however be indirectly shared through shared subtrees
	 * as a result from creating snapshots, so we determine below what is
	 * its parent node, in case we are dealing with a metadata extent, or
	 * what's the leaf (or leaves), from a fs tree, that has a file extent
	 * item pointing to it in case we are dealing with a data extent.
	 */
	ASSERT(extent_is_shared(sc) == 0);

	/*
	 * If we are here for a data extent and we have a share_check structure
	 * it means the data extent is not directly shared (does not have
	 * multiple reference items), so we have to check if a path in the fs
	 * tree (going from the root node down to the leaf that has the file
	 * extent item pointing to the data extent) is shared, that is, if any
	 * of the extent buffers in the path is referenced by other trees.
	 */
	if (sc && ctx->bytenr == sc->data_bytenr) {
		/*
		 * If our data extent is from a generation more recent than the
		 * last generation used to snapshot the root, then we know that
		 * it can not be shared through subtrees, so we can skip
		 * resolving indirect references, there's no point in
		 * determining the extent buffers for the path from the fs tree
		 * root node down to the leaf that has the file extent item that
		 * points to the data extent.
		 */
		if (sc->data_extent_gen >
		    btrfs_root_last_snapshot(&sc->root->root_item)) {
			ret = BACKREF_FOUND_NOT_SHARED;
			goto out;
		}

		/*
		 * If we are only determining if a data extent is shared or not
		 * and the corresponding file extent item is located in the same
		 * leaf as the previous file extent item, we can skip resolving
		 * indirect references for a data extent, since the fs tree path
		 * is the same (same leaf, so same path). We skip as long as the
		 * cached result for the leaf is valid and only if there's only
		 * one file extent item pointing to the data extent, because in
		 * the case of multiple file extent items, they may be located
		 * in different leaves and therefore we have multiple paths.
		 */
		if (sc->ctx->curr_leaf_bytenr == sc->ctx->prev_leaf_bytenr &&
		    sc->self_ref_count == 1) {
			bool cached;
			bool is_shared;

			cached = lookup_backref_shared_cache(sc->ctx, sc->root,
						     sc->ctx->curr_leaf_bytenr,
						     0, &is_shared);
			if (cached) {
				if (is_shared)
					ret = BACKREF_FOUND_SHARED;
				else
					ret = BACKREF_FOUND_NOT_SHARED;
				goto out;
			}
		}
	}

	btrfs_release_path(path);

	ret = add_missing_keys(ctx->fs_info, &preftrees, path->skip_locking == 0);
	if (ret)
		goto out;

	WARN_ON(!RB_EMPTY_ROOT(&preftrees.indirect_missing_keys.root.rb_root));

	ret = resolve_indirect_refs(ctx, path, &preftrees, sc);
	if (ret)
		goto out;

	WARN_ON(!RB_EMPTY_ROOT(&preftrees.indirect.root.rb_root));

	/*
	 * This walks the tree of merged and resolved refs. Tree blocks are
	 * read in as needed. Unique entries are added to the ulist, and
	 * the list of found roots is updated.
	 *
	 * We release the entire tree in one go before returning.
	 */
	node = rb_first_cached(&preftrees.direct.root);
	while (node) {
		ref = rb_entry(node, struct prelim_ref, rbnode);
		node = rb_next(&ref->rbnode);
		/*
		 * ref->count < 0 can happen here if there are delayed
		 * refs with a node->action of BTRFS_DROP_DELAYED_REF.
		 * prelim_ref_insert() relies on this when merging
		 * identical refs to keep the overall count correct.
		 * prelim_ref_insert() will merge only those refs
		 * which compare identically.  Any refs having
		 * e.g. different offsets would not be merged,
		 * and would retain their original ref->count < 0.
		 */
		if (ctx->roots && ref->count && ref->root_id && ref->parent == 0) {
			/* no parent == root of tree */
			ret = ulist_add(ctx->roots, ref->root_id, 0, GFP_NOFS);
			if (ret < 0)
				goto out;
		}
		if (ref->count && ref->parent) {
			if (!ctx->ignore_extent_item_pos && !ref->inode_list &&
			    ref->level == 0) {
				struct btrfs_tree_parent_check check = { 0 };
				struct extent_buffer *eb;

				check.level = ref->level;

				eb = read_tree_block(ctx->fs_info, ref->parent,
						     &check);
				if (IS_ERR(eb)) {
					ret = PTR_ERR(eb);
					goto out;
				}
				if (!extent_buffer_uptodate(eb)) {
					free_extent_buffer(eb);
					ret = -EIO;
					goto out;
				}

				if (!path->skip_locking)
					btrfs_tree_read_lock(eb);
				ret = find_extent_in_eb(ctx, eb, &eie);
				if (!path->skip_locking)
					btrfs_tree_read_unlock(eb);
				free_extent_buffer(eb);
				if (ret == BTRFS_ITERATE_EXTENT_INODES_STOP ||
				    ret < 0)
					goto out;
				ref->inode_list = eie;
				/*
				 * We transferred the list ownership to the ref,
				 * so set to NULL to avoid a double free in case
				 * an error happens after this.
				 */
				eie = NULL;
			}
			ret = ulist_add_merge_ptr(ctx->refs, ref->parent,
						  ref->inode_list,
						  (void **)&eie, GFP_NOFS);
			if (ret < 0)
				goto out;
			if (!ret && !ctx->ignore_extent_item_pos) {
				/*
				 * We've recorded that parent, so we must extend
				 * its inode list here.
				 *
				 * However if there was corruption we may not
				 * have found an eie, return an error in this
				 * case.
				 */
				ASSERT(eie);
				if (!eie) {
					ret = -EUCLEAN;
					goto out;
				}
				while (eie->next)
					eie = eie->next;
				eie->next = ref->inode_list;
			}
			eie = NULL;
			/*
			 * We have transferred the inode list ownership from
			 * this ref to the ref we added to the 'refs' ulist.
			 * So set this ref's inode list to NULL to avoid
			 * use-after-free when our caller uses it or double
			 * frees in case an error happens before we return.
			 */
			ref->inode_list = NULL;
		}
		cond_resched();
	}

out:
	btrfs_free_path(path);

	prelim_release(&preftrees.direct);
	prelim_release(&preftrees.indirect);
	prelim_release(&preftrees.indirect_missing_keys);

	if (ret == BTRFS_ITERATE_EXTENT_INODES_STOP || ret < 0)
		free_inode_elem_list(eie);
	return ret;
}

/*
 * Finds all leaves with a reference to the specified combination of
 * @ctx->bytenr and @ctx->extent_item_pos. The bytenr of the found leaves are
 * added to the ulist at @ctx->refs, and that ulist is allocated by this
 * function. The caller should free the ulist with free_leaf_list() if
 * @ctx->ignore_extent_item_pos is false, otherwise a fimple ulist_free() is
 * enough.
 *
 * Returns 0 on success and < 0 on error. On error @ctx->refs is not allocated.
 */
int btrfs_find_all_leafs(struct btrfs_backref_walk_ctx *ctx)
{
	int ret;

	ASSERT(ctx->refs == NULL);

	ctx->refs = ulist_alloc(GFP_NOFS);
	if (!ctx->refs)
		return -ENOMEM;

	ret = find_parent_nodes(ctx, NULL);
	if (ret == BTRFS_ITERATE_EXTENT_INODES_STOP ||
	    (ret < 0 && ret != -ENOENT)) {
		free_leaf_list(ctx->refs);
		ctx->refs = NULL;
		return ret;
	}

	return 0;
}

/*
 * Walk all backrefs for a given extent to find all roots that reference this
 * extent. Walking a backref means finding all extents that reference this
 * extent and in turn walk the backrefs of those, too. Naturally this is a
 * recursive process, but here it is implemented in an iterative fashion: We
 * find all referencing extents for the extent in question and put them on a
 * list. In turn, we find all referencing extents for those, further appending
 * to the list. The way we iterate the list allows adding more elements after
 * the current while iterating. The process stops when we reach the end of the
 * list.
 *
 * Found roots are added to @ctx->roots, which is allocated by this function if
 * it points to NULL, in which case the caller is responsible for freeing it
 * after it's not needed anymore.
 * This function requires @ctx->refs to be NULL, as it uses it for allocating a
 * ulist to do temporary work, and frees it before returning.
 *
 * Returns 0 on success, < 0 on error.
 */
static int btrfs_find_all_roots_safe(struct btrfs_backref_walk_ctx *ctx)
{
	const u64 orig_bytenr = ctx->bytenr;
	const bool orig_ignore_extent_item_pos = ctx->ignore_extent_item_pos;
	bool roots_ulist_allocated = false;
	struct ulist_iterator uiter;
	int ret = 0;

	ASSERT(ctx->refs == NULL);

	ctx->refs = ulist_alloc(GFP_NOFS);
	if (!ctx->refs)
		return -ENOMEM;

	if (!ctx->roots) {
		ctx->roots = ulist_alloc(GFP_NOFS);
		if (!ctx->roots) {
			ulist_free(ctx->refs);
			ctx->refs = NULL;
			return -ENOMEM;
		}
		roots_ulist_allocated = true;
	}

	ctx->ignore_extent_item_pos = true;

	ULIST_ITER_INIT(&uiter);
	while (1) {
		struct ulist_node *node;

		ret = find_parent_nodes(ctx, NULL);
		if (ret < 0 && ret != -ENOENT) {
			if (roots_ulist_allocated) {
				ulist_free(ctx->roots);
				ctx->roots = NULL;
			}
			break;
		}
		ret = 0;
		node = ulist_next(ctx->refs, &uiter);
		if (!node)
			break;
		ctx->bytenr = node->val;
		cond_resched();
	}

	ulist_free(ctx->refs);
	ctx->refs = NULL;
	ctx->bytenr = orig_bytenr;
	ctx->ignore_extent_item_pos = orig_ignore_extent_item_pos;

	return ret;
}

int btrfs_find_all_roots(struct btrfs_backref_walk_ctx *ctx,
			 bool skip_commit_root_sem)
{
	int ret;

	if (!ctx->trans && !skip_commit_root_sem)
		down_read(&ctx->fs_info->commit_root_sem);
	ret = btrfs_find_all_roots_safe(ctx);
	if (!ctx->trans && !skip_commit_root_sem)
		up_read(&ctx->fs_info->commit_root_sem);
	return ret;
}

struct btrfs_backref_share_check_ctx *btrfs_alloc_backref_share_check_ctx(void)
{
<<<<<<< HEAD
	struct btrfs_backref_shared_cache_entry *entry;

	if (!cache->use_cache)
		return false;

	if (WARN_ON_ONCE(level >= BTRFS_MAX_LEVEL))
		return false;

	/*
	 * Level -1 is used for the data extent, which is not reliable to cache
	 * because its reference count can increase or decrease without us
	 * realizing. We cache results only for extent buffers that lead from
	 * the root node down to the leaf with the file extent item.
	 */
	ASSERT(level >= 0);

	entry = &cache->entries[level];

	/* Unused cache entry or being used for some other extent buffer. */
	if (entry->bytenr != bytenr)
		return false;
=======
	struct btrfs_backref_share_check_ctx *ctx;
>>>>>>> 0ee29814

	ctx = kzalloc(sizeof(*ctx), GFP_KERNEL);
	if (!ctx)
		return NULL;

<<<<<<< HEAD
	*is_shared = entry->is_shared;
	/*
	 * If the node at this level is shared, than all nodes below are also
	 * shared. Currently some of the nodes below may be marked as not shared
	 * because we have just switched from one leaf to another, and switched
	 * also other nodes above the leaf and below the current level, so mark
	 * them as shared.
	 */
	if (*is_shared) {
		for (int i = 0; i < level; i++) {
			cache->entries[i].is_shared = true;
			cache->entries[i].gen = entry->gen;
		}
	}
=======
	ulist_init(&ctx->refs);
>>>>>>> 0ee29814

	return ctx;
}

void btrfs_free_backref_share_ctx(struct btrfs_backref_share_check_ctx *ctx)
{
<<<<<<< HEAD
	struct btrfs_backref_shared_cache_entry *entry;
	u64 gen;

	if (!cache->use_cache)
		return;

	if (WARN_ON_ONCE(level >= BTRFS_MAX_LEVEL))
=======
	if (!ctx)
>>>>>>> 0ee29814
		return;

	ulist_release(&ctx->refs);
	kfree(ctx);
}

/*
 * Check if a data extent is shared or not.
 *
 * @inode:       The inode whose extent we are checking.
 * @bytenr:      Logical bytenr of the extent we are checking.
 * @extent_gen:  Generation of the extent (file extent item) or 0 if it is
 *               not known.
 * @ctx:         A backref sharedness check context.
 *
 * btrfs_is_data_extent_shared uses the backref walking code but will short
 * circuit as soon as it finds a root or inode that doesn't match the
 * one passed in. This provides a significant performance benefit for
 * callers (such as fiemap) which want to know whether the extent is
 * shared but do not need a ref count.
 *
 * This attempts to attach to the running transaction in order to account for
 * delayed refs, but continues on even when no running transaction exists.
 *
 * Return: 0 if extent is not shared, 1 if it is shared, < 0 on error.
 */
int btrfs_is_data_extent_shared(struct btrfs_inode *inode, u64 bytenr,
				u64 extent_gen,
				struct btrfs_backref_share_check_ctx *ctx)
{
	struct btrfs_backref_walk_ctx walk_ctx = { 0 };
	struct btrfs_root *root = inode->root;
	struct btrfs_fs_info *fs_info = root->fs_info;
	struct btrfs_trans_handle *trans;
	struct ulist_iterator uiter;
	struct ulist_node *node;
	struct btrfs_seq_list elem = BTRFS_SEQ_LIST_INIT(elem);
	int ret = 0;
	struct share_check shared = {
		.ctx = ctx,
		.root = root,
		.inum = btrfs_ino(inode),
		.data_bytenr = bytenr,
		.data_extent_gen = extent_gen,
		.share_count = 0,
<<<<<<< HEAD
=======
		.self_ref_count = 0,
>>>>>>> 0ee29814
		.have_delayed_delete_refs = false,
	};
	int level;

	for (int i = 0; i < BTRFS_BACKREF_CTX_PREV_EXTENTS_SIZE; i++) {
		if (ctx->prev_extents_cache[i].bytenr == bytenr)
			return ctx->prev_extents_cache[i].is_shared;
	}

	ulist_init(&ctx->refs);

	trans = btrfs_join_transaction_nostart(root);
	if (IS_ERR(trans)) {
		if (PTR_ERR(trans) != -ENOENT && PTR_ERR(trans) != -EROFS) {
			ret = PTR_ERR(trans);
			goto out;
		}
		trans = NULL;
		down_read(&fs_info->commit_root_sem);
	} else {
		btrfs_get_tree_mod_seq(fs_info, &elem);
		walk_ctx.time_seq = elem.seq;
	}

	walk_ctx.ignore_extent_item_pos = true;
	walk_ctx.trans = trans;
	walk_ctx.fs_info = fs_info;
	walk_ctx.refs = &ctx->refs;

	/* -1 means we are in the bytenr of the data extent. */
	level = -1;
	ULIST_ITER_INIT(&uiter);
<<<<<<< HEAD
	cache->use_cache = true;
=======
	ctx->use_path_cache = true;
>>>>>>> 0ee29814
	while (1) {
		bool is_shared;
		bool cached;

		walk_ctx.bytenr = bytenr;
		ret = find_parent_nodes(&walk_ctx, &shared);
		if (ret == BACKREF_FOUND_SHARED ||
		    ret == BACKREF_FOUND_NOT_SHARED) {
			/* If shared must return 1, otherwise return 0. */
			ret = (ret == BACKREF_FOUND_SHARED) ? 1 : 0;
			if (level >= 0)
				store_backref_shared_cache(ctx, root, bytenr,
							   level, ret == 1);
			break;
		}
		if (ret < 0 && ret != -ENOENT)
			break;
		ret = 0;

		/*
		 * If our data extent was not directly shared (without multiple
		 * reference items), than it might have a single reference item
		 * with a count > 1 for the same offset, which means there are 2
		 * (or more) file extent items that point to the data extent -
		 * this happens when a file extent item needs to be split and
		 * then one item gets moved to another leaf due to a b+tree leaf
		 * split when inserting some item. In this case the file extent
		 * items may be located in different leaves and therefore some
		 * of the leaves may be referenced through shared subtrees while
		 * others are not. Since our extent buffer cache only works for
		 * a single path (by far the most common case and simpler to
		 * deal with), we can not use it if we have multiple leaves
		 * (which implies multiple paths).
		 */
		if (level == -1 && ctx->refs.nnodes > 1)
			ctx->use_path_cache = false;

		/*
		 * If our data extent was not directly shared (without multiple
		 * reference items), than it might have a single reference item
		 * with a count > 1 for the same offset, which means there are 2
		 * (or more) file extent items that point to the data extent -
		 * this happens when a file extent item needs to be split and
		 * then one item gets moved to another leaf due to a b+tree leaf
		 * split when inserting some item. In this case the file extent
		 * items may be located in different leaves and therefore some
		 * of the leaves may be referenced through shared subtrees while
		 * others are not. Since our extent buffer cache only works for
		 * a single path (by far the most common case and simpler to
		 * deal with), we can not use it if we have multiple leaves
		 * (which implies multiple paths).
		 */
		if (level == -1 && tmp->nnodes > 1)
			cache->use_cache = false;

		if (level >= 0)
			store_backref_shared_cache(ctx, root, bytenr,
						   level, false);
		node = ulist_next(&ctx->refs, &uiter);
		if (!node)
			break;
		bytenr = node->val;
		level++;
		cached = lookup_backref_shared_cache(ctx, root, bytenr, level,
						     &is_shared);
		if (cached) {
			ret = (is_shared ? 1 : 0);
			break;
		}
		shared.share_count = 0;
		shared.have_delayed_delete_refs = false;
		cond_resched();
	}

	/*
	 * Cache the sharedness result for the data extent if we know our inode
	 * has more than 1 file extent item that refers to the data extent.
	 */
	if (ret >= 0 && shared.self_ref_count > 1) {
		int slot = ctx->prev_extents_cache_slot;

		ctx->prev_extents_cache[slot].bytenr = shared.data_bytenr;
		ctx->prev_extents_cache[slot].is_shared = (ret == 1);

		slot = (slot + 1) % BTRFS_BACKREF_CTX_PREV_EXTENTS_SIZE;
		ctx->prev_extents_cache_slot = slot;
	}

	if (trans) {
		btrfs_put_tree_mod_seq(fs_info, &elem);
		btrfs_end_transaction(trans);
	} else {
		up_read(&fs_info->commit_root_sem);
	}
out:
	ulist_release(&ctx->refs);
	ctx->prev_leaf_bytenr = ctx->curr_leaf_bytenr;

	return ret;
}

int btrfs_find_one_extref(struct btrfs_root *root, u64 inode_objectid,
			  u64 start_off, struct btrfs_path *path,
			  struct btrfs_inode_extref **ret_extref,
			  u64 *found_off)
{
	int ret, slot;
	struct btrfs_key key;
	struct btrfs_key found_key;
	struct btrfs_inode_extref *extref;
	const struct extent_buffer *leaf;
	unsigned long ptr;

	key.objectid = inode_objectid;
	key.type = BTRFS_INODE_EXTREF_KEY;
	key.offset = start_off;

	ret = btrfs_search_slot(NULL, root, &key, path, 0, 0);
	if (ret < 0)
		return ret;

	while (1) {
		leaf = path->nodes[0];
		slot = path->slots[0];
		if (slot >= btrfs_header_nritems(leaf)) {
			/*
			 * If the item at offset is not found,
			 * btrfs_search_slot will point us to the slot
			 * where it should be inserted. In our case
			 * that will be the slot directly before the
			 * next INODE_REF_KEY_V2 item. In the case
			 * that we're pointing to the last slot in a
			 * leaf, we must move one leaf over.
			 */
			ret = btrfs_next_leaf(root, path);
			if (ret) {
				if (ret >= 1)
					ret = -ENOENT;
				break;
			}
			continue;
		}

		btrfs_item_key_to_cpu(leaf, &found_key, slot);

		/*
		 * Check that we're still looking at an extended ref key for
		 * this particular objectid. If we have different
		 * objectid or type then there are no more to be found
		 * in the tree and we can exit.
		 */
		ret = -ENOENT;
		if (found_key.objectid != inode_objectid)
			break;
		if (found_key.type != BTRFS_INODE_EXTREF_KEY)
			break;

		ret = 0;
		ptr = btrfs_item_ptr_offset(leaf, path->slots[0]);
		extref = (struct btrfs_inode_extref *)ptr;
		*ret_extref = extref;
		if (found_off)
			*found_off = found_key.offset;
		break;
	}

	return ret;
}

/*
 * this iterates to turn a name (from iref/extref) into a full filesystem path.
 * Elements of the path are separated by '/' and the path is guaranteed to be
 * 0-terminated. the path is only given within the current file system.
 * Therefore, it never starts with a '/'. the caller is responsible to provide
 * "size" bytes in "dest". the dest buffer will be filled backwards. finally,
 * the start point of the resulting string is returned. this pointer is within
 * dest, normally.
 * in case the path buffer would overflow, the pointer is decremented further
 * as if output was written to the buffer, though no more output is actually
 * generated. that way, the caller can determine how much space would be
 * required for the path to fit into the buffer. in that case, the returned
 * value will be smaller than dest. callers must check this!
 */
char *btrfs_ref_to_path(struct btrfs_root *fs_root, struct btrfs_path *path,
			u32 name_len, unsigned long name_off,
			struct extent_buffer *eb_in, u64 parent,
			char *dest, u32 size)
{
	int slot;
	u64 next_inum;
	int ret;
	s64 bytes_left = ((s64)size) - 1;
	struct extent_buffer *eb = eb_in;
	struct btrfs_key found_key;
	struct btrfs_inode_ref *iref;

	if (bytes_left >= 0)
		dest[bytes_left] = '\0';

	while (1) {
		bytes_left -= name_len;
		if (bytes_left >= 0)
			read_extent_buffer(eb, dest + bytes_left,
					   name_off, name_len);
		if (eb != eb_in) {
			if (!path->skip_locking)
				btrfs_tree_read_unlock(eb);
			free_extent_buffer(eb);
		}
		ret = btrfs_find_item(fs_root, path, parent, 0,
				BTRFS_INODE_REF_KEY, &found_key);
		if (ret > 0)
			ret = -ENOENT;
		if (ret)
			break;

		next_inum = found_key.offset;

		/* regular exit ahead */
		if (parent == next_inum)
			break;

		slot = path->slots[0];
		eb = path->nodes[0];
		/* make sure we can use eb after releasing the path */
		if (eb != eb_in) {
			path->nodes[0] = NULL;
			path->locks[0] = 0;
		}
		btrfs_release_path(path);
		iref = btrfs_item_ptr(eb, slot, struct btrfs_inode_ref);

		name_len = btrfs_inode_ref_name_len(eb, iref);
		name_off = (unsigned long)(iref + 1);

		parent = next_inum;
		--bytes_left;
		if (bytes_left >= 0)
			dest[bytes_left] = '/';
	}

	btrfs_release_path(path);

	if (ret)
		return ERR_PTR(ret);

	return dest + bytes_left;
}

/*
 * this makes the path point to (logical EXTENT_ITEM *)
 * returns BTRFS_EXTENT_FLAG_DATA for data, BTRFS_EXTENT_FLAG_TREE_BLOCK for
 * tree blocks and <0 on error.
 */
int extent_from_logical(struct btrfs_fs_info *fs_info, u64 logical,
			struct btrfs_path *path, struct btrfs_key *found_key,
			u64 *flags_ret)
{
	struct btrfs_root *extent_root = btrfs_extent_root(fs_info, logical);
	int ret;
	u64 flags;
	u64 size = 0;
	u32 item_size;
	const struct extent_buffer *eb;
	struct btrfs_extent_item *ei;
	struct btrfs_key key;

	if (btrfs_fs_incompat(fs_info, SKINNY_METADATA))
		key.type = BTRFS_METADATA_ITEM_KEY;
	else
		key.type = BTRFS_EXTENT_ITEM_KEY;
	key.objectid = logical;
	key.offset = (u64)-1;

	ret = btrfs_search_slot(NULL, extent_root, &key, path, 0, 0);
	if (ret < 0)
		return ret;

	ret = btrfs_previous_extent_item(extent_root, path, 0);
	if (ret) {
		if (ret > 0)
			ret = -ENOENT;
		return ret;
	}
	btrfs_item_key_to_cpu(path->nodes[0], found_key, path->slots[0]);
	if (found_key->type == BTRFS_METADATA_ITEM_KEY)
		size = fs_info->nodesize;
	else if (found_key->type == BTRFS_EXTENT_ITEM_KEY)
		size = found_key->offset;

	if (found_key->objectid > logical ||
	    found_key->objectid + size <= logical) {
		btrfs_debug(fs_info,
			"logical %llu is not within any extent", logical);
		return -ENOENT;
	}

	eb = path->nodes[0];
	item_size = btrfs_item_size(eb, path->slots[0]);
	BUG_ON(item_size < sizeof(*ei));

	ei = btrfs_item_ptr(eb, path->slots[0], struct btrfs_extent_item);
	flags = btrfs_extent_flags(eb, ei);

	btrfs_debug(fs_info,
		"logical %llu is at position %llu within the extent (%llu EXTENT_ITEM %llu) flags %#llx size %u",
		 logical, logical - found_key->objectid, found_key->objectid,
		 found_key->offset, flags, item_size);

	WARN_ON(!flags_ret);
	if (flags_ret) {
		if (flags & BTRFS_EXTENT_FLAG_TREE_BLOCK)
			*flags_ret = BTRFS_EXTENT_FLAG_TREE_BLOCK;
		else if (flags & BTRFS_EXTENT_FLAG_DATA)
			*flags_ret = BTRFS_EXTENT_FLAG_DATA;
		else
			BUG();
		return 0;
	}

	return -EIO;
}

/*
 * helper function to iterate extent inline refs. ptr must point to a 0 value
 * for the first call and may be modified. it is used to track state.
 * if more refs exist, 0 is returned and the next call to
 * get_extent_inline_ref must pass the modified ptr parameter to get the
 * next ref. after the last ref was processed, 1 is returned.
 * returns <0 on error
 */
static int get_extent_inline_ref(unsigned long *ptr,
				 const struct extent_buffer *eb,
				 const struct btrfs_key *key,
				 const struct btrfs_extent_item *ei,
				 u32 item_size,
				 struct btrfs_extent_inline_ref **out_eiref,
				 int *out_type)
{
	unsigned long end;
	u64 flags;
	struct btrfs_tree_block_info *info;

	if (!*ptr) {
		/* first call */
		flags = btrfs_extent_flags(eb, ei);
		if (flags & BTRFS_EXTENT_FLAG_TREE_BLOCK) {
			if (key->type == BTRFS_METADATA_ITEM_KEY) {
				/* a skinny metadata extent */
				*out_eiref =
				     (struct btrfs_extent_inline_ref *)(ei + 1);
			} else {
				WARN_ON(key->type != BTRFS_EXTENT_ITEM_KEY);
				info = (struct btrfs_tree_block_info *)(ei + 1);
				*out_eiref =
				   (struct btrfs_extent_inline_ref *)(info + 1);
			}
		} else {
			*out_eiref = (struct btrfs_extent_inline_ref *)(ei + 1);
		}
		*ptr = (unsigned long)*out_eiref;
		if ((unsigned long)(*ptr) >= (unsigned long)ei + item_size)
			return -ENOENT;
	}

	end = (unsigned long)ei + item_size;
	*out_eiref = (struct btrfs_extent_inline_ref *)(*ptr);
	*out_type = btrfs_get_extent_inline_ref_type(eb, *out_eiref,
						     BTRFS_REF_TYPE_ANY);
	if (*out_type == BTRFS_REF_TYPE_INVALID)
		return -EUCLEAN;

	*ptr += btrfs_extent_inline_ref_size(*out_type);
	WARN_ON(*ptr > end);
	if (*ptr == end)
		return 1; /* last */

	return 0;
}

/*
 * reads the tree block backref for an extent. tree level and root are returned
 * through out_level and out_root. ptr must point to a 0 value for the first
 * call and may be modified (see get_extent_inline_ref comment).
 * returns 0 if data was provided, 1 if there was no more data to provide or
 * <0 on error.
 */
int tree_backref_for_extent(unsigned long *ptr, struct extent_buffer *eb,
			    struct btrfs_key *key, struct btrfs_extent_item *ei,
			    u32 item_size, u64 *out_root, u8 *out_level)
{
	int ret;
	int type;
	struct btrfs_extent_inline_ref *eiref;

	if (*ptr == (unsigned long)-1)
		return 1;

	while (1) {
		ret = get_extent_inline_ref(ptr, eb, key, ei, item_size,
					      &eiref, &type);
		if (ret < 0)
			return ret;

		if (type == BTRFS_TREE_BLOCK_REF_KEY ||
		    type == BTRFS_SHARED_BLOCK_REF_KEY)
			break;

		if (ret == 1)
			return 1;
	}

	/* we can treat both ref types equally here */
	*out_root = btrfs_extent_inline_ref_offset(eb, eiref);

	if (key->type == BTRFS_EXTENT_ITEM_KEY) {
		struct btrfs_tree_block_info *info;

		info = (struct btrfs_tree_block_info *)(ei + 1);
		*out_level = btrfs_tree_block_level(eb, info);
	} else {
		ASSERT(key->type == BTRFS_METADATA_ITEM_KEY);
		*out_level = (u8)key->offset;
	}

	if (ret == 1)
		*ptr = (unsigned long)-1;

	return 0;
}

static int iterate_leaf_refs(struct btrfs_fs_info *fs_info,
			     struct extent_inode_elem *inode_list,
			     u64 root, u64 extent_item_objectid,
			     iterate_extent_inodes_t *iterate, void *ctx)
{
	struct extent_inode_elem *eie;
	int ret = 0;

	for (eie = inode_list; eie; eie = eie->next) {
		btrfs_debug(fs_info,
			    "ref for %llu resolved, key (%llu EXTEND_DATA %llu), root %llu",
			    extent_item_objectid, eie->inum,
			    eie->offset, root);
		ret = iterate(eie->inum, eie->offset, eie->num_bytes, root, ctx);
		if (ret) {
			btrfs_debug(fs_info,
				    "stopping iteration for %llu due to ret=%d",
				    extent_item_objectid, ret);
			break;
		}
	}

	return ret;
}

/*
 * calls iterate() for every inode that references the extent identified by
 * the given parameters.
 * when the iterator function returns a non-zero value, iteration stops.
 */
int iterate_extent_inodes(struct btrfs_backref_walk_ctx *ctx,
			  bool search_commit_root,
			  iterate_extent_inodes_t *iterate, void *user_ctx)
{
	int ret;
	struct ulist *refs;
	struct ulist_node *ref_node;
	struct btrfs_seq_list seq_elem = BTRFS_SEQ_LIST_INIT(seq_elem);
	struct ulist_iterator ref_uiter;

	btrfs_debug(ctx->fs_info, "resolving all inodes for extent %llu",
		    ctx->bytenr);

	ASSERT(ctx->trans == NULL);
	ASSERT(ctx->roots == NULL);

	if (!search_commit_root) {
		struct btrfs_trans_handle *trans;

		trans = btrfs_attach_transaction(ctx->fs_info->tree_root);
		if (IS_ERR(trans)) {
			if (PTR_ERR(trans) != -ENOENT &&
			    PTR_ERR(trans) != -EROFS)
				return PTR_ERR(trans);
			trans = NULL;
		}
		ctx->trans = trans;
	}

	if (ctx->trans) {
		btrfs_get_tree_mod_seq(ctx->fs_info, &seq_elem);
		ctx->time_seq = seq_elem.seq;
	} else {
		down_read(&ctx->fs_info->commit_root_sem);
	}

	ret = btrfs_find_all_leafs(ctx);
	if (ret)
		goto out;
	refs = ctx->refs;
	ctx->refs = NULL;

	ULIST_ITER_INIT(&ref_uiter);
	while (!ret && (ref_node = ulist_next(refs, &ref_uiter))) {
		const u64 leaf_bytenr = ref_node->val;
		struct ulist_node *root_node;
		struct ulist_iterator root_uiter;
		struct extent_inode_elem *inode_list;

		inode_list = (struct extent_inode_elem *)(uintptr_t)ref_node->aux;

		if (ctx->cache_lookup) {
			const u64 *root_ids;
			int root_count;
			bool cached;

			cached = ctx->cache_lookup(leaf_bytenr, ctx->user_ctx,
						   &root_ids, &root_count);
			if (cached) {
				for (int i = 0; i < root_count; i++) {
					ret = iterate_leaf_refs(ctx->fs_info,
								inode_list,
								root_ids[i],
								leaf_bytenr,
								iterate,
								user_ctx);
					if (ret)
						break;
				}
				continue;
			}
		}

		if (!ctx->roots) {
			ctx->roots = ulist_alloc(GFP_NOFS);
			if (!ctx->roots) {
				ret = -ENOMEM;
				break;
			}
		}

		ctx->bytenr = leaf_bytenr;
		ret = btrfs_find_all_roots_safe(ctx);
		if (ret)
			break;

		if (ctx->cache_store)
			ctx->cache_store(leaf_bytenr, ctx->roots, ctx->user_ctx);

		ULIST_ITER_INIT(&root_uiter);
		while (!ret && (root_node = ulist_next(ctx->roots, &root_uiter))) {
			btrfs_debug(ctx->fs_info,
				    "root %llu references leaf %llu, data list %#llx",
				    root_node->val, ref_node->val,
				    ref_node->aux);
			ret = iterate_leaf_refs(ctx->fs_info, inode_list,
						root_node->val, ctx->bytenr,
						iterate, user_ctx);
		}
		ulist_reinit(ctx->roots);
	}

	free_leaf_list(refs);
out:
	if (ctx->trans) {
		btrfs_put_tree_mod_seq(ctx->fs_info, &seq_elem);
		btrfs_end_transaction(ctx->trans);
		ctx->trans = NULL;
	} else {
		up_read(&ctx->fs_info->commit_root_sem);
	}

	ulist_free(ctx->roots);
	ctx->roots = NULL;

	if (ret == BTRFS_ITERATE_EXTENT_INODES_STOP)
		ret = 0;

	return ret;
}

static int build_ino_list(u64 inum, u64 offset, u64 num_bytes, u64 root, void *ctx)
{
	struct btrfs_data_container *inodes = ctx;
	const size_t c = 3 * sizeof(u64);

	if (inodes->bytes_left >= c) {
		inodes->bytes_left -= c;
		inodes->val[inodes->elem_cnt] = inum;
		inodes->val[inodes->elem_cnt + 1] = offset;
		inodes->val[inodes->elem_cnt + 2] = root;
		inodes->elem_cnt += 3;
	} else {
		inodes->bytes_missing += c - inodes->bytes_left;
		inodes->bytes_left = 0;
		inodes->elem_missed += 3;
	}

	return 0;
}

int iterate_inodes_from_logical(u64 logical, struct btrfs_fs_info *fs_info,
				struct btrfs_path *path,
				void *ctx, bool ignore_offset)
{
	struct btrfs_backref_walk_ctx walk_ctx = { 0 };
	int ret;
	u64 flags = 0;
	struct btrfs_key found_key;
	int search_commit_root = path->search_commit_root;

	ret = extent_from_logical(fs_info, logical, path, &found_key, &flags);
	btrfs_release_path(path);
	if (ret < 0)
		return ret;
	if (flags & BTRFS_EXTENT_FLAG_TREE_BLOCK)
		return -EINVAL;

	walk_ctx.bytenr = found_key.objectid;
	if (ignore_offset)
		walk_ctx.ignore_extent_item_pos = true;
	else
		walk_ctx.extent_item_pos = logical - found_key.objectid;
	walk_ctx.fs_info = fs_info;

	return iterate_extent_inodes(&walk_ctx, search_commit_root,
				     build_ino_list, ctx);
}

static int inode_to_path(u64 inum, u32 name_len, unsigned long name_off,
			 struct extent_buffer *eb, struct inode_fs_paths *ipath);

static int iterate_inode_refs(u64 inum, struct inode_fs_paths *ipath)
{
	int ret = 0;
	int slot;
	u32 cur;
	u32 len;
	u32 name_len;
	u64 parent = 0;
	int found = 0;
	struct btrfs_root *fs_root = ipath->fs_root;
	struct btrfs_path *path = ipath->btrfs_path;
	struct extent_buffer *eb;
	struct btrfs_inode_ref *iref;
	struct btrfs_key found_key;

	while (!ret) {
		ret = btrfs_find_item(fs_root, path, inum,
				parent ? parent + 1 : 0, BTRFS_INODE_REF_KEY,
				&found_key);

		if (ret < 0)
			break;
		if (ret) {
			ret = found ? 0 : -ENOENT;
			break;
		}
		++found;

		parent = found_key.offset;
		slot = path->slots[0];
		eb = btrfs_clone_extent_buffer(path->nodes[0]);
		if (!eb) {
			ret = -ENOMEM;
			break;
		}
		btrfs_release_path(path);

		iref = btrfs_item_ptr(eb, slot, struct btrfs_inode_ref);

		for (cur = 0; cur < btrfs_item_size(eb, slot); cur += len) {
			name_len = btrfs_inode_ref_name_len(eb, iref);
			/* path must be released before calling iterate()! */
			btrfs_debug(fs_root->fs_info,
				"following ref at offset %u for inode %llu in tree %llu",
				cur, found_key.objectid,
				fs_root->root_key.objectid);
			ret = inode_to_path(parent, name_len,
				      (unsigned long)(iref + 1), eb, ipath);
			if (ret)
				break;
			len = sizeof(*iref) + name_len;
			iref = (struct btrfs_inode_ref *)((char *)iref + len);
		}
		free_extent_buffer(eb);
	}

	btrfs_release_path(path);

	return ret;
}

static int iterate_inode_extrefs(u64 inum, struct inode_fs_paths *ipath)
{
	int ret;
	int slot;
	u64 offset = 0;
	u64 parent;
	int found = 0;
	struct btrfs_root *fs_root = ipath->fs_root;
	struct btrfs_path *path = ipath->btrfs_path;
	struct extent_buffer *eb;
	struct btrfs_inode_extref *extref;
	u32 item_size;
	u32 cur_offset;
	unsigned long ptr;

	while (1) {
		ret = btrfs_find_one_extref(fs_root, inum, offset, path, &extref,
					    &offset);
		if (ret < 0)
			break;
		if (ret) {
			ret = found ? 0 : -ENOENT;
			break;
		}
		++found;

		slot = path->slots[0];
		eb = btrfs_clone_extent_buffer(path->nodes[0]);
		if (!eb) {
			ret = -ENOMEM;
			break;
		}
		btrfs_release_path(path);

		item_size = btrfs_item_size(eb, slot);
		ptr = btrfs_item_ptr_offset(eb, slot);
		cur_offset = 0;

		while (cur_offset < item_size) {
			u32 name_len;

			extref = (struct btrfs_inode_extref *)(ptr + cur_offset);
			parent = btrfs_inode_extref_parent(eb, extref);
			name_len = btrfs_inode_extref_name_len(eb, extref);
			ret = inode_to_path(parent, name_len,
				      (unsigned long)&extref->name, eb, ipath);
			if (ret)
				break;

			cur_offset += btrfs_inode_extref_name_len(eb, extref);
			cur_offset += sizeof(*extref);
		}
		free_extent_buffer(eb);

		offset++;
	}

	btrfs_release_path(path);

	return ret;
}

/*
 * returns 0 if the path could be dumped (probably truncated)
 * returns <0 in case of an error
 */
static int inode_to_path(u64 inum, u32 name_len, unsigned long name_off,
			 struct extent_buffer *eb, struct inode_fs_paths *ipath)
{
	char *fspath;
	char *fspath_min;
	int i = ipath->fspath->elem_cnt;
	const int s_ptr = sizeof(char *);
	u32 bytes_left;

	bytes_left = ipath->fspath->bytes_left > s_ptr ?
					ipath->fspath->bytes_left - s_ptr : 0;

	fspath_min = (char *)ipath->fspath->val + (i + 1) * s_ptr;
	fspath = btrfs_ref_to_path(ipath->fs_root, ipath->btrfs_path, name_len,
				   name_off, eb, inum, fspath_min, bytes_left);
	if (IS_ERR(fspath))
		return PTR_ERR(fspath);

	if (fspath > fspath_min) {
		ipath->fspath->val[i] = (u64)(unsigned long)fspath;
		++ipath->fspath->elem_cnt;
		ipath->fspath->bytes_left = fspath - fspath_min;
	} else {
		++ipath->fspath->elem_missed;
		ipath->fspath->bytes_missing += fspath_min - fspath;
		ipath->fspath->bytes_left = 0;
	}

	return 0;
}

/*
 * this dumps all file system paths to the inode into the ipath struct, provided
 * is has been created large enough. each path is zero-terminated and accessed
 * from ipath->fspath->val[i].
 * when it returns, there are ipath->fspath->elem_cnt number of paths available
 * in ipath->fspath->val[]. when the allocated space wasn't sufficient, the
 * number of missed paths is recorded in ipath->fspath->elem_missed, otherwise,
 * it's zero. ipath->fspath->bytes_missing holds the number of bytes that would
 * have been needed to return all paths.
 */
int paths_from_inode(u64 inum, struct inode_fs_paths *ipath)
{
	int ret;
	int found_refs = 0;

	ret = iterate_inode_refs(inum, ipath);
	if (!ret)
		++found_refs;
	else if (ret != -ENOENT)
		return ret;

	ret = iterate_inode_extrefs(inum, ipath);
	if (ret == -ENOENT && found_refs)
		return 0;

	return ret;
}

struct btrfs_data_container *init_data_container(u32 total_bytes)
{
	struct btrfs_data_container *data;
	size_t alloc_bytes;

	alloc_bytes = max_t(size_t, total_bytes, sizeof(*data));
	data = kvmalloc(alloc_bytes, GFP_KERNEL);
	if (!data)
		return ERR_PTR(-ENOMEM);

	if (total_bytes >= sizeof(*data)) {
		data->bytes_left = total_bytes - sizeof(*data);
		data->bytes_missing = 0;
	} else {
		data->bytes_missing = sizeof(*data) - total_bytes;
		data->bytes_left = 0;
	}

	data->elem_cnt = 0;
	data->elem_missed = 0;

	return data;
}

/*
 * allocates space to return multiple file system paths for an inode.
 * total_bytes to allocate are passed, note that space usable for actual path
 * information will be total_bytes - sizeof(struct inode_fs_paths).
 * the returned pointer must be freed with free_ipath() in the end.
 */
struct inode_fs_paths *init_ipath(s32 total_bytes, struct btrfs_root *fs_root,
					struct btrfs_path *path)
{
	struct inode_fs_paths *ifp;
	struct btrfs_data_container *fspath;

	fspath = init_data_container(total_bytes);
	if (IS_ERR(fspath))
		return ERR_CAST(fspath);

	ifp = kmalloc(sizeof(*ifp), GFP_KERNEL);
	if (!ifp) {
		kvfree(fspath);
		return ERR_PTR(-ENOMEM);
	}

	ifp->btrfs_path = path;
	ifp->fspath = fspath;
	ifp->fs_root = fs_root;

	return ifp;
}

void free_ipath(struct inode_fs_paths *ipath)
{
	if (!ipath)
		return;
	kvfree(ipath->fspath);
	kfree(ipath);
}

struct btrfs_backref_iter *btrfs_backref_iter_alloc(struct btrfs_fs_info *fs_info)
{
	struct btrfs_backref_iter *ret;

	ret = kzalloc(sizeof(*ret), GFP_NOFS);
	if (!ret)
		return NULL;

	ret->path = btrfs_alloc_path();
	if (!ret->path) {
		kfree(ret);
		return NULL;
	}

	/* Current backref iterator only supports iteration in commit root */
	ret->path->search_commit_root = 1;
	ret->path->skip_locking = 1;
	ret->fs_info = fs_info;

	return ret;
}

int btrfs_backref_iter_start(struct btrfs_backref_iter *iter, u64 bytenr)
{
	struct btrfs_fs_info *fs_info = iter->fs_info;
	struct btrfs_root *extent_root = btrfs_extent_root(fs_info, bytenr);
	struct btrfs_path *path = iter->path;
	struct btrfs_extent_item *ei;
	struct btrfs_key key;
	int ret;

	key.objectid = bytenr;
	key.type = BTRFS_METADATA_ITEM_KEY;
	key.offset = (u64)-1;
	iter->bytenr = bytenr;

	ret = btrfs_search_slot(NULL, extent_root, &key, path, 0, 0);
	if (ret < 0)
		return ret;
	if (ret == 0) {
		ret = -EUCLEAN;
		goto release;
	}
	if (path->slots[0] == 0) {
		WARN_ON(IS_ENABLED(CONFIG_BTRFS_DEBUG));
		ret = -EUCLEAN;
		goto release;
	}
	path->slots[0]--;

	btrfs_item_key_to_cpu(path->nodes[0], &key, path->slots[0]);
	if ((key.type != BTRFS_EXTENT_ITEM_KEY &&
	     key.type != BTRFS_METADATA_ITEM_KEY) || key.objectid != bytenr) {
		ret = -ENOENT;
		goto release;
	}
	memcpy(&iter->cur_key, &key, sizeof(key));
	iter->item_ptr = (u32)btrfs_item_ptr_offset(path->nodes[0],
						    path->slots[0]);
	iter->end_ptr = (u32)(iter->item_ptr +
			btrfs_item_size(path->nodes[0], path->slots[0]));
	ei = btrfs_item_ptr(path->nodes[0], path->slots[0],
			    struct btrfs_extent_item);

	/*
	 * Only support iteration on tree backref yet.
	 *
	 * This is an extra precaution for non skinny-metadata, where
	 * EXTENT_ITEM is also used for tree blocks, that we can only use
	 * extent flags to determine if it's a tree block.
	 */
	if (btrfs_extent_flags(path->nodes[0], ei) & BTRFS_EXTENT_FLAG_DATA) {
		ret = -ENOTSUPP;
		goto release;
	}
	iter->cur_ptr = (u32)(iter->item_ptr + sizeof(*ei));

	/* If there is no inline backref, go search for keyed backref */
	if (iter->cur_ptr >= iter->end_ptr) {
		ret = btrfs_next_item(extent_root, path);

		/* No inline nor keyed ref */
		if (ret > 0) {
			ret = -ENOENT;
			goto release;
		}
		if (ret < 0)
			goto release;

		btrfs_item_key_to_cpu(path->nodes[0], &iter->cur_key,
				path->slots[0]);
		if (iter->cur_key.objectid != bytenr ||
		    (iter->cur_key.type != BTRFS_SHARED_BLOCK_REF_KEY &&
		     iter->cur_key.type != BTRFS_TREE_BLOCK_REF_KEY)) {
			ret = -ENOENT;
			goto release;
		}
		iter->cur_ptr = (u32)btrfs_item_ptr_offset(path->nodes[0],
							   path->slots[0]);
		iter->item_ptr = iter->cur_ptr;
		iter->end_ptr = (u32)(iter->item_ptr + btrfs_item_size(
				      path->nodes[0], path->slots[0]));
	}

	return 0;
release:
	btrfs_backref_iter_release(iter);
	return ret;
}

/*
 * Go to the next backref item of current bytenr, can be either inlined or
 * keyed.
 *
 * Caller needs to check whether it's inline ref or not by iter->cur_key.
 *
 * Return 0 if we get next backref without problem.
 * Return >0 if there is no extra backref for this bytenr.
 * Return <0 if there is something wrong happened.
 */
int btrfs_backref_iter_next(struct btrfs_backref_iter *iter)
{
	struct extent_buffer *eb = btrfs_backref_get_eb(iter);
	struct btrfs_root *extent_root;
	struct btrfs_path *path = iter->path;
	struct btrfs_extent_inline_ref *iref;
	int ret;
	u32 size;

	if (btrfs_backref_iter_is_inline_ref(iter)) {
		/* We're still inside the inline refs */
		ASSERT(iter->cur_ptr < iter->end_ptr);

		if (btrfs_backref_has_tree_block_info(iter)) {
			/* First tree block info */
			size = sizeof(struct btrfs_tree_block_info);
		} else {
			/* Use inline ref type to determine the size */
			int type;

			iref = (struct btrfs_extent_inline_ref *)
				((unsigned long)iter->cur_ptr);
			type = btrfs_extent_inline_ref_type(eb, iref);

			size = btrfs_extent_inline_ref_size(type);
		}
		iter->cur_ptr += size;
		if (iter->cur_ptr < iter->end_ptr)
			return 0;

		/* All inline items iterated, fall through */
	}

	/* We're at keyed items, there is no inline item, go to the next one */
	extent_root = btrfs_extent_root(iter->fs_info, iter->bytenr);
	ret = btrfs_next_item(extent_root, iter->path);
	if (ret)
		return ret;

	btrfs_item_key_to_cpu(path->nodes[0], &iter->cur_key, path->slots[0]);
	if (iter->cur_key.objectid != iter->bytenr ||
	    (iter->cur_key.type != BTRFS_TREE_BLOCK_REF_KEY &&
	     iter->cur_key.type != BTRFS_SHARED_BLOCK_REF_KEY))
		return 1;
	iter->item_ptr = (u32)btrfs_item_ptr_offset(path->nodes[0],
					path->slots[0]);
	iter->cur_ptr = iter->item_ptr;
	iter->end_ptr = iter->item_ptr + (u32)btrfs_item_size(path->nodes[0],
						path->slots[0]);
	return 0;
}

void btrfs_backref_init_cache(struct btrfs_fs_info *fs_info,
			      struct btrfs_backref_cache *cache, int is_reloc)
{
	int i;

	cache->rb_root = RB_ROOT;
	for (i = 0; i < BTRFS_MAX_LEVEL; i++)
		INIT_LIST_HEAD(&cache->pending[i]);
	INIT_LIST_HEAD(&cache->changed);
	INIT_LIST_HEAD(&cache->detached);
	INIT_LIST_HEAD(&cache->leaves);
	INIT_LIST_HEAD(&cache->pending_edge);
	INIT_LIST_HEAD(&cache->useless_node);
	cache->fs_info = fs_info;
	cache->is_reloc = is_reloc;
}

struct btrfs_backref_node *btrfs_backref_alloc_node(
		struct btrfs_backref_cache *cache, u64 bytenr, int level)
{
	struct btrfs_backref_node *node;

	ASSERT(level >= 0 && level < BTRFS_MAX_LEVEL);
	node = kzalloc(sizeof(*node), GFP_NOFS);
	if (!node)
		return node;

	INIT_LIST_HEAD(&node->list);
	INIT_LIST_HEAD(&node->upper);
	INIT_LIST_HEAD(&node->lower);
	RB_CLEAR_NODE(&node->rb_node);
	cache->nr_nodes++;
	node->level = level;
	node->bytenr = bytenr;

	return node;
}

struct btrfs_backref_edge *btrfs_backref_alloc_edge(
		struct btrfs_backref_cache *cache)
{
	struct btrfs_backref_edge *edge;

	edge = kzalloc(sizeof(*edge), GFP_NOFS);
	if (edge)
		cache->nr_edges++;
	return edge;
}

/*
 * Drop the backref node from cache, also cleaning up all its
 * upper edges and any uncached nodes in the path.
 *
 * This cleanup happens bottom up, thus the node should either
 * be the lowest node in the cache or a detached node.
 */
void btrfs_backref_cleanup_node(struct btrfs_backref_cache *cache,
				struct btrfs_backref_node *node)
{
	struct btrfs_backref_node *upper;
	struct btrfs_backref_edge *edge;

	if (!node)
		return;

	BUG_ON(!node->lowest && !node->detached);
	while (!list_empty(&node->upper)) {
		edge = list_entry(node->upper.next, struct btrfs_backref_edge,
				  list[LOWER]);
		upper = edge->node[UPPER];
		list_del(&edge->list[LOWER]);
		list_del(&edge->list[UPPER]);
		btrfs_backref_free_edge(cache, edge);

		/*
		 * Add the node to leaf node list if no other child block
		 * cached.
		 */
		if (list_empty(&upper->lower)) {
			list_add_tail(&upper->lower, &cache->leaves);
			upper->lowest = 1;
		}
	}

	btrfs_backref_drop_node(cache, node);
}

/*
 * Release all nodes/edges from current cache
 */
void btrfs_backref_release_cache(struct btrfs_backref_cache *cache)
{
	struct btrfs_backref_node *node;
	int i;

	while (!list_empty(&cache->detached)) {
		node = list_entry(cache->detached.next,
				  struct btrfs_backref_node, list);
		btrfs_backref_cleanup_node(cache, node);
	}

	while (!list_empty(&cache->leaves)) {
		node = list_entry(cache->leaves.next,
				  struct btrfs_backref_node, lower);
		btrfs_backref_cleanup_node(cache, node);
	}

	cache->last_trans = 0;

	for (i = 0; i < BTRFS_MAX_LEVEL; i++)
		ASSERT(list_empty(&cache->pending[i]));
	ASSERT(list_empty(&cache->pending_edge));
	ASSERT(list_empty(&cache->useless_node));
	ASSERT(list_empty(&cache->changed));
	ASSERT(list_empty(&cache->detached));
	ASSERT(RB_EMPTY_ROOT(&cache->rb_root));
	ASSERT(!cache->nr_nodes);
	ASSERT(!cache->nr_edges);
}

/*
 * Handle direct tree backref
 *
 * Direct tree backref means, the backref item shows its parent bytenr
 * directly. This is for SHARED_BLOCK_REF backref (keyed or inlined).
 *
 * @ref_key:	The converted backref key.
 *		For keyed backref, it's the item key.
 *		For inlined backref, objectid is the bytenr,
 *		type is btrfs_inline_ref_type, offset is
 *		btrfs_inline_ref_offset.
 */
static int handle_direct_tree_backref(struct btrfs_backref_cache *cache,
				      struct btrfs_key *ref_key,
				      struct btrfs_backref_node *cur)
{
	struct btrfs_backref_edge *edge;
	struct btrfs_backref_node *upper;
	struct rb_node *rb_node;

	ASSERT(ref_key->type == BTRFS_SHARED_BLOCK_REF_KEY);

	/* Only reloc root uses backref pointing to itself */
	if (ref_key->objectid == ref_key->offset) {
		struct btrfs_root *root;

		cur->is_reloc_root = 1;
		/* Only reloc backref cache cares about a specific root */
		if (cache->is_reloc) {
			root = find_reloc_root(cache->fs_info, cur->bytenr);
			if (!root)
				return -ENOENT;
			cur->root = root;
		} else {
			/*
			 * For generic purpose backref cache, reloc root node
			 * is useless.
			 */
			list_add(&cur->list, &cache->useless_node);
		}
		return 0;
	}

	edge = btrfs_backref_alloc_edge(cache);
	if (!edge)
		return -ENOMEM;

	rb_node = rb_simple_search(&cache->rb_root, ref_key->offset);
	if (!rb_node) {
		/* Parent node not yet cached */
		upper = btrfs_backref_alloc_node(cache, ref_key->offset,
					   cur->level + 1);
		if (!upper) {
			btrfs_backref_free_edge(cache, edge);
			return -ENOMEM;
		}

		/*
		 *  Backrefs for the upper level block isn't cached, add the
		 *  block to pending list
		 */
		list_add_tail(&edge->list[UPPER], &cache->pending_edge);
	} else {
		/* Parent node already cached */
		upper = rb_entry(rb_node, struct btrfs_backref_node, rb_node);
		ASSERT(upper->checked);
		INIT_LIST_HEAD(&edge->list[UPPER]);
	}
	btrfs_backref_link_edge(edge, cur, upper, LINK_LOWER);
	return 0;
}

/*
 * Handle indirect tree backref
 *
 * Indirect tree backref means, we only know which tree the node belongs to.
 * We still need to do a tree search to find out the parents. This is for
 * TREE_BLOCK_REF backref (keyed or inlined).
 *
 * @ref_key:	The same as @ref_key in  handle_direct_tree_backref()
 * @tree_key:	The first key of this tree block.
 * @path:	A clean (released) path, to avoid allocating path every time
 *		the function get called.
 */
static int handle_indirect_tree_backref(struct btrfs_backref_cache *cache,
					struct btrfs_path *path,
					struct btrfs_key *ref_key,
					struct btrfs_key *tree_key,
					struct btrfs_backref_node *cur)
{
	struct btrfs_fs_info *fs_info = cache->fs_info;
	struct btrfs_backref_node *upper;
	struct btrfs_backref_node *lower;
	struct btrfs_backref_edge *edge;
	struct extent_buffer *eb;
	struct btrfs_root *root;
	struct rb_node *rb_node;
	int level;
	bool need_check = true;
	int ret;

	root = btrfs_get_fs_root(fs_info, ref_key->offset, false);
	if (IS_ERR(root))
		return PTR_ERR(root);
	if (!test_bit(BTRFS_ROOT_SHAREABLE, &root->state))
		cur->cowonly = 1;

	if (btrfs_root_level(&root->root_item) == cur->level) {
		/* Tree root */
		ASSERT(btrfs_root_bytenr(&root->root_item) == cur->bytenr);
		/*
		 * For reloc backref cache, we may ignore reloc root.  But for
		 * general purpose backref cache, we can't rely on
		 * btrfs_should_ignore_reloc_root() as it may conflict with
		 * current running relocation and lead to missing root.
		 *
		 * For general purpose backref cache, reloc root detection is
		 * completely relying on direct backref (key->offset is parent
		 * bytenr), thus only do such check for reloc cache.
		 */
		if (btrfs_should_ignore_reloc_root(root) && cache->is_reloc) {
			btrfs_put_root(root);
			list_add(&cur->list, &cache->useless_node);
		} else {
			cur->root = root;
		}
		return 0;
	}

	level = cur->level + 1;

	/* Search the tree to find parent blocks referring to the block */
	path->search_commit_root = 1;
	path->skip_locking = 1;
	path->lowest_level = level;
	ret = btrfs_search_slot(NULL, root, tree_key, path, 0, 0);
	path->lowest_level = 0;
	if (ret < 0) {
		btrfs_put_root(root);
		return ret;
	}
	if (ret > 0 && path->slots[level] > 0)
		path->slots[level]--;

	eb = path->nodes[level];
	if (btrfs_node_blockptr(eb, path->slots[level]) != cur->bytenr) {
		btrfs_err(fs_info,
"couldn't find block (%llu) (level %d) in tree (%llu) with key (%llu %u %llu)",
			  cur->bytenr, level - 1, root->root_key.objectid,
			  tree_key->objectid, tree_key->type, tree_key->offset);
		btrfs_put_root(root);
		ret = -ENOENT;
		goto out;
	}
	lower = cur;

	/* Add all nodes and edges in the path */
	for (; level < BTRFS_MAX_LEVEL; level++) {
		if (!path->nodes[level]) {
			ASSERT(btrfs_root_bytenr(&root->root_item) ==
			       lower->bytenr);
			/* Same as previous should_ignore_reloc_root() call */
			if (btrfs_should_ignore_reloc_root(root) &&
			    cache->is_reloc) {
				btrfs_put_root(root);
				list_add(&lower->list, &cache->useless_node);
			} else {
				lower->root = root;
			}
			break;
		}

		edge = btrfs_backref_alloc_edge(cache);
		if (!edge) {
			btrfs_put_root(root);
			ret = -ENOMEM;
			goto out;
		}

		eb = path->nodes[level];
		rb_node = rb_simple_search(&cache->rb_root, eb->start);
		if (!rb_node) {
			upper = btrfs_backref_alloc_node(cache, eb->start,
							 lower->level + 1);
			if (!upper) {
				btrfs_put_root(root);
				btrfs_backref_free_edge(cache, edge);
				ret = -ENOMEM;
				goto out;
			}
			upper->owner = btrfs_header_owner(eb);
			if (!test_bit(BTRFS_ROOT_SHAREABLE, &root->state))
				upper->cowonly = 1;

			/*
			 * If we know the block isn't shared we can avoid
			 * checking its backrefs.
			 */
			if (btrfs_block_can_be_shared(root, eb))
				upper->checked = 0;
			else
				upper->checked = 1;

			/*
			 * Add the block to pending list if we need to check its
			 * backrefs, we only do this once while walking up a
			 * tree as we will catch anything else later on.
			 */
			if (!upper->checked && need_check) {
				need_check = false;
				list_add_tail(&edge->list[UPPER],
					      &cache->pending_edge);
			} else {
				if (upper->checked)
					need_check = true;
				INIT_LIST_HEAD(&edge->list[UPPER]);
			}
		} else {
			upper = rb_entry(rb_node, struct btrfs_backref_node,
					 rb_node);
			ASSERT(upper->checked);
			INIT_LIST_HEAD(&edge->list[UPPER]);
			if (!upper->owner)
				upper->owner = btrfs_header_owner(eb);
		}
		btrfs_backref_link_edge(edge, lower, upper, LINK_LOWER);

		if (rb_node) {
			btrfs_put_root(root);
			break;
		}
		lower = upper;
		upper = NULL;
	}
out:
	btrfs_release_path(path);
	return ret;
}

/*
 * Add backref node @cur into @cache.
 *
 * NOTE: Even if the function returned 0, @cur is not yet cached as its upper
 *	 links aren't yet bi-directional. Needs to finish such links.
 *	 Use btrfs_backref_finish_upper_links() to finish such linkage.
 *
 * @path:	Released path for indirect tree backref lookup
 * @iter:	Released backref iter for extent tree search
 * @node_key:	The first key of the tree block
 */
int btrfs_backref_add_tree_node(struct btrfs_backref_cache *cache,
				struct btrfs_path *path,
				struct btrfs_backref_iter *iter,
				struct btrfs_key *node_key,
				struct btrfs_backref_node *cur)
{
	struct btrfs_fs_info *fs_info = cache->fs_info;
	struct btrfs_backref_edge *edge;
	struct btrfs_backref_node *exist;
	int ret;

	ret = btrfs_backref_iter_start(iter, cur->bytenr);
	if (ret < 0)
		return ret;
	/*
	 * We skip the first btrfs_tree_block_info, as we don't use the key
	 * stored in it, but fetch it from the tree block
	 */
	if (btrfs_backref_has_tree_block_info(iter)) {
		ret = btrfs_backref_iter_next(iter);
		if (ret < 0)
			goto out;
		/* No extra backref? This means the tree block is corrupted */
		if (ret > 0) {
			ret = -EUCLEAN;
			goto out;
		}
	}
	WARN_ON(cur->checked);
	if (!list_empty(&cur->upper)) {
		/*
		 * The backref was added previously when processing backref of
		 * type BTRFS_TREE_BLOCK_REF_KEY
		 */
		ASSERT(list_is_singular(&cur->upper));
		edge = list_entry(cur->upper.next, struct btrfs_backref_edge,
				  list[LOWER]);
		ASSERT(list_empty(&edge->list[UPPER]));
		exist = edge->node[UPPER];
		/*
		 * Add the upper level block to pending list if we need check
		 * its backrefs
		 */
		if (!exist->checked)
			list_add_tail(&edge->list[UPPER], &cache->pending_edge);
	} else {
		exist = NULL;
	}

	for (; ret == 0; ret = btrfs_backref_iter_next(iter)) {
		struct extent_buffer *eb;
		struct btrfs_key key;
		int type;

		cond_resched();
		eb = btrfs_backref_get_eb(iter);

		key.objectid = iter->bytenr;
		if (btrfs_backref_iter_is_inline_ref(iter)) {
			struct btrfs_extent_inline_ref *iref;

			/* Update key for inline backref */
			iref = (struct btrfs_extent_inline_ref *)
				((unsigned long)iter->cur_ptr);
			type = btrfs_get_extent_inline_ref_type(eb, iref,
							BTRFS_REF_TYPE_BLOCK);
			if (type == BTRFS_REF_TYPE_INVALID) {
				ret = -EUCLEAN;
				goto out;
			}
			key.type = type;
			key.offset = btrfs_extent_inline_ref_offset(eb, iref);
		} else {
			key.type = iter->cur_key.type;
			key.offset = iter->cur_key.offset;
		}

		/*
		 * Parent node found and matches current inline ref, no need to
		 * rebuild this node for this inline ref
		 */
		if (exist &&
		    ((key.type == BTRFS_TREE_BLOCK_REF_KEY &&
		      exist->owner == key.offset) ||
		     (key.type == BTRFS_SHARED_BLOCK_REF_KEY &&
		      exist->bytenr == key.offset))) {
			exist = NULL;
			continue;
		}

		/* SHARED_BLOCK_REF means key.offset is the parent bytenr */
		if (key.type == BTRFS_SHARED_BLOCK_REF_KEY) {
			ret = handle_direct_tree_backref(cache, &key, cur);
			if (ret < 0)
				goto out;
			continue;
		} else if (unlikely(key.type == BTRFS_EXTENT_REF_V0_KEY)) {
			ret = -EINVAL;
			btrfs_print_v0_err(fs_info);
			btrfs_handle_fs_error(fs_info, ret, NULL);
			goto out;
		} else if (key.type != BTRFS_TREE_BLOCK_REF_KEY) {
			continue;
		}

		/*
		 * key.type == BTRFS_TREE_BLOCK_REF_KEY, inline ref offset
		 * means the root objectid. We need to search the tree to get
		 * its parent bytenr.
		 */
		ret = handle_indirect_tree_backref(cache, path, &key, node_key,
						   cur);
		if (ret < 0)
			goto out;
	}
	ret = 0;
	cur->checked = 1;
	WARN_ON(exist);
out:
	btrfs_backref_iter_release(iter);
	return ret;
}

/*
 * Finish the upwards linkage created by btrfs_backref_add_tree_node()
 */
int btrfs_backref_finish_upper_links(struct btrfs_backref_cache *cache,
				     struct btrfs_backref_node *start)
{
	struct list_head *useless_node = &cache->useless_node;
	struct btrfs_backref_edge *edge;
	struct rb_node *rb_node;
	LIST_HEAD(pending_edge);

	ASSERT(start->checked);

	/* Insert this node to cache if it's not COW-only */
	if (!start->cowonly) {
		rb_node = rb_simple_insert(&cache->rb_root, start->bytenr,
					   &start->rb_node);
		if (rb_node)
			btrfs_backref_panic(cache->fs_info, start->bytenr,
					    -EEXIST);
		list_add_tail(&start->lower, &cache->leaves);
	}

	/*
	 * Use breadth first search to iterate all related edges.
	 *
	 * The starting points are all the edges of this node
	 */
	list_for_each_entry(edge, &start->upper, list[LOWER])
		list_add_tail(&edge->list[UPPER], &pending_edge);

	while (!list_empty(&pending_edge)) {
		struct btrfs_backref_node *upper;
		struct btrfs_backref_node *lower;

		edge = list_first_entry(&pending_edge,
				struct btrfs_backref_edge, list[UPPER]);
		list_del_init(&edge->list[UPPER]);
		upper = edge->node[UPPER];
		lower = edge->node[LOWER];

		/* Parent is detached, no need to keep any edges */
		if (upper->detached) {
			list_del(&edge->list[LOWER]);
			btrfs_backref_free_edge(cache, edge);

			/* Lower node is orphan, queue for cleanup */
			if (list_empty(&lower->upper))
				list_add(&lower->list, useless_node);
			continue;
		}

		/*
		 * All new nodes added in current build_backref_tree() haven't
		 * been linked to the cache rb tree.
		 * So if we have upper->rb_node populated, this means a cache
		 * hit. We only need to link the edge, as @upper and all its
		 * parents have already been linked.
		 */
		if (!RB_EMPTY_NODE(&upper->rb_node)) {
			if (upper->lowest) {
				list_del_init(&upper->lower);
				upper->lowest = 0;
			}

			list_add_tail(&edge->list[UPPER], &upper->lower);
			continue;
		}

		/* Sanity check, we shouldn't have any unchecked nodes */
		if (!upper->checked) {
			ASSERT(0);
			return -EUCLEAN;
		}

		/* Sanity check, COW-only node has non-COW-only parent */
		if (start->cowonly != upper->cowonly) {
			ASSERT(0);
			return -EUCLEAN;
		}

		/* Only cache non-COW-only (subvolume trees) tree blocks */
		if (!upper->cowonly) {
			rb_node = rb_simple_insert(&cache->rb_root, upper->bytenr,
						   &upper->rb_node);
			if (rb_node) {
				btrfs_backref_panic(cache->fs_info,
						upper->bytenr, -EEXIST);
				return -EUCLEAN;
			}
		}

		list_add_tail(&edge->list[UPPER], &upper->lower);

		/*
		 * Also queue all the parent edges of this uncached node
		 * to finish the upper linkage
		 */
		list_for_each_entry(edge, &upper->upper, list[LOWER])
			list_add_tail(&edge->list[UPPER], &pending_edge);
	}
	return 0;
}

void btrfs_backref_error_cleanup(struct btrfs_backref_cache *cache,
				 struct btrfs_backref_node *node)
{
	struct btrfs_backref_node *lower;
	struct btrfs_backref_node *upper;
	struct btrfs_backref_edge *edge;

	while (!list_empty(&cache->useless_node)) {
		lower = list_first_entry(&cache->useless_node,
				   struct btrfs_backref_node, list);
		list_del_init(&lower->list);
	}
	while (!list_empty(&cache->pending_edge)) {
		edge = list_first_entry(&cache->pending_edge,
				struct btrfs_backref_edge, list[UPPER]);
		list_del(&edge->list[UPPER]);
		list_del(&edge->list[LOWER]);
		lower = edge->node[LOWER];
		upper = edge->node[UPPER];
		btrfs_backref_free_edge(cache, edge);

		/*
		 * Lower is no longer linked to any upper backref nodes and
		 * isn't in the cache, we can free it ourselves.
		 */
		if (list_empty(&lower->upper) &&
		    RB_EMPTY_NODE(&lower->rb_node))
			list_add(&lower->list, &cache->useless_node);

		if (!RB_EMPTY_NODE(&upper->rb_node))
			continue;

		/* Add this guy's upper edges to the list to process */
		list_for_each_entry(edge, &upper->upper, list[LOWER])
			list_add_tail(&edge->list[UPPER],
				      &cache->pending_edge);
		if (list_empty(&upper->upper))
			list_add(&upper->list, &cache->useless_node);
	}

	while (!list_empty(&cache->useless_node)) {
		lower = list_first_entry(&cache->useless_node,
				   struct btrfs_backref_node, list);
		list_del_init(&lower->list);
		if (lower == node)
			node = NULL;
		btrfs_backref_drop_node(cache, lower);
	}

	btrfs_backref_cleanup_node(cache, node);
	ASSERT(list_empty(&cache->useless_node) &&
	       list_empty(&cache->pending_edge));
}<|MERGE_RESOLUTION|>--- conflicted
+++ resolved
@@ -173,8 +173,6 @@
 	 * may not reflect the total number of inodes.
 	 */
 	int share_count;
-<<<<<<< HEAD
-=======
 	/*
 	 * The number of times we found our inode refers to the data extent we
 	 * are determining the sharedness. In other words, how many file extent
@@ -186,7 +184,6 @@
 	 * to cache the sharedness check result.
 	 */
 	int self_ref_count;
->>>>>>> 0ee29814
 	bool have_delayed_delete_refs;
 };
 
@@ -1111,11 +1108,7 @@
 			key.type = BTRFS_EXTENT_DATA_KEY;
 			key.offset = btrfs_extent_data_ref_offset(leaf, dref);
 
-<<<<<<< HEAD
-			if (sc && sc->inum && key.objectid != sc->inum &&
-=======
 			if (sc && key.objectid != sc->inum &&
->>>>>>> 0ee29814
 			    !sc->have_delayed_delete_refs) {
 				ret = BACKREF_FOUND_SHARED;
 				break;
@@ -1123,19 +1116,12 @@
 
 			root = btrfs_extent_data_ref_root(leaf, dref);
 
-<<<<<<< HEAD
-			ret = add_indirect_ref(fs_info, preftrees, root,
-					       &key, 0, bytenr, count,
-					       sc, GFP_NOFS);
-
-=======
 			if (!ctx->skip_data_ref ||
 			    !ctx->skip_data_ref(root, key.objectid, key.offset,
 						ctx->user_ctx))
 				ret = add_indirect_ref(ctx->fs_info, preftrees,
 						       root, &key, 0, ctx->bytenr,
 						       count, sc, GFP_NOFS);
->>>>>>> 0ee29814
 			break;
 		}
 		default:
@@ -1226,11 +1212,7 @@
 			key.type = BTRFS_EXTENT_DATA_KEY;
 			key.offset = btrfs_extent_data_ref_offset(leaf, dref);
 
-<<<<<<< HEAD
-			if (sc && sc->inum && key.objectid != sc->inum &&
-=======
 			if (sc && key.objectid != sc->inum &&
->>>>>>> 0ee29814
 			    !sc->have_delayed_delete_refs) {
 				ret = BACKREF_FOUND_SHARED;
 				break;
@@ -1815,71 +1797,20 @@
 
 struct btrfs_backref_share_check_ctx *btrfs_alloc_backref_share_check_ctx(void)
 {
-<<<<<<< HEAD
-	struct btrfs_backref_shared_cache_entry *entry;
-
-	if (!cache->use_cache)
-		return false;
-
-	if (WARN_ON_ONCE(level >= BTRFS_MAX_LEVEL))
-		return false;
-
-	/*
-	 * Level -1 is used for the data extent, which is not reliable to cache
-	 * because its reference count can increase or decrease without us
-	 * realizing. We cache results only for extent buffers that lead from
-	 * the root node down to the leaf with the file extent item.
-	 */
-	ASSERT(level >= 0);
-
-	entry = &cache->entries[level];
-
-	/* Unused cache entry or being used for some other extent buffer. */
-	if (entry->bytenr != bytenr)
-		return false;
-=======
 	struct btrfs_backref_share_check_ctx *ctx;
->>>>>>> 0ee29814
 
 	ctx = kzalloc(sizeof(*ctx), GFP_KERNEL);
 	if (!ctx)
 		return NULL;
 
-<<<<<<< HEAD
-	*is_shared = entry->is_shared;
-	/*
-	 * If the node at this level is shared, than all nodes below are also
-	 * shared. Currently some of the nodes below may be marked as not shared
-	 * because we have just switched from one leaf to another, and switched
-	 * also other nodes above the leaf and below the current level, so mark
-	 * them as shared.
-	 */
-	if (*is_shared) {
-		for (int i = 0; i < level; i++) {
-			cache->entries[i].is_shared = true;
-			cache->entries[i].gen = entry->gen;
-		}
-	}
-=======
 	ulist_init(&ctx->refs);
->>>>>>> 0ee29814
 
 	return ctx;
 }
 
 void btrfs_free_backref_share_ctx(struct btrfs_backref_share_check_ctx *ctx)
 {
-<<<<<<< HEAD
-	struct btrfs_backref_shared_cache_entry *entry;
-	u64 gen;
-
-	if (!cache->use_cache)
-		return;
-
-	if (WARN_ON_ONCE(level >= BTRFS_MAX_LEVEL))
-=======
 	if (!ctx)
->>>>>>> 0ee29814
 		return;
 
 	ulist_release(&ctx->refs);
@@ -1925,10 +1856,7 @@
 		.data_bytenr = bytenr,
 		.data_extent_gen = extent_gen,
 		.share_count = 0,
-<<<<<<< HEAD
-=======
 		.self_ref_count = 0,
->>>>>>> 0ee29814
 		.have_delayed_delete_refs = false,
 	};
 	int level;
@@ -1961,11 +1889,7 @@
 	/* -1 means we are in the bytenr of the data extent. */
 	level = -1;
 	ULIST_ITER_INIT(&uiter);
-<<<<<<< HEAD
-	cache->use_cache = true;
-=======
 	ctx->use_path_cache = true;
->>>>>>> 0ee29814
 	while (1) {
 		bool is_shared;
 		bool cached;
@@ -2002,24 +1926,6 @@
 		 */
 		if (level == -1 && ctx->refs.nnodes > 1)
 			ctx->use_path_cache = false;
-
-		/*
-		 * If our data extent was not directly shared (without multiple
-		 * reference items), than it might have a single reference item
-		 * with a count > 1 for the same offset, which means there are 2
-		 * (or more) file extent items that point to the data extent -
-		 * this happens when a file extent item needs to be split and
-		 * then one item gets moved to another leaf due to a b+tree leaf
-		 * split when inserting some item. In this case the file extent
-		 * items may be located in different leaves and therefore some
-		 * of the leaves may be referenced through shared subtrees while
-		 * others are not. Since our extent buffer cache only works for
-		 * a single path (by far the most common case and simpler to
-		 * deal with), we can not use it if we have multiple leaves
-		 * (which implies multiple paths).
-		 */
-		if (level == -1 && tmp->nnodes > 1)
-			cache->use_cache = false;
 
 		if (level >= 0)
 			store_backref_shared_cache(ctx, root, bytenr,
