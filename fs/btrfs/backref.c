/*
 * Copyright (C) 2011 STRATO.  All rights reserved.
 *
 * This program is free software; you can redistribute it and/or
 * modify it under the terms of the GNU General Public
 * License v2 as published by the Free Software Foundation.
 *
 * This program is distributed in the hope that it will be useful,
 * but WITHOUT ANY WARRANTY; without even the implied warranty of
 * MERCHANTABILITY or FITNESS FOR A PARTICULAR PURPOSE.  See the GNU
 * General Public License for more details.
 *
 * You should have received a copy of the GNU General Public
 * License along with this program; if not, write to the
 * Free Software Foundation, Inc., 59 Temple Place - Suite 330,
 * Boston, MA 021110-1307, USA.
 */

#include "ctree.h"
#include "disk-io.h"
#include "backref.h"
#include "ulist.h"
#include "transaction.h"
#include "delayed-ref.h"
#include "locking.h"

struct extent_inode_elem {
	u64 inum;
	u64 offset;
	struct extent_inode_elem *next;
};

static int check_extent_in_eb(struct btrfs_key *key, struct extent_buffer *eb,
				struct btrfs_file_extent_item *fi,
				u64 extent_item_pos,
				struct extent_inode_elem **eie)
{
	u64 data_offset;
	u64 data_len;
	struct extent_inode_elem *e;

	data_offset = btrfs_file_extent_offset(eb, fi);
	data_len = btrfs_file_extent_num_bytes(eb, fi);

	if (extent_item_pos < data_offset ||
	    extent_item_pos >= data_offset + data_len)
		return 1;

	e = kmalloc(sizeof(*e), GFP_NOFS);
	if (!e)
		return -ENOMEM;

	e->next = *eie;
	e->inum = key->objectid;
	e->offset = key->offset + (extent_item_pos - data_offset);
	*eie = e;

	return 0;
}

static int find_extent_in_eb(struct extent_buffer *eb, u64 wanted_disk_byte,
				u64 extent_item_pos,
				struct extent_inode_elem **eie)
{
	u64 disk_byte;
	struct btrfs_key key;
	struct btrfs_file_extent_item *fi;
	int slot;
	int nritems;
	int extent_type;
	int ret;

	/*
	 * from the shared data ref, we only have the leaf but we need
	 * the key. thus, we must look into all items and see that we
	 * find one (some) with a reference to our extent item.
	 */
	nritems = btrfs_header_nritems(eb);
	for (slot = 0; slot < nritems; ++slot) {
		btrfs_item_key_to_cpu(eb, &key, slot);
		if (key.type != BTRFS_EXTENT_DATA_KEY)
			continue;
		fi = btrfs_item_ptr(eb, slot, struct btrfs_file_extent_item);
		extent_type = btrfs_file_extent_type(eb, fi);
		if (extent_type == BTRFS_FILE_EXTENT_INLINE)
			continue;
		/* don't skip BTRFS_FILE_EXTENT_PREALLOC, we can handle that */
		disk_byte = btrfs_file_extent_disk_bytenr(eb, fi);
		if (disk_byte != wanted_disk_byte)
			continue;

		ret = check_extent_in_eb(&key, eb, fi, extent_item_pos, eie);
		if (ret < 0)
			return ret;
	}

	return 0;
}

/*
 * this structure records all encountered refs on the way up to the root
 */
struct __prelim_ref {
	struct list_head list;
	u64 root_id;
	struct btrfs_key key_for_search;
	int level;
	int count;
	struct extent_inode_elem *inode_list;
	u64 parent;
	u64 wanted_disk_byte;
};

/*
 * the rules for all callers of this function are:
 * - obtaining the parent is the goal
 * - if you add a key, you must know that it is a correct key
 * - if you cannot add the parent or a correct key, then we will look into the
 *   block later to set a correct key
 *
 * delayed refs
 * ============
 *        backref type | shared | indirect | shared | indirect
 * information         |   tree |     tree |   data |     data
 * --------------------+--------+----------+--------+----------
 *      parent logical |    y   |     -    |    -   |     -
 *      key to resolve |    -   |     y    |    y   |     y
 *  tree block logical |    -   |     -    |    -   |     -
 *  root for resolving |    y   |     y    |    y   |     y
 *
 * - column 1:       we've the parent -> done
 * - column 2, 3, 4: we use the key to find the parent
 *
 * on disk refs (inline or keyed)
 * ==============================
 *        backref type | shared | indirect | shared | indirect
 * information         |   tree |     tree |   data |     data
 * --------------------+--------+----------+--------+----------
 *      parent logical |    y   |     -    |    y   |     -
 *      key to resolve |    -   |     -    |    -   |     y
 *  tree block logical |    y   |     y    |    y   |     y
 *  root for resolving |    -   |     y    |    y   |     y
 *
 * - column 1, 3: we've the parent -> done
 * - column 2:    we take the first key from the block to find the parent
 *                (see __add_missing_keys)
 * - column 4:    we use the key to find the parent
 *
 * additional information that's available but not required to find the parent
 * block might help in merging entries to gain some speed.
 */

static int __add_prelim_ref(struct list_head *head, u64 root_id,
			    struct btrfs_key *key, int level,
			    u64 parent, u64 wanted_disk_byte, int count)
{
	struct __prelim_ref *ref;

	/* in case we're adding delayed refs, we're holding the refs spinlock */
	ref = kmalloc(sizeof(*ref), GFP_ATOMIC);
	if (!ref)
		return -ENOMEM;

	ref->root_id = root_id;
	if (key)
		ref->key_for_search = *key;
	else
		memset(&ref->key_for_search, 0, sizeof(ref->key_for_search));

	ref->inode_list = NULL;
	ref->level = level;
	ref->count = count;
	ref->parent = parent;
	ref->wanted_disk_byte = wanted_disk_byte;
	list_add_tail(&ref->list, head);

	return 0;
}

static int add_all_parents(struct btrfs_root *root, struct btrfs_path *path,
				struct ulist *parents, int level,
<<<<<<< HEAD
				struct btrfs_key *key, u64 time_seq,
=======
				struct btrfs_key *key_for_search, u64 time_seq,
>>>>>>> 0d7614f0
				u64 wanted_disk_byte,
				const u64 *extent_item_pos)
{
	int ret = 0;
	int slot;
	struct extent_buffer *eb;
	struct btrfs_key key;
	struct btrfs_file_extent_item *fi;
	struct extent_inode_elem *eie = NULL;
	u64 disk_byte;

	if (level != 0) {
		eb = path->nodes[level];
		ret = ulist_add(parents, eb->start, 0, GFP_NOFS);
		if (ret < 0)
			return ret;
		return 0;
	}

	/*
	 * We normally enter this function with the path already pointing to
	 * the first item to check. But sometimes, we may enter it with
	 * slot==nritems. In that case, go to the next leaf before we continue.
	 */
<<<<<<< HEAD
	while (1) {
		eie = NULL;
		ret = btrfs_next_old_leaf(root, path, time_seq);
		if (ret < 0)
			return ret;
		if (ret)
			return 0;
=======
	if (path->slots[0] >= btrfs_header_nritems(path->nodes[0]))
		ret = btrfs_next_old_leaf(root, path, time_seq);
>>>>>>> 0d7614f0

	while (!ret) {
		eb = path->nodes[0];
		slot = path->slots[0];

		btrfs_item_key_to_cpu(eb, &key, slot);

		if (key.objectid != key_for_search->objectid ||
		    key.type != BTRFS_EXTENT_DATA_KEY)
			break;

		fi = btrfs_item_ptr(eb, slot, struct btrfs_file_extent_item);
		disk_byte = btrfs_file_extent_disk_bytenr(eb, fi);

		if (disk_byte == wanted_disk_byte) {
			eie = NULL;
			if (extent_item_pos) {
				ret = check_extent_in_eb(&key, eb, fi,
						*extent_item_pos,
						&eie);
				if (ret < 0)
					break;
			}
			if (!ret) {
				ret = ulist_add(parents, eb->start,
						(unsigned long)eie, GFP_NOFS);
				if (ret < 0)
					break;
				if (!extent_item_pos) {
					ret = btrfs_next_old_leaf(root, path,
							time_seq);
					continue;
				}
			}
		}
		ret = btrfs_next_old_item(root, path, time_seq);
	}

	if (ret > 0)
		ret = 0;
	return ret;
}

/*
 * resolve an indirect backref in the form (root_id, key, level)
 * to a logical address
 */
static int __resolve_indirect_ref(struct btrfs_fs_info *fs_info,
					int search_commit_root,
					u64 time_seq,
					struct __prelim_ref *ref,
					struct ulist *parents,
					const u64 *extent_item_pos)
{
	struct btrfs_path *path;
	struct btrfs_root *root;
	struct btrfs_key root_key;
	struct extent_buffer *eb;
	int ret = 0;
	int root_level;
	int level = ref->level;

	path = btrfs_alloc_path();
	if (!path)
		return -ENOMEM;
	path->search_commit_root = !!search_commit_root;

	root_key.objectid = ref->root_id;
	root_key.type = BTRFS_ROOT_ITEM_KEY;
	root_key.offset = (u64)-1;
	root = btrfs_read_fs_root_no_name(fs_info, &root_key);
	if (IS_ERR(root)) {
		ret = PTR_ERR(root);
		goto out;
	}

	rcu_read_lock();
	root_level = btrfs_header_level(root->node);
	rcu_read_unlock();

	if (root_level + 1 == level)
		goto out;

	path->lowest_level = level;
	ret = btrfs_search_old_slot(root, &ref->key_for_search, path, time_seq);
	pr_debug("search slot in root %llu (level %d, ref count %d) returned "
		 "%d for key (%llu %u %llu)\n",
		 (unsigned long long)ref->root_id, level, ref->count, ret,
		 (unsigned long long)ref->key_for_search.objectid,
		 ref->key_for_search.type,
		 (unsigned long long)ref->key_for_search.offset);
	if (ret < 0)
		goto out;

	eb = path->nodes[level];
<<<<<<< HEAD
	if (!eb) {
		WARN_ON(1);
		ret = 1;
		goto out;
	}

	if (level == 0)
		btrfs_item_key_to_cpu(eb, &key, path->slots[0]);

	ret = add_all_parents(root, path, parents, level, &key, time_seq,
				ref->wanted_disk_byte, extent_item_pos);
=======
	while (!eb) {
		if (!level) {
			WARN_ON(1);
			ret = 1;
			goto out;
		}
		level--;
		eb = path->nodes[level];
	}

	ret = add_all_parents(root, path, parents, level, &ref->key_for_search,
				time_seq, ref->wanted_disk_byte,
				extent_item_pos);
>>>>>>> 0d7614f0
out:
	btrfs_free_path(path);
	return ret;
}

/*
 * resolve all indirect backrefs from the list
 */
static int __resolve_indirect_refs(struct btrfs_fs_info *fs_info,
				   int search_commit_root, u64 time_seq,
				   struct list_head *head,
				   const u64 *extent_item_pos)
{
	int err;
	int ret = 0;
	struct __prelim_ref *ref;
	struct __prelim_ref *ref_safe;
	struct __prelim_ref *new_ref;
	struct ulist *parents;
	struct ulist_node *node;
	struct ulist_iterator uiter;

	parents = ulist_alloc(GFP_NOFS);
	if (!parents)
		return -ENOMEM;

	/*
	 * _safe allows us to insert directly after the current item without
	 * iterating over the newly inserted items.
	 * we're also allowed to re-assign ref during iteration.
	 */
	list_for_each_entry_safe(ref, ref_safe, head, list) {
		if (ref->parent)	/* already direct */
			continue;
		if (ref->count == 0)
			continue;
		err = __resolve_indirect_ref(fs_info, search_commit_root,
					     time_seq, ref, parents,
					     extent_item_pos);
		if (err) {
			if (ret == 0)
				ret = err;
			continue;
		}

		/* we put the first parent into the ref at hand */
		ULIST_ITER_INIT(&uiter);
		node = ulist_next(parents, &uiter);
		ref->parent = node ? node->val : 0;
		ref->inode_list =
			node ? (struct extent_inode_elem *)node->aux : 0;

		/* additional parents require new refs being added here */
		while ((node = ulist_next(parents, &uiter))) {
			new_ref = kmalloc(sizeof(*new_ref), GFP_NOFS);
			if (!new_ref) {
				ret = -ENOMEM;
				break;
			}
			memcpy(new_ref, ref, sizeof(*ref));
			new_ref->parent = node->val;
			new_ref->inode_list =
					(struct extent_inode_elem *)node->aux;
			list_add(&new_ref->list, &ref->list);
		}
		ulist_reinit(parents);
	}

	ulist_free(parents);
	return ret;
}

static inline int ref_for_same_block(struct __prelim_ref *ref1,
				     struct __prelim_ref *ref2)
{
	if (ref1->level != ref2->level)
		return 0;
	if (ref1->root_id != ref2->root_id)
		return 0;
	if (ref1->key_for_search.type != ref2->key_for_search.type)
		return 0;
	if (ref1->key_for_search.objectid != ref2->key_for_search.objectid)
		return 0;
	if (ref1->key_for_search.offset != ref2->key_for_search.offset)
		return 0;
	if (ref1->parent != ref2->parent)
		return 0;

	return 1;
}

/*
 * read tree blocks and add keys where required.
 */
static int __add_missing_keys(struct btrfs_fs_info *fs_info,
			      struct list_head *head)
{
	struct list_head *pos;
	struct extent_buffer *eb;

	list_for_each(pos, head) {
		struct __prelim_ref *ref;
		ref = list_entry(pos, struct __prelim_ref, list);

		if (ref->parent)
			continue;
		if (ref->key_for_search.type)
			continue;
		BUG_ON(!ref->wanted_disk_byte);
		eb = read_tree_block(fs_info->tree_root, ref->wanted_disk_byte,
				     fs_info->tree_root->leafsize, 0);
		BUG_ON(!eb);
		btrfs_tree_read_lock(eb);
		if (btrfs_header_level(eb) == 0)
			btrfs_item_key_to_cpu(eb, &ref->key_for_search, 0);
		else
			btrfs_node_key_to_cpu(eb, &ref->key_for_search, 0);
		btrfs_tree_read_unlock(eb);
		free_extent_buffer(eb);
	}
	return 0;
}

/*
 * merge two lists of backrefs and adjust counts accordingly
 *
 * mode = 1: merge identical keys, if key is set
 *    FIXME: if we add more keys in __add_prelim_ref, we can merge more here.
 *           additionally, we could even add a key range for the blocks we
 *           looked into to merge even more (-> replace unresolved refs by those
 *           having a parent).
 * mode = 2: merge identical parents
 */
static int __merge_refs(struct list_head *head, int mode)
{
	struct list_head *pos1;

	list_for_each(pos1, head) {
		struct list_head *n2;
		struct list_head *pos2;
		struct __prelim_ref *ref1;

		ref1 = list_entry(pos1, struct __prelim_ref, list);

		for (pos2 = pos1->next, n2 = pos2->next; pos2 != head;
		     pos2 = n2, n2 = pos2->next) {
			struct __prelim_ref *ref2;
			struct __prelim_ref *xchg;

			ref2 = list_entry(pos2, struct __prelim_ref, list);

			if (mode == 1) {
				if (!ref_for_same_block(ref1, ref2))
					continue;
				if (!ref1->parent && ref2->parent) {
					xchg = ref1;
					ref1 = ref2;
					ref2 = xchg;
				}
				ref1->count += ref2->count;
			} else {
				if (ref1->parent != ref2->parent)
					continue;
				ref1->count += ref2->count;
			}
			list_del(&ref2->list);
			kfree(ref2);
		}

	}
	return 0;
}

/*
 * add all currently queued delayed refs from this head whose seq nr is
 * smaller or equal that seq to the list
 */
static int __add_delayed_refs(struct btrfs_delayed_ref_head *head, u64 seq,
			      struct list_head *prefs)
{
	struct btrfs_delayed_extent_op *extent_op = head->extent_op;
	struct rb_node *n = &head->node.rb_node;
	struct btrfs_key key;
	struct btrfs_key op_key = {0};
	int sgn;
	int ret = 0;

	if (extent_op && extent_op->update_key)
		btrfs_disk_key_to_cpu(&op_key, &extent_op->key);

	while ((n = rb_prev(n))) {
		struct btrfs_delayed_ref_node *node;
		node = rb_entry(n, struct btrfs_delayed_ref_node,
				rb_node);
		if (node->bytenr != head->node.bytenr)
			break;
		WARN_ON(node->is_head);

		if (node->seq > seq)
			continue;

		switch (node->action) {
		case BTRFS_ADD_DELAYED_EXTENT:
		case BTRFS_UPDATE_DELAYED_HEAD:
			WARN_ON(1);
			continue;
		case BTRFS_ADD_DELAYED_REF:
			sgn = 1;
			break;
		case BTRFS_DROP_DELAYED_REF:
			sgn = -1;
			break;
		default:
			BUG_ON(1);
		}
		switch (node->type) {
		case BTRFS_TREE_BLOCK_REF_KEY: {
			struct btrfs_delayed_tree_ref *ref;

			ref = btrfs_delayed_node_to_tree_ref(node);
			ret = __add_prelim_ref(prefs, ref->root, &op_key,
					       ref->level + 1, 0, node->bytenr,
					       node->ref_mod * sgn);
			break;
		}
		case BTRFS_SHARED_BLOCK_REF_KEY: {
			struct btrfs_delayed_tree_ref *ref;

			ref = btrfs_delayed_node_to_tree_ref(node);
			ret = __add_prelim_ref(prefs, ref->root, NULL,
					       ref->level + 1, ref->parent,
					       node->bytenr,
					       node->ref_mod * sgn);
			break;
		}
		case BTRFS_EXTENT_DATA_REF_KEY: {
			struct btrfs_delayed_data_ref *ref;
			ref = btrfs_delayed_node_to_data_ref(node);

			key.objectid = ref->objectid;
			key.type = BTRFS_EXTENT_DATA_KEY;
			key.offset = ref->offset;
			ret = __add_prelim_ref(prefs, ref->root, &key, 0, 0,
					       node->bytenr,
					       node->ref_mod * sgn);
			break;
		}
		case BTRFS_SHARED_DATA_REF_KEY: {
			struct btrfs_delayed_data_ref *ref;

			ref = btrfs_delayed_node_to_data_ref(node);

			key.objectid = ref->objectid;
			key.type = BTRFS_EXTENT_DATA_KEY;
			key.offset = ref->offset;
			ret = __add_prelim_ref(prefs, ref->root, &key, 0,
					       ref->parent, node->bytenr,
					       node->ref_mod * sgn);
			break;
		}
		default:
			WARN_ON(1);
		}
		BUG_ON(ret);
	}

	return 0;
}

/*
 * add all inline backrefs for bytenr to the list
 */
static int __add_inline_refs(struct btrfs_fs_info *fs_info,
			     struct btrfs_path *path, u64 bytenr,
			     int *info_level, struct list_head *prefs)
{
	int ret = 0;
	int slot;
	struct extent_buffer *leaf;
	struct btrfs_key key;
	unsigned long ptr;
	unsigned long end;
	struct btrfs_extent_item *ei;
	u64 flags;
	u64 item_size;

	/*
	 * enumerate all inline refs
	 */
	leaf = path->nodes[0];
	slot = path->slots[0];

	item_size = btrfs_item_size_nr(leaf, slot);
	BUG_ON(item_size < sizeof(*ei));

	ei = btrfs_item_ptr(leaf, slot, struct btrfs_extent_item);
	flags = btrfs_extent_flags(leaf, ei);

	ptr = (unsigned long)(ei + 1);
	end = (unsigned long)ei + item_size;

	if (flags & BTRFS_EXTENT_FLAG_TREE_BLOCK) {
		struct btrfs_tree_block_info *info;

		info = (struct btrfs_tree_block_info *)ptr;
		*info_level = btrfs_tree_block_level(leaf, info);
		ptr += sizeof(struct btrfs_tree_block_info);
		BUG_ON(ptr > end);
	} else {
		BUG_ON(!(flags & BTRFS_EXTENT_FLAG_DATA));
	}

	while (ptr < end) {
		struct btrfs_extent_inline_ref *iref;
		u64 offset;
		int type;

		iref = (struct btrfs_extent_inline_ref *)ptr;
		type = btrfs_extent_inline_ref_type(leaf, iref);
		offset = btrfs_extent_inline_ref_offset(leaf, iref);

		switch (type) {
		case BTRFS_SHARED_BLOCK_REF_KEY:
			ret = __add_prelim_ref(prefs, 0, NULL,
						*info_level + 1, offset,
						bytenr, 1);
			break;
		case BTRFS_SHARED_DATA_REF_KEY: {
			struct btrfs_shared_data_ref *sdref;
			int count;

			sdref = (struct btrfs_shared_data_ref *)(iref + 1);
			count = btrfs_shared_data_ref_count(leaf, sdref);
			ret = __add_prelim_ref(prefs, 0, NULL, 0, offset,
					       bytenr, count);
			break;
		}
		case BTRFS_TREE_BLOCK_REF_KEY:
			ret = __add_prelim_ref(prefs, offset, NULL,
					       *info_level + 1, 0,
					       bytenr, 1);
			break;
		case BTRFS_EXTENT_DATA_REF_KEY: {
			struct btrfs_extent_data_ref *dref;
			int count;
			u64 root;

			dref = (struct btrfs_extent_data_ref *)(&iref->offset);
			count = btrfs_extent_data_ref_count(leaf, dref);
			key.objectid = btrfs_extent_data_ref_objectid(leaf,
								      dref);
			key.type = BTRFS_EXTENT_DATA_KEY;
			key.offset = btrfs_extent_data_ref_offset(leaf, dref);
			root = btrfs_extent_data_ref_root(leaf, dref);
			ret = __add_prelim_ref(prefs, root, &key, 0, 0,
					       bytenr, count);
			break;
		}
		default:
			WARN_ON(1);
		}
		BUG_ON(ret);
		ptr += btrfs_extent_inline_ref_size(type);
	}

	return 0;
}

/*
 * add all non-inline backrefs for bytenr to the list
 */
static int __add_keyed_refs(struct btrfs_fs_info *fs_info,
			    struct btrfs_path *path, u64 bytenr,
			    int info_level, struct list_head *prefs)
{
	struct btrfs_root *extent_root = fs_info->extent_root;
	int ret;
	int slot;
	struct extent_buffer *leaf;
	struct btrfs_key key;

	while (1) {
		ret = btrfs_next_item(extent_root, path);
		if (ret < 0)
			break;
		if (ret) {
			ret = 0;
			break;
		}

		slot = path->slots[0];
		leaf = path->nodes[0];
		btrfs_item_key_to_cpu(leaf, &key, slot);

		if (key.objectid != bytenr)
			break;
		if (key.type < BTRFS_TREE_BLOCK_REF_KEY)
			continue;
		if (key.type > BTRFS_SHARED_DATA_REF_KEY)
			break;

		switch (key.type) {
		case BTRFS_SHARED_BLOCK_REF_KEY:
			ret = __add_prelim_ref(prefs, 0, NULL,
						info_level + 1, key.offset,
						bytenr, 1);
			break;
		case BTRFS_SHARED_DATA_REF_KEY: {
			struct btrfs_shared_data_ref *sdref;
			int count;

			sdref = btrfs_item_ptr(leaf, slot,
					      struct btrfs_shared_data_ref);
			count = btrfs_shared_data_ref_count(leaf, sdref);
			ret = __add_prelim_ref(prefs, 0, NULL, 0, key.offset,
						bytenr, count);
			break;
		}
		case BTRFS_TREE_BLOCK_REF_KEY:
			ret = __add_prelim_ref(prefs, key.offset, NULL,
					       info_level + 1, 0,
					       bytenr, 1);
			break;
		case BTRFS_EXTENT_DATA_REF_KEY: {
			struct btrfs_extent_data_ref *dref;
			int count;
			u64 root;

			dref = btrfs_item_ptr(leaf, slot,
					      struct btrfs_extent_data_ref);
			count = btrfs_extent_data_ref_count(leaf, dref);
			key.objectid = btrfs_extent_data_ref_objectid(leaf,
								      dref);
			key.type = BTRFS_EXTENT_DATA_KEY;
			key.offset = btrfs_extent_data_ref_offset(leaf, dref);
			root = btrfs_extent_data_ref_root(leaf, dref);
			ret = __add_prelim_ref(prefs, root, &key, 0, 0,
					       bytenr, count);
			break;
		}
		default:
			WARN_ON(1);
		}
		BUG_ON(ret);
	}

	return ret;
}

/*
 * this adds all existing backrefs (inline backrefs, backrefs and delayed
 * refs) for the given bytenr to the refs list, merges duplicates and resolves
 * indirect refs to their parent bytenr.
 * When roots are found, they're added to the roots list
 *
 * FIXME some caching might speed things up
 */
static int find_parent_nodes(struct btrfs_trans_handle *trans,
			     struct btrfs_fs_info *fs_info, u64 bytenr,
			     u64 time_seq, struct ulist *refs,
			     struct ulist *roots, const u64 *extent_item_pos)
{
	struct btrfs_key key;
	struct btrfs_path *path;
	struct btrfs_delayed_ref_root *delayed_refs = NULL;
	struct btrfs_delayed_ref_head *head;
	int info_level = 0;
	int ret;
	int search_commit_root = (trans == BTRFS_BACKREF_SEARCH_COMMIT_ROOT);
	struct list_head prefs_delayed;
	struct list_head prefs;
	struct __prelim_ref *ref;

	INIT_LIST_HEAD(&prefs);
	INIT_LIST_HEAD(&prefs_delayed);

	key.objectid = bytenr;
	key.type = BTRFS_EXTENT_ITEM_KEY;
	key.offset = (u64)-1;

	path = btrfs_alloc_path();
	if (!path)
		return -ENOMEM;
	path->search_commit_root = !!search_commit_root;

	/*
	 * grab both a lock on the path and a lock on the delayed ref head.
	 * We need both to get a consistent picture of how the refs look
	 * at a specified point in time
	 */
again:
	head = NULL;

	ret = btrfs_search_slot(trans, fs_info->extent_root, &key, path, 0, 0);
	if (ret < 0)
		goto out;
	BUG_ON(ret == 0);

	if (trans != BTRFS_BACKREF_SEARCH_COMMIT_ROOT) {
		/*
		 * look if there are updates for this ref queued and lock the
		 * head
		 */
		delayed_refs = &trans->transaction->delayed_refs;
		spin_lock(&delayed_refs->lock);
		head = btrfs_find_delayed_ref_head(trans, bytenr);
		if (head) {
			if (!mutex_trylock(&head->mutex)) {
				atomic_inc(&head->node.refs);
				spin_unlock(&delayed_refs->lock);

				btrfs_release_path(path);

				/*
				 * Mutex was contended, block until it's
				 * released and try again
				 */
				mutex_lock(&head->mutex);
				mutex_unlock(&head->mutex);
				btrfs_put_delayed_ref(&head->node);
				goto again;
			}
			ret = __add_delayed_refs(head, time_seq,
						 &prefs_delayed);
			mutex_unlock(&head->mutex);
			if (ret) {
				spin_unlock(&delayed_refs->lock);
				goto out;
			}
		}
		spin_unlock(&delayed_refs->lock);
	}

	if (path->slots[0]) {
		struct extent_buffer *leaf;
		int slot;

		path->slots[0]--;
		leaf = path->nodes[0];
		slot = path->slots[0];
		btrfs_item_key_to_cpu(leaf, &key, slot);
		if (key.objectid == bytenr &&
		    key.type == BTRFS_EXTENT_ITEM_KEY) {
			ret = __add_inline_refs(fs_info, path, bytenr,
						&info_level, &prefs);
			if (ret)
				goto out;
			ret = __add_keyed_refs(fs_info, path, bytenr,
					       info_level, &prefs);
			if (ret)
				goto out;
		}
	}
	btrfs_release_path(path);

	list_splice_init(&prefs_delayed, &prefs);

	ret = __add_missing_keys(fs_info, &prefs);
	if (ret)
		goto out;

	ret = __merge_refs(&prefs, 1);
	if (ret)
		goto out;

	ret = __resolve_indirect_refs(fs_info, search_commit_root, time_seq,
				      &prefs, extent_item_pos);
	if (ret)
		goto out;

	ret = __merge_refs(&prefs, 2);
	if (ret)
		goto out;

	while (!list_empty(&prefs)) {
		ref = list_first_entry(&prefs, struct __prelim_ref, list);
		list_del(&ref->list);
		if (ref->count < 0)
			WARN_ON(1);
		if (ref->count && ref->root_id && ref->parent == 0) {
			/* no parent == root of tree */
			ret = ulist_add(roots, ref->root_id, 0, GFP_NOFS);
			BUG_ON(ret < 0);
		}
		if (ref->count && ref->parent) {
			struct extent_inode_elem *eie = NULL;
			if (extent_item_pos && !ref->inode_list) {
				u32 bsz;
				struct extent_buffer *eb;
				bsz = btrfs_level_size(fs_info->extent_root,
							info_level);
				eb = read_tree_block(fs_info->extent_root,
							   ref->parent, bsz, 0);
				BUG_ON(!eb);
				ret = find_extent_in_eb(eb, bytenr,
							*extent_item_pos, &eie);
				ref->inode_list = eie;
				free_extent_buffer(eb);
			}
			ret = ulist_add_merge(refs, ref->parent,
					      (unsigned long)ref->inode_list,
					      (unsigned long *)&eie, GFP_NOFS);
			if (!ret && extent_item_pos) {
				/*
				 * we've recorded that parent, so we must extend
				 * its inode list here
				 */
				BUG_ON(!eie);
				while (eie->next)
					eie = eie->next;
				eie->next = ref->inode_list;
			}
			BUG_ON(ret < 0);
		}
		kfree(ref);
	}

out:
	btrfs_free_path(path);
	while (!list_empty(&prefs)) {
		ref = list_first_entry(&prefs, struct __prelim_ref, list);
		list_del(&ref->list);
		kfree(ref);
	}
	while (!list_empty(&prefs_delayed)) {
		ref = list_first_entry(&prefs_delayed, struct __prelim_ref,
				       list);
		list_del(&ref->list);
		kfree(ref);
	}

	return ret;
}

static void free_leaf_list(struct ulist *blocks)
{
	struct ulist_node *node = NULL;
	struct extent_inode_elem *eie;
	struct extent_inode_elem *eie_next;
	struct ulist_iterator uiter;

	ULIST_ITER_INIT(&uiter);
	while ((node = ulist_next(blocks, &uiter))) {
		if (!node->aux)
			continue;
		eie = (struct extent_inode_elem *)node->aux;
		for (; eie; eie = eie_next) {
			eie_next = eie->next;
			kfree(eie);
		}
		node->aux = 0;
	}

	ulist_free(blocks);
}

/*
 * Finds all leafs with a reference to the specified combination of bytenr and
 * offset. key_list_head will point to a list of corresponding keys (caller must
 * free each list element). The leafs will be stored in the leafs ulist, which
 * must be freed with ulist_free.
 *
 * returns 0 on success, <0 on error
 */
static int btrfs_find_all_leafs(struct btrfs_trans_handle *trans,
				struct btrfs_fs_info *fs_info, u64 bytenr,
				u64 time_seq, struct ulist **leafs,
				const u64 *extent_item_pos)
{
	struct ulist *tmp;
	int ret;

	tmp = ulist_alloc(GFP_NOFS);
	if (!tmp)
		return -ENOMEM;
	*leafs = ulist_alloc(GFP_NOFS);
	if (!*leafs) {
		ulist_free(tmp);
		return -ENOMEM;
	}

	ret = find_parent_nodes(trans, fs_info, bytenr,
				time_seq, *leafs, tmp, extent_item_pos);
	ulist_free(tmp);

	if (ret < 0 && ret != -ENOENT) {
		free_leaf_list(*leafs);
		return ret;
	}

	return 0;
}

/*
 * walk all backrefs for a given extent to find all roots that reference this
 * extent. Walking a backref means finding all extents that reference this
 * extent and in turn walk the backrefs of those, too. Naturally this is a
 * recursive process, but here it is implemented in an iterative fashion: We
 * find all referencing extents for the extent in question and put them on a
 * list. In turn, we find all referencing extents for those, further appending
 * to the list. The way we iterate the list allows adding more elements after
 * the current while iterating. The process stops when we reach the end of the
 * list. Found roots are added to the roots list.
 *
 * returns 0 on success, < 0 on error.
 */
int btrfs_find_all_roots(struct btrfs_trans_handle *trans,
				struct btrfs_fs_info *fs_info, u64 bytenr,
				u64 time_seq, struct ulist **roots)
{
	struct ulist *tmp;
	struct ulist_node *node = NULL;
	struct ulist_iterator uiter;
	int ret;

	tmp = ulist_alloc(GFP_NOFS);
	if (!tmp)
		return -ENOMEM;
	*roots = ulist_alloc(GFP_NOFS);
	if (!*roots) {
		ulist_free(tmp);
		return -ENOMEM;
	}

	ULIST_ITER_INIT(&uiter);
	while (1) {
		ret = find_parent_nodes(trans, fs_info, bytenr,
					time_seq, tmp, *roots, NULL);
		if (ret < 0 && ret != -ENOENT) {
			ulist_free(tmp);
			ulist_free(*roots);
			return ret;
		}
		node = ulist_next(tmp, &uiter);
		if (!node)
			break;
		bytenr = node->val;
	}

	ulist_free(tmp);
	return 0;
}


static int __inode_info(u64 inum, u64 ioff, u8 key_type,
			struct btrfs_root *fs_root, struct btrfs_path *path,
			struct btrfs_key *found_key)
{
	int ret;
	struct btrfs_key key;
	struct extent_buffer *eb;

	key.type = key_type;
	key.objectid = inum;
	key.offset = ioff;

	ret = btrfs_search_slot(NULL, fs_root, &key, path, 0, 0);
	if (ret < 0)
		return ret;

	eb = path->nodes[0];
	if (ret && path->slots[0] >= btrfs_header_nritems(eb)) {
		ret = btrfs_next_leaf(fs_root, path);
		if (ret)
			return ret;
		eb = path->nodes[0];
	}

	btrfs_item_key_to_cpu(eb, found_key, path->slots[0]);
	if (found_key->type != key.type || found_key->objectid != key.objectid)
		return 1;

	return 0;
}

/*
 * this makes the path point to (inum INODE_ITEM ioff)
 */
int inode_item_info(u64 inum, u64 ioff, struct btrfs_root *fs_root,
			struct btrfs_path *path)
{
	struct btrfs_key key;
	return __inode_info(inum, ioff, BTRFS_INODE_ITEM_KEY, fs_root, path,
				&key);
}

static int inode_ref_info(u64 inum, u64 ioff, struct btrfs_root *fs_root,
				struct btrfs_path *path,
				struct btrfs_key *found_key)
{
	return __inode_info(inum, ioff, BTRFS_INODE_REF_KEY, fs_root, path,
				found_key);
}

/*
 * this iterates to turn a btrfs_inode_ref into a full filesystem path. elements
 * of the path are separated by '/' and the path is guaranteed to be
 * 0-terminated. the path is only given within the current file system.
 * Therefore, it never starts with a '/'. the caller is responsible to provide
 * "size" bytes in "dest". the dest buffer will be filled backwards. finally,
 * the start point of the resulting string is returned. this pointer is within
 * dest, normally.
 * in case the path buffer would overflow, the pointer is decremented further
 * as if output was written to the buffer, though no more output is actually
 * generated. that way, the caller can determine how much space would be
 * required for the path to fit into the buffer. in that case, the returned
 * value will be smaller than dest. callers must check this!
 */
char *btrfs_iref_to_path(struct btrfs_root *fs_root, struct btrfs_path *path,
			 struct btrfs_inode_ref *iref,
			 struct extent_buffer *eb_in, u64 parent,
			 char *dest, u32 size)
{
	u32 len;
	int slot;
	u64 next_inum;
	int ret;
	s64 bytes_left = size - 1;
	struct extent_buffer *eb = eb_in;
	struct btrfs_key found_key;
	int leave_spinning = path->leave_spinning;

	if (bytes_left >= 0)
		dest[bytes_left] = '\0';

	path->leave_spinning = 1;
	while (1) {
		len = btrfs_inode_ref_name_len(eb, iref);
		bytes_left -= len;
		if (bytes_left >= 0)
			read_extent_buffer(eb, dest + bytes_left,
						(unsigned long)(iref + 1), len);
		if (eb != eb_in) {
			btrfs_tree_read_unlock_blocking(eb);
			free_extent_buffer(eb);
		}
		ret = inode_ref_info(parent, 0, fs_root, path, &found_key);
		if (ret > 0)
			ret = -ENOENT;
		if (ret)
			break;
		next_inum = found_key.offset;

		/* regular exit ahead */
		if (parent == next_inum)
			break;

		slot = path->slots[0];
		eb = path->nodes[0];
		/* make sure we can use eb after releasing the path */
		if (eb != eb_in) {
			atomic_inc(&eb->refs);
			btrfs_tree_read_lock(eb);
			btrfs_set_lock_blocking_rw(eb, BTRFS_READ_LOCK);
		}
		btrfs_release_path(path);

		iref = btrfs_item_ptr(eb, slot, struct btrfs_inode_ref);
		parent = next_inum;
		--bytes_left;
		if (bytes_left >= 0)
			dest[bytes_left] = '/';
	}

	btrfs_release_path(path);
	path->leave_spinning = leave_spinning;

	if (ret)
		return ERR_PTR(ret);

	return dest + bytes_left;
}

/*
 * this makes the path point to (logical EXTENT_ITEM *)
 * returns BTRFS_EXTENT_FLAG_DATA for data, BTRFS_EXTENT_FLAG_TREE_BLOCK for
 * tree blocks and <0 on error.
 */
int extent_from_logical(struct btrfs_fs_info *fs_info, u64 logical,
			struct btrfs_path *path, struct btrfs_key *found_key)
{
	int ret;
	u64 flags;
	u32 item_size;
	struct extent_buffer *eb;
	struct btrfs_extent_item *ei;
	struct btrfs_key key;

	key.type = BTRFS_EXTENT_ITEM_KEY;
	key.objectid = logical;
	key.offset = (u64)-1;

	ret = btrfs_search_slot(NULL, fs_info->extent_root, &key, path, 0, 0);
	if (ret < 0)
		return ret;
	ret = btrfs_previous_item(fs_info->extent_root, path,
					0, BTRFS_EXTENT_ITEM_KEY);
	if (ret < 0)
		return ret;

	btrfs_item_key_to_cpu(path->nodes[0], found_key, path->slots[0]);
	if (found_key->type != BTRFS_EXTENT_ITEM_KEY ||
	    found_key->objectid > logical ||
	    found_key->objectid + found_key->offset <= logical) {
		pr_debug("logical %llu is not within any extent\n",
			 (unsigned long long)logical);
		return -ENOENT;
	}

	eb = path->nodes[0];
	item_size = btrfs_item_size_nr(eb, path->slots[0]);
	BUG_ON(item_size < sizeof(*ei));

	ei = btrfs_item_ptr(eb, path->slots[0], struct btrfs_extent_item);
	flags = btrfs_extent_flags(eb, ei);

	pr_debug("logical %llu is at position %llu within the extent (%llu "
		 "EXTENT_ITEM %llu) flags %#llx size %u\n",
		 (unsigned long long)logical,
		 (unsigned long long)(logical - found_key->objectid),
		 (unsigned long long)found_key->objectid,
		 (unsigned long long)found_key->offset,
		 (unsigned long long)flags, item_size);
	if (flags & BTRFS_EXTENT_FLAG_TREE_BLOCK)
		return BTRFS_EXTENT_FLAG_TREE_BLOCK;
	if (flags & BTRFS_EXTENT_FLAG_DATA)
		return BTRFS_EXTENT_FLAG_DATA;

	return -EIO;
}

/*
 * helper function to iterate extent inline refs. ptr must point to a 0 value
 * for the first call and may be modified. it is used to track state.
 * if more refs exist, 0 is returned and the next call to
 * __get_extent_inline_ref must pass the modified ptr parameter to get the
 * next ref. after the last ref was processed, 1 is returned.
 * returns <0 on error
 */
static int __get_extent_inline_ref(unsigned long *ptr, struct extent_buffer *eb,
				struct btrfs_extent_item *ei, u32 item_size,
				struct btrfs_extent_inline_ref **out_eiref,
				int *out_type)
{
	unsigned long end;
	u64 flags;
	struct btrfs_tree_block_info *info;

	if (!*ptr) {
		/* first call */
		flags = btrfs_extent_flags(eb, ei);
		if (flags & BTRFS_EXTENT_FLAG_TREE_BLOCK) {
			info = (struct btrfs_tree_block_info *)(ei + 1);
			*out_eiref =
				(struct btrfs_extent_inline_ref *)(info + 1);
		} else {
			*out_eiref = (struct btrfs_extent_inline_ref *)(ei + 1);
		}
		*ptr = (unsigned long)*out_eiref;
		if ((void *)*ptr >= (void *)ei + item_size)
			return -ENOENT;
	}

	end = (unsigned long)ei + item_size;
	*out_eiref = (struct btrfs_extent_inline_ref *)*ptr;
	*out_type = btrfs_extent_inline_ref_type(eb, *out_eiref);

	*ptr += btrfs_extent_inline_ref_size(*out_type);
	WARN_ON(*ptr > end);
	if (*ptr == end)
		return 1; /* last */

	return 0;
}

/*
 * reads the tree block backref for an extent. tree level and root are returned
 * through out_level and out_root. ptr must point to a 0 value for the first
 * call and may be modified (see __get_extent_inline_ref comment).
 * returns 0 if data was provided, 1 if there was no more data to provide or
 * <0 on error.
 */
int tree_backref_for_extent(unsigned long *ptr, struct extent_buffer *eb,
				struct btrfs_extent_item *ei, u32 item_size,
				u64 *out_root, u8 *out_level)
{
	int ret;
	int type;
	struct btrfs_tree_block_info *info;
	struct btrfs_extent_inline_ref *eiref;

	if (*ptr == (unsigned long)-1)
		return 1;

	while (1) {
		ret = __get_extent_inline_ref(ptr, eb, ei, item_size,
						&eiref, &type);
		if (ret < 0)
			return ret;

		if (type == BTRFS_TREE_BLOCK_REF_KEY ||
		    type == BTRFS_SHARED_BLOCK_REF_KEY)
			break;

		if (ret == 1)
			return 1;
	}

	/* we can treat both ref types equally here */
	info = (struct btrfs_tree_block_info *)(ei + 1);
	*out_root = btrfs_extent_inline_ref_offset(eb, eiref);
	*out_level = btrfs_tree_block_level(eb, info);

	if (ret == 1)
		*ptr = (unsigned long)-1;

	return 0;
}

static int iterate_leaf_refs(struct extent_inode_elem *inode_list,
				u64 root, u64 extent_item_objectid,
				iterate_extent_inodes_t *iterate, void *ctx)
{
	struct extent_inode_elem *eie;
	int ret = 0;

	for (eie = inode_list; eie; eie = eie->next) {
		pr_debug("ref for %llu resolved, key (%llu EXTEND_DATA %llu), "
			 "root %llu\n", extent_item_objectid,
			 eie->inum, eie->offset, root);
		ret = iterate(eie->inum, eie->offset, root, ctx);
		if (ret) {
			pr_debug("stopping iteration for %llu due to ret=%d\n",
				 extent_item_objectid, ret);
			break;
		}
	}

	return ret;
}

/*
 * calls iterate() for every inode that references the extent identified by
 * the given parameters.
 * when the iterator function returns a non-zero value, iteration stops.
 */
int iterate_extent_inodes(struct btrfs_fs_info *fs_info,
				u64 extent_item_objectid, u64 extent_item_pos,
				int search_commit_root,
				iterate_extent_inodes_t *iterate, void *ctx)
{
	int ret;
	struct list_head data_refs = LIST_HEAD_INIT(data_refs);
	struct list_head shared_refs = LIST_HEAD_INIT(shared_refs);
	struct btrfs_trans_handle *trans;
	struct ulist *refs = NULL;
	struct ulist *roots = NULL;
	struct ulist_node *ref_node = NULL;
	struct ulist_node *root_node = NULL;
	struct seq_list tree_mod_seq_elem = {};
	struct ulist_iterator ref_uiter;
	struct ulist_iterator root_uiter;

	pr_debug("resolving all inodes for extent %llu\n",
			extent_item_objectid);

	if (search_commit_root) {
		trans = BTRFS_BACKREF_SEARCH_COMMIT_ROOT;
	} else {
		trans = btrfs_join_transaction(fs_info->extent_root);
		if (IS_ERR(trans))
			return PTR_ERR(trans);
		btrfs_get_tree_mod_seq(fs_info, &tree_mod_seq_elem);
	}

	ret = btrfs_find_all_leafs(trans, fs_info, extent_item_objectid,
				   tree_mod_seq_elem.seq, &refs,
				   &extent_item_pos);
	if (ret)
		goto out;

	ULIST_ITER_INIT(&ref_uiter);
	while (!ret && (ref_node = ulist_next(refs, &ref_uiter))) {
		ret = btrfs_find_all_roots(trans, fs_info, ref_node->val,
					   tree_mod_seq_elem.seq, &roots);
		if (ret)
			break;
		ULIST_ITER_INIT(&root_uiter);
		while (!ret && (root_node = ulist_next(roots, &root_uiter))) {
			pr_debug("root %llu references leaf %llu, data list "
				 "%#lx\n", root_node->val, ref_node->val,
				 ref_node->aux);
			ret = iterate_leaf_refs(
				(struct extent_inode_elem *)ref_node->aux,
				root_node->val, extent_item_objectid,
				iterate, ctx);
		}
		ulist_free(roots);
		roots = NULL;
	}

	free_leaf_list(refs);
	ulist_free(roots);
out:
	if (!search_commit_root) {
		btrfs_put_tree_mod_seq(fs_info, &tree_mod_seq_elem);
		btrfs_end_transaction(trans, fs_info->extent_root);
	}

	return ret;
}

int iterate_inodes_from_logical(u64 logical, struct btrfs_fs_info *fs_info,
				struct btrfs_path *path,
				iterate_extent_inodes_t *iterate, void *ctx)
{
	int ret;
	u64 extent_item_pos;
	struct btrfs_key found_key;
	int search_commit_root = path->search_commit_root;

	ret = extent_from_logical(fs_info, logical, path,
					&found_key);
	btrfs_release_path(path);
	if (ret & BTRFS_EXTENT_FLAG_TREE_BLOCK)
		ret = -EINVAL;
	if (ret < 0)
		return ret;

	extent_item_pos = logical - found_key.objectid;
	ret = iterate_extent_inodes(fs_info, found_key.objectid,
					extent_item_pos, search_commit_root,
					iterate, ctx);

	return ret;
}

static int iterate_irefs(u64 inum, struct btrfs_root *fs_root,
				struct btrfs_path *path,
				iterate_irefs_t *iterate, void *ctx)
{
	int ret = 0;
	int slot;
	u32 cur;
	u32 len;
	u32 name_len;
	u64 parent = 0;
	int found = 0;
	struct extent_buffer *eb;
	struct btrfs_item *item;
	struct btrfs_inode_ref *iref;
	struct btrfs_key found_key;

	while (!ret) {
		path->leave_spinning = 1;
		ret = inode_ref_info(inum, parent ? parent+1 : 0, fs_root, path,
					&found_key);
		if (ret < 0)
			break;
		if (ret) {
			ret = found ? 0 : -ENOENT;
			break;
		}
		++found;

		parent = found_key.offset;
		slot = path->slots[0];
		eb = path->nodes[0];
		/* make sure we can use eb after releasing the path */
		atomic_inc(&eb->refs);
		btrfs_tree_read_lock(eb);
		btrfs_set_lock_blocking_rw(eb, BTRFS_READ_LOCK);
		btrfs_release_path(path);

		item = btrfs_item_nr(eb, slot);
		iref = btrfs_item_ptr(eb, slot, struct btrfs_inode_ref);

		for (cur = 0; cur < btrfs_item_size(eb, item); cur += len) {
			name_len = btrfs_inode_ref_name_len(eb, iref);
			/* path must be released before calling iterate()! */
			pr_debug("following ref at offset %u for inode %llu in "
				 "tree %llu\n", cur,
				 (unsigned long long)found_key.objectid,
				 (unsigned long long)fs_root->objectid);
			ret = iterate(parent, iref, eb, ctx);
			if (ret)
				break;
			len = sizeof(*iref) + name_len;
			iref = (struct btrfs_inode_ref *)((char *)iref + len);
		}
		btrfs_tree_read_unlock_blocking(eb);
		free_extent_buffer(eb);
	}

	btrfs_release_path(path);

	return ret;
}

/*
 * returns 0 if the path could be dumped (probably truncated)
 * returns <0 in case of an error
 */
static int inode_to_path(u64 inum, struct btrfs_inode_ref *iref,
				struct extent_buffer *eb, void *ctx)
{
	struct inode_fs_paths *ipath = ctx;
	char *fspath;
	char *fspath_min;
	int i = ipath->fspath->elem_cnt;
	const int s_ptr = sizeof(char *);
	u32 bytes_left;

	bytes_left = ipath->fspath->bytes_left > s_ptr ?
					ipath->fspath->bytes_left - s_ptr : 0;

	fspath_min = (char *)ipath->fspath->val + (i + 1) * s_ptr;
	fspath = btrfs_iref_to_path(ipath->fs_root, ipath->btrfs_path, iref, eb,
				inum, fspath_min, bytes_left);
	if (IS_ERR(fspath))
		return PTR_ERR(fspath);

	if (fspath > fspath_min) {
		pr_debug("path resolved: %s\n", fspath);
		ipath->fspath->val[i] = (u64)(unsigned long)fspath;
		++ipath->fspath->elem_cnt;
		ipath->fspath->bytes_left = fspath - fspath_min;
	} else {
		pr_debug("missed path, not enough space. missing bytes: %lu, "
			 "constructed so far: %s\n",
			 (unsigned long)(fspath_min - fspath), fspath_min);
		++ipath->fspath->elem_missed;
		ipath->fspath->bytes_missing += fspath_min - fspath;
		ipath->fspath->bytes_left = 0;
	}

	return 0;
}

/*
 * this dumps all file system paths to the inode into the ipath struct, provided
 * is has been created large enough. each path is zero-terminated and accessed
 * from ipath->fspath->val[i].
 * when it returns, there are ipath->fspath->elem_cnt number of paths available
 * in ipath->fspath->val[]. when the allocated space wasn't sufficient, the
 * number of missed paths in recored in ipath->fspath->elem_missed, otherwise,
 * it's zero. ipath->fspath->bytes_missing holds the number of bytes that would
 * have been needed to return all paths.
 */
int paths_from_inode(u64 inum, struct inode_fs_paths *ipath)
{
	return iterate_irefs(inum, ipath->fs_root, ipath->btrfs_path,
				inode_to_path, ipath);
}

struct btrfs_data_container *init_data_container(u32 total_bytes)
{
	struct btrfs_data_container *data;
	size_t alloc_bytes;

	alloc_bytes = max_t(size_t, total_bytes, sizeof(*data));
	data = kmalloc(alloc_bytes, GFP_NOFS);
	if (!data)
		return ERR_PTR(-ENOMEM);

	if (total_bytes >= sizeof(*data)) {
		data->bytes_left = total_bytes - sizeof(*data);
		data->bytes_missing = 0;
	} else {
		data->bytes_missing = sizeof(*data) - total_bytes;
		data->bytes_left = 0;
	}

	data->elem_cnt = 0;
	data->elem_missed = 0;

	return data;
}

/*
 * allocates space to return multiple file system paths for an inode.
 * total_bytes to allocate are passed, note that space usable for actual path
 * information will be total_bytes - sizeof(struct inode_fs_paths).
 * the returned pointer must be freed with free_ipath() in the end.
 */
struct inode_fs_paths *init_ipath(s32 total_bytes, struct btrfs_root *fs_root,
					struct btrfs_path *path)
{
	struct inode_fs_paths *ifp;
	struct btrfs_data_container *fspath;

	fspath = init_data_container(total_bytes);
	if (IS_ERR(fspath))
		return (void *)fspath;

	ifp = kmalloc(sizeof(*ifp), GFP_NOFS);
	if (!ifp) {
		kfree(fspath);
		return ERR_PTR(-ENOMEM);
	}

	ifp->btrfs_path = path;
	ifp->fspath = fspath;
	ifp->fs_root = fs_root;

	return ifp;
}

void free_ipath(struct inode_fs_paths *ipath)
{
	if (!ipath)
		return;
	kfree(ipath->fspath);
	kfree(ipath);
}<|MERGE_RESOLUTION|>--- conflicted
+++ resolved
@@ -179,11 +179,7 @@
 
 static int add_all_parents(struct btrfs_root *root, struct btrfs_path *path,
 				struct ulist *parents, int level,
-<<<<<<< HEAD
-				struct btrfs_key *key, u64 time_seq,
-=======
 				struct btrfs_key *key_for_search, u64 time_seq,
->>>>>>> 0d7614f0
 				u64 wanted_disk_byte,
 				const u64 *extent_item_pos)
 {
@@ -208,18 +204,8 @@
 	 * the first item to check. But sometimes, we may enter it with
 	 * slot==nritems. In that case, go to the next leaf before we continue.
 	 */
-<<<<<<< HEAD
-	while (1) {
-		eie = NULL;
-		ret = btrfs_next_old_leaf(root, path, time_seq);
-		if (ret < 0)
-			return ret;
-		if (ret)
-			return 0;
-=======
 	if (path->slots[0] >= btrfs_header_nritems(path->nodes[0]))
 		ret = btrfs_next_old_leaf(root, path, time_seq);
->>>>>>> 0d7614f0
 
 	while (!ret) {
 		eb = path->nodes[0];
@@ -315,19 +301,6 @@
 		goto out;
 
 	eb = path->nodes[level];
-<<<<<<< HEAD
-	if (!eb) {
-		WARN_ON(1);
-		ret = 1;
-		goto out;
-	}
-
-	if (level == 0)
-		btrfs_item_key_to_cpu(eb, &key, path->slots[0]);
-
-	ret = add_all_parents(root, path, parents, level, &key, time_seq,
-				ref->wanted_disk_byte, extent_item_pos);
-=======
 	while (!eb) {
 		if (!level) {
 			WARN_ON(1);
@@ -341,7 +314,6 @@
 	ret = add_all_parents(root, path, parents, level, &ref->key_for_search,
 				time_seq, ref->wanted_disk_byte,
 				extent_item_pos);
->>>>>>> 0d7614f0
 out:
 	btrfs_free_path(path);
 	return ret;
