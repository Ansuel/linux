--- conflicted
+++ resolved
@@ -95,11 +95,7 @@
 
 		positions[value]=outpos;
 		if (repeat) {
-<<<<<<< HEAD
-			if ((outpos + repeat) >= destlen) {
-=======
 			if ((outpos + repeat) > destlen) {
->>>>>>> a5a056c8
 				return 1;
 			}
 			if (backoffs + repeat >= outpos) {
