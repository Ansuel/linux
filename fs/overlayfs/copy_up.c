// SPDX-License-Identifier: GPL-2.0-only
/*
 *
 * Copyright (C) 2011 Novell Inc.
 */

#include <linux/module.h>
#include <linux/fs.h>
#include <linux/slab.h>
#include <linux/file.h>
#include <linux/fileattr.h>
#include <linux/splice.h>
#include <linux/xattr.h>
#include <linux/security.h>
#include <linux/uaccess.h>
#include <linux/sched/signal.h>
#include <linux/cred.h>
#include <linux/namei.h>
#include <linux/fdtable.h>
#include <linux/ratelimit.h>
#include <linux/exportfs.h>
#include "overlayfs.h"

#define OVL_COPY_UP_CHUNK_SIZE (1 << 20)

static int ovl_ccup_set(const char *buf, const struct kernel_param *param)
{
	pr_warn("\"check_copy_up\" module option is obsolete\n");
	return 0;
}

static int ovl_ccup_get(char *buf, const struct kernel_param *param)
{
	return sprintf(buf, "N\n");
}

module_param_call(check_copy_up, ovl_ccup_set, ovl_ccup_get, NULL, 0644);
MODULE_PARM_DESC(check_copy_up, "Obsolete; does nothing");

static bool ovl_must_copy_xattr(const char *name)
{
	return !strcmp(name, XATTR_POSIX_ACL_ACCESS) ||
	       !strcmp(name, XATTR_POSIX_ACL_DEFAULT) ||
	       !strncmp(name, XATTR_SECURITY_PREFIX, XATTR_SECURITY_PREFIX_LEN);
}

static int ovl_copy_acl(struct ovl_fs *ofs, const struct path *path,
			struct dentry *dentry, const char *acl_name)
{
	int err;
	struct posix_acl *clone, *real_acl = NULL;

	real_acl = ovl_get_acl_path(path, acl_name, false);
	if (!real_acl)
		return 0;

	if (IS_ERR(real_acl)) {
		err = PTR_ERR(real_acl);
		if (err == -ENODATA || err == -EOPNOTSUPP)
			return 0;
		return err;
	}

	clone = posix_acl_clone(real_acl, GFP_KERNEL);
	posix_acl_release(real_acl); /* release original acl */
	if (!clone)
		return -ENOMEM;

	err = ovl_do_set_acl(ofs, dentry, acl_name, clone);

	/* release cloned acl */
	posix_acl_release(clone);
	return err;
}

int ovl_copy_xattr(struct super_block *sb, const struct path *oldpath, struct dentry *new)
{
	struct dentry *old = oldpath->dentry;
	ssize_t list_size, size, value_size = 0;
	char *buf, *name, *value = NULL;
	int error = 0;
	size_t slen;

	if (!(old->d_inode->i_opflags & IOP_XATTR) ||
	    !(new->d_inode->i_opflags & IOP_XATTR))
		return 0;

	list_size = vfs_listxattr(old, NULL, 0);
	if (list_size <= 0) {
		if (list_size == -EOPNOTSUPP)
			return 0;
		return list_size;
	}

	buf = kvzalloc(list_size, GFP_KERNEL);
	if (!buf)
		return -ENOMEM;

	list_size = vfs_listxattr(old, buf, list_size);
	if (list_size <= 0) {
		error = list_size;
		goto out;
	}

	for (name = buf; list_size; name += slen) {
		slen = strnlen(name, list_size) + 1;

		/* underlying fs providing us with an broken xattr list? */
		if (WARN_ON(slen > list_size)) {
			error = -EIO;
			break;
		}
		list_size -= slen;

		if (ovl_is_private_xattr(sb, name))
			continue;

		error = security_inode_copy_up_xattr(name);
		if (error < 0 && error != -EOPNOTSUPP)
			break;
		if (error == 1) {
			error = 0;
			continue; /* Discard */
		}

		if (is_posix_acl_xattr(name)) {
			error = ovl_copy_acl(OVL_FS(sb), oldpath, new, name);
			if (!error)
				continue;
			/* POSIX ACLs must be copied. */
			break;
		}

retry:
		size = ovl_do_getxattr(oldpath, name, value, value_size);
		if (size == -ERANGE)
			size = ovl_do_getxattr(oldpath, name, NULL, 0);

		if (size < 0) {
			error = size;
			break;
		}

		if (size > value_size) {
			void *new;

			new = kvmalloc(size, GFP_KERNEL);
			if (!new) {
				error = -ENOMEM;
				break;
			}
			kvfree(value);
			value = new;
			value_size = size;
			goto retry;
		}

		error = ovl_do_setxattr(OVL_FS(sb), new, name, value, size, 0);
		if (error) {
			if (error != -EOPNOTSUPP || ovl_must_copy_xattr(name))
				break;

			/* Ignore failure to copy unknown xattrs */
			error = 0;
		}
	}
	kvfree(value);
out:
	kvfree(buf);
	return error;
}

static int ovl_copy_fileattr(struct inode *inode, const struct path *old,
			     const struct path *new)
{
	struct fileattr oldfa = { .flags_valid = true };
	struct fileattr newfa = { .flags_valid = true };
	int err;

	err = ovl_real_fileattr_get(old, &oldfa);
	if (err) {
		/* Ntfs-3g returns -EINVAL for "no fileattr support" */
		if (err == -ENOTTY || err == -EINVAL)
			return 0;
		pr_warn("failed to retrieve lower fileattr (%pd2, err=%i)\n",
			old->dentry, err);
		return err;
	}

	/*
	 * We cannot set immutable and append-only flags on upper inode,
	 * because we would not be able to link upper inode to upper dir
	 * not set overlay private xattr on upper inode.
	 * Store these flags in overlay.protattr xattr instead.
	 */
	if (oldfa.flags & OVL_PROT_FS_FLAGS_MASK) {
		err = ovl_set_protattr(inode, new->dentry, &oldfa);
		if (err == -EPERM)
			pr_warn_once("copying fileattr: no xattr on upper\n");
		else if (err)
			return err;
	}

	/* Don't bother copying flags if none are set */
	if (!(oldfa.flags & OVL_COPY_FS_FLAGS_MASK))
		return 0;

	err = ovl_real_fileattr_get(new, &newfa);
	if (err) {
		/*
		 * Returning an error if upper doesn't support fileattr will
		 * result in a regression, so revert to the old behavior.
		 */
		if (err == -ENOTTY || err == -EINVAL) {
			pr_warn_once("copying fileattr: no support on upper\n");
			return 0;
		}
		pr_warn("failed to retrieve upper fileattr (%pd2, err=%i)\n",
			new->dentry, err);
		return err;
	}

	BUILD_BUG_ON(OVL_COPY_FS_FLAGS_MASK & ~FS_COMMON_FL);
	newfa.flags &= ~OVL_COPY_FS_FLAGS_MASK;
	newfa.flags |= (oldfa.flags & OVL_COPY_FS_FLAGS_MASK);

	BUILD_BUG_ON(OVL_COPY_FSX_FLAGS_MASK & ~FS_XFLAG_COMMON);
	newfa.fsx_xflags &= ~OVL_COPY_FSX_FLAGS_MASK;
	newfa.fsx_xflags |= (oldfa.fsx_xflags & OVL_COPY_FSX_FLAGS_MASK);

	return ovl_real_fileattr_set(new, &newfa);
}

static int ovl_copy_up_file(struct ovl_fs *ofs, struct dentry *dentry,
			    struct file *new_file, loff_t len)
{
	struct path datapath;
	struct file *old_file;
	loff_t old_pos = 0;
	loff_t new_pos = 0;
	loff_t cloned;
	loff_t data_pos = -1;
	loff_t hole_len;
	bool skip_hole = false;
	int error = 0;

	ovl_path_lowerdata(dentry, &datapath);
	if (WARN_ON(datapath.dentry == NULL))
		return -EIO;

	old_file = ovl_path_open(&datapath, O_LARGEFILE | O_RDONLY);
	if (IS_ERR(old_file))
		return PTR_ERR(old_file);

	/* Try to use clone_file_range to clone up within the same fs */
	cloned = do_clone_file_range(old_file, 0, new_file, 0, len, 0);
	if (cloned == len)
		goto out_fput;
	/* Couldn't clone, so now we try to copy the data */

	/* Check if lower fs supports seek operation */
	if (old_file->f_mode & FMODE_LSEEK)
		skip_hole = true;

	while (len) {
		size_t this_len = OVL_COPY_UP_CHUNK_SIZE;
		long bytes;

		if (len < this_len)
			this_len = len;

		if (signal_pending_state(TASK_KILLABLE, current)) {
			error = -EINTR;
			break;
		}

		/*
		 * Fill zero for hole will cost unnecessary disk space
		 * and meanwhile slow down the copy-up speed, so we do
		 * an optimization for hole during copy-up, it relies
		 * on SEEK_DATA implementation in lower fs so if lower
		 * fs does not support it, copy-up will behave as before.
		 *
		 * Detail logic of hole detection as below:
		 * When we detect next data position is larger than current
		 * position we will skip that hole, otherwise we copy
		 * data in the size of OVL_COPY_UP_CHUNK_SIZE. Actually,
		 * it may not recognize all kind of holes and sometimes
		 * only skips partial of hole area. However, it will be
		 * enough for most of the use cases.
		 */

		if (skip_hole && data_pos < old_pos) {
			data_pos = vfs_llseek(old_file, old_pos, SEEK_DATA);
			if (data_pos > old_pos) {
				hole_len = data_pos - old_pos;
				len -= hole_len;
				old_pos = new_pos = data_pos;
				continue;
			} else if (data_pos == -ENXIO) {
				break;
			} else if (data_pos < 0) {
				skip_hole = false;
			}
		}

		bytes = do_splice_direct(old_file, &old_pos,
					 new_file, &new_pos,
					 this_len, SPLICE_F_MOVE);
		if (bytes <= 0) {
			error = bytes;
			break;
		}
		WARN_ON(old_pos != new_pos);

		len -= bytes;
	}
	if (!error && ovl_should_sync(ofs))
		error = vfs_fsync(new_file, 0);
out_fput:
	fput(old_file);
	return error;
}

static int ovl_set_size(struct ovl_fs *ofs,
			struct dentry *upperdentry, struct kstat *stat)
{
	struct iattr attr = {
		.ia_valid = ATTR_SIZE,
		.ia_size = stat->size,
	};

	return ovl_do_notify_change(ofs, upperdentry, &attr);
}

static int ovl_set_timestamps(struct ovl_fs *ofs, struct dentry *upperdentry,
			      struct kstat *stat)
{
	struct iattr attr = {
		.ia_valid =
		     ATTR_ATIME | ATTR_MTIME | ATTR_ATIME_SET | ATTR_MTIME_SET,
		.ia_atime = stat->atime,
		.ia_mtime = stat->mtime,
	};

	return ovl_do_notify_change(ofs, upperdentry, &attr);
}

int ovl_set_attr(struct ovl_fs *ofs, struct dentry *upperdentry,
		 struct kstat *stat)
{
	int err = 0;

	if (!S_ISLNK(stat->mode)) {
		struct iattr attr = {
			.ia_valid = ATTR_MODE,
			.ia_mode = stat->mode,
		};
		err = ovl_do_notify_change(ofs, upperdentry, &attr);
	}
	if (!err) {
		struct iattr attr = {
			.ia_valid = ATTR_UID | ATTR_GID,
			.ia_vfsuid = VFSUIDT_INIT(stat->uid),
			.ia_vfsgid = VFSGIDT_INIT(stat->gid),
		};
		err = ovl_do_notify_change(ofs, upperdentry, &attr);
	}
	if (!err)
		ovl_set_timestamps(ofs, upperdentry, stat);

	return err;
}

struct ovl_fh *ovl_encode_real_fh(struct ovl_fs *ofs, struct dentry *real,
				  bool is_upper)
{
	struct ovl_fh *fh;
	int fh_type, dwords;
	int buflen = MAX_HANDLE_SZ;
	uuid_t *uuid = &real->d_sb->s_uuid;
	int err;

	/* Make sure the real fid stays 32bit aligned */
	BUILD_BUG_ON(OVL_FH_FID_OFFSET % 4);
	BUILD_BUG_ON(MAX_HANDLE_SZ + OVL_FH_FID_OFFSET > 255);

	fh = kzalloc(buflen + OVL_FH_FID_OFFSET, GFP_KERNEL);
	if (!fh)
		return ERR_PTR(-ENOMEM);

	/*
	 * We encode a non-connectable file handle for non-dir, because we
	 * only need to find the lower inode number and we don't want to pay
	 * the price or reconnecting the dentry.
	 */
	dwords = buflen >> 2;
	fh_type = exportfs_encode_fh(real, (void *)fh->fb.fid, &dwords, 0);
	buflen = (dwords << 2);

	err = -EIO;
	if (WARN_ON(fh_type < 0) ||
	    WARN_ON(buflen > MAX_HANDLE_SZ) ||
	    WARN_ON(fh_type == FILEID_INVALID))
		goto out_err;

	fh->fb.version = OVL_FH_VERSION;
	fh->fb.magic = OVL_FH_MAGIC;
	fh->fb.type = fh_type;
	fh->fb.flags = OVL_FH_FLAG_CPU_ENDIAN;
	/*
	 * When we will want to decode an overlay dentry from this handle
	 * and all layers are on the same fs, if we get a disconncted real
	 * dentry when we decode fid, the only way to tell if we should assign
	 * it to upperdentry or to lowerstack is by checking this flag.
	 */
	if (is_upper)
		fh->fb.flags |= OVL_FH_FLAG_PATH_UPPER;
	fh->fb.len = sizeof(fh->fb) + buflen;
	if (ofs->config.uuid)
		fh->fb.uuid = *uuid;

	return fh;

out_err:
	kfree(fh);
	return ERR_PTR(err);
}

int ovl_set_origin(struct ovl_fs *ofs, struct dentry *lower,
		   struct dentry *upper)
{
	const struct ovl_fh *fh = NULL;
	int err;

	/*
	 * When lower layer doesn't support export operations store a 'null' fh,
	 * so we can use the overlay.origin xattr to distignuish between a copy
	 * up and a pure upper inode.
	 */
	if (ovl_can_decode_fh(lower->d_sb)) {
		fh = ovl_encode_real_fh(ofs, lower, false);
		if (IS_ERR(fh))
			return PTR_ERR(fh);
	}

	/*
	 * Do not fail when upper doesn't support xattrs.
	 */
	err = ovl_check_setxattr(ofs, upper, OVL_XATTR_ORIGIN, fh->buf,
				 fh ? fh->fb.len : 0, 0);
	kfree(fh);

	/* Ignore -EPERM from setting "user.*" on symlink/special */
	return err == -EPERM ? 0 : err;
}

/* Store file handle of @upper dir in @index dir entry */
static int ovl_set_upper_fh(struct ovl_fs *ofs, struct dentry *upper,
			    struct dentry *index)
{
	const struct ovl_fh *fh;
	int err;

	fh = ovl_encode_real_fh(ofs, upper, true);
	if (IS_ERR(fh))
		return PTR_ERR(fh);

	err = ovl_setxattr(ofs, index, OVL_XATTR_UPPER, fh->buf, fh->fb.len);

	kfree(fh);
	return err;
}

/*
 * Create and install index entry.
 *
 * Caller must hold i_mutex on indexdir.
 */
static int ovl_create_index(struct dentry *dentry, struct dentry *origin,
			    struct dentry *upper)
{
	struct ovl_fs *ofs = OVL_FS(dentry->d_sb);
	struct dentry *indexdir = ovl_indexdir(dentry->d_sb);
	struct inode *dir = d_inode(indexdir);
	struct dentry *index = NULL;
	struct dentry *temp = NULL;
	struct qstr name = { };
	int err;

	/*
	 * For now this is only used for creating index entry for directories,
	 * because non-dir are copied up directly to index and then hardlinked
	 * to upper dir.
	 *
	 * TODO: implement create index for non-dir, so we can call it when
	 * encoding file handle for non-dir in case index does not exist.
	 */
	if (WARN_ON(!d_is_dir(dentry)))
		return -EIO;

	/* Directory not expected to be indexed before copy up */
	if (WARN_ON(ovl_test_flag(OVL_INDEX, d_inode(dentry))))
		return -EIO;

	err = ovl_get_index_name(ofs, origin, &name);
	if (err)
		return err;

	temp = ovl_create_temp(ofs, indexdir, OVL_CATTR(S_IFDIR | 0));
	err = PTR_ERR(temp);
	if (IS_ERR(temp))
		goto free_name;

	err = ovl_set_upper_fh(ofs, upper, temp);
	if (err)
		goto out;

	index = ovl_lookup_upper(ofs, name.name, indexdir, name.len);
	if (IS_ERR(index)) {
		err = PTR_ERR(index);
	} else {
		err = ovl_do_rename(ofs, dir, temp, dir, index, 0);
		dput(index);
	}
out:
	if (err)
		ovl_cleanup(ofs, dir, temp);
	dput(temp);
free_name:
	kfree(name.name);
	return err;
}

struct ovl_copy_up_ctx {
	struct dentry *parent;
	struct dentry *dentry;
	struct path lowerpath;
	struct kstat stat;
	struct kstat pstat;
	const char *link;
	struct dentry *destdir;
	struct qstr destname;
	struct dentry *workdir;
	bool origin;
	bool indexed;
	bool metacopy;
};

static int ovl_link_up(struct ovl_copy_up_ctx *c)
{
	int err;
	struct dentry *upper;
	struct dentry *upperdir = ovl_dentry_upper(c->parent);
	struct ovl_fs *ofs = OVL_FS(c->dentry->d_sb);
	struct inode *udir = d_inode(upperdir);

	/* Mark parent "impure" because it may now contain non-pure upper */
	err = ovl_set_impure(c->parent, upperdir);
	if (err)
		return err;

	err = ovl_set_nlink_lower(c->dentry);
	if (err)
		return err;

	inode_lock_nested(udir, I_MUTEX_PARENT);
	upper = ovl_lookup_upper(ofs, c->dentry->d_name.name, upperdir,
				 c->dentry->d_name.len);
	err = PTR_ERR(upper);
	if (!IS_ERR(upper)) {
		err = ovl_do_link(ofs, ovl_dentry_upper(c->dentry), udir, upper);
		dput(upper);

		if (!err) {
			/* Restore timestamps on parent (best effort) */
			ovl_set_timestamps(ofs, upperdir, &c->pstat);
			ovl_dentry_set_upper_alias(c->dentry);
		}
	}
	inode_unlock(udir);
	if (err)
		return err;

	err = ovl_set_nlink_upper(c->dentry);

	return err;
}

static int ovl_copy_up_data(struct ovl_copy_up_ctx *c, const struct path *temp)
{
	struct ovl_fs *ofs = OVL_FS(c->dentry->d_sb);
	struct file *new_file;
	int err;

	if (!S_ISREG(c->stat.mode) || c->metacopy || !c->stat.size)
		return 0;

	new_file = ovl_path_open(temp, O_LARGEFILE | O_WRONLY);
	if (IS_ERR(new_file))
		return PTR_ERR(new_file);

	err = ovl_copy_up_file(ofs, c->dentry, new_file, c->stat.size);
	fput(new_file);

	return err;
}

static int ovl_copy_up_metadata(struct ovl_copy_up_ctx *c, struct dentry *temp)
{
	struct ovl_fs *ofs = OVL_FS(c->dentry->d_sb);
	struct inode *inode = d_inode(c->dentry);
	struct path upperpath = { .mnt = ovl_upper_mnt(ofs), .dentry = temp };
	int err;

	err = ovl_copy_xattr(c->dentry->d_sb, &c->lowerpath, temp);
	if (err)
		return err;

	if (inode->i_flags & OVL_COPY_I_FLAGS_MASK) {
		/*
		 * Copy the fileattr inode flags that are the source of already
		 * copied i_flags
		 */
		err = ovl_copy_fileattr(inode, &c->lowerpath, &upperpath);
		if (err)
			return err;
	}

	/*
	 * Store identifier of lower inode in upper inode xattr to
	 * allow lookup of the copy up origin inode.
	 *
	 * Don't set origin when we are breaking the association with a lower
	 * hard link.
	 */
	if (c->origin) {
		err = ovl_set_origin(ofs, c->lowerpath.dentry, temp);
		if (err)
			return err;
	}

	if (c->metacopy) {
		err = ovl_check_setxattr(ofs, temp, OVL_XATTR_METACOPY,
					 NULL, 0, -EOPNOTSUPP);
		if (err)
			return err;
	}

	inode_lock(temp->d_inode);
	if (S_ISREG(c->stat.mode))
		err = ovl_set_size(ofs, temp, &c->stat);
	if (!err)
		err = ovl_set_attr(ofs, temp, &c->stat);
	inode_unlock(temp->d_inode);

	return err;
}

struct ovl_cu_creds {
	const struct cred *old;
	struct cred *new;
};

static int ovl_prep_cu_creds(struct dentry *dentry, struct ovl_cu_creds *cc)
{
	int err;

	cc->old = cc->new = NULL;
	err = security_inode_copy_up(dentry, &cc->new);
	if (err < 0)
		return err;

	if (cc->new)
		cc->old = override_creds(cc->new);

	return 0;
}

static void ovl_revert_cu_creds(struct ovl_cu_creds *cc)
{
	if (cc->new) {
		revert_creds(cc->old);
		put_cred(cc->new);
	}
}

/*
 * Copyup using workdir to prepare temp file.  Used when copying up directories,
 * special files or when upper fs doesn't support O_TMPFILE.
 */
static int ovl_copy_up_workdir(struct ovl_copy_up_ctx *c)
{
	struct ovl_fs *ofs = OVL_FS(c->dentry->d_sb);
	struct inode *inode;
	struct inode *udir = d_inode(c->destdir), *wdir = d_inode(c->workdir);
	struct path path = { .mnt = ovl_upper_mnt(ofs) };
	struct dentry *temp, *upper;
	struct ovl_cu_creds cc;
	int err;
	struct ovl_cattr cattr = {
		/* Can't properly set mode on creation because of the umask */
		.mode = c->stat.mode & S_IFMT,
		.rdev = c->stat.rdev,
		.link = c->link
	};

	/* workdir and destdir could be the same when copying up to indexdir */
	err = -EIO;
	if (lock_rename(c->workdir, c->destdir) != NULL)
		goto unlock;

	err = ovl_prep_cu_creds(c->dentry, &cc);
	if (err)
		goto unlock;

	temp = ovl_create_temp(ofs, c->workdir, &cattr);
	ovl_revert_cu_creds(&cc);

	err = PTR_ERR(temp);
	if (IS_ERR(temp))
		goto unlock;

	/*
	 * Copy up data first and then xattrs. Writing data after
	 * xattrs will remove security.capability xattr automatically.
	 */
	path.dentry = temp;
	err = ovl_copy_up_data(c, &path);
	if (err)
		goto cleanup;

	err = ovl_copy_up_metadata(c, temp);
	if (err)
		goto cleanup;

	if (S_ISDIR(c->stat.mode) && c->indexed) {
		err = ovl_create_index(c->dentry, c->lowerpath.dentry, temp);
		if (err)
			goto cleanup;
	}

	upper = ovl_lookup_upper(ofs, c->destname.name, c->destdir,
				 c->destname.len);
	err = PTR_ERR(upper);
	if (IS_ERR(upper))
		goto cleanup;

	err = ovl_do_rename(ofs, wdir, temp, udir, upper, 0);
	dput(upper);
	if (err)
		goto cleanup;

	if (!c->metacopy)
		ovl_set_upperdata(d_inode(c->dentry));
	inode = d_inode(c->dentry);
	ovl_inode_update(inode, temp);
	if (S_ISDIR(inode->i_mode))
		ovl_set_flag(OVL_WHITEOUTS, inode);
unlock:
	unlock_rename(c->workdir, c->destdir);

	return err;

cleanup:
	ovl_cleanup(ofs, wdir, temp);
	dput(temp);
	goto unlock;
}

/* Copyup using O_TMPFILE which does not require cross dir locking */
static int ovl_copy_up_tmpfile(struct ovl_copy_up_ctx *c)
{
	struct ovl_fs *ofs = OVL_FS(c->dentry->d_sb);
	struct inode *udir = d_inode(c->destdir);
	struct dentry *temp, *upper;
	struct file *tmpfile;
	struct ovl_cu_creds cc;
	int err;

	err = ovl_prep_cu_creds(c->dentry, &cc);
	if (err)
		return err;

	tmpfile = ovl_do_tmpfile(ofs, c->workdir, c->stat.mode);
	ovl_revert_cu_creds(&cc);

	if (IS_ERR(tmpfile))
		return PTR_ERR(tmpfile);
<<<<<<< HEAD

	temp = tmpfile->f_path.dentry;
	if (!c->metacopy && c->stat.size) {
		err = ovl_copy_up_file(ofs, c->dentry, tmpfile, c->stat.size);
		if (err)
			return err;
	}

=======

	temp = tmpfile->f_path.dentry;
	if (!c->metacopy && c->stat.size) {
		err = ovl_copy_up_file(ofs, c->dentry, tmpfile, c->stat.size);
		if (err)
			return err;
	}

>>>>>>> 0ee29814
	err = ovl_copy_up_metadata(c, temp);
	if (err)
		goto out_fput;

	inode_lock_nested(udir, I_MUTEX_PARENT);

	upper = ovl_lookup_upper(ofs, c->destname.name, c->destdir,
				 c->destname.len);
	err = PTR_ERR(upper);
	if (!IS_ERR(upper)) {
		err = ovl_do_link(ofs, temp, udir, upper);
		dput(upper);
	}
	inode_unlock(udir);

	if (err)
		goto out_fput;

	if (!c->metacopy)
		ovl_set_upperdata(d_inode(c->dentry));
	ovl_inode_update(d_inode(c->dentry), dget(temp));

out_fput:
	fput(tmpfile);
	return err;
}

/*
 * Copy up a single dentry
 *
 * All renames start with copy up of source if necessary.  The actual
 * rename will only proceed once the copy up was successful.  Copy up uses
 * upper parent i_mutex for exclusion.  Since rename can change d_parent it
 * is possible that the copy up will lock the old parent.  At that point
 * the file will have already been copied up anyway.
 */
static int ovl_do_copy_up(struct ovl_copy_up_ctx *c)
{
	int err;
	struct ovl_fs *ofs = OVL_FS(c->dentry->d_sb);
	bool to_index = false;

	/*
	 * Indexed non-dir is copied up directly to the index entry and then
	 * hardlinked to upper dir. Indexed dir is copied up to indexdir,
	 * then index entry is created and then copied up dir installed.
	 * Copying dir up to indexdir instead of workdir simplifies locking.
	 */
	if (ovl_need_index(c->dentry)) {
		c->indexed = true;
		if (S_ISDIR(c->stat.mode))
			c->workdir = ovl_indexdir(c->dentry->d_sb);
		else
			to_index = true;
	}

	if (S_ISDIR(c->stat.mode) || c->stat.nlink == 1 || to_index)
		c->origin = true;

	if (to_index) {
		c->destdir = ovl_indexdir(c->dentry->d_sb);
		err = ovl_get_index_name(ofs, c->lowerpath.dentry, &c->destname);
		if (err)
			return err;
	} else if (WARN_ON(!c->parent)) {
		/* Disconnected dentry must be copied up to index dir */
		return -EIO;
	} else {
		/*
		 * Mark parent "impure" because it may now contain non-pure
		 * upper
		 */
		err = ovl_set_impure(c->parent, c->destdir);
		if (err)
			return err;
	}

	/* Should we copyup with O_TMPFILE or with workdir? */
	if (S_ISREG(c->stat.mode) && ofs->tmpfile)
		err = ovl_copy_up_tmpfile(c);
	else
		err = ovl_copy_up_workdir(c);
	if (err)
		goto out;

	if (c->indexed)
		ovl_set_flag(OVL_INDEX, d_inode(c->dentry));

	if (to_index) {
		/* Initialize nlink for copy up of disconnected dentry */
		err = ovl_set_nlink_upper(c->dentry);
	} else {
		struct inode *udir = d_inode(c->destdir);

		/* Restore timestamps on parent (best effort) */
		inode_lock(udir);
		ovl_set_timestamps(ofs, c->destdir, &c->pstat);
		inode_unlock(udir);

		ovl_dentry_set_upper_alias(c->dentry);
	}

out:
	if (to_index)
		kfree(c->destname.name);
	return err;
}

static bool ovl_need_meta_copy_up(struct dentry *dentry, umode_t mode,
				  int flags)
{
	struct ovl_fs *ofs = dentry->d_sb->s_fs_info;

	if (!ofs->config.metacopy)
		return false;

	if (!S_ISREG(mode))
		return false;

	if (flags && ((OPEN_FMODE(flags) & FMODE_WRITE) || (flags & O_TRUNC)))
		return false;

	return true;
}

static ssize_t ovl_getxattr_value(const struct path *path, char *name, char **value)
{
	ssize_t res;
	char *buf;

	res = ovl_do_getxattr(path, name, NULL, 0);
	if (res == -ENODATA || res == -EOPNOTSUPP)
		res = 0;

	if (res > 0) {
		buf = kzalloc(res, GFP_KERNEL);
		if (!buf)
			return -ENOMEM;

		res = ovl_do_getxattr(path, name, buf, res);
		if (res < 0)
			kfree(buf);
		else
			*value = buf;
	}
	return res;
}

/* Copy up data of an inode which was copied up metadata only in the past. */
static int ovl_copy_up_meta_inode_data(struct ovl_copy_up_ctx *c)
{
	struct ovl_fs *ofs = OVL_FS(c->dentry->d_sb);
	struct path upperpath;
	int err;
	char *capability = NULL;
	ssize_t cap_size;

	ovl_path_upper(c->dentry, &upperpath);
	if (WARN_ON(upperpath.dentry == NULL))
		return -EIO;

	if (c->stat.size) {
		err = cap_size = ovl_getxattr_value(&upperpath, XATTR_NAME_CAPS,
						    &capability);
		if (cap_size < 0)
			goto out;
	}

	err = ovl_copy_up_data(c, &upperpath);
	if (err)
		goto out_free;

	/*
	 * Writing to upper file will clear security.capability xattr. We
	 * don't want that to happen for normal copy-up operation.
	 */
	if (capability) {
		err = ovl_do_setxattr(ofs, upperpath.dentry, XATTR_NAME_CAPS,
				      capability, cap_size, 0);
		if (err)
			goto out_free;
	}


	err = ovl_removexattr(ofs, upperpath.dentry, OVL_XATTR_METACOPY);
	if (err)
		goto out_free;

	ovl_set_upperdata(d_inode(c->dentry));
out_free:
	kfree(capability);
out:
	return err;
}

static int ovl_copy_up_one(struct dentry *parent, struct dentry *dentry,
			   int flags)
{
	int err;
	DEFINE_DELAYED_CALL(done);
	struct path parentpath;
	struct ovl_copy_up_ctx ctx = {
		.parent = parent,
		.dentry = dentry,
		.workdir = ovl_workdir(dentry),
	};

	if (WARN_ON(!ctx.workdir))
		return -EROFS;

	ovl_path_lower(dentry, &ctx.lowerpath);
	err = vfs_getattr(&ctx.lowerpath, &ctx.stat,
			  STATX_BASIC_STATS, AT_STATX_SYNC_AS_STAT);
	if (err)
		return err;

	ctx.metacopy = ovl_need_meta_copy_up(dentry, ctx.stat.mode, flags);

	if (parent) {
		ovl_path_upper(parent, &parentpath);
		ctx.destdir = parentpath.dentry;
		ctx.destname = dentry->d_name;

		err = vfs_getattr(&parentpath, &ctx.pstat,
				  STATX_ATIME | STATX_MTIME,
				  AT_STATX_SYNC_AS_STAT);
		if (err)
			return err;
	}

	/* maybe truncate regular file. this has no effect on dirs */
	if (flags & O_TRUNC)
		ctx.stat.size = 0;

	if (S_ISLNK(ctx.stat.mode)) {
		ctx.link = vfs_get_link(ctx.lowerpath.dentry, &done);
		if (IS_ERR(ctx.link))
			return PTR_ERR(ctx.link);
	}

	err = ovl_copy_up_start(dentry, flags);
	/* err < 0: interrupted, err > 0: raced with another copy-up */
	if (unlikely(err)) {
		if (err > 0)
			err = 0;
	} else {
		if (!ovl_dentry_upper(dentry))
			err = ovl_do_copy_up(&ctx);
		if (!err && parent && !ovl_dentry_has_upper_alias(dentry))
			err = ovl_link_up(&ctx);
		if (!err && ovl_dentry_needs_data_copy_up_locked(dentry, flags))
			err = ovl_copy_up_meta_inode_data(&ctx);
		ovl_copy_up_end(dentry);
	}
	do_delayed_call(&done);

	return err;
}

static int ovl_copy_up_flags(struct dentry *dentry, int flags)
{
	int err = 0;
	const struct cred *old_cred;
	bool disconnected = (dentry->d_flags & DCACHE_DISCONNECTED);

	/*
	 * With NFS export, copy up can get called for a disconnected non-dir.
	 * In this case, we will copy up lower inode to index dir without
	 * linking it to upper dir.
	 */
	if (WARN_ON(disconnected && d_is_dir(dentry)))
		return -EIO;

	old_cred = ovl_override_creds(dentry->d_sb);
	while (!err) {
		struct dentry *next;
		struct dentry *parent = NULL;

		if (ovl_already_copied_up(dentry, flags))
			break;

		next = dget(dentry);
		/* find the topmost dentry not yet copied up */
		for (; !disconnected;) {
			parent = dget_parent(next);

			if (ovl_dentry_upper(parent))
				break;

			dput(next);
			next = parent;
		}

		err = ovl_copy_up_one(parent, next, flags);

		dput(parent);
		dput(next);
	}
	revert_creds(old_cred);

	return err;
}

static bool ovl_open_need_copy_up(struct dentry *dentry, int flags)
{
	/* Copy up of disconnected dentry does not set upper alias */
	if (ovl_already_copied_up(dentry, flags))
		return false;

	if (special_file(d_inode(dentry)->i_mode))
		return false;

	if (!ovl_open_flags_need_copy_up(flags))
		return false;

	return true;
}

int ovl_maybe_copy_up(struct dentry *dentry, int flags)
{
	int err = 0;

	if (ovl_open_need_copy_up(dentry, flags)) {
		err = ovl_want_write(dentry);
		if (!err) {
			err = ovl_copy_up_flags(dentry, flags);
			ovl_drop_write(dentry);
		}
	}

	return err;
}

int ovl_copy_up_with_data(struct dentry *dentry)
{
	return ovl_copy_up_flags(dentry, O_WRONLY);
}

int ovl_copy_up(struct dentry *dentry)
{
	return ovl_copy_up_flags(dentry, 0);
}<|MERGE_RESOLUTION|>--- conflicted
+++ resolved
@@ -787,7 +787,6 @@
 
 	if (IS_ERR(tmpfile))
 		return PTR_ERR(tmpfile);
-<<<<<<< HEAD
 
 	temp = tmpfile->f_path.dentry;
 	if (!c->metacopy && c->stat.size) {
@@ -796,16 +795,6 @@
 			return err;
 	}
 
-=======
-
-	temp = tmpfile->f_path.dentry;
-	if (!c->metacopy && c->stat.size) {
-		err = ovl_copy_up_file(ofs, c->dentry, tmpfile, c->stat.size);
-		if (err)
-			return err;
-	}
-
->>>>>>> 0ee29814
 	err = ovl_copy_up_metadata(c, temp);
 	if (err)
 		goto out_fput;
