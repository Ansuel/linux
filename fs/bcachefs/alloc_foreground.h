--- conflicted
+++ resolved
@@ -223,11 +223,7 @@
 void bch2_fs_allocator_foreground_init(struct bch_fs *);
 
 void bch2_open_bucket_to_text(struct printbuf *, struct bch_fs *, struct open_bucket *);
-<<<<<<< HEAD
-void bch2_open_buckets_to_text(struct printbuf *, struct bch_fs *);
-=======
 void bch2_open_buckets_to_text(struct printbuf *, struct bch_fs *, struct bch_dev *);
->>>>>>> aa4674c5
 void bch2_open_buckets_partial_to_text(struct printbuf *, struct bch_fs *);
 
 void bch2_write_points_to_text(struct printbuf *, struct bch_fs *);
