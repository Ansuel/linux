// SPDX-License-Identifier: GPL-2.0
/*
 * Code for manipulating bucket marks for garbage collection.
 *
 * Copyright 2014 Datera, Inc.
 */

#include "bcachefs.h"
#include "alloc_background.h"
#include "backpointers.h"
#include "bset.h"
#include "btree_gc.h"
#include "btree_update.h"
#include "buckets.h"
#include "buckets_waiting_for_journal.h"
#include "disk_accounting.h"
#include "ec.h"
#include "error.h"
#include "inode.h"
#include "movinggc.h"
#include "recovery.h"
#include "reflink.h"
#include "replicas.h"
#include "subvolume.h"
#include "trace.h"

#include <linux/preempt.h>

void bch2_dev_usage_read_fast(struct bch_dev *ca, struct bch_dev_usage *usage)
{
	memset(usage, 0, sizeof(*usage));
	acc_u64s_percpu((u64 *) usage, (u64 __percpu *) ca->usage, dev_usage_u64s());
}

static u64 reserve_factor(u64 r)
{
	return r + (round_up(r, (1 << RESERVE_FACTOR)) >> RESERVE_FACTOR);
}

static struct bch_fs_usage_short
__bch2_fs_usage_read_short(struct bch_fs *c)
{
	struct bch_fs_usage_short ret;
	u64 data, reserved;

	ret.capacity = c->capacity -
		percpu_u64_get(&c->usage->hidden);

	data		= percpu_u64_get(&c->usage->data) +
		percpu_u64_get(&c->usage->btree);
	reserved	= percpu_u64_get(&c->usage->reserved) +
		percpu_u64_get(c->online_reserved);

	ret.used	= min(ret.capacity, data + reserve_factor(reserved));
	ret.free	= ret.capacity - ret.used;

	ret.nr_inodes	= percpu_u64_get(&c->usage->nr_inodes);

	return ret;
}

struct bch_fs_usage_short
bch2_fs_usage_read_short(struct bch_fs *c)
{
	struct bch_fs_usage_short ret;

	percpu_down_read(&c->mark_lock);
	ret = __bch2_fs_usage_read_short(c);
	percpu_up_read(&c->mark_lock);

	return ret;
}

void bch2_dev_usage_to_text(struct printbuf *out, struct bch_dev_usage *usage)
{
	prt_printf(out, "\tbuckets\rsectors\rfragmented\r\n");

	for (unsigned i = 0; i < BCH_DATA_NR; i++) {
		bch2_prt_data_type(out, i);
		prt_printf(out, "\t%llu\r%llu\r%llu\r\n",
			usage->d[i].buckets,
			usage->d[i].sectors,
			usage->d[i].fragmented);
	}
}

static int bch2_check_fix_ptr(struct btree_trans *trans,
			      struct bkey_s_c k,
			      struct extent_ptr_decoded p,
			      const union bch_extent_entry *entry,
			      bool *do_update)
{
	struct bch_fs *c = trans->c;
	struct printbuf buf = PRINTBUF;
	int ret = 0;

	struct bch_dev *ca = bch2_dev_tryget(c, p.ptr.dev);
	if (!ca) {
		if (fsck_err(trans, ptr_to_invalid_device,
			     "pointer to missing device %u\n"
			     "while marking %s",
			     p.ptr.dev,
			     (printbuf_reset(&buf),
			      bch2_bkey_val_to_text(&buf, c, k), buf.buf)))
			*do_update = true;
		return 0;
	}

	struct bucket *g = PTR_GC_BUCKET(ca, &p.ptr);
	if (!g) {
		if (fsck_err(trans, ptr_to_invalid_device,
			     "pointer to invalid bucket on device %u\n"
			     "while marking %s",
			     p.ptr.dev,
			     (printbuf_reset(&buf),
			      bch2_bkey_val_to_text(&buf, c, k), buf.buf)))
			*do_update = true;
		goto out;
	}

	enum bch_data_type data_type = bch2_bkey_ptr_data_type(k, p, entry);

	if (fsck_err_on(!g->gen_valid,
			trans, ptr_to_missing_alloc_key,
			"bucket %u:%zu data type %s ptr gen %u missing in alloc btree\n"
			"while marking %s",
			p.ptr.dev, PTR_BUCKET_NR(ca, &p.ptr),
			bch2_data_type_str(ptr_data_type(k.k, &p.ptr)),
			p.ptr.gen,
			(printbuf_reset(&buf),
			 bch2_bkey_val_to_text(&buf, c, k), buf.buf))) {
		if (!p.ptr.cached) {
			g->gen_valid		= true;
			g->gen			= p.ptr.gen;
		} else {
			*do_update = true;
		}
	}

	if (fsck_err_on(gen_cmp(p.ptr.gen, g->gen) > 0,
			trans, ptr_gen_newer_than_bucket_gen,
			"bucket %u:%zu data type %s ptr gen in the future: %u > %u\n"
			"while marking %s",
			p.ptr.dev, PTR_BUCKET_NR(ca, &p.ptr),
			bch2_data_type_str(ptr_data_type(k.k, &p.ptr)),
			p.ptr.gen, g->gen,
			(printbuf_reset(&buf),
			 bch2_bkey_val_to_text(&buf, c, k), buf.buf))) {
		if (!p.ptr.cached &&
		    (g->data_type != BCH_DATA_btree ||
		     data_type == BCH_DATA_btree)) {
			g->gen_valid		= true;
			g->gen			= p.ptr.gen;
			g->data_type		= 0;
			g->stripe_sectors	= 0;
			g->dirty_sectors	= 0;
			g->cached_sectors	= 0;
		} else {
			*do_update = true;
		}
	}

	if (fsck_err_on(gen_cmp(g->gen, p.ptr.gen) > BUCKET_GC_GEN_MAX,
			trans, ptr_gen_newer_than_bucket_gen,
			"bucket %u:%zu gen %u data type %s: ptr gen %u too stale\n"
			"while marking %s",
			p.ptr.dev, PTR_BUCKET_NR(ca, &p.ptr), g->gen,
			bch2_data_type_str(ptr_data_type(k.k, &p.ptr)),
			p.ptr.gen,
			(printbuf_reset(&buf),
			 bch2_bkey_val_to_text(&buf, c, k), buf.buf)))
		*do_update = true;

	if (fsck_err_on(!p.ptr.cached && gen_cmp(p.ptr.gen, g->gen) < 0,
			trans, stale_dirty_ptr,
			"bucket %u:%zu data type %s stale dirty ptr: %u < %u\n"
			"while marking %s",
			p.ptr.dev, PTR_BUCKET_NR(ca, &p.ptr),
			bch2_data_type_str(ptr_data_type(k.k, &p.ptr)),
			p.ptr.gen, g->gen,
			(printbuf_reset(&buf),
			 bch2_bkey_val_to_text(&buf, c, k), buf.buf)))
		*do_update = true;

	if (data_type != BCH_DATA_btree && p.ptr.gen != g->gen)
		goto out;

	if (fsck_err_on(bucket_data_type_mismatch(g->data_type, data_type),
			trans, ptr_bucket_data_type_mismatch,
			"bucket %u:%zu gen %u different types of data in same bucket: %s, %s\n"
			"while marking %s",
			p.ptr.dev, PTR_BUCKET_NR(ca, &p.ptr), g->gen,
			bch2_data_type_str(g->data_type),
			bch2_data_type_str(data_type),
			(printbuf_reset(&buf),
			 bch2_bkey_val_to_text(&buf, c, k), buf.buf))) {
		if (data_type == BCH_DATA_btree) {
			g->gen_valid		= true;
			g->gen			= p.ptr.gen;
			g->data_type		= data_type;
			g->stripe_sectors	= 0;
			g->dirty_sectors	= 0;
			g->cached_sectors	= 0;
		} else {
			*do_update = true;
		}
	}

	if (p.has_ec) {
		struct gc_stripe *m = genradix_ptr(&c->gc_stripes, p.ec.idx);

		if (fsck_err_on(!m || !m->alive,
				trans, ptr_to_missing_stripe,
				"pointer to nonexistent stripe %llu\n"
				"while marking %s",
				(u64) p.ec.idx,
				(printbuf_reset(&buf),
				 bch2_bkey_val_to_text(&buf, c, k), buf.buf)))
			*do_update = true;

		if (fsck_err_on(m && m->alive && !bch2_ptr_matches_stripe_m(m, p),
				trans, ptr_to_incorrect_stripe,
				"pointer does not match stripe %llu\n"
				"while marking %s",
				(u64) p.ec.idx,
				(printbuf_reset(&buf),
				 bch2_bkey_val_to_text(&buf, c, k), buf.buf)))
			*do_update = true;
	}
out:
fsck_err:
	bch2_dev_put(ca);
	printbuf_exit(&buf);
	return ret;
}

static int bch2_check_fix_ptr(struct btree_trans *trans,
			      struct bkey_s_c k,
			      struct extent_ptr_decoded p,
			      const union bch_extent_entry *entry,
			      bool *do_update)
{
	struct bch_fs *c = trans->c;
	struct printbuf buf = PRINTBUF;
	int ret = 0;

	struct bch_dev *ca = bch2_dev_tryget(c, p.ptr.dev);
	if (!ca) {
		if (fsck_err(c, ptr_to_invalid_device,
			     "pointer to missing device %u\n"
			     "while marking %s",
			     p.ptr.dev,
			     (printbuf_reset(&buf),
			      bch2_bkey_val_to_text(&buf, c, k), buf.buf)))
			*do_update = true;
		return 0;
	}

<<<<<<< HEAD
	struct bucket *g = PTR_GC_BUCKET(ca, &p.ptr);
	if (!g) {
		if (fsck_err(c, ptr_to_invalid_device,
			     "pointer to invalid bucket on device %u\n"
			     "while marking %s",
			     p.ptr.dev,
			     (printbuf_reset(&buf),
			      bch2_bkey_val_to_text(&buf, c, k), buf.buf)))
			*do_update = true;
		goto out;
	}

	enum bch_data_type data_type = bch2_bkey_ptr_data_type(k, p, entry);

	if (fsck_err_on(!g->gen_valid,
			c, ptr_to_missing_alloc_key,
			"bucket %u:%zu data type %s ptr gen %u missing in alloc btree\n"
			"while marking %s",
			p.ptr.dev, PTR_BUCKET_NR(ca, &p.ptr),
			bch2_data_type_str(ptr_data_type(k.k, &p.ptr)),
			p.ptr.gen,
			(printbuf_reset(&buf),
			 bch2_bkey_val_to_text(&buf, c, k), buf.buf))) {
		if (!p.ptr.cached) {
			g->gen_valid		= true;
			g->gen			= p.ptr.gen;
		} else {
			*do_update = true;
		}
	}

	if (fsck_err_on(gen_cmp(p.ptr.gen, g->gen) > 0,
			c, ptr_gen_newer_than_bucket_gen,
			"bucket %u:%zu data type %s ptr gen in the future: %u > %u\n"
			"while marking %s",
			p.ptr.dev, PTR_BUCKET_NR(ca, &p.ptr),
			bch2_data_type_str(ptr_data_type(k.k, &p.ptr)),
			p.ptr.gen, g->gen,
			(printbuf_reset(&buf),
			 bch2_bkey_val_to_text(&buf, c, k), buf.buf))) {
		if (!p.ptr.cached &&
		    (g->data_type != BCH_DATA_btree ||
		     data_type == BCH_DATA_btree)) {
			g->gen_valid		= true;
			g->gen			= p.ptr.gen;
			g->data_type		= 0;
			g->dirty_sectors	= 0;
			g->cached_sectors	= 0;
		} else {
			*do_update = true;
		}
	}

	if (fsck_err_on(gen_cmp(g->gen, p.ptr.gen) > BUCKET_GC_GEN_MAX,
			c, ptr_gen_newer_than_bucket_gen,
			"bucket %u:%zu gen %u data type %s: ptr gen %u too stale\n"
			"while marking %s",
			p.ptr.dev, PTR_BUCKET_NR(ca, &p.ptr), g->gen,
			bch2_data_type_str(ptr_data_type(k.k, &p.ptr)),
			p.ptr.gen,
			(printbuf_reset(&buf),
			 bch2_bkey_val_to_text(&buf, c, k), buf.buf)))
		*do_update = true;

	if (fsck_err_on(!p.ptr.cached && gen_cmp(p.ptr.gen, g->gen) < 0,
			c, stale_dirty_ptr,
			"bucket %u:%zu data type %s stale dirty ptr: %u < %u\n"
			"while marking %s",
			p.ptr.dev, PTR_BUCKET_NR(ca, &p.ptr),
			bch2_data_type_str(ptr_data_type(k.k, &p.ptr)),
			p.ptr.gen, g->gen,
			(printbuf_reset(&buf),
			 bch2_bkey_val_to_text(&buf, c, k), buf.buf)))
		*do_update = true;

	if (data_type != BCH_DATA_btree && p.ptr.gen != g->gen)
		goto out;

	if (fsck_err_on(bucket_data_type_mismatch(g->data_type, data_type),
			c, ptr_bucket_data_type_mismatch,
			"bucket %u:%zu gen %u different types of data in same bucket: %s, %s\n"
			"while marking %s",
			p.ptr.dev, PTR_BUCKET_NR(ca, &p.ptr), g->gen,
			bch2_data_type_str(g->data_type),
			bch2_data_type_str(data_type),
			(printbuf_reset(&buf),
			 bch2_bkey_val_to_text(&buf, c, k), buf.buf))) {
		if (data_type == BCH_DATA_btree) {
			g->gen_valid		= true;
			g->gen			= p.ptr.gen;
			g->data_type		= data_type;
			g->dirty_sectors	= 0;
			g->cached_sectors	= 0;
		} else {
			*do_update = true;
		}
	}

	if (p.has_ec) {
		struct gc_stripe *m = genradix_ptr(&c->gc_stripes, p.ec.idx);

		if (fsck_err_on(!m || !m->alive,
				c, ptr_to_missing_stripe,
				"pointer to nonexistent stripe %llu\n"
				"while marking %s",
				(u64) p.ec.idx,
				(printbuf_reset(&buf),
				 bch2_bkey_val_to_text(&buf, c, k), buf.buf)))
			*do_update = true;

		if (fsck_err_on(m && m->alive && !bch2_ptr_matches_stripe_m(m, p),
				c, ptr_to_incorrect_stripe,
				"pointer does not match stripe %llu\n"
				"while marking %s",
				(u64) p.ec.idx,
				(printbuf_reset(&buf),
				 bch2_bkey_val_to_text(&buf, c, k), buf.buf)))
			*do_update = true;
	}
out:
fsck_err:
	bch2_dev_put(ca);
	printbuf_exit(&buf);
	return ret;
}

int bch2_check_fix_ptrs(struct btree_trans *trans,
			enum btree_id btree, unsigned level, struct bkey_s_c k,
			enum btree_iter_update_trigger_flags flags)
{
	struct bch_fs *c = trans->c;
	struct bkey_ptrs_c ptrs_c = bch2_bkey_ptrs_c(k);
	const union bch_extent_entry *entry_c;
	struct extent_ptr_decoded p = { 0 };
	bool do_update = false;
	struct printbuf buf = PRINTBUF;
	int ret = 0;

	percpu_down_read(&c->mark_lock);

=======
>>>>>>> de9c2c66
	bkey_for_each_ptr_decode(k.k, ptrs_c, p, entry_c) {
		ret = bch2_check_fix_ptr(trans, k, p, entry_c, &do_update);
		if (ret)
			goto err;
	}

	if (do_update) {
		if (flags & BTREE_TRIGGER_is_root) {
			bch_err(c, "cannot update btree roots yet");
			ret = -EINVAL;
			goto err;
		}

		struct bkey_i *new = bch2_bkey_make_mut_noupdate(trans, k);
		ret = PTR_ERR_OR_ZERO(new);
		if (ret)
			goto err;

		rcu_read_lock();
		bch2_bkey_drop_ptrs(bkey_i_to_s(new), ptr, !bch2_dev_rcu(c, ptr->dev));
		rcu_read_unlock();

		if (level) {
			/*
			 * We don't want to drop btree node pointers - if the
			 * btree node isn't there anymore, the read path will
			 * sort it out:
			 */
			struct bkey_ptrs ptrs = bch2_bkey_ptrs(bkey_i_to_s(new));
			rcu_read_lock();
			bkey_for_each_ptr(ptrs, ptr) {
				struct bch_dev *ca = bch2_dev_rcu(c, ptr->dev);
				struct bucket *g = PTR_GC_BUCKET(ca, ptr);

				ptr->gen = g->gen;
			}
			rcu_read_unlock();
		} else {
			struct bkey_ptrs ptrs;
			union bch_extent_entry *entry;

			rcu_read_lock();
restart_drop_ptrs:
			ptrs = bch2_bkey_ptrs(bkey_i_to_s(new));
			bkey_for_each_ptr_decode(bkey_i_to_s(new).k, ptrs, p, entry) {
				struct bch_dev *ca = bch2_dev_rcu(c, p.ptr.dev);
				struct bucket *g = PTR_GC_BUCKET(ca, &p.ptr);
				enum bch_data_type data_type = bch2_bkey_ptr_data_type(bkey_i_to_s_c(new), p, entry);

				if ((p.ptr.cached &&
				     (!g->gen_valid || gen_cmp(p.ptr.gen, g->gen) > 0)) ||
				    (!p.ptr.cached &&
				     gen_cmp(p.ptr.gen, g->gen) < 0) ||
				    gen_cmp(g->gen, p.ptr.gen) > BUCKET_GC_GEN_MAX ||
				    (g->data_type &&
				     g->data_type != data_type)) {
					bch2_bkey_drop_ptr(bkey_i_to_s(new), &entry->ptr);
					goto restart_drop_ptrs;
				}
			}
			rcu_read_unlock();
again:
			ptrs = bch2_bkey_ptrs(bkey_i_to_s(new));
			bkey_extent_entry_for_each(ptrs, entry) {
				if (extent_entry_type(entry) == BCH_EXTENT_ENTRY_stripe_ptr) {
					struct gc_stripe *m = genradix_ptr(&c->gc_stripes,
									entry->stripe_ptr.idx);
					union bch_extent_entry *next_ptr;

					bkey_extent_entry_for_each_from(ptrs, next_ptr, entry)
						if (extent_entry_type(next_ptr) == BCH_EXTENT_ENTRY_ptr)
							goto found;
					next_ptr = NULL;
found:
					if (!next_ptr) {
						bch_err(c, "aieee, found stripe ptr with no data ptr");
						continue;
					}

					if (!m || !m->alive ||
					    !__bch2_ptr_matches_stripe(&m->ptrs[entry->stripe_ptr.block],
								       &next_ptr->ptr,
								       m->sectors)) {
						bch2_bkey_extent_entry_drop(new, entry);
						goto again;
					}
				}
			}
		}

		if (0) {
			printbuf_reset(&buf);
			bch2_bkey_val_to_text(&buf, c, k);
			bch_info(c, "updated %s", buf.buf);

			printbuf_reset(&buf);
			bch2_bkey_val_to_text(&buf, c, bkey_i_to_s_c(new));
			bch_info(c, "new key %s", buf.buf);
		}

		percpu_up_read(&c->mark_lock);
		struct btree_iter iter;
		bch2_trans_node_iter_init(trans, &iter, btree, new->k.p, 0, level,
					  BTREE_ITER_intent|BTREE_ITER_all_snapshots);
		ret =   bch2_btree_iter_traverse(&iter) ?:
			bch2_trans_update(trans, &iter, new,
					  BTREE_UPDATE_internal_snapshot_node|
					  BTREE_TRIGGER_norun);
		bch2_trans_iter_exit(trans, &iter);
		percpu_down_read(&c->mark_lock);

		if (ret)
			goto err;

		if (level)
			bch2_btree_node_update_key_early(trans, btree, level - 1, k, new);
	}
err:
	percpu_up_read(&c->mark_lock);
	printbuf_exit(&buf);
	return ret;
}

int bch2_bucket_ref_update(struct btree_trans *trans, struct bch_dev *ca,
			   struct bkey_s_c k,
			   const struct bch_extent_ptr *ptr,
			   s64 sectors, enum bch_data_type ptr_data_type,
			   u8 b_gen, u8 bucket_data_type,
			   u32 *bucket_sectors)
{
	struct bch_fs *c = trans->c;
	size_t bucket_nr = PTR_BUCKET_NR(ca, ptr);
	struct printbuf buf = PRINTBUF;
	bool inserting = sectors > 0;
	int ret = 0;

	BUG_ON(!sectors);

	if (gen_after(ptr->gen, b_gen)) {
		bch2_fsck_err(trans, FSCK_CAN_IGNORE|FSCK_NEED_FSCK,
			      ptr_gen_newer_than_bucket_gen,
			"bucket %u:%zu gen %u data type %s: ptr gen %u newer than bucket gen\n"
			"while marking %s",
			ptr->dev, bucket_nr, b_gen,
			bch2_data_type_str(bucket_data_type ?: ptr_data_type),
			ptr->gen,
			(bch2_bkey_val_to_text(&buf, c, k), buf.buf));
		if (inserting)
			goto err;
		goto out;
	}

	if (gen_cmp(b_gen, ptr->gen) > BUCKET_GC_GEN_MAX) {
		bch2_fsck_err(trans, FSCK_CAN_IGNORE|FSCK_NEED_FSCK,
			      ptr_too_stale,
			"bucket %u:%zu gen %u data type %s: ptr gen %u too stale\n"
			"while marking %s",
			ptr->dev, bucket_nr, b_gen,
			bch2_data_type_str(bucket_data_type ?: ptr_data_type),
			ptr->gen,
			(printbuf_reset(&buf),
			 bch2_bkey_val_to_text(&buf, c, k), buf.buf));
		if (inserting)
			goto err;
		goto out;
	}

	if (b_gen != ptr->gen && ptr->cached) {
		ret = 1;
		goto out;
	}

	if (b_gen != ptr->gen) {
		bch2_fsck_err(trans, FSCK_CAN_IGNORE|FSCK_NEED_FSCK,
			      stale_dirty_ptr,
			"bucket %u:%zu gen %u (mem gen %u) data type %s: stale dirty ptr (gen %u)\n"
			"while marking %s",
			ptr->dev, bucket_nr, b_gen,
			bucket_gen_get(ca, bucket_nr),
			bch2_data_type_str(bucket_data_type ?: ptr_data_type),
			ptr->gen,
			(printbuf_reset(&buf),
			 bch2_bkey_val_to_text(&buf, c, k), buf.buf));
		if (inserting)
			goto err;
		goto out;
	}

	if (bucket_data_type_mismatch(bucket_data_type, ptr_data_type)) {
		bch2_fsck_err(trans, FSCK_CAN_IGNORE|FSCK_NEED_FSCK,
			      ptr_bucket_data_type_mismatch,
			"bucket %u:%zu gen %u different types of data in same bucket: %s, %s\n"
			"while marking %s",
			ptr->dev, bucket_nr, b_gen,
			bch2_data_type_str(bucket_data_type),
			bch2_data_type_str(ptr_data_type),
			(printbuf_reset(&buf),
			 bch2_bkey_val_to_text(&buf, c, k), buf.buf));
		if (inserting)
			goto err;
		goto out;
	}

	if ((u64) *bucket_sectors + sectors > U32_MAX) {
		bch2_fsck_err(trans, FSCK_CAN_IGNORE|FSCK_NEED_FSCK,
			      bucket_sector_count_overflow,
			"bucket %u:%zu gen %u data type %s sector count overflow: %u + %lli > U32_MAX\n"
			"while marking %s",
			ptr->dev, bucket_nr, b_gen,
			bch2_data_type_str(bucket_data_type ?: ptr_data_type),
			*bucket_sectors, sectors,
			(printbuf_reset(&buf),
			 bch2_bkey_val_to_text(&buf, c, k), buf.buf));
		if (inserting)
			goto err;
		sectors = -*bucket_sectors;
	}

	*bucket_sectors += sectors;
out:
	printbuf_exit(&buf);
	return ret;
err:
	bch2_dump_trans_updates(trans);
	ret = -EIO;
	goto out;
}

void bch2_trans_account_disk_usage_change(struct btree_trans *trans)
{
	struct bch_fs *c = trans->c;
	u64 disk_res_sectors = trans->disk_res ? trans->disk_res->sectors : 0;
	static int warned_disk_usage = 0;
	bool warn = false;

	percpu_down_read(&c->mark_lock);
	struct bch_fs_usage_base *src = &trans->fs_usage_delta;

	s64 added = src->btree + src->data + src->reserved;

	/*
	 * Not allowed to reduce sectors_available except by getting a
	 * reservation:
	 */
	s64 should_not_have_added = added - (s64) disk_res_sectors;
	if (unlikely(should_not_have_added > 0)) {
		u64 old, new;

		old = atomic64_read(&c->sectors_available);
		do {
			new = max_t(s64, 0, old - should_not_have_added);
		} while (!atomic64_try_cmpxchg(&c->sectors_available,
					       &old, new));

		added -= should_not_have_added;
		warn = true;
	}

	if (added > 0) {
		trans->disk_res->sectors -= added;
		this_cpu_sub(*c->online_reserved, added);
	}

	preempt_disable();
	struct bch_fs_usage_base *dst = this_cpu_ptr(c->usage);
	acc_u64s((u64 *) dst, (u64 *) src, sizeof(*src) / sizeof(u64));
	preempt_enable();
	percpu_up_read(&c->mark_lock);

	if (unlikely(warn) && !xchg(&warned_disk_usage, 1))
		bch2_trans_inconsistent(trans,
					"disk usage increased %lli more than %llu sectors reserved)",
					should_not_have_added, disk_res_sectors);
}

/* KEY_TYPE_extent: */

static int __mark_pointer(struct btree_trans *trans, struct bch_dev *ca,
			  struct bkey_s_c k,
			  const struct extent_ptr_decoded *p,
			  s64 sectors, enum bch_data_type ptr_data_type,
			  struct bch_alloc_v4 *a)
{
	u32 *dst_sectors = p->has_ec	? &a->stripe_sectors :
		!p->ptr.cached		? &a->dirty_sectors :
					  &a->cached_sectors;
	int ret = bch2_bucket_ref_update(trans, ca, k, &p->ptr, sectors, ptr_data_type,
					 a->gen, a->data_type, dst_sectors);

	if (ret)
		return ret;

	alloc_data_type_set(a, ptr_data_type);
	return 0;
}

static int bch2_trigger_pointer(struct btree_trans *trans,
			enum btree_id btree_id, unsigned level,
			struct bkey_s_c k, struct extent_ptr_decoded p,
			const union bch_extent_entry *entry,
			s64 *sectors,
			enum btree_iter_update_trigger_flags flags)
{
	bool insert = !(flags & BTREE_TRIGGER_overwrite);
	struct printbuf buf = PRINTBUF;
	int ret = 0;

	struct bch_fs *c = trans->c;
	struct bch_dev *ca = bch2_dev_tryget(c, p.ptr.dev);
	if (unlikely(!ca)) {
		if (insert)
			ret = -EIO;
		goto err;
	}

	struct bpos bucket;
	struct bch_backpointer bp;
	bch2_extent_ptr_to_bp(trans->c, ca, btree_id, level, k, p, entry, &bucket, &bp);
	*sectors = insert ? bp.bucket_len : -((s64) bp.bucket_len);

	if (flags & BTREE_TRIGGER_transactional) {
		struct bkey_i_alloc_v4 *a = bch2_trans_start_alloc_update(trans, bucket, 0);
		ret = PTR_ERR_OR_ZERO(a) ?:
			__mark_pointer(trans, ca, k, &p, *sectors, bp.data_type, &a->v);
		if (ret)
			goto err;

		if (!p.ptr.cached) {
			ret = bch2_bucket_backpointer_mod(trans, ca, bucket, bp, k, insert);
			if (ret)
				goto err;
		}
	}

	if (flags & BTREE_TRIGGER_gc) {
		percpu_down_read(&c->mark_lock);
		struct bucket *g = gc_bucket(ca, bucket.offset);
		if (bch2_fs_inconsistent_on(!g, c, "reference to invalid bucket on device %u\n  %s",
					    p.ptr.dev,
					    (bch2_bkey_val_to_text(&buf, c, k), buf.buf))) {
			ret = -EIO;
			goto err_unlock;
		}

		bucket_lock(g);
		struct bch_alloc_v4 old = bucket_m_to_alloc(*g), new = old;
		ret = __mark_pointer(trans, ca, k, &p, *sectors, bp.data_type, &new);
		alloc_to_bucket(g, new);
		bucket_unlock(g);
err_unlock:
		percpu_up_read(&c->mark_lock);

		if (!ret)
			ret = bch2_alloc_key_to_dev_counters(trans, ca, &old, &new, flags);
	}
err:
	bch2_dev_put(ca);
	printbuf_exit(&buf);
	return ret;
}

static int bch2_trigger_stripe_ptr(struct btree_trans *trans,
				struct bkey_s_c k,
				struct extent_ptr_decoded p,
				enum bch_data_type data_type,
				s64 sectors,
				enum btree_iter_update_trigger_flags flags)
{
	if (flags & BTREE_TRIGGER_transactional) {
		struct btree_iter iter;
		struct bkey_i_stripe *s = bch2_bkey_get_mut_typed(trans, &iter,
				BTREE_ID_stripes, POS(0, p.ec.idx),
				BTREE_ITER_with_updates, stripe);
		int ret = PTR_ERR_OR_ZERO(s);
		if (unlikely(ret)) {
			bch2_trans_inconsistent_on(bch2_err_matches(ret, ENOENT), trans,
				"pointer to nonexistent stripe %llu",
				(u64) p.ec.idx);
			goto err;
		}

		if (!bch2_ptr_matches_stripe(&s->v, p)) {
			bch2_trans_inconsistent(trans,
				"stripe pointer doesn't match stripe %llu",
				(u64) p.ec.idx);
			ret = -EIO;
			goto err;
		}

		stripe_blockcount_set(&s->v, p.ec.block,
			stripe_blockcount_get(&s->v, p.ec.block) +
			sectors);

		struct disk_accounting_pos acc = {
			.type = BCH_DISK_ACCOUNTING_replicas,
		};
		bch2_bkey_to_replicas(&acc.replicas, bkey_i_to_s_c(&s->k_i));
		acc.replicas.data_type = data_type;
		ret = bch2_disk_accounting_mod(trans, &acc, &sectors, 1, false);
err:
		bch2_trans_iter_exit(trans, &iter);
		return ret;
	}

	if (flags & BTREE_TRIGGER_gc) {
		struct bch_fs *c = trans->c;

		struct gc_stripe *m = genradix_ptr_alloc(&c->gc_stripes, p.ec.idx, GFP_KERNEL);
		if (!m) {
			bch_err(c, "error allocating memory for gc_stripes, idx %llu",
				(u64) p.ec.idx);
			return -BCH_ERR_ENOMEM_mark_stripe_ptr;
		}

		mutex_lock(&c->ec_stripes_heap_lock);

		if (!m || !m->alive) {
			mutex_unlock(&c->ec_stripes_heap_lock);
			struct printbuf buf = PRINTBUF;
			bch2_bkey_val_to_text(&buf, c, k);
			bch_err_ratelimited(c, "pointer to nonexistent stripe %llu\n  while marking %s",
					    (u64) p.ec.idx, buf.buf);
			printbuf_exit(&buf);
			bch2_inconsistent_error(c);
			return -EIO;
		}

		m->block_sectors[p.ec.block] += sectors;

		struct disk_accounting_pos acc = {
			.type = BCH_DISK_ACCOUNTING_replicas,
		};
		memcpy(&acc.replicas, &m->r.e, replicas_entry_bytes(&m->r.e));
		mutex_unlock(&c->ec_stripes_heap_lock);

		acc.replicas.data_type = data_type;
		int ret = bch2_disk_accounting_mod(trans, &acc, &sectors, 1, true);
		if (ret)
			return ret;
	}

	return 0;
}

static int __trigger_extent(struct btree_trans *trans,
			    enum btree_id btree_id, unsigned level,
			    struct bkey_s_c k,
			    enum btree_iter_update_trigger_flags flags)
{
	bool gc = flags & BTREE_TRIGGER_gc;
	struct bkey_ptrs_c ptrs = bch2_bkey_ptrs_c(k);
	const union bch_extent_entry *entry;
	struct extent_ptr_decoded p;
	enum bch_data_type data_type = bkey_is_btree_ptr(k.k)
		? BCH_DATA_btree
		: BCH_DATA_user;
	s64 replicas_sectors = 0;
	int ret = 0;

	struct disk_accounting_pos acc_replicas_key = {
		.type			= BCH_DISK_ACCOUNTING_replicas,
		.replicas.data_type	= data_type,
		.replicas.nr_devs	= 0,
		.replicas.nr_required	= 1,
	};

	struct disk_accounting_pos acct_compression_key = {
		.type			= BCH_DISK_ACCOUNTING_compression,
	};
	u64 compression_acct[3] = { 1, 0, 0 };

	bkey_for_each_ptr_decode(k.k, ptrs, p, entry) {
		s64 disk_sectors = 0;
		ret = bch2_trigger_pointer(trans, btree_id, level, k, p, entry, &disk_sectors, flags);
		if (ret < 0)
			return ret;

		bool stale = ret > 0;

		if (p.ptr.cached && stale)
			continue;

		if (p.ptr.cached) {
			ret = bch2_mod_dev_cached_sectors(trans, p.ptr.dev, disk_sectors, gc);
			if (ret)
				return ret;
		} else if (!p.has_ec) {
			replicas_sectors       += disk_sectors;
			acc_replicas_key.replicas.devs[acc_replicas_key.replicas.nr_devs++] = p.ptr.dev;
		} else {
			ret = bch2_trigger_stripe_ptr(trans, k, p, data_type, disk_sectors, flags);
			if (ret)
				return ret;

			/*
			 * There may be other dirty pointers in this extent, but
			 * if so they're not required for mounting if we have an
			 * erasure coded pointer in this extent:
			 */
			acc_replicas_key.replicas.nr_required = 0;
		}

		if (acct_compression_key.compression.type &&
		    acct_compression_key.compression.type != p.crc.compression_type) {
			if (flags & BTREE_TRIGGER_overwrite)
				bch2_u64s_neg(compression_acct, ARRAY_SIZE(compression_acct));

			ret = bch2_disk_accounting_mod(trans, &acct_compression_key, compression_acct,
						       ARRAY_SIZE(compression_acct), gc);
			if (ret)
				return ret;

			compression_acct[0] = 1;
			compression_acct[1] = 0;
			compression_acct[2] = 0;
		}

		acct_compression_key.compression.type = p.crc.compression_type;
		if (p.crc.compression_type) {
			compression_acct[1] += p.crc.uncompressed_size;
			compression_acct[2] += p.crc.compressed_size;
		}
	}

	if (acc_replicas_key.replicas.nr_devs) {
		ret = bch2_disk_accounting_mod(trans, &acc_replicas_key, &replicas_sectors, 1, gc);
		if (ret)
			return ret;
	}

	if (acc_replicas_key.replicas.nr_devs && !level && k.k->p.snapshot) {
		struct disk_accounting_pos acc_snapshot_key = {
			.type			= BCH_DISK_ACCOUNTING_snapshot,
			.snapshot.id		= k.k->p.snapshot,
		};
		ret = bch2_disk_accounting_mod(trans, &acc_snapshot_key, &replicas_sectors, 1, gc);
		if (ret)
			return ret;
	}

	if (acct_compression_key.compression.type) {
		if (flags & BTREE_TRIGGER_overwrite)
			bch2_u64s_neg(compression_acct, ARRAY_SIZE(compression_acct));

		ret = bch2_disk_accounting_mod(trans, &acct_compression_key, compression_acct,
					       ARRAY_SIZE(compression_acct), gc);
		if (ret)
			return ret;
	}

	if (level) {
		struct disk_accounting_pos acc_btree_key = {
			.type		= BCH_DISK_ACCOUNTING_btree,
			.btree.id	= btree_id,
		};
		ret = bch2_disk_accounting_mod(trans, &acc_btree_key, &replicas_sectors, 1, gc);
		if (ret)
			return ret;
	}

	if (bch2_bkey_rebalance_opts(k)) {
		struct disk_accounting_pos acc = {
			.type		= BCH_DISK_ACCOUNTING_rebalance_work,
		};
		ret = bch2_disk_accounting_mod(trans, &acc, &replicas_sectors, 1, gc);
		if (ret)
			return ret;
	}

	return 0;
}

int bch2_trigger_extent(struct btree_trans *trans,
			enum btree_id btree, unsigned level,
			struct bkey_s_c old, struct bkey_s new,
			enum btree_iter_update_trigger_flags flags)
{
	struct bkey_ptrs_c new_ptrs = bch2_bkey_ptrs_c(new.s_c);
	struct bkey_ptrs_c old_ptrs = bch2_bkey_ptrs_c(old);
	unsigned new_ptrs_bytes = (void *) new_ptrs.end - (void *) new_ptrs.start;
	unsigned old_ptrs_bytes = (void *) old_ptrs.end - (void *) old_ptrs.start;

	if (unlikely(flags & BTREE_TRIGGER_check_repair))
		return bch2_check_fix_ptrs(trans, btree, level, new.s_c, flags);

	/* if pointers aren't changing - nothing to do: */
	if (new_ptrs_bytes == old_ptrs_bytes &&
	    !memcmp(new_ptrs.start,
		    old_ptrs.start,
		    new_ptrs_bytes))
		return 0;

	if (flags & BTREE_TRIGGER_transactional) {
		struct bch_fs *c = trans->c;
		int mod = (int) bch2_bkey_needs_rebalance(c, new.s_c) -
			  (int) bch2_bkey_needs_rebalance(c, old);

		if (mod) {
			int ret = bch2_btree_bit_mod_buffered(trans, BTREE_ID_rebalance_work,
							      new.k->p, mod > 0);
			if (ret)
				return ret;
		}
	}

	if (flags & (BTREE_TRIGGER_transactional|BTREE_TRIGGER_gc))
		return trigger_run_overwrite_then_insert(__trigger_extent, trans, btree, level, old, new, flags);

	return 0;
}

/* KEY_TYPE_reservation */

static int __trigger_reservation(struct btree_trans *trans,
			enum btree_id btree_id, unsigned level, struct bkey_s_c k,
			enum btree_iter_update_trigger_flags flags)
{
	if (flags & (BTREE_TRIGGER_transactional|BTREE_TRIGGER_gc)) {
		s64 sectors = k.k->size;

		if (flags & BTREE_TRIGGER_overwrite)
			sectors = -sectors;

		struct disk_accounting_pos acc = {
			.type = BCH_DISK_ACCOUNTING_persistent_reserved,
			.persistent_reserved.nr_replicas = bkey_s_c_to_reservation(k).v->nr_replicas,
		};

		return bch2_disk_accounting_mod(trans, &acc, &sectors, 1, flags & BTREE_TRIGGER_gc);
	}

	return 0;
}

int bch2_trigger_reservation(struct btree_trans *trans,
			  enum btree_id btree_id, unsigned level,
			  struct bkey_s_c old, struct bkey_s new,
			  enum btree_iter_update_trigger_flags flags)
{
	return trigger_run_overwrite_then_insert(__trigger_reservation, trans, btree_id, level, old, new, flags);
}

/* Mark superblocks: */

static int __bch2_trans_mark_metadata_bucket(struct btree_trans *trans,
				    struct bch_dev *ca, u64 b,
				    enum bch_data_type type,
				    unsigned sectors)
{
	struct bch_fs *c = trans->c;
	struct btree_iter iter;
	int ret = 0;

	struct bkey_i_alloc_v4 *a =
		bch2_trans_start_alloc_update_noupdate(trans, &iter, POS(ca->dev_idx, b));
	if (IS_ERR(a))
		return PTR_ERR(a);

	if (a->v.data_type && type && a->v.data_type != type) {
		bch2_fsck_err(c, FSCK_CAN_IGNORE|FSCK_NEED_FSCK,
			      bucket_metadata_type_mismatch,
			"bucket %llu:%llu gen %u different types of data in same bucket: %s, %s\n"
			"while marking %s",
			iter.pos.inode, iter.pos.offset, a->v.gen,
			bch2_data_type_str(a->v.data_type),
			bch2_data_type_str(type),
			bch2_data_type_str(type));
		ret = -EIO;
		goto err;
	}

	if (a->v.data_type	!= type ||
	    a->v.dirty_sectors	!= sectors) {
		a->v.data_type		= type;
		a->v.dirty_sectors	= sectors;
		ret = bch2_trans_update(trans, &iter, &a->k_i, 0);
	}
err:
	bch2_trans_iter_exit(trans, &iter);
	return ret;
}

static int bch2_mark_metadata_bucket(struct btree_trans *trans, struct bch_dev *ca,
			u64 b, enum bch_data_type data_type, unsigned sectors,
			enum btree_iter_update_trigger_flags flags)
{
<<<<<<< HEAD
=======
	struct bch_fs *c = trans->c;
	int ret = 0;

>>>>>>> de9c2c66
	percpu_down_read(&c->mark_lock);
	struct bucket *g = gc_bucket(ca, b);
	if (bch2_fs_inconsistent_on(!g, c, "reference to invalid bucket on device %u when marking metadata type %s",
				    ca->dev_idx, bch2_data_type_str(data_type)))
		goto err_unlock;

	bucket_lock(g);
	struct bch_alloc_v4 old = bucket_m_to_alloc(*g);

	if (bch2_fs_inconsistent_on(g->data_type &&
			g->data_type != data_type, c,
			"different types of data in same bucket: %s, %s",
			bch2_data_type_str(g->data_type),
			bch2_data_type_str(data_type)))
		goto err;

	if (bch2_fs_inconsistent_on((u64) g->dirty_sectors + sectors > ca->mi.bucket_size, c,
			"bucket %u:%llu gen %u data type %s sector count overflow: %u + %u > bucket size",
			ca->dev_idx, b, g->gen,
			bch2_data_type_str(g->data_type ?: data_type),
			g->dirty_sectors, sectors))
		goto err;

	g->data_type = data_type;
	g->dirty_sectors += sectors;
	struct bch_alloc_v4 new = bucket_m_to_alloc(*g);
<<<<<<< HEAD
	bch2_dev_usage_update(c, ca, &old, &new, 0, true);
	percpu_up_read(&c->mark_lock);
	return 0;
err:
	bucket_unlock(g);
err_unlock:
	percpu_up_read(&c->mark_lock);
=======
	bucket_unlock(g);
	percpu_up_read(&c->mark_lock);
	ret = bch2_alloc_key_to_dev_counters(trans, ca, &old, &new, flags);
	return ret;
err:
	bucket_unlock(g);
err_unlock:
	percpu_up_read(&c->mark_lock);
>>>>>>> de9c2c66
	return -EIO;
}

int bch2_trans_mark_metadata_bucket(struct btree_trans *trans,
			struct bch_dev *ca, u64 b,
			enum bch_data_type type, unsigned sectors,
			enum btree_iter_update_trigger_flags flags)
{
	BUG_ON(type != BCH_DATA_free &&
	       type != BCH_DATA_sb &&
	       type != BCH_DATA_journal);

	/*
	 * Backup superblock might be past the end of our normal usable space:
	 */
	if (b >= ca->mi.nbuckets)
		return 0;

	if (flags & BTREE_TRIGGER_gc)
		return bch2_mark_metadata_bucket(trans, ca, b, type, sectors, flags);
	else if (flags & BTREE_TRIGGER_transactional)
		return commit_do(trans, NULL, NULL, 0,
				 __bch2_trans_mark_metadata_bucket(trans, ca, b, type, sectors));
	else
		BUG();
}

static int bch2_trans_mark_metadata_sectors(struct btree_trans *trans,
			struct bch_dev *ca, u64 start, u64 end,
			enum bch_data_type type, u64 *bucket, unsigned *bucket_sectors,
			enum btree_iter_update_trigger_flags flags)
{
	do {
		u64 b = sector_to_bucket(ca, start);
		unsigned sectors =
			min_t(u64, bucket_to_sector(ca, b + 1), end) - start;

		if (b != *bucket && *bucket_sectors) {
			int ret = bch2_trans_mark_metadata_bucket(trans, ca, *bucket,
							type, *bucket_sectors, flags);
			if (ret)
				return ret;

			*bucket_sectors = 0;
		}

		*bucket		= b;
		*bucket_sectors	+= sectors;
		start += sectors;
	} while (start < end);

	return 0;
}

static int __bch2_trans_mark_dev_sb(struct btree_trans *trans, struct bch_dev *ca,
			enum btree_iter_update_trigger_flags flags)
{
	struct bch_sb_layout *layout = &ca->disk_sb.sb->layout;
	u64 bucket = 0;
	unsigned i, bucket_sectors = 0;
	int ret;

	for (i = 0; i < layout->nr_superblocks; i++) {
		u64 offset = le64_to_cpu(layout->sb_offset[i]);

		if (offset == BCH_SB_SECTOR) {
			ret = bch2_trans_mark_metadata_sectors(trans, ca,
						0, BCH_SB_SECTOR,
						BCH_DATA_sb, &bucket, &bucket_sectors, flags);
			if (ret)
				return ret;
		}

		ret = bch2_trans_mark_metadata_sectors(trans, ca, offset,
				      offset + (1 << layout->sb_max_size_bits),
				      BCH_DATA_sb, &bucket, &bucket_sectors, flags);
		if (ret)
			return ret;
	}

	if (bucket_sectors) {
		ret = bch2_trans_mark_metadata_bucket(trans, ca,
				bucket, BCH_DATA_sb, bucket_sectors, flags);
		if (ret)
			return ret;
	}

	for (i = 0; i < ca->journal.nr; i++) {
		ret = bch2_trans_mark_metadata_bucket(trans, ca,
				ca->journal.buckets[i],
				BCH_DATA_journal, ca->mi.bucket_size, flags);
		if (ret)
			return ret;
	}

	return 0;
}

int bch2_trans_mark_dev_sb(struct bch_fs *c, struct bch_dev *ca,
			enum btree_iter_update_trigger_flags flags)
{
	int ret = bch2_trans_run(c,
		__bch2_trans_mark_dev_sb(trans, ca, flags));
	bch_err_fn(c, ret);
	return ret;
}

int bch2_trans_mark_dev_sbs_flags(struct bch_fs *c,
			enum btree_iter_update_trigger_flags flags)
{
	for_each_online_member(c, ca) {
		int ret = bch2_trans_mark_dev_sb(c, ca, flags);
		if (ret) {
			percpu_ref_put(&ca->io_ref);
			return ret;
		}
	}

	return 0;
}

int bch2_trans_mark_dev_sbs(struct bch_fs *c)
{
	return bch2_trans_mark_dev_sbs_flags(c, BTREE_TRIGGER_transactional);
}

/* Disk reservations: */

#define SECTORS_CACHE	1024

int __bch2_disk_reservation_add(struct bch_fs *c, struct disk_reservation *res,
			      u64 sectors, int flags)
{
	struct bch_fs_pcpu *pcpu;
	u64 old, get;
	s64 sectors_available;
	int ret;

	percpu_down_read(&c->mark_lock);
	preempt_disable();
	pcpu = this_cpu_ptr(c->pcpu);

	if (sectors <= pcpu->sectors_available)
		goto out;

	old = atomic64_read(&c->sectors_available);
	do {
		get = min((u64) sectors + SECTORS_CACHE, old);

		if (get < sectors) {
			preempt_enable();
			goto recalculate;
		}
	} while (!atomic64_try_cmpxchg(&c->sectors_available,
				       &old, old - get));

	pcpu->sectors_available		+= get;

out:
	pcpu->sectors_available		-= sectors;
	this_cpu_add(*c->online_reserved, sectors);
	res->sectors			+= sectors;

	preempt_enable();
	percpu_up_read(&c->mark_lock);
	return 0;

recalculate:
	mutex_lock(&c->sectors_available_lock);

	percpu_u64_set(&c->pcpu->sectors_available, 0);
	sectors_available = avail_factor(__bch2_fs_usage_read_short(c).free);

	if (sectors <= sectors_available ||
	    (flags & BCH_DISK_RESERVATION_NOFAIL)) {
		atomic64_set(&c->sectors_available,
			     max_t(s64, 0, sectors_available - sectors));
		this_cpu_add(*c->online_reserved, sectors);
		res->sectors			+= sectors;
		ret = 0;
	} else {
		atomic64_set(&c->sectors_available, sectors_available);
		ret = -BCH_ERR_ENOSPC_disk_reservation;
	}

	mutex_unlock(&c->sectors_available_lock);
	percpu_up_read(&c->mark_lock);

	return ret;
}

/* Startup/shutdown: */

void bch2_buckets_nouse_free(struct bch_fs *c)
{
	for_each_member_device(c, ca) {
		kvfree_rcu_mightsleep(ca->buckets_nouse);
		ca->buckets_nouse = NULL;
	}
}

int bch2_buckets_nouse_alloc(struct bch_fs *c)
{
	for_each_member_device(c, ca) {
		BUG_ON(ca->buckets_nouse);

		ca->buckets_nouse = kvmalloc(BITS_TO_LONGS(ca->mi.nbuckets) *
					    sizeof(unsigned long),
					    GFP_KERNEL|__GFP_ZERO);
		if (!ca->buckets_nouse) {
			bch2_dev_put(ca);
			return -BCH_ERR_ENOMEM_buckets_nouse;
		}
	}

	return 0;
}

static void bucket_gens_free_rcu(struct rcu_head *rcu)
{
	struct bucket_gens *buckets =
		container_of(rcu, struct bucket_gens, rcu);

	kvfree(buckets);
}

int bch2_dev_buckets_resize(struct bch_fs *c, struct bch_dev *ca, u64 nbuckets)
{
	struct bucket_gens *bucket_gens = NULL, *old_bucket_gens = NULL;
	bool resize = ca->bucket_gens != NULL;
	int ret;

	BUG_ON(resize && ca->buckets_nouse);

	if (!(bucket_gens	= kvmalloc(sizeof(struct bucket_gens) + nbuckets,
					   GFP_KERNEL|__GFP_ZERO))) {
		ret = -BCH_ERR_ENOMEM_bucket_gens;
		goto err;
	}

	bucket_gens->first_bucket = ca->mi.first_bucket;
	bucket_gens->nbuckets	= nbuckets;
	bucket_gens->nbuckets_minus_first =
		bucket_gens->nbuckets - bucket_gens->first_bucket;

	if (resize) {
		down_write(&ca->bucket_lock);
		percpu_down_write(&c->mark_lock);
	}

	old_bucket_gens = rcu_dereference_protected(ca->bucket_gens, 1);

	if (resize) {
		size_t n = min(bucket_gens->nbuckets, old_bucket_gens->nbuckets);

		memcpy(bucket_gens->b,
		       old_bucket_gens->b,
		       n);
	}

	rcu_assign_pointer(ca->bucket_gens, bucket_gens);
	bucket_gens	= old_bucket_gens;

	nbuckets = ca->mi.nbuckets;

	if (resize) {
		percpu_up_write(&c->mark_lock);
		up_write(&ca->bucket_lock);
	}

	ret = 0;
err:
	if (bucket_gens)
		call_rcu(&bucket_gens->rcu, bucket_gens_free_rcu);

	return ret;
}

void bch2_dev_buckets_free(struct bch_dev *ca)
{
	kvfree(ca->buckets_nouse);
	kvfree(rcu_dereference_protected(ca->bucket_gens, 1));
	free_percpu(ca->usage);
}

int bch2_dev_buckets_alloc(struct bch_fs *c, struct bch_dev *ca)
{
	ca->usage = alloc_percpu(struct bch_dev_usage);
	if (!ca->usage)
		return -BCH_ERR_ENOMEM_usage_init;

	return bch2_dev_buckets_resize(c, ca, ca->mi.nbuckets);
}<|MERGE_RESOLUTION|>--- conflicted
+++ resolved
@@ -234,155 +234,6 @@
 	return ret;
 }
 
-static int bch2_check_fix_ptr(struct btree_trans *trans,
-			      struct bkey_s_c k,
-			      struct extent_ptr_decoded p,
-			      const union bch_extent_entry *entry,
-			      bool *do_update)
-{
-	struct bch_fs *c = trans->c;
-	struct printbuf buf = PRINTBUF;
-	int ret = 0;
-
-	struct bch_dev *ca = bch2_dev_tryget(c, p.ptr.dev);
-	if (!ca) {
-		if (fsck_err(c, ptr_to_invalid_device,
-			     "pointer to missing device %u\n"
-			     "while marking %s",
-			     p.ptr.dev,
-			     (printbuf_reset(&buf),
-			      bch2_bkey_val_to_text(&buf, c, k), buf.buf)))
-			*do_update = true;
-		return 0;
-	}
-
-<<<<<<< HEAD
-	struct bucket *g = PTR_GC_BUCKET(ca, &p.ptr);
-	if (!g) {
-		if (fsck_err(c, ptr_to_invalid_device,
-			     "pointer to invalid bucket on device %u\n"
-			     "while marking %s",
-			     p.ptr.dev,
-			     (printbuf_reset(&buf),
-			      bch2_bkey_val_to_text(&buf, c, k), buf.buf)))
-			*do_update = true;
-		goto out;
-	}
-
-	enum bch_data_type data_type = bch2_bkey_ptr_data_type(k, p, entry);
-
-	if (fsck_err_on(!g->gen_valid,
-			c, ptr_to_missing_alloc_key,
-			"bucket %u:%zu data type %s ptr gen %u missing in alloc btree\n"
-			"while marking %s",
-			p.ptr.dev, PTR_BUCKET_NR(ca, &p.ptr),
-			bch2_data_type_str(ptr_data_type(k.k, &p.ptr)),
-			p.ptr.gen,
-			(printbuf_reset(&buf),
-			 bch2_bkey_val_to_text(&buf, c, k), buf.buf))) {
-		if (!p.ptr.cached) {
-			g->gen_valid		= true;
-			g->gen			= p.ptr.gen;
-		} else {
-			*do_update = true;
-		}
-	}
-
-	if (fsck_err_on(gen_cmp(p.ptr.gen, g->gen) > 0,
-			c, ptr_gen_newer_than_bucket_gen,
-			"bucket %u:%zu data type %s ptr gen in the future: %u > %u\n"
-			"while marking %s",
-			p.ptr.dev, PTR_BUCKET_NR(ca, &p.ptr),
-			bch2_data_type_str(ptr_data_type(k.k, &p.ptr)),
-			p.ptr.gen, g->gen,
-			(printbuf_reset(&buf),
-			 bch2_bkey_val_to_text(&buf, c, k), buf.buf))) {
-		if (!p.ptr.cached &&
-		    (g->data_type != BCH_DATA_btree ||
-		     data_type == BCH_DATA_btree)) {
-			g->gen_valid		= true;
-			g->gen			= p.ptr.gen;
-			g->data_type		= 0;
-			g->dirty_sectors	= 0;
-			g->cached_sectors	= 0;
-		} else {
-			*do_update = true;
-		}
-	}
-
-	if (fsck_err_on(gen_cmp(g->gen, p.ptr.gen) > BUCKET_GC_GEN_MAX,
-			c, ptr_gen_newer_than_bucket_gen,
-			"bucket %u:%zu gen %u data type %s: ptr gen %u too stale\n"
-			"while marking %s",
-			p.ptr.dev, PTR_BUCKET_NR(ca, &p.ptr), g->gen,
-			bch2_data_type_str(ptr_data_type(k.k, &p.ptr)),
-			p.ptr.gen,
-			(printbuf_reset(&buf),
-			 bch2_bkey_val_to_text(&buf, c, k), buf.buf)))
-		*do_update = true;
-
-	if (fsck_err_on(!p.ptr.cached && gen_cmp(p.ptr.gen, g->gen) < 0,
-			c, stale_dirty_ptr,
-			"bucket %u:%zu data type %s stale dirty ptr: %u < %u\n"
-			"while marking %s",
-			p.ptr.dev, PTR_BUCKET_NR(ca, &p.ptr),
-			bch2_data_type_str(ptr_data_type(k.k, &p.ptr)),
-			p.ptr.gen, g->gen,
-			(printbuf_reset(&buf),
-			 bch2_bkey_val_to_text(&buf, c, k), buf.buf)))
-		*do_update = true;
-
-	if (data_type != BCH_DATA_btree && p.ptr.gen != g->gen)
-		goto out;
-
-	if (fsck_err_on(bucket_data_type_mismatch(g->data_type, data_type),
-			c, ptr_bucket_data_type_mismatch,
-			"bucket %u:%zu gen %u different types of data in same bucket: %s, %s\n"
-			"while marking %s",
-			p.ptr.dev, PTR_BUCKET_NR(ca, &p.ptr), g->gen,
-			bch2_data_type_str(g->data_type),
-			bch2_data_type_str(data_type),
-			(printbuf_reset(&buf),
-			 bch2_bkey_val_to_text(&buf, c, k), buf.buf))) {
-		if (data_type == BCH_DATA_btree) {
-			g->gen_valid		= true;
-			g->gen			= p.ptr.gen;
-			g->data_type		= data_type;
-			g->dirty_sectors	= 0;
-			g->cached_sectors	= 0;
-		} else {
-			*do_update = true;
-		}
-	}
-
-	if (p.has_ec) {
-		struct gc_stripe *m = genradix_ptr(&c->gc_stripes, p.ec.idx);
-
-		if (fsck_err_on(!m || !m->alive,
-				c, ptr_to_missing_stripe,
-				"pointer to nonexistent stripe %llu\n"
-				"while marking %s",
-				(u64) p.ec.idx,
-				(printbuf_reset(&buf),
-				 bch2_bkey_val_to_text(&buf, c, k), buf.buf)))
-			*do_update = true;
-
-		if (fsck_err_on(m && m->alive && !bch2_ptr_matches_stripe_m(m, p),
-				c, ptr_to_incorrect_stripe,
-				"pointer does not match stripe %llu\n"
-				"while marking %s",
-				(u64) p.ec.idx,
-				(printbuf_reset(&buf),
-				 bch2_bkey_val_to_text(&buf, c, k), buf.buf)))
-			*do_update = true;
-	}
-out:
-fsck_err:
-	bch2_dev_put(ca);
-	printbuf_exit(&buf);
-	return ret;
-}
-
 int bch2_check_fix_ptrs(struct btree_trans *trans,
 			enum btree_id btree, unsigned level, struct bkey_s_c k,
 			enum btree_iter_update_trigger_flags flags)
@@ -397,8 +248,6 @@
 
 	percpu_down_read(&c->mark_lock);
 
-=======
->>>>>>> de9c2c66
 	bkey_for_each_ptr_decode(k.k, ptrs_c, p, entry_c) {
 		ret = bch2_check_fix_ptr(trans, k, p, entry_c, &do_update);
 		if (ret)
@@ -1085,12 +934,9 @@
 			u64 b, enum bch_data_type data_type, unsigned sectors,
 			enum btree_iter_update_trigger_flags flags)
 {
-<<<<<<< HEAD
-=======
 	struct bch_fs *c = trans->c;
 	int ret = 0;
 
->>>>>>> de9c2c66
 	percpu_down_read(&c->mark_lock);
 	struct bucket *g = gc_bucket(ca, b);
 	if (bch2_fs_inconsistent_on(!g, c, "reference to invalid bucket on device %u when marking metadata type %s",
@@ -1117,15 +963,6 @@
 	g->data_type = data_type;
 	g->dirty_sectors += sectors;
 	struct bch_alloc_v4 new = bucket_m_to_alloc(*g);
-<<<<<<< HEAD
-	bch2_dev_usage_update(c, ca, &old, &new, 0, true);
-	percpu_up_read(&c->mark_lock);
-	return 0;
-err:
-	bucket_unlock(g);
-err_unlock:
-	percpu_up_read(&c->mark_lock);
-=======
 	bucket_unlock(g);
 	percpu_up_read(&c->mark_lock);
 	ret = bch2_alloc_key_to_dev_counters(trans, ca, &old, &new, flags);
@@ -1134,7 +971,6 @@
 	bucket_unlock(g);
 err_unlock:
 	percpu_up_read(&c->mark_lock);
->>>>>>> de9c2c66
 	return -EIO;
 }
 
