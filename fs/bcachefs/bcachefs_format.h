/* SPDX-License-Identifier: GPL-2.0 */
#ifndef _BCACHEFS_FORMAT_H
#define _BCACHEFS_FORMAT_H

/*
 * bcachefs on disk data structures
 *
 * OVERVIEW:
 *
 * There are three main types of on disk data structures in bcachefs (this is
 * reduced from 5 in bcache)
 *
 *  - superblock
 *  - journal
 *  - btree
 *
 * The btree is the primary structure; most metadata exists as keys in the
 * various btrees. There are only a small number of btrees, they're not
 * sharded - we have one btree for extents, another for inodes, et cetera.
 *
 * SUPERBLOCK:
 *
 * The superblock contains the location of the journal, the list of devices in
 * the filesystem, and in general any metadata we need in order to decide
 * whether we can start a filesystem or prior to reading the journal/btree
 * roots.
 *
 * The superblock is extensible, and most of the contents of the superblock are
 * in variable length, type tagged fields; see struct bch_sb_field.
 *
 * Backup superblocks do not reside in a fixed location; also, superblocks do
 * not have a fixed size. To locate backup superblocks we have struct
 * bch_sb_layout; we store a copy of this inside every superblock, and also
 * before the first superblock.
 *
 * JOURNAL:
 *
 * The journal primarily records btree updates in the order they occurred;
 * journal replay consists of just iterating over all the keys in the open
 * journal entries and re-inserting them into the btrees.
 *
 * The journal also contains entry types for the btree roots, and blacklisted
 * journal sequence numbers (see journal_seq_blacklist.c).
 *
 * BTREE:
 *
 * bcachefs btrees are copy on write b+ trees, where nodes are big (typically
 * 128k-256k) and log structured. We use struct btree_node for writing the first
 * entry in a given node (offset 0), and struct btree_node_entry for all
 * subsequent writes.
 *
 * After the header, btree node entries contain a list of keys in sorted order.
 * Values are stored inline with the keys; since values are variable length (and
 * keys effectively are variable length too, due to packing) we can't do random
 * access without building up additional in memory tables in the btree node read
 * path.
 *
 * BTREE KEYS (struct bkey):
 *
 * The various btrees share a common format for the key - so as to avoid
 * switching in fastpath lookup/comparison code - but define their own
 * structures for the key values.
 *
 * The size of a key/value pair is stored as a u8 in units of u64s, so the max
 * size is just under 2k. The common part also contains a type tag for the
 * value, and a format field indicating whether the key is packed or not (and
 * also meant to allow adding new key fields in the future, if desired).
 *
 * bkeys, when stored within a btree node, may also be packed. In that case, the
 * bkey_format in that node is used to unpack it. Packed bkeys mean that we can
 * be generous with field sizes in the common part of the key format (64 bit
 * inode number, 64 bit offset, 96 bit version field, etc.) for negligible cost.
 */

#include <asm/types.h>
#include <asm/byteorder.h>
#include <linux/kernel.h>
#include <linux/uuid.h>
#include <uapi/linux/magic.h>
#include "vstructs.h"

#ifdef __KERNEL__
typedef uuid_t __uuid_t;
#endif

#define BITMASK(name, type, field, offset, end)				\
static const __maybe_unused unsigned	name##_OFFSET = offset;		\
static const __maybe_unused unsigned	name##_BITS = (end - offset);	\
									\
static inline __u64 name(const type *k)					\
{									\
	return (k->field >> offset) & ~(~0ULL << (end - offset));	\
}									\
									\
static inline void SET_##name(type *k, __u64 v)				\
{									\
	k->field &= ~(~(~0ULL << (end - offset)) << offset);		\
	k->field |= (v & ~(~0ULL << (end - offset))) << offset;		\
}

#define LE_BITMASK(_bits, name, type, field, offset, end)		\
static const __maybe_unused unsigned	name##_OFFSET = offset;		\
static const __maybe_unused unsigned	name##_BITS = (end - offset);	\
static const __maybe_unused __u##_bits	name##_MAX = (1ULL << (end - offset)) - 1;\
									\
static inline __u64 name(const type *k)					\
{									\
	return (__le##_bits##_to_cpu(k->field) >> offset) &		\
		~(~0ULL << (end - offset));				\
}									\
									\
static inline void SET_##name(type *k, __u64 v)				\
{									\
	__u##_bits new = __le##_bits##_to_cpu(k->field);		\
									\
	new &= ~(~(~0ULL << (end - offset)) << offset);			\
	new |= (v & ~(~0ULL << (end - offset))) << offset;		\
	k->field = __cpu_to_le##_bits(new);				\
}

#define LE16_BITMASK(n, t, f, o, e)	LE_BITMASK(16, n, t, f, o, e)
#define LE32_BITMASK(n, t, f, o, e)	LE_BITMASK(32, n, t, f, o, e)
#define LE64_BITMASK(n, t, f, o, e)	LE_BITMASK(64, n, t, f, o, e)

struct bkey_format {
	__u8		key_u64s;
	__u8		nr_fields;
	/* One unused slot for now: */
	__u8		bits_per_field[6];
	__le64		field_offset[6];
};

/* Btree keys - all units are in sectors */

struct bpos {
	/*
	 * Word order matches machine byte order - btree code treats a bpos as a
	 * single large integer, for search/comparison purposes
	 *
	 * Note that wherever a bpos is embedded in another on disk data
	 * structure, it has to be byte swabbed when reading in metadata that
	 * wasn't written in native endian order:
	 */
#if __BYTE_ORDER__ == __ORDER_LITTLE_ENDIAN__
	__u32		snapshot;
	__u64		offset;
	__u64		inode;
#elif __BYTE_ORDER__ == __ORDER_BIG_ENDIAN__
	__u64		inode;
	__u64		offset;		/* Points to end of extent - sectors */
	__u32		snapshot;
#else
#error edit for your odd byteorder.
#endif
} __packed
#if __BYTE_ORDER__ == __ORDER_LITTLE_ENDIAN__
__aligned(4)
#endif
;

#define KEY_INODE_MAX			((__u64)~0ULL)
#define KEY_OFFSET_MAX			((__u64)~0ULL)
#define KEY_SNAPSHOT_MAX		((__u32)~0U)
#define KEY_SIZE_MAX			((__u32)~0U)

static inline struct bpos SPOS(__u64 inode, __u64 offset, __u32 snapshot)
{
	return (struct bpos) {
		.inode		= inode,
		.offset		= offset,
		.snapshot	= snapshot,
	};
}

#define POS_MIN				SPOS(0, 0, 0)
#define POS_MAX				SPOS(KEY_INODE_MAX, KEY_OFFSET_MAX, 0)
#define SPOS_MAX			SPOS(KEY_INODE_MAX, KEY_OFFSET_MAX, KEY_SNAPSHOT_MAX)
#define POS(_inode, _offset)		SPOS(_inode, _offset, 0)

/* Empty placeholder struct, for container_of() */
struct bch_val {
	__u64		__nothing[0];
};

struct bversion {
#if __BYTE_ORDER__ == __ORDER_LITTLE_ENDIAN__
	__u64		lo;
	__u32		hi;
#elif __BYTE_ORDER__ == __ORDER_BIG_ENDIAN__
	__u32		hi;
	__u64		lo;
#endif
} __packed
#if __BYTE_ORDER__ == __ORDER_LITTLE_ENDIAN__
__aligned(4)
#endif
;

struct bkey {
	/* Size of combined key and value, in u64s */
	__u8		u64s;

	/* Format of key (0 for format local to btree node) */
#if defined(__LITTLE_ENDIAN_BITFIELD)
	__u8		format:7,
			needs_whiteout:1;
#elif defined (__BIG_ENDIAN_BITFIELD)
	__u8		needs_whiteout:1,
			format:7;
#else
#error edit for your odd byteorder.
#endif

	/* Type of the value */
	__u8		type;

#if __BYTE_ORDER__ == __ORDER_LITTLE_ENDIAN__
	__u8		pad[1];

	struct bversion	version;
	__u32		size;		/* extent size, in sectors */
	struct bpos	p;
#elif __BYTE_ORDER__ == __ORDER_BIG_ENDIAN__
	struct bpos	p;
	__u32		size;		/* extent size, in sectors */
	struct bversion	version;

	__u8		pad[1];
#endif
} __packed
#if __BYTE_ORDER__ == __ORDER_LITTLE_ENDIAN__
/*
 * The big-endian version of bkey can't be compiled by rustc with the "aligned"
 * attr since it doesn't allow types to have both "packed" and "aligned" attrs.
 * So for Rust compatibility, don't include this. It can be included in the LE
 * version because the "packed" attr is redundant in that case.
 *
 * History: (quoting Kent)
 *
 * Specifically, when i was designing bkey, I wanted the header to be no
 * bigger than necessary so that bkey_packed could use the rest. That means that
 * decently offten extent keys will fit into only 8 bytes, instead of spilling over
 * to 16.
 *
 * But packed_bkey treats the part after the header - the packed section -
 * as a single multi word, variable length integer. And bkey, the unpacked
 * version, is just a special case version of a bkey_packed; all the packed
 * bkey code will work on keys in any packed format, the in-memory
 * representation of an unpacked key also is just one type of packed key...
 *
 * So that constrains the key part of a bkig endian bkey to start right
 * after the header.
 *
 * If we ever do a bkey_v2 and need to expand the hedaer by another byte for
 * some reason - that will clean up this wart.
 */
__aligned(8)
#endif
;

struct bkey_packed {
	__u64		_data[0];

	/* Size of combined key and value, in u64s */
	__u8		u64s;

	/* Format of key (0 for format local to btree node) */

	/*
	 * XXX: next incompat on disk format change, switch format and
	 * needs_whiteout - bkey_packed() will be cheaper if format is the high
	 * bits of the bitfield
	 */
#if defined(__LITTLE_ENDIAN_BITFIELD)
	__u8		format:7,
			needs_whiteout:1;
#elif defined (__BIG_ENDIAN_BITFIELD)
	__u8		needs_whiteout:1,
			format:7;
#endif

	/* Type of the value */
	__u8		type;
	__u8		key_start[0];

	/*
	 * We copy bkeys with struct assignment in various places, and while
	 * that shouldn't be done with packed bkeys we can't disallow it in C,
	 * and it's legal to cast a bkey to a bkey_packed  - so padding it out
	 * to the same size as struct bkey should hopefully be safest.
	 */
	__u8		pad[sizeof(struct bkey) - 3];
} __packed __aligned(8);

typedef struct {
	__le64			lo;
	__le64			hi;
} bch_le128;

#define BKEY_U64s			(sizeof(struct bkey) / sizeof(__u64))
#define BKEY_U64s_MAX			U8_MAX
#define BKEY_VAL_U64s_MAX		(BKEY_U64s_MAX - BKEY_U64s)

#define KEY_PACKED_BITS_START		24

#define KEY_FORMAT_LOCAL_BTREE		0
#define KEY_FORMAT_CURRENT		1

enum bch_bkey_fields {
	BKEY_FIELD_INODE,
	BKEY_FIELD_OFFSET,
	BKEY_FIELD_SNAPSHOT,
	BKEY_FIELD_SIZE,
	BKEY_FIELD_VERSION_HI,
	BKEY_FIELD_VERSION_LO,
	BKEY_NR_FIELDS,
};

#define bkey_format_field(name, field)					\
	[BKEY_FIELD_##name] = (sizeof(((struct bkey *) NULL)->field) * 8)

#define BKEY_FORMAT_CURRENT						\
((struct bkey_format) {							\
	.key_u64s	= BKEY_U64s,					\
	.nr_fields	= BKEY_NR_FIELDS,				\
	.bits_per_field = {						\
		bkey_format_field(INODE,	p.inode),		\
		bkey_format_field(OFFSET,	p.offset),		\
		bkey_format_field(SNAPSHOT,	p.snapshot),		\
		bkey_format_field(SIZE,		size),			\
		bkey_format_field(VERSION_HI,	version.hi),		\
		bkey_format_field(VERSION_LO,	version.lo),		\
	},								\
})

/* bkey with inline value */
struct bkey_i {
	__u64			_data[0];

	struct bkey	k;
	struct bch_val	v;
};

#define POS_KEY(_pos)							\
((struct bkey) {							\
	.u64s		= BKEY_U64s,					\
	.format		= KEY_FORMAT_CURRENT,				\
	.p		= _pos,						\
})

#define KEY(_inode, _offset, _size)					\
((struct bkey) {							\
	.u64s		= BKEY_U64s,					\
	.format		= KEY_FORMAT_CURRENT,				\
	.p		= POS(_inode, _offset),				\
	.size		= _size,					\
})

static inline void bkey_init(struct bkey *k)
{
	*k = KEY(0, 0, 0);
}

#define bkey_bytes(_k)		((_k)->u64s * sizeof(__u64))

#define __BKEY_PADDED(key, pad)					\
	struct bkey_i key; __u64 key ## _pad[pad]

/*
 * - DELETED keys are used internally to mark keys that should be ignored but
 *   override keys in composition order.  Their version number is ignored.
 *
 * - DISCARDED keys indicate that the data is all 0s because it has been
 *   discarded. DISCARDs may have a version; if the version is nonzero the key
 *   will be persistent, otherwise the key will be dropped whenever the btree
 *   node is rewritten (like DELETED keys).
 *
 * - ERROR: any read of the data returns a read error, as the data was lost due
 *   to a failing device. Like DISCARDED keys, they can be removed (overridden)
 *   by new writes or cluster-wide GC. Node repair can also overwrite them with
 *   the same or a more recent version number, but not with an older version
 *   number.
 *
 * - WHITEOUT: for hash table btrees
 */
#define BCH_BKEY_TYPES()				\
	x(deleted,		0)			\
	x(whiteout,		1)			\
	x(error,		2)			\
	x(cookie,		3)			\
	x(hash_whiteout,	4)			\
	x(btree_ptr,		5)			\
	x(extent,		6)			\
	x(reservation,		7)			\
	x(inode,		8)			\
	x(inode_generation,	9)			\
	x(dirent,		10)			\
	x(xattr,		11)			\
	x(alloc,		12)			\
	x(quota,		13)			\
	x(stripe,		14)			\
	x(reflink_p,		15)			\
	x(reflink_v,		16)			\
	x(inline_data,		17)			\
	x(btree_ptr_v2,		18)			\
	x(indirect_inline_data,	19)			\
	x(alloc_v2,		20)			\
	x(subvolume,		21)			\
	x(snapshot,		22)			\
	x(inode_v2,		23)			\
	x(alloc_v3,		24)			\
	x(set,			25)			\
	x(lru,			26)			\
	x(alloc_v4,		27)			\
	x(backpointer,		28)			\
	x(inode_v3,		29)			\
	x(bucket_gens,		30)			\
	x(snapshot_tree,	31)			\
	x(logged_op_truncate,	32)			\
	x(logged_op_finsert,	33)			\
	x(accounting,		34)

enum bch_bkey_type {
#define x(name, nr) KEY_TYPE_##name	= nr,
	BCH_BKEY_TYPES()
#undef x
	KEY_TYPE_MAX,
};

struct bch_deleted {
	struct bch_val		v;
};

struct bch_whiteout {
	struct bch_val		v;
};

struct bch_error {
	struct bch_val		v;
};

struct bch_cookie {
	struct bch_val		v;
	__le64			cookie;
};

struct bch_hash_whiteout {
	struct bch_val		v;
};

struct bch_set {
	struct bch_val		v;
};

/* 128 bits, sufficient for cryptographic MACs: */
struct bch_csum {
	__le64			lo;
	__le64			hi;
} __packed __aligned(8);

struct bch_backpointer {
	struct bch_val		v;
	__u8			btree_id;
	__u8			level;
	__u8			data_type;
	__u64			bucket_offset:40;
	__u32			bucket_len;
	struct bpos		pos;
} __packed __aligned(8);

<<<<<<< HEAD
/* LRU btree: */

struct bch_lru {
	struct bch_val		v;
	__le64			idx;
} __packed __aligned(8);

#define LRU_ID_STRIPES		(1U << 16)

#define LRU_TIME_BITS	48
#define LRU_TIME_MAX	((1ULL << LRU_TIME_BITS) - 1)

=======
>>>>>>> de9c2c66
/* Optional/variable size superblock sections: */

struct bch_sb_field {
	__u64			_data[0];
	__le32			u64s;
	__le32			type;
};

#define BCH_SB_FIELDS()				\
	x(journal,			0)	\
	x(members_v1,			1)	\
	x(crypt,			2)	\
	x(replicas_v0,			3)	\
	x(quota,			4)	\
	x(disk_groups,			5)	\
	x(clean,			6)	\
	x(replicas,			7)	\
	x(journal_seq_blacklist,	8)	\
	x(journal_v2,			9)	\
	x(counters,			10)	\
	x(members_v2,			11)	\
	x(errors,			12)	\
	x(ext,				13)	\
	x(downgrade,			14)

#include "alloc_background_format.h"
#include "dirent_format.h"
#include "disk_accounting_format.h"
#include "disk_groups_format.h"
#include "extents_format.h"
#include "ec_format.h"
#include "dirent_format.h"
#include "disk_groups_format.h"
#include "inode_format.h"
#include "journal_seq_blacklist_format.h"
#include "logged_ops_format.h"
#include "lru_format.h"
#include "quota_format.h"
#include "reflink_format.h"
#include "replicas_format.h"
#include "snapshot_format.h"
#include "subvolume_format.h"
#include "sb-counters_format.h"
#include "sb-downgrade_format.h"
#include "sb-errors_format.h"
#include "sb-members_format.h"
#include "xattr_format.h"

enum bch_sb_field_type {
#define x(f, nr)	BCH_SB_FIELD_##f = nr,
	BCH_SB_FIELDS()
#undef x
	BCH_SB_FIELD_NR
};

/*
 * Most superblock fields are replicated in all device's superblocks - a few are
 * not:
 */
#define BCH_SINGLE_DEVICE_SB_FIELDS		\
	((1U << BCH_SB_FIELD_journal)|		\
	 (1U << BCH_SB_FIELD_journal_v2))

/* BCH_SB_FIELD_journal: */

struct bch_sb_field_journal {
	struct bch_sb_field	field;
	__le64			buckets[];
};

struct bch_sb_field_journal_v2 {
	struct bch_sb_field	field;

	struct bch_sb_field_journal_v2_entry {
		__le64		start;
		__le64		nr;
	}			d[];
};

/* BCH_SB_FIELD_crypt: */

struct nonce {
	__le32			d[4];
};

struct bch_key {
	__le64			key[4];
};

#define BCH_KEY_MAGIC					\
	(((__u64) 'b' <<  0)|((__u64) 'c' <<  8)|		\
	 ((__u64) 'h' << 16)|((__u64) '*' << 24)|		\
	 ((__u64) '*' << 32)|((__u64) 'k' << 40)|		\
	 ((__u64) 'e' << 48)|((__u64) 'y' << 56))

struct bch_encrypted_key {
	__le64			magic;
	struct bch_key		key;
};

/*
 * If this field is present in the superblock, it stores an encryption key which
 * is used encrypt all other data/metadata. The key will normally be encrypted
 * with the key userspace provides, but if encryption has been turned off we'll
 * just store the master key unencrypted in the superblock so we can access the
 * previously encrypted data.
 */
struct bch_sb_field_crypt {
	struct bch_sb_field	field;

	__le64			flags;
	__le64			kdf_flags;
	struct bch_encrypted_key key;
};

LE64_BITMASK(BCH_CRYPT_KDF_TYPE,	struct bch_sb_field_crypt, flags, 0, 4);

enum bch_kdf_types {
	BCH_KDF_SCRYPT		= 0,
	BCH_KDF_NR		= 1,
};

/* stored as base 2 log of scrypt params: */
LE64_BITMASK(BCH_KDF_SCRYPT_N,	struct bch_sb_field_crypt, kdf_flags,  0, 16);
LE64_BITMASK(BCH_KDF_SCRYPT_R,	struct bch_sb_field_crypt, kdf_flags, 16, 32);
LE64_BITMASK(BCH_KDF_SCRYPT_P,	struct bch_sb_field_crypt, kdf_flags, 32, 48);

/*
 * On clean shutdown, store btree roots and current journal sequence number in
 * the superblock:
 */
struct jset_entry {
	__le16			u64s;
	__u8			btree_id;
	__u8			level;
	__u8			type; /* designates what this jset holds */
	__u8			pad[3];

	struct bkey_i		start[0];
	__u64			_data[];
};

struct bch_sb_field_clean {
	struct bch_sb_field	field;

	__le32			flags;
	__le16			_read_clock; /* no longer used */
	__le16			_write_clock;
	__le64			journal_seq;

	struct jset_entry	start[0];
	__u64			_data[];
};

struct bch_sb_field_ext {
	struct bch_sb_field	field;
	__le64			recovery_passes_required[2];
	__le64			errors_silent[8];
	__le64			btrees_lost_data;
};

/* Superblock: */

/*
 * New versioning scheme:
 * One common version number for all on disk data structures - superblock, btree
 * nodes, journal entries
 */
#define BCH_VERSION_MAJOR(_v)		((__u16) ((_v) >> 10))
#define BCH_VERSION_MINOR(_v)		((__u16) ((_v) & ~(~0U << 10)))
#define BCH_VERSION(_major, _minor)	(((_major) << 10)|(_minor) << 0)

/*
 * field 1:		version name
 * field 2:		BCH_VERSION(major, minor)
 * field 3:		recovery passess required on upgrade
 */
#define BCH_METADATA_VERSIONS()						\
	x(bkey_renumber,		BCH_VERSION(0, 10))		\
	x(inode_btree_change,		BCH_VERSION(0, 11))		\
	x(snapshot,			BCH_VERSION(0, 12))		\
	x(inode_backpointers,		BCH_VERSION(0, 13))		\
	x(btree_ptr_sectors_written,	BCH_VERSION(0, 14))		\
	x(snapshot_2,			BCH_VERSION(0, 15))		\
	x(reflink_p_fix,		BCH_VERSION(0, 16))		\
	x(subvol_dirent,		BCH_VERSION(0, 17))		\
	x(inode_v2,			BCH_VERSION(0, 18))		\
	x(freespace,			BCH_VERSION(0, 19))		\
	x(alloc_v4,			BCH_VERSION(0, 20))		\
	x(new_data_types,		BCH_VERSION(0, 21))		\
	x(backpointers,			BCH_VERSION(0, 22))		\
	x(inode_v3,			BCH_VERSION(0, 23))		\
	x(unwritten_extents,		BCH_VERSION(0, 24))		\
	x(bucket_gens,			BCH_VERSION(0, 25))		\
	x(lru_v2,			BCH_VERSION(0, 26))		\
	x(fragmentation_lru,		BCH_VERSION(0, 27))		\
	x(no_bps_in_alloc_keys,		BCH_VERSION(0, 28))		\
	x(snapshot_trees,		BCH_VERSION(0, 29))		\
	x(major_minor,			BCH_VERSION(1,  0))		\
	x(snapshot_skiplists,		BCH_VERSION(1,  1))		\
	x(deleted_inodes,		BCH_VERSION(1,  2))		\
	x(rebalance_work,		BCH_VERSION(1,  3))		\
	x(member_seq,			BCH_VERSION(1,  4))		\
	x(subvolume_fs_parent,		BCH_VERSION(1,  5))		\
	x(btree_subvolume_children,	BCH_VERSION(1,  6))		\
	x(mi_btree_bitmap,		BCH_VERSION(1,  7))		\
	x(bucket_stripe_sectors,	BCH_VERSION(1,  8))		\
	x(disk_accounting_v2,		BCH_VERSION(1,  9))

enum bcachefs_metadata_version {
	bcachefs_metadata_version_min = 9,
#define x(t, n)	bcachefs_metadata_version_##t = n,
	BCH_METADATA_VERSIONS()
#undef x
	bcachefs_metadata_version_max
};

static const __maybe_unused
unsigned bcachefs_metadata_required_upgrade_below = bcachefs_metadata_version_rebalance_work;

#define bcachefs_metadata_version_current	(bcachefs_metadata_version_max - 1)

#define BCH_SB_SECTOR			8

#define BCH_SB_LAYOUT_SIZE_BITS_MAX	16 /* 32 MB */

struct bch_sb_layout {
	__uuid_t		magic;	/* bcachefs superblock UUID */
	__u8			layout_type;
	__u8			sb_max_size_bits; /* base 2 of 512 byte sectors */
	__u8			nr_superblocks;
	__u8			pad[5];
	__le64			sb_offset[61];
} __packed __aligned(8);

#define BCH_SB_LAYOUT_SECTOR	7

/*
 * @offset	- sector where this sb was written
 * @version	- on disk format version
 * @version_min	- Oldest metadata version this filesystem contains; so we can
 *		  safely drop compatibility code and refuse to mount filesystems
 *		  we'd need it for
 * @magic	- identifies as a bcachefs superblock (BCHFS_MAGIC)
 * @seq		- incremented each time superblock is written
 * @uuid	- used for generating various magic numbers and identifying
 *                member devices, never changes
 * @user_uuid	- user visible UUID, may be changed
 * @label	- filesystem label
 * @seq		- identifies most recent superblock, incremented each time
 *		  superblock is written
 * @features	- enabled incompatible features
 */
struct bch_sb {
	struct bch_csum		csum;
	__le16			version;
	__le16			version_min;
	__le16			pad[2];
	__uuid_t		magic;
	__uuid_t		uuid;
	__uuid_t		user_uuid;
	__u8			label[BCH_SB_LABEL_SIZE];
	__le64			offset;
	__le64			seq;

	__le16			block_size;
	__u8			dev_idx;
	__u8			nr_devices;
	__le32			u64s;

	__le64			time_base_lo;
	__le32			time_base_hi;
	__le32			time_precision;

	__le64			flags[7];
	__le64			write_time;
	__le64			features[2];
	__le64			compat[2];

	struct bch_sb_layout	layout;

	struct bch_sb_field	start[0];
	__le64			_data[];
} __packed __aligned(8);

/*
 * Flags:
 * BCH_SB_INITALIZED	- set on first mount
 * BCH_SB_CLEAN		- did we shut down cleanly? Just a hint, doesn't affect
 *			  behaviour of mount/recovery path:
 * BCH_SB_INODE_32BIT	- limit inode numbers to 32 bits
 * BCH_SB_128_BIT_MACS	- 128 bit macs instead of 80
 * BCH_SB_ENCRYPTION_TYPE - if nonzero encryption is enabled; overrides
 *			   DATA/META_CSUM_TYPE. Also indicates encryption
 *			   algorithm in use, if/when we get more than one
 */

LE16_BITMASK(BCH_SB_BLOCK_SIZE,		struct bch_sb, block_size, 0, 16);

LE64_BITMASK(BCH_SB_INITIALIZED,	struct bch_sb, flags[0],  0,  1);
LE64_BITMASK(BCH_SB_CLEAN,		struct bch_sb, flags[0],  1,  2);
LE64_BITMASK(BCH_SB_CSUM_TYPE,		struct bch_sb, flags[0],  2,  8);
LE64_BITMASK(BCH_SB_ERROR_ACTION,	struct bch_sb, flags[0],  8, 12);

LE64_BITMASK(BCH_SB_BTREE_NODE_SIZE,	struct bch_sb, flags[0], 12, 28);

LE64_BITMASK(BCH_SB_GC_RESERVE,		struct bch_sb, flags[0], 28, 33);
LE64_BITMASK(BCH_SB_ROOT_RESERVE,	struct bch_sb, flags[0], 33, 40);

LE64_BITMASK(BCH_SB_META_CSUM_TYPE,	struct bch_sb, flags[0], 40, 44);
LE64_BITMASK(BCH_SB_DATA_CSUM_TYPE,	struct bch_sb, flags[0], 44, 48);

LE64_BITMASK(BCH_SB_META_REPLICAS_WANT,	struct bch_sb, flags[0], 48, 52);
LE64_BITMASK(BCH_SB_DATA_REPLICAS_WANT,	struct bch_sb, flags[0], 52, 56);

LE64_BITMASK(BCH_SB_POSIX_ACL,		struct bch_sb, flags[0], 56, 57);
LE64_BITMASK(BCH_SB_USRQUOTA,		struct bch_sb, flags[0], 57, 58);
LE64_BITMASK(BCH_SB_GRPQUOTA,		struct bch_sb, flags[0], 58, 59);
LE64_BITMASK(BCH_SB_PRJQUOTA,		struct bch_sb, flags[0], 59, 60);

LE64_BITMASK(BCH_SB_HAS_ERRORS,		struct bch_sb, flags[0], 60, 61);
LE64_BITMASK(BCH_SB_HAS_TOPOLOGY_ERRORS,struct bch_sb, flags[0], 61, 62);

LE64_BITMASK(BCH_SB_BIG_ENDIAN,		struct bch_sb, flags[0], 62, 63);

LE64_BITMASK(BCH_SB_STR_HASH_TYPE,	struct bch_sb, flags[1],  0,  4);
LE64_BITMASK(BCH_SB_COMPRESSION_TYPE_LO,struct bch_sb, flags[1],  4,  8);
LE64_BITMASK(BCH_SB_INODE_32BIT,	struct bch_sb, flags[1],  8,  9);

LE64_BITMASK(BCH_SB_128_BIT_MACS,	struct bch_sb, flags[1],  9, 10);
LE64_BITMASK(BCH_SB_ENCRYPTION_TYPE,	struct bch_sb, flags[1], 10, 14);

/*
 * Max size of an extent that may require bouncing to read or write
 * (checksummed, compressed): 64k
 */
LE64_BITMASK(BCH_SB_ENCODED_EXTENT_MAX_BITS,
					struct bch_sb, flags[1], 14, 20);

LE64_BITMASK(BCH_SB_META_REPLICAS_REQ,	struct bch_sb, flags[1], 20, 24);
LE64_BITMASK(BCH_SB_DATA_REPLICAS_REQ,	struct bch_sb, flags[1], 24, 28);

LE64_BITMASK(BCH_SB_PROMOTE_TARGET,	struct bch_sb, flags[1], 28, 40);
LE64_BITMASK(BCH_SB_FOREGROUND_TARGET,	struct bch_sb, flags[1], 40, 52);
LE64_BITMASK(BCH_SB_BACKGROUND_TARGET,	struct bch_sb, flags[1], 52, 64);

LE64_BITMASK(BCH_SB_BACKGROUND_COMPRESSION_TYPE_LO,
					struct bch_sb, flags[2],  0,  4);
LE64_BITMASK(BCH_SB_GC_RESERVE_BYTES,	struct bch_sb, flags[2],  4, 64);

LE64_BITMASK(BCH_SB_ERASURE_CODE,	struct bch_sb, flags[3],  0, 16);
LE64_BITMASK(BCH_SB_METADATA_TARGET,	struct bch_sb, flags[3], 16, 28);
LE64_BITMASK(BCH_SB_SHARD_INUMS,	struct bch_sb, flags[3], 28, 29);
LE64_BITMASK(BCH_SB_INODES_USE_KEY_CACHE,struct bch_sb, flags[3], 29, 30);
LE64_BITMASK(BCH_SB_JOURNAL_FLUSH_DELAY,struct bch_sb, flags[3], 30, 62);
LE64_BITMASK(BCH_SB_JOURNAL_FLUSH_DISABLED,struct bch_sb, flags[3], 62, 63);
LE64_BITMASK(BCH_SB_JOURNAL_RECLAIM_DELAY,struct bch_sb, flags[4], 0, 32);
LE64_BITMASK(BCH_SB_JOURNAL_TRANSACTION_NAMES,struct bch_sb, flags[4], 32, 33);
LE64_BITMASK(BCH_SB_NOCOW,		struct bch_sb, flags[4], 33, 34);
LE64_BITMASK(BCH_SB_WRITE_BUFFER_SIZE,	struct bch_sb, flags[4], 34, 54);
LE64_BITMASK(BCH_SB_VERSION_UPGRADE,	struct bch_sb, flags[4], 54, 56);

LE64_BITMASK(BCH_SB_COMPRESSION_TYPE_HI,struct bch_sb, flags[4], 56, 60);
LE64_BITMASK(BCH_SB_BACKGROUND_COMPRESSION_TYPE_HI,
					struct bch_sb, flags[4], 60, 64);

LE64_BITMASK(BCH_SB_VERSION_UPGRADE_COMPLETE,
					struct bch_sb, flags[5],  0, 16);

static inline __u64 BCH_SB_COMPRESSION_TYPE(const struct bch_sb *sb)
{
	return BCH_SB_COMPRESSION_TYPE_LO(sb) | (BCH_SB_COMPRESSION_TYPE_HI(sb) << 4);
}

static inline void SET_BCH_SB_COMPRESSION_TYPE(struct bch_sb *sb, __u64 v)
{
	SET_BCH_SB_COMPRESSION_TYPE_LO(sb, v);
	SET_BCH_SB_COMPRESSION_TYPE_HI(sb, v >> 4);
}

static inline __u64 BCH_SB_BACKGROUND_COMPRESSION_TYPE(const struct bch_sb *sb)
{
	return BCH_SB_BACKGROUND_COMPRESSION_TYPE_LO(sb) |
		(BCH_SB_BACKGROUND_COMPRESSION_TYPE_HI(sb) << 4);
}

static inline void SET_BCH_SB_BACKGROUND_COMPRESSION_TYPE(struct bch_sb *sb, __u64 v)
{
	SET_BCH_SB_BACKGROUND_COMPRESSION_TYPE_LO(sb, v);
	SET_BCH_SB_BACKGROUND_COMPRESSION_TYPE_HI(sb, v >> 4);
}

/*
 * Features:
 *
 * journal_seq_blacklist_v3:	gates BCH_SB_FIELD_journal_seq_blacklist
 * reflink:			gates KEY_TYPE_reflink
 * inline_data:			gates KEY_TYPE_inline_data
 * new_siphash:			gates BCH_STR_HASH_siphash
 * new_extent_overwrite:	gates BTREE_NODE_NEW_EXTENT_OVERWRITE
 */
#define BCH_SB_FEATURES()			\
	x(lz4,				0)	\
	x(gzip,				1)	\
	x(zstd,				2)	\
	x(atomic_nlink,			3)	\
	x(ec,				4)	\
	x(journal_seq_blacklist_v3,	5)	\
	x(reflink,			6)	\
	x(new_siphash,			7)	\
	x(inline_data,			8)	\
	x(new_extent_overwrite,		9)	\
	x(incompressible,		10)	\
	x(btree_ptr_v2,			11)	\
	x(extents_above_btree_updates,	12)	\
	x(btree_updates_journalled,	13)	\
	x(reflink_inline_data,		14)	\
	x(new_varint,			15)	\
	x(journal_no_flush,		16)	\
	x(alloc_v2,			17)	\
	x(extents_across_btree_nodes,	18)

#define BCH_SB_FEATURES_ALWAYS				\
	((1ULL << BCH_FEATURE_new_extent_overwrite)|	\
	 (1ULL << BCH_FEATURE_extents_above_btree_updates)|\
	 (1ULL << BCH_FEATURE_btree_updates_journalled)|\
	 (1ULL << BCH_FEATURE_alloc_v2)|\
	 (1ULL << BCH_FEATURE_extents_across_btree_nodes))

#define BCH_SB_FEATURES_ALL				\
	(BCH_SB_FEATURES_ALWAYS|			\
	 (1ULL << BCH_FEATURE_new_siphash)|		\
	 (1ULL << BCH_FEATURE_btree_ptr_v2)|		\
	 (1ULL << BCH_FEATURE_new_varint)|		\
	 (1ULL << BCH_FEATURE_journal_no_flush))

enum bch_sb_feature {
#define x(f, n) BCH_FEATURE_##f,
	BCH_SB_FEATURES()
#undef x
	BCH_FEATURE_NR,
};

#define BCH_SB_COMPAT()					\
	x(alloc_info,				0)	\
	x(alloc_metadata,			1)	\
	x(extents_above_btree_updates_done,	2)	\
	x(bformat_overflow_done,		3)

enum bch_sb_compat {
#define x(f, n) BCH_COMPAT_##f,
	BCH_SB_COMPAT()
#undef x
	BCH_COMPAT_NR,
};

/* options: */

#define BCH_VERSION_UPGRADE_OPTS()	\
	x(compatible,		0)	\
	x(incompatible,		1)	\
	x(none,			2)

enum bch_version_upgrade_opts {
#define x(t, n) BCH_VERSION_UPGRADE_##t = n,
	BCH_VERSION_UPGRADE_OPTS()
#undef x
};

#define BCH_REPLICAS_MAX		4U

#define BCH_BKEY_PTRS_MAX		16U

#define BCH_ERROR_ACTIONS()		\
	x(continue,		0)	\
	x(fix_safe,		1)	\
	x(panic,		2)	\
	x(ro,			3)

enum bch_error_actions {
#define x(t, n) BCH_ON_ERROR_##t = n,
	BCH_ERROR_ACTIONS()
#undef x
	BCH_ON_ERROR_NR
};

#define BCH_STR_HASH_TYPES()		\
	x(crc32c,		0)	\
	x(crc64,		1)	\
	x(siphash_old,		2)	\
	x(siphash,		3)

enum bch_str_hash_type {
#define x(t, n) BCH_STR_HASH_##t = n,
	BCH_STR_HASH_TYPES()
#undef x
	BCH_STR_HASH_NR
};

#define BCH_STR_HASH_OPTS()		\
	x(crc32c,		0)	\
	x(crc64,		1)	\
	x(siphash,		2)

enum bch_str_hash_opts {
#define x(t, n) BCH_STR_HASH_OPT_##t = n,
	BCH_STR_HASH_OPTS()
#undef x
	BCH_STR_HASH_OPT_NR
};

#define BCH_CSUM_TYPES()			\
	x(none,				0)	\
	x(crc32c_nonzero,		1)	\
	x(crc64_nonzero,		2)	\
	x(chacha20_poly1305_80,		3)	\
	x(chacha20_poly1305_128,	4)	\
	x(crc32c,			5)	\
	x(crc64,			6)	\
	x(xxhash,			7)

enum bch_csum_type {
#define x(t, n) BCH_CSUM_##t = n,
	BCH_CSUM_TYPES()
#undef x
	BCH_CSUM_NR
};

static const __maybe_unused unsigned bch_crc_bytes[] = {
	[BCH_CSUM_none]				= 0,
	[BCH_CSUM_crc32c_nonzero]		= 4,
	[BCH_CSUM_crc32c]			= 4,
	[BCH_CSUM_crc64_nonzero]		= 8,
	[BCH_CSUM_crc64]			= 8,
	[BCH_CSUM_xxhash]			= 8,
	[BCH_CSUM_chacha20_poly1305_80]		= 10,
	[BCH_CSUM_chacha20_poly1305_128]	= 16,
};

static inline _Bool bch2_csum_type_is_encryption(enum bch_csum_type type)
{
	switch (type) {
	case BCH_CSUM_chacha20_poly1305_80:
	case BCH_CSUM_chacha20_poly1305_128:
		return true;
	default:
		return false;
	}
}

#define BCH_CSUM_OPTS()			\
	x(none,			0)	\
	x(crc32c,		1)	\
	x(crc64,		2)	\
	x(xxhash,		3)

enum bch_csum_opts {
#define x(t, n) BCH_CSUM_OPT_##t = n,
	BCH_CSUM_OPTS()
#undef x
	BCH_CSUM_OPT_NR
};

#define BCH_COMPRESSION_TYPES()		\
	x(none,			0)	\
	x(lz4_old,		1)	\
	x(gzip,			2)	\
	x(lz4,			3)	\
	x(zstd,			4)	\
	x(incompressible,	5)

enum bch_compression_type {
#define x(t, n) BCH_COMPRESSION_TYPE_##t = n,
	BCH_COMPRESSION_TYPES()
#undef x
	BCH_COMPRESSION_TYPE_NR
};

#define BCH_COMPRESSION_OPTS()		\
	x(none,		0)		\
	x(lz4,		1)		\
	x(gzip,		2)		\
	x(zstd,		3)

enum bch_compression_opts {
#define x(t, n) BCH_COMPRESSION_OPT_##t = n,
	BCH_COMPRESSION_OPTS()
#undef x
	BCH_COMPRESSION_OPT_NR
};

/*
 * Magic numbers
 *
 * The various other data structures have their own magic numbers, which are
 * xored with the first part of the cache set's UUID
 */

#define BCACHE_MAGIC							\
	UUID_INIT(0xc68573f6, 0x4e1a, 0x45ca,				\
		  0x82, 0x65, 0xf5, 0x7f, 0x48, 0xba, 0x6d, 0x81)
#define BCHFS_MAGIC							\
	UUID_INIT(0xc68573f6, 0x66ce, 0x90a9,				\
		  0xd9, 0x6a, 0x60, 0xcf, 0x80, 0x3d, 0xf7, 0xef)

#define BCACHEFS_STATFS_MAGIC		BCACHEFS_SUPER_MAGIC

#define JSET_MAGIC		__cpu_to_le64(0x245235c1a3625032ULL)
#define BSET_MAGIC		__cpu_to_le64(0x90135c78b99e07f5ULL)

static inline __le64 __bch2_sb_magic(struct bch_sb *sb)
{
	__le64 ret;

	memcpy(&ret, &sb->uuid, sizeof(ret));
	return ret;
}

static inline __u64 __jset_magic(struct bch_sb *sb)
{
	return __le64_to_cpu(__bch2_sb_magic(sb) ^ JSET_MAGIC);
}

static inline __u64 __bset_magic(struct bch_sb *sb)
{
	return __le64_to_cpu(__bch2_sb_magic(sb) ^ BSET_MAGIC);
}

/* Journal */

#define JSET_KEYS_U64s	(sizeof(struct jset_entry) / sizeof(__u64))

#define BCH_JSET_ENTRY_TYPES()			\
	x(btree_keys,		0)		\
	x(btree_root,		1)		\
	x(prio_ptrs,		2)		\
	x(blacklist,		3)		\
	x(blacklist_v2,		4)		\
	x(usage,		5)		\
	x(data_usage,		6)		\
	x(clock,		7)		\
	x(dev_usage,		8)		\
	x(log,			9)		\
	x(overwrite,		10)		\
	x(write_buffer_keys,	11)		\
	x(datetime,		12)

enum bch_jset_entry_type {
#define x(f, nr)	BCH_JSET_ENTRY_##f	= nr,
	BCH_JSET_ENTRY_TYPES()
#undef x
	BCH_JSET_ENTRY_NR
};

static inline bool jset_entry_is_key(struct jset_entry *e)
{
	switch (e->type) {
	case BCH_JSET_ENTRY_btree_keys:
	case BCH_JSET_ENTRY_btree_root:
	case BCH_JSET_ENTRY_write_buffer_keys:
		return true;
	}

	return false;
}

/*
 * Journal sequence numbers can be blacklisted: bsets record the max sequence
 * number of all the journal entries they contain updates for, so that on
 * recovery we can ignore those bsets that contain index updates newer that what
 * made it into the journal.
 *
 * This means that we can't reuse that journal_seq - we have to skip it, and
 * then record that we skipped it so that the next time we crash and recover we
 * don't think there was a missing journal entry.
 */
struct jset_entry_blacklist {
	struct jset_entry	entry;
	__le64			seq;
};

struct jset_entry_blacklist_v2 {
	struct jset_entry	entry;
	__le64			start;
	__le64			end;
};

#define BCH_FS_USAGE_TYPES()			\
	x(reserved,		0)		\
	x(inodes,		1)		\
	x(key_version,		2)

enum bch_fs_usage_type {
#define x(f, nr)	BCH_FS_USAGE_##f	= nr,
	BCH_FS_USAGE_TYPES()
#undef x
	BCH_FS_USAGE_NR
};

struct jset_entry_usage {
	struct jset_entry	entry;
	__le64			v;
} __packed;

struct jset_entry_data_usage {
	struct jset_entry	entry;
	__le64			v;
	struct bch_replicas_entry_v1 r;
} __packed;

struct jset_entry_clock {
	struct jset_entry	entry;
	__u8			rw;
	__u8			pad[7];
	__le64			time;
} __packed;

struct jset_entry_dev_usage_type {
	__le64			buckets;
	__le64			sectors;
	__le64			fragmented;
} __packed;

struct jset_entry_dev_usage {
	struct jset_entry	entry;
	__le32			dev;
	__u32			pad;

	__le64			_buckets_ec;		/* No longer used */
	__le64			_buckets_unavailable;	/* No longer used */

	struct jset_entry_dev_usage_type d[];
};

static inline unsigned jset_entry_dev_usage_nr_types(struct jset_entry_dev_usage *u)
{
	return (vstruct_bytes(&u->entry) - sizeof(struct jset_entry_dev_usage)) /
		sizeof(struct jset_entry_dev_usage_type);
}

struct jset_entry_log {
	struct jset_entry	entry;
	u8			d[];
} __packed __aligned(8);

struct jset_entry_datetime {
	struct jset_entry	entry;
	__le64			seconds;
} __packed __aligned(8);

/*
 * On disk format for a journal entry:
 * seq is monotonically increasing; every journal entry has its own unique
 * sequence number.
 *
 * last_seq is the oldest journal entry that still has keys the btree hasn't
 * flushed to disk yet.
 *
 * version is for on disk format changes.
 */
struct jset {
	struct bch_csum		csum;

	__le64			magic;
	__le64			seq;
	__le32			version;
	__le32			flags;

	__le32			u64s; /* size of d[] in u64s */

	__u8			encrypted_start[0];

	__le16			_read_clock; /* no longer used */
	__le16			_write_clock;

	/* Sequence number of oldest dirty journal entry */
	__le64			last_seq;


	struct jset_entry	start[0];
	__u64			_data[];
} __packed __aligned(8);

LE32_BITMASK(JSET_CSUM_TYPE,	struct jset, flags, 0, 4);
LE32_BITMASK(JSET_BIG_ENDIAN,	struct jset, flags, 4, 5);
LE32_BITMASK(JSET_NO_FLUSH,	struct jset, flags, 5, 6);

#define BCH_JOURNAL_BUCKETS_MIN		8

/* Btree: */

enum btree_id_flags {
	BTREE_ID_EXTENTS	= BIT(0),
	BTREE_ID_SNAPSHOTS	= BIT(1),
	BTREE_ID_SNAPSHOT_FIELD	= BIT(2),
	BTREE_ID_DATA		= BIT(3),
};

#define BCH_BTREE_IDS()								\
	x(extents,		0,	BTREE_ID_EXTENTS|BTREE_ID_SNAPSHOTS|BTREE_ID_DATA,\
	  BIT_ULL(KEY_TYPE_whiteout)|						\
	  BIT_ULL(KEY_TYPE_error)|						\
	  BIT_ULL(KEY_TYPE_cookie)|						\
	  BIT_ULL(KEY_TYPE_extent)|						\
	  BIT_ULL(KEY_TYPE_reservation)|					\
	  BIT_ULL(KEY_TYPE_reflink_p)|						\
	  BIT_ULL(KEY_TYPE_inline_data))					\
	x(inodes,		1,	BTREE_ID_SNAPSHOTS,			\
	  BIT_ULL(KEY_TYPE_whiteout)|						\
	  BIT_ULL(KEY_TYPE_inode)|						\
	  BIT_ULL(KEY_TYPE_inode_v2)|						\
	  BIT_ULL(KEY_TYPE_inode_v3)|						\
	  BIT_ULL(KEY_TYPE_inode_generation))					\
	x(dirents,		2,	BTREE_ID_SNAPSHOTS,			\
	  BIT_ULL(KEY_TYPE_whiteout)|						\
	  BIT_ULL(KEY_TYPE_hash_whiteout)|					\
	  BIT_ULL(KEY_TYPE_dirent))						\
	x(xattrs,		3,	BTREE_ID_SNAPSHOTS,			\
	  BIT_ULL(KEY_TYPE_whiteout)|						\
	  BIT_ULL(KEY_TYPE_cookie)|						\
	  BIT_ULL(KEY_TYPE_hash_whiteout)|					\
	  BIT_ULL(KEY_TYPE_xattr))						\
	x(alloc,		4,	0,					\
	  BIT_ULL(KEY_TYPE_alloc)|						\
	  BIT_ULL(KEY_TYPE_alloc_v2)|						\
	  BIT_ULL(KEY_TYPE_alloc_v3)|						\
	  BIT_ULL(KEY_TYPE_alloc_v4))						\
	x(quotas,		5,	0,					\
	  BIT_ULL(KEY_TYPE_quota))						\
	x(stripes,		6,	0,					\
	  BIT_ULL(KEY_TYPE_stripe))						\
	x(reflink,		7,	BTREE_ID_EXTENTS|BTREE_ID_DATA,		\
	  BIT_ULL(KEY_TYPE_reflink_v)|						\
	  BIT_ULL(KEY_TYPE_indirect_inline_data)|				\
	  BIT_ULL(KEY_TYPE_error))						\
	x(subvolumes,		8,	0,					\
	  BIT_ULL(KEY_TYPE_subvolume))						\
	x(snapshots,		9,	0,					\
	  BIT_ULL(KEY_TYPE_snapshot))						\
	x(lru,			10,	0,					\
	  BIT_ULL(KEY_TYPE_set))						\
	x(freespace,		11,	BTREE_ID_EXTENTS,			\
	  BIT_ULL(KEY_TYPE_set))						\
	x(need_discard,		12,	0,					\
	  BIT_ULL(KEY_TYPE_set))						\
	x(backpointers,		13,	0,					\
	  BIT_ULL(KEY_TYPE_backpointer))					\
	x(bucket_gens,		14,	0,					\
	  BIT_ULL(KEY_TYPE_bucket_gens))					\
	x(snapshot_trees,	15,	0,					\
	  BIT_ULL(KEY_TYPE_snapshot_tree))					\
	x(deleted_inodes,	16,	BTREE_ID_SNAPSHOT_FIELD,		\
	  BIT_ULL(KEY_TYPE_set))						\
	x(logged_ops,		17,	0,					\
	  BIT_ULL(KEY_TYPE_logged_op_truncate)|					\
	  BIT_ULL(KEY_TYPE_logged_op_finsert))					\
	x(rebalance_work,	18,	BTREE_ID_SNAPSHOT_FIELD,		\
	  BIT_ULL(KEY_TYPE_set)|BIT_ULL(KEY_TYPE_cookie))			\
	x(subvolume_children,	19,	0,					\
	  BIT_ULL(KEY_TYPE_set))						\
	x(accounting,		20,	BTREE_ID_SNAPSHOT_FIELD,		\
	  BIT_ULL(KEY_TYPE_accounting))						\

enum btree_id {
#define x(name, nr, ...) BTREE_ID_##name = nr,
	BCH_BTREE_IDS()
#undef x
	BTREE_ID_NR
};

/*
 * Maximum number of btrees that we will _ever_ have under the current scheme,
 * where we refer to them with 64 bit bitfields - and we also need a bit for
 * the interior btree node type:
 */
#define BTREE_ID_NR_MAX		63

static inline bool btree_id_is_alloc(enum btree_id id)
{
	switch (id) {
	case BTREE_ID_alloc:
	case BTREE_ID_backpointers:
	case BTREE_ID_need_discard:
	case BTREE_ID_freespace:
	case BTREE_ID_bucket_gens:
		return true;
	default:
		return false;
	}
}

#define BTREE_MAX_DEPTH		4U

/* Btree nodes */

/*
 * Btree nodes
 *
 * On disk a btree node is a list/log of these; within each set the keys are
 * sorted
 */
struct bset {
	__le64			seq;

	/*
	 * Highest journal entry this bset contains keys for.
	 * If on recovery we don't see that journal entry, this bset is ignored:
	 * this allows us to preserve the order of all index updates after a
	 * crash, since the journal records a total order of all index updates
	 * and anything that didn't make it to the journal doesn't get used.
	 */
	__le64			journal_seq;

	__le32			flags;
	__le16			version;
	__le16			u64s; /* count of d[] in u64s */

	struct bkey_packed	start[0];
	__u64			_data[];
} __packed __aligned(8);

LE32_BITMASK(BSET_CSUM_TYPE,	struct bset, flags, 0, 4);

LE32_BITMASK(BSET_BIG_ENDIAN,	struct bset, flags, 4, 5);
LE32_BITMASK(BSET_SEPARATE_WHITEOUTS,
				struct bset, flags, 5, 6);

/* Sector offset within the btree node: */
LE32_BITMASK(BSET_OFFSET,	struct bset, flags, 16, 32);

struct btree_node {
	struct bch_csum		csum;
	__le64			magic;

	/* this flags field is encrypted, unlike bset->flags: */
	__le64			flags;

	/* Closed interval: */
	struct bpos		min_key;
	struct bpos		max_key;
	struct bch_extent_ptr	_ptr; /* not used anymore */
	struct bkey_format	format;

	union {
	struct bset		keys;
	struct {
		__u8		pad[22];
		__le16		u64s;
		__u64		_data[0];

	};
	};
} __packed __aligned(8);

LE64_BITMASK(BTREE_NODE_ID_LO,	struct btree_node, flags,  0,  4);
LE64_BITMASK(BTREE_NODE_LEVEL,	struct btree_node, flags,  4,  8);
LE64_BITMASK(BTREE_NODE_NEW_EXTENT_OVERWRITE,
				struct btree_node, flags,  8,  9);
LE64_BITMASK(BTREE_NODE_ID_HI,	struct btree_node, flags,  9, 25);
/* 25-32 unused */
LE64_BITMASK(BTREE_NODE_SEQ,	struct btree_node, flags, 32, 64);

static inline __u64 BTREE_NODE_ID(struct btree_node *n)
{
	return BTREE_NODE_ID_LO(n) | (BTREE_NODE_ID_HI(n) << 4);
}

static inline void SET_BTREE_NODE_ID(struct btree_node *n, __u64 v)
{
	SET_BTREE_NODE_ID_LO(n, v);
	SET_BTREE_NODE_ID_HI(n, v >> 4);
}

struct btree_node_entry {
	struct bch_csum		csum;

	union {
	struct bset		keys;
	struct {
		__u8		pad[22];
		__le16		u64s;
		__u64		_data[0];
	};
	};
} __packed __aligned(8);

#endif /* _BCACHEFS_FORMAT_H */<|MERGE_RESOLUTION|>--- conflicted
+++ resolved
@@ -468,21 +468,6 @@
 	struct bpos		pos;
 } __packed __aligned(8);
 
-<<<<<<< HEAD
-/* LRU btree: */
-
-struct bch_lru {
-	struct bch_val		v;
-	__le64			idx;
-} __packed __aligned(8);
-
-#define LRU_ID_STRIPES		(1U << 16)
-
-#define LRU_TIME_BITS	48
-#define LRU_TIME_MAX	((1ULL << LRU_TIME_BITS) - 1)
-
-=======
->>>>>>> de9c2c66
 /* Optional/variable size superblock sections: */
 
 struct bch_sb_field {
