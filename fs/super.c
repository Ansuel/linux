// SPDX-License-Identifier: GPL-2.0
/*
 *  linux/fs/super.c
 *
 *  Copyright (C) 1991, 1992  Linus Torvalds
 *
 *  super.c contains code to handle: - mount structures
 *                                   - super-block tables
 *                                   - filesystem drivers list
 *                                   - mount system call
 *                                   - umount system call
 *                                   - ustat system call
 *
 * GK 2/5/95  -  Changed to support mounting the root fs via NFS
 *
 *  Added kerneld support: Jacques Gelinas and Bjorn Ekwall
 *  Added change_root: Werner Almesberger & Hans Lermen, Feb '96
 *  Added options to /proc/mounts:
 *    Torbjörn Lindh (torbjorn.lindh@gopta.se), April 14, 1996.
 *  Added devfs support: Richard Gooch <rgooch@atnf.csiro.au>, 13-JAN-1998
 *  Heavily rewritten for 'one fs - one tree' dcache architecture. AV, Mar 2000
 */

#include <linux/export.h>
#include <linux/slab.h>
#include <linux/blkdev.h>
#include <linux/mount.h>
#include <linux/security.h>
#include <linux/writeback.h>		/* for the emergency remount stuff */
#include <linux/idr.h>
#include <linux/mutex.h>
#include <linux/backing-dev.h>
#include <linux/rculist_bl.h>
#include <linux/fscrypt.h>
#include <linux/fsnotify.h>
#include <linux/lockdep.h>
#include <linux/user_namespace.h>
#include <linux/fs_context.h>
#include <uapi/linux/mount.h>
#include "internal.h"

static int thaw_super_locked(struct super_block *sb, enum freeze_holder who);

static LIST_HEAD(super_blocks);
static DEFINE_SPINLOCK(sb_lock);

static char *sb_writers_name[SB_FREEZE_LEVELS] = {
	"sb_writers",
	"sb_pagefaults",
	"sb_internal",
};

static inline void __super_lock(struct super_block *sb, bool excl)
{
	if (excl)
		down_write(&sb->s_umount);
	else
		down_read(&sb->s_umount);
}

static inline void super_unlock(struct super_block *sb, bool excl)
{
	if (excl)
		up_write(&sb->s_umount);
	else
		up_read(&sb->s_umount);
}

static inline void __super_lock_excl(struct super_block *sb)
{
	__super_lock(sb, true);
}

static inline void super_unlock_excl(struct super_block *sb)
{
	super_unlock(sb, true);
}

static inline void super_unlock_shared(struct super_block *sb)
{
	super_unlock(sb, false);
}

static bool super_flags(const struct super_block *sb, unsigned int flags)
{
	/*
	 * Pairs with smp_store_release() in super_wake() and ensures
	 * that we see @flags after we're woken.
	 */
	return smp_load_acquire(&sb->s_flags) & flags;
}

/**
 * super_lock - wait for superblock to become ready and lock it
 * @sb: superblock to wait for
 * @excl: whether exclusive access is required
 *
 * If the superblock has neither passed through vfs_get_tree() or
 * generic_shutdown_super() yet wait for it to happen. Either superblock
 * creation will succeed and SB_BORN is set by vfs_get_tree() or we're
 * woken and we'll see SB_DYING.
 *
 * The caller must have acquired a temporary reference on @sb->s_count.
 *
 * Return: The function returns true if SB_BORN was set and with
 *         s_umount held. The function returns false if SB_DYING was
 *         set and without s_umount held.
 */
static __must_check bool super_lock(struct super_block *sb, bool excl)
{
	lockdep_assert_not_held(&sb->s_umount);

	/* wait until the superblock is ready or dying */
	wait_var_event(&sb->s_flags, super_flags(sb, SB_BORN | SB_DYING));

	/* Don't pointlessly acquire s_umount. */
	if (super_flags(sb, SB_DYING))
		return false;

	__super_lock(sb, excl);

	/*
	 * Has gone through generic_shutdown_super() in the meantime.
	 * @sb->s_root is NULL and @sb->s_active is 0. No one needs to
	 * grab a reference to this. Tell them so.
	 */
	if (sb->s_flags & SB_DYING) {
		super_unlock(sb, excl);
		return false;
	}

	WARN_ON_ONCE(!(sb->s_flags & SB_BORN));
	return true;
}

/* wait and try to acquire read-side of @sb->s_umount */
static inline bool super_lock_shared(struct super_block *sb)
{
	return super_lock(sb, false);
}

/* wait and try to acquire write-side of @sb->s_umount */
static inline bool super_lock_excl(struct super_block *sb)
{
	return super_lock(sb, true);
}

/* wake waiters */
#define SUPER_WAKE_FLAGS (SB_BORN | SB_DYING | SB_DEAD)
static void super_wake(struct super_block *sb, unsigned int flag)
{
	WARN_ON_ONCE((flag & ~SUPER_WAKE_FLAGS));
	WARN_ON_ONCE(hweight32(flag & SUPER_WAKE_FLAGS) > 1);

	/*
	 * Pairs with smp_load_acquire() in super_lock() to make sure
	 * all initializations in the superblock are seen by the user
	 * seeing SB_BORN sent.
	 */
	smp_store_release(&sb->s_flags, sb->s_flags | flag);
	/*
	 * Pairs with the barrier in prepare_to_wait_event() to make sure
	 * ___wait_var_event() either sees SB_BORN set or
	 * waitqueue_active() check in wake_up_var() sees the waiter.
	 */
	smp_mb();
	wake_up_var(&sb->s_flags);
}

/*
 * One thing we have to be careful of with a per-sb shrinker is that we don't
 * drop the last active reference to the superblock from within the shrinker.
 * If that happens we could trigger unregistering the shrinker from within the
 * shrinker path and that leads to deadlock on the shrinker_mutex. Hence we
 * take a passive reference to the superblock to avoid this from occurring.
 */
static unsigned long super_cache_scan(struct shrinker *shrink,
				      struct shrink_control *sc)
{
	struct super_block *sb;
	long	fs_objects = 0;
	long	total_objects;
	long	freed = 0;
	long	dentries;
	long	inodes;

	sb = shrink->private_data;

	/*
	 * Deadlock avoidance.  We may hold various FS locks, and we don't want
	 * to recurse into the FS that called us in clear_inode() and friends..
	 */
	if (!(sc->gfp_mask & __GFP_FS))
		return SHRINK_STOP;

	if (!super_trylock_shared(sb))
		return SHRINK_STOP;

	if (sb->s_op->nr_cached_objects)
		fs_objects = sb->s_op->nr_cached_objects(sb, sc);

	inodes = list_lru_shrink_count(&sb->s_inode_lru, sc);
	dentries = list_lru_shrink_count(&sb->s_dentry_lru, sc);
	total_objects = dentries + inodes + fs_objects + 1;
	if (!total_objects)
		total_objects = 1;

	/* proportion the scan between the caches */
	dentries = mult_frac(sc->nr_to_scan, dentries, total_objects);
	inodes = mult_frac(sc->nr_to_scan, inodes, total_objects);
	fs_objects = mult_frac(sc->nr_to_scan, fs_objects, total_objects);

	/*
	 * prune the dcache first as the icache is pinned by it, then
	 * prune the icache, followed by the filesystem specific caches
	 *
	 * Ensure that we always scan at least one object - memcg kmem
	 * accounting uses this to fully empty the caches.
	 */
	sc->nr_to_scan = dentries + 1;
	freed = prune_dcache_sb(sb, sc);
	sc->nr_to_scan = inodes + 1;
	freed += prune_icache_sb(sb, sc);

	if (fs_objects) {
		sc->nr_to_scan = fs_objects + 1;
		freed += sb->s_op->free_cached_objects(sb, sc);
	}

	super_unlock_shared(sb);
	return freed;
}

static unsigned long super_cache_count(struct shrinker *shrink,
				       struct shrink_control *sc)
{
	struct super_block *sb;
	long	total_objects = 0;

	sb = shrink->private_data;

	/*
	 * We don't call super_trylock_shared() here as it is a scalability
	 * bottleneck, so we're exposed to partial setup state. The shrinker
	 * rwsem does not protect filesystem operations backing
	 * list_lru_shrink_count() or s_op->nr_cached_objects(). Counts can
	 * change between super_cache_count and super_cache_scan, so we really
	 * don't need locks here.
	 *
	 * However, if we are currently mounting the superblock, the underlying
	 * filesystem might be in a state of partial construction and hence it
	 * is dangerous to access it.  super_trylock_shared() uses a SB_BORN check
	 * to avoid this situation, so do the same here. The memory barrier is
	 * matched with the one in mount_fs() as we don't hold locks here.
	 */
	if (!(sb->s_flags & SB_BORN))
		return 0;
	smp_rmb();

	if (sb->s_op && sb->s_op->nr_cached_objects)
		total_objects = sb->s_op->nr_cached_objects(sb, sc);

	total_objects += list_lru_shrink_count(&sb->s_dentry_lru, sc);
	total_objects += list_lru_shrink_count(&sb->s_inode_lru, sc);

	if (!total_objects)
		return SHRINK_EMPTY;

	total_objects = vfs_pressure_ratio(total_objects);
	return total_objects;
}

static void destroy_super_work(struct work_struct *work)
{
	struct super_block *s = container_of(work, struct super_block,
							destroy_work);
<<<<<<< HEAD
=======
	fsnotify_sb_free(s);
>>>>>>> 0c383648
	security_sb_free(s);
	put_user_ns(s->s_user_ns);
	kfree(s->s_subtype);
	for (int i = 0; i < SB_FREEZE_LEVELS; i++)
		percpu_free_rwsem(&s->s_writers.rw_sem[i]);
	kfree(s);
}

static void destroy_super_rcu(struct rcu_head *head)
{
	struct super_block *s = container_of(head, struct super_block, rcu);
	INIT_WORK(&s->destroy_work, destroy_super_work);
	schedule_work(&s->destroy_work);
}

/* Free a superblock that has never been seen by anyone */
static void destroy_unused_super(struct super_block *s)
{
	if (!s)
		return;
	super_unlock_excl(s);
	list_lru_destroy(&s->s_dentry_lru);
	list_lru_destroy(&s->s_inode_lru);
	shrinker_free(s->s_shrink);
	/* no delays needed */
	destroy_super_work(&s->destroy_work);
}

/**
 *	alloc_super	-	create new superblock
 *	@type:	filesystem type superblock should belong to
 *	@flags: the mount flags
 *	@user_ns: User namespace for the super_block
 *
 *	Allocates and initializes a new &struct super_block.  alloc_super()
 *	returns a pointer new superblock or %NULL if allocation had failed.
 */
static struct super_block *alloc_super(struct file_system_type *type, int flags,
				       struct user_namespace *user_ns)
{
	struct super_block *s = kzalloc(sizeof(struct super_block), GFP_KERNEL);
	static const struct super_operations default_op;
	int i;

	if (!s)
		return NULL;

	INIT_LIST_HEAD(&s->s_mounts);
	s->s_user_ns = get_user_ns(user_ns);
	init_rwsem(&s->s_umount);
	lockdep_set_class(&s->s_umount, &type->s_umount_key);
	/*
	 * sget() can have s_umount recursion.
	 *
	 * When it cannot find a suitable sb, it allocates a new
	 * one (this one), and tries again to find a suitable old
	 * one.
	 *
	 * In case that succeeds, it will acquire the s_umount
	 * lock of the old one. Since these are clearly distrinct
	 * locks, and this object isn't exposed yet, there's no
	 * risk of deadlocks.
	 *
	 * Annotate this by putting this lock in a different
	 * subclass.
	 */
	down_write_nested(&s->s_umount, SINGLE_DEPTH_NESTING);

	if (security_sb_alloc(s))
		goto fail;

	for (i = 0; i < SB_FREEZE_LEVELS; i++) {
		if (__percpu_init_rwsem(&s->s_writers.rw_sem[i],
					sb_writers_name[i],
					&type->s_writers_key[i]))
			goto fail;
	}
	s->s_bdi = &noop_backing_dev_info;
	s->s_flags = flags;
	if (s->s_user_ns != &init_user_ns)
		s->s_iflags |= SB_I_NODEV;
	INIT_HLIST_NODE(&s->s_instances);
	INIT_HLIST_BL_HEAD(&s->s_roots);
	mutex_init(&s->s_sync_lock);
	INIT_LIST_HEAD(&s->s_inodes);
	spin_lock_init(&s->s_inode_list_lock);
	INIT_LIST_HEAD(&s->s_inodes_wb);
	spin_lock_init(&s->s_inode_wblist_lock);

	s->s_count = 1;
	atomic_set(&s->s_active, 1);
	mutex_init(&s->s_vfs_rename_mutex);
	lockdep_set_class(&s->s_vfs_rename_mutex, &type->s_vfs_rename_key);
	init_rwsem(&s->s_dquot.dqio_sem);
	s->s_maxbytes = MAX_NON_LFS;
	s->s_op = &default_op;
	s->s_time_gran = 1000000000;
	s->s_time_min = TIME64_MIN;
	s->s_time_max = TIME64_MAX;

	s->s_shrink = shrinker_alloc(SHRINKER_NUMA_AWARE | SHRINKER_MEMCG_AWARE,
				     "sb-%s", type->name);
	if (!s->s_shrink)
		goto fail;

	s->s_shrink->scan_objects = super_cache_scan;
	s->s_shrink->count_objects = super_cache_count;
	s->s_shrink->batch = 1024;
	s->s_shrink->private_data = s;

	if (list_lru_init_memcg(&s->s_dentry_lru, s->s_shrink))
		goto fail;
	if (list_lru_init_memcg(&s->s_inode_lru, s->s_shrink))
		goto fail;
	return s;

fail:
	destroy_unused_super(s);
	return NULL;
}

/* Superblock refcounting  */

/*
 * Drop a superblock's refcount.  The caller must hold sb_lock.
 */
static void __put_super(struct super_block *s)
{
	if (!--s->s_count) {
		list_del_init(&s->s_list);
		WARN_ON(s->s_dentry_lru.node);
		WARN_ON(s->s_inode_lru.node);
		WARN_ON(!list_empty(&s->s_mounts));
		call_rcu(&s->rcu, destroy_super_rcu);
	}
}

/**
 *	put_super	-	drop a temporary reference to superblock
 *	@sb: superblock in question
 *
 *	Drops a temporary reference, frees superblock if there's no
 *	references left.
 */
void put_super(struct super_block *sb)
{
	spin_lock(&sb_lock);
	__put_super(sb);
	spin_unlock(&sb_lock);
}

static void kill_super_notify(struct super_block *sb)
{
	lockdep_assert_not_held(&sb->s_umount);

	/* already notified earlier */
	if (sb->s_flags & SB_DEAD)
		return;

	/*
	 * Remove it from @fs_supers so it isn't found by new
	 * sget{_fc}() walkers anymore. Any concurrent mounter still
	 * managing to grab a temporary reference is guaranteed to
	 * already see SB_DYING and will wait until we notify them about
	 * SB_DEAD.
	 */
	spin_lock(&sb_lock);
	hlist_del_init(&sb->s_instances);
	spin_unlock(&sb_lock);

	/*
	 * Let concurrent mounts know that this thing is really dead.
	 * We don't need @sb->s_umount here as every concurrent caller
	 * will see SB_DYING and either discard the superblock or wait
	 * for SB_DEAD.
	 */
	super_wake(sb, SB_DEAD);
}

/**
 *	deactivate_locked_super	-	drop an active reference to superblock
 *	@s: superblock to deactivate
 *
 *	Drops an active reference to superblock, converting it into a temporary
 *	one if there is no other active references left.  In that case we
 *	tell fs driver to shut it down and drop the temporary reference we
 *	had just acquired.
 *
 *	Caller holds exclusive lock on superblock; that lock is released.
 */
void deactivate_locked_super(struct super_block *s)
{
	struct file_system_type *fs = s->s_type;
	if (atomic_dec_and_test(&s->s_active)) {
		shrinker_free(s->s_shrink);
		fs->kill_sb(s);

		kill_super_notify(s);

		/*
		 * Since list_lru_destroy() may sleep, we cannot call it from
		 * put_super(), where we hold the sb_lock. Therefore we destroy
		 * the lru lists right now.
		 */
		list_lru_destroy(&s->s_dentry_lru);
		list_lru_destroy(&s->s_inode_lru);

		put_filesystem(fs);
		put_super(s);
	} else {
		super_unlock_excl(s);
	}
}

EXPORT_SYMBOL(deactivate_locked_super);

/**
 *	deactivate_super	-	drop an active reference to superblock
 *	@s: superblock to deactivate
 *
 *	Variant of deactivate_locked_super(), except that superblock is *not*
 *	locked by caller.  If we are going to drop the final active reference,
 *	lock will be acquired prior to that.
 */
void deactivate_super(struct super_block *s)
{
	if (!atomic_add_unless(&s->s_active, -1, 1)) {
		__super_lock_excl(s);
		deactivate_locked_super(s);
	}
}

EXPORT_SYMBOL(deactivate_super);

/**
 * grab_super - acquire an active reference to a superblock
 * @sb: superblock to acquire
 *
 * Acquire a temporary reference on a superblock and try to trade it for
 * an active reference. This is used in sget{_fc}() to wait for a
 * superblock to either become SB_BORN or for it to pass through
 * sb->kill() and be marked as SB_DEAD.
 *
 * Return: This returns true if an active reference could be acquired,
 *         false if not.
 */
static bool grab_super(struct super_block *sb)
{
	bool locked;

	sb->s_count++;
	spin_unlock(&sb_lock);
	locked = super_lock_excl(sb);
	if (locked) {
		if (atomic_inc_not_zero(&sb->s_active)) {
			put_super(sb);
			return true;
		}
		super_unlock_excl(sb);
	}
	wait_var_event(&sb->s_flags, super_flags(sb, SB_DEAD));
	put_super(sb);
	return false;
}

/*
 *	super_trylock_shared - try to grab ->s_umount shared
 *	@sb: reference we are trying to grab
 *
 *	Try to prevent fs shutdown.  This is used in places where we
 *	cannot take an active reference but we need to ensure that the
 *	filesystem is not shut down while we are working on it. It returns
 *	false if we cannot acquire s_umount or if we lose the race and
 *	filesystem already got into shutdown, and returns true with the s_umount
 *	lock held in read mode in case of success. On successful return,
 *	the caller must drop the s_umount lock when done.
 *
 *	Note that unlike get_super() et.al. this one does *not* bump ->s_count.
 *	The reason why it's safe is that we are OK with doing trylock instead
 *	of down_read().  There's a couple of places that are OK with that, but
 *	it's very much not a general-purpose interface.
 */
bool super_trylock_shared(struct super_block *sb)
{
	if (down_read_trylock(&sb->s_umount)) {
		if (!(sb->s_flags & SB_DYING) && sb->s_root &&
		    (sb->s_flags & SB_BORN))
			return true;
		super_unlock_shared(sb);
	}

	return false;
}

/**
 *	retire_super	-	prevents superblock from being reused
 *	@sb: superblock to retire
 *
 *	The function marks superblock to be ignored in superblock test, which
 *	prevents it from being reused for any new mounts.  If the superblock has
 *	a private bdi, it also unregisters it, but doesn't reduce the refcount
 *	of the superblock to prevent potential races.  The refcount is reduced
 *	by generic_shutdown_super().  The function can not be called
 *	concurrently with generic_shutdown_super().  It is safe to call the
 *	function multiple times, subsequent calls have no effect.
 *
 *	The marker will affect the re-use only for block-device-based
 *	superblocks.  Other superblocks will still get marked if this function
 *	is used, but that will not affect their reusability.
 */
void retire_super(struct super_block *sb)
{
	WARN_ON(!sb->s_bdev);
	__super_lock_excl(sb);
	if (sb->s_iflags & SB_I_PERSB_BDI) {
		bdi_unregister(sb->s_bdi);
		sb->s_iflags &= ~SB_I_PERSB_BDI;
	}
	sb->s_iflags |= SB_I_RETIRED;
	super_unlock_excl(sb);
}
EXPORT_SYMBOL(retire_super);

/**
 *	generic_shutdown_super	-	common helper for ->kill_sb()
 *	@sb: superblock to kill
 *
 *	generic_shutdown_super() does all fs-independent work on superblock
 *	shutdown.  Typical ->kill_sb() should pick all fs-specific objects
 *	that need destruction out of superblock, call generic_shutdown_super()
 *	and release aforementioned objects.  Note: dentries and inodes _are_
 *	taken care of and do not need specific handling.
 *
 *	Upon calling this function, the filesystem may no longer alter or
 *	rearrange the set of dentries belonging to this super_block, nor may it
 *	change the attachments of dentries to inodes.
 */
void generic_shutdown_super(struct super_block *sb)
{
	const struct super_operations *sop = sb->s_op;

	if (sb->s_root) {
		shrink_dcache_for_umount(sb);
		sync_filesystem(sb);
		sb->s_flags &= ~SB_ACTIVE;

		cgroup_writeback_umount();

		/* Evict all inodes with zero refcount. */
		evict_inodes(sb);

		/*
		 * Clean up and evict any inodes that still have references due
		 * to fsnotify or the security policy.
		 */
		fsnotify_sb_delete(sb);
		security_sb_delete(sb);

		if (sb->s_dio_done_wq) {
			destroy_workqueue(sb->s_dio_done_wq);
			sb->s_dio_done_wq = NULL;
		}

		if (sop->put_super)
			sop->put_super(sb);

		/*
		 * Now that all potentially-encrypted inodes have been evicted,
		 * the fscrypt keyring can be destroyed.
		 */
		fscrypt_destroy_keyring(sb);

		if (CHECK_DATA_CORRUPTION(!list_empty(&sb->s_inodes),
				"VFS: Busy inodes after unmount of %s (%s)",
				sb->s_id, sb->s_type->name)) {
			/*
			 * Adding a proper bailout path here would be hard, but
			 * we can at least make it more likely that a later
			 * iput_final() or such crashes cleanly.
			 */
			struct inode *inode;

			spin_lock(&sb->s_inode_list_lock);
			list_for_each_entry(inode, &sb->s_inodes, i_sb_list) {
				inode->i_op = VFS_PTR_POISON;
				inode->i_sb = VFS_PTR_POISON;
				inode->i_mapping = VFS_PTR_POISON;
			}
			spin_unlock(&sb->s_inode_list_lock);
		}
	}
	/*
	 * Broadcast to everyone that grabbed a temporary reference to this
	 * superblock before we removed it from @fs_supers that the superblock
	 * is dying. Every walker of @fs_supers outside of sget{_fc}() will now
	 * discard this superblock and treat it as dead.
	 *
	 * We leave the superblock on @fs_supers so it can be found by
	 * sget{_fc}() until we passed sb->kill_sb().
	 */
	super_wake(sb, SB_DYING);
	super_unlock_excl(sb);
	if (sb->s_bdi != &noop_backing_dev_info) {
		if (sb->s_iflags & SB_I_PERSB_BDI)
			bdi_unregister(sb->s_bdi);
		bdi_put(sb->s_bdi);
		sb->s_bdi = &noop_backing_dev_info;
	}
}

EXPORT_SYMBOL(generic_shutdown_super);

bool mount_capable(struct fs_context *fc)
{
	if (!(fc->fs_type->fs_flags & FS_USERNS_MOUNT))
		return capable(CAP_SYS_ADMIN);
	else
		return ns_capable(fc->user_ns, CAP_SYS_ADMIN);
}

/**
 * sget_fc - Find or create a superblock
 * @fc:	Filesystem context.
 * @test: Comparison callback
 * @set: Setup callback
 *
 * Create a new superblock or find an existing one.
<<<<<<< HEAD
 *
 * The @test callback is used to find a matching existing superblock.
 * Whether or not the requested parameters in @fc are taken into account
 * is specific to the @test callback that is used. They may even be
 * completely ignored.
 *
=======
 *
 * The @test callback is used to find a matching existing superblock.
 * Whether or not the requested parameters in @fc are taken into account
 * is specific to the @test callback that is used. They may even be
 * completely ignored.
 *
>>>>>>> 0c383648
 * If an extant superblock is matched, it will be returned unless:
 *
 * (1) the namespace the filesystem context @fc and the extant
 *     superblock's namespace differ
 *
 * (2) the filesystem context @fc has requested that reusing an extant
 *     superblock is not allowed
 *
 * In both cases EBUSY will be returned.
 *
 * If no match is made, a new superblock will be allocated and basic
 * initialisation will be performed (s_type, s_fs_info and s_id will be
 * set and the @set callback will be invoked), the superblock will be
 * published and it will be returned in a partially constructed state
 * with SB_BORN and SB_ACTIVE as yet unset.
 *
 * Return: On success, an extant or newly created superblock is
 *         returned. On failure an error pointer is returned.
 */
struct super_block *sget_fc(struct fs_context *fc,
			    int (*test)(struct super_block *, struct fs_context *),
			    int (*set)(struct super_block *, struct fs_context *))
{
	struct super_block *s = NULL;
	struct super_block *old;
	struct user_namespace *user_ns = fc->global ? &init_user_ns : fc->user_ns;
	int err;

retry:
	spin_lock(&sb_lock);
	if (test) {
		hlist_for_each_entry(old, &fc->fs_type->fs_supers, s_instances) {
			if (test(old, fc))
				goto share_extant_sb;
		}
	}
	if (!s) {
		spin_unlock(&sb_lock);
		s = alloc_super(fc->fs_type, fc->sb_flags, user_ns);
		if (!s)
			return ERR_PTR(-ENOMEM);
		goto retry;
	}

	s->s_fs_info = fc->s_fs_info;
	err = set(s, fc);
	if (err) {
		s->s_fs_info = NULL;
		spin_unlock(&sb_lock);
		destroy_unused_super(s);
		return ERR_PTR(err);
	}
	fc->s_fs_info = NULL;
	s->s_type = fc->fs_type;
	s->s_iflags |= fc->s_iflags;
	strscpy(s->s_id, s->s_type->name, sizeof(s->s_id));
	/*
	 * Make the superblock visible on @super_blocks and @fs_supers.
	 * It's in a nascent state and users should wait on SB_BORN or
	 * SB_DYING to be set.
	 */
	list_add_tail(&s->s_list, &super_blocks);
	hlist_add_head(&s->s_instances, &s->s_type->fs_supers);
	spin_unlock(&sb_lock);
	get_filesystem(s->s_type);
	shrinker_register(s->s_shrink);
	return s;

share_extant_sb:
	if (user_ns != old->s_user_ns || fc->exclusive) {
		spin_unlock(&sb_lock);
		destroy_unused_super(s);
		if (fc->exclusive)
			warnfc(fc, "reusing existing filesystem not allowed");
		else
			warnfc(fc, "reusing existing filesystem in another namespace not allowed");
		return ERR_PTR(-EBUSY);
	}
	if (!grab_super(old))
		goto retry;
	destroy_unused_super(s);
	return old;
}
EXPORT_SYMBOL(sget_fc);

/**
 *	sget	-	find or create a superblock
 *	@type:	  filesystem type superblock should belong to
 *	@test:	  comparison callback
 *	@set:	  setup callback
 *	@flags:	  mount flags
 *	@data:	  argument to each of them
 */
struct super_block *sget(struct file_system_type *type,
			int (*test)(struct super_block *,void *),
			int (*set)(struct super_block *,void *),
			int flags,
			void *data)
{
	struct user_namespace *user_ns = current_user_ns();
	struct super_block *s = NULL;
	struct super_block *old;
	int err;

	/* We don't yet pass the user namespace of the parent
	 * mount through to here so always use &init_user_ns
	 * until that changes.
	 */
	if (flags & SB_SUBMOUNT)
		user_ns = &init_user_ns;

retry:
	spin_lock(&sb_lock);
	if (test) {
		hlist_for_each_entry(old, &type->fs_supers, s_instances) {
			if (!test(old, data))
				continue;
			if (user_ns != old->s_user_ns) {
				spin_unlock(&sb_lock);
				destroy_unused_super(s);
				return ERR_PTR(-EBUSY);
			}
			if (!grab_super(old))
				goto retry;
			destroy_unused_super(s);
			return old;
		}
	}
	if (!s) {
		spin_unlock(&sb_lock);
		s = alloc_super(type, (flags & ~SB_SUBMOUNT), user_ns);
		if (!s)
			return ERR_PTR(-ENOMEM);
		goto retry;
	}

	err = set(s, data);
	if (err) {
		spin_unlock(&sb_lock);
		destroy_unused_super(s);
		return ERR_PTR(err);
	}
	s->s_type = type;
	strscpy(s->s_id, type->name, sizeof(s->s_id));
	list_add_tail(&s->s_list, &super_blocks);
	hlist_add_head(&s->s_instances, &type->fs_supers);
	spin_unlock(&sb_lock);
	get_filesystem(type);
	shrinker_register(s->s_shrink);
	return s;
}
EXPORT_SYMBOL(sget);

void drop_super(struct super_block *sb)
{
	super_unlock_shared(sb);
	put_super(sb);
}

EXPORT_SYMBOL(drop_super);

void drop_super_exclusive(struct super_block *sb)
{
	super_unlock_excl(sb);
	put_super(sb);
}
EXPORT_SYMBOL(drop_super_exclusive);

static void __iterate_supers(void (*f)(struct super_block *))
{
	struct super_block *sb, *p = NULL;

	spin_lock(&sb_lock);
	list_for_each_entry(sb, &super_blocks, s_list) {
		if (super_flags(sb, SB_DYING))
			continue;
		sb->s_count++;
		spin_unlock(&sb_lock);

		f(sb);

		spin_lock(&sb_lock);
		if (p)
			__put_super(p);
		p = sb;
	}
	if (p)
		__put_super(p);
	spin_unlock(&sb_lock);
}
/**
 *	iterate_supers - call function for all active superblocks
 *	@f: function to call
 *	@arg: argument to pass to it
 *
 *	Scans the superblock list and calls given function, passing it
 *	locked superblock and given argument.
 */
void iterate_supers(void (*f)(struct super_block *, void *), void *arg)
{
	struct super_block *sb, *p = NULL;

	spin_lock(&sb_lock);
	list_for_each_entry(sb, &super_blocks, s_list) {
		bool locked;

		sb->s_count++;
		spin_unlock(&sb_lock);

		locked = super_lock_shared(sb);
		if (locked) {
			if (sb->s_root)
				f(sb, arg);
			super_unlock_shared(sb);
		}

		spin_lock(&sb_lock);
		if (p)
			__put_super(p);
		p = sb;
	}
	if (p)
		__put_super(p);
	spin_unlock(&sb_lock);
}

/**
 *	iterate_supers_type - call function for superblocks of given type
 *	@type: fs type
 *	@f: function to call
 *	@arg: argument to pass to it
 *
 *	Scans the superblock list and calls given function, passing it
 *	locked superblock and given argument.
 */
void iterate_supers_type(struct file_system_type *type,
	void (*f)(struct super_block *, void *), void *arg)
{
	struct super_block *sb, *p = NULL;

	spin_lock(&sb_lock);
	hlist_for_each_entry(sb, &type->fs_supers, s_instances) {
		bool locked;

		sb->s_count++;
		spin_unlock(&sb_lock);

		locked = super_lock_shared(sb);
		if (locked) {
			if (sb->s_root)
				f(sb, arg);
			super_unlock_shared(sb);
		}

		spin_lock(&sb_lock);
		if (p)
			__put_super(p);
		p = sb;
	}
	if (p)
		__put_super(p);
	spin_unlock(&sb_lock);
}

EXPORT_SYMBOL(iterate_supers_type);

struct super_block *user_get_super(dev_t dev, bool excl)
{
	struct super_block *sb;

	spin_lock(&sb_lock);
	list_for_each_entry(sb, &super_blocks, s_list) {
		if (sb->s_dev ==  dev) {
			bool locked;

			sb->s_count++;
			spin_unlock(&sb_lock);
			/* still alive? */
			locked = super_lock(sb, excl);
			if (locked) {
				if (sb->s_root)
					return sb;
				super_unlock(sb, excl);
			}
			/* nope, got unmounted */
			spin_lock(&sb_lock);
			__put_super(sb);
			break;
		}
	}
	spin_unlock(&sb_lock);
	return NULL;
}

/**
 * reconfigure_super - asks filesystem to change superblock parameters
 * @fc: The superblock and configuration
 *
 * Alters the configuration parameters of a live superblock.
 */
int reconfigure_super(struct fs_context *fc)
{
	struct super_block *sb = fc->root->d_sb;
	int retval;
	bool remount_ro = false;
	bool remount_rw = false;
	bool force = fc->sb_flags & SB_FORCE;

	if (fc->sb_flags_mask & ~MS_RMT_MASK)
		return -EINVAL;
	if (sb->s_writers.frozen != SB_UNFROZEN)
		return -EBUSY;

	retval = security_sb_remount(sb, fc->security);
	if (retval)
		return retval;

	if (fc->sb_flags_mask & SB_RDONLY) {
#ifdef CONFIG_BLOCK
		if (!(fc->sb_flags & SB_RDONLY) && sb->s_bdev &&
		    bdev_read_only(sb->s_bdev))
			return -EACCES;
#endif
		remount_rw = !(fc->sb_flags & SB_RDONLY) && sb_rdonly(sb);
		remount_ro = (fc->sb_flags & SB_RDONLY) && !sb_rdonly(sb);
	}

	if (remount_ro) {
		if (!hlist_empty(&sb->s_pins)) {
			super_unlock_excl(sb);
			group_pin_kill(&sb->s_pins);
			__super_lock_excl(sb);
			if (!sb->s_root)
				return 0;
			if (sb->s_writers.frozen != SB_UNFROZEN)
				return -EBUSY;
			remount_ro = !sb_rdonly(sb);
		}
	}
	shrink_dcache_sb(sb);

	/* If we are reconfiguring to RDONLY and current sb is read/write,
	 * make sure there are no files open for writing.
	 */
	if (remount_ro) {
		if (force) {
			sb_start_ro_state_change(sb);
		} else {
			retval = sb_prepare_remount_readonly(sb);
			if (retval)
				return retval;
		}
	} else if (remount_rw) {
		/*
		 * Protect filesystem's reconfigure code from writes from
		 * userspace until reconfigure finishes.
		 */
		sb_start_ro_state_change(sb);
	}

	if (fc->ops->reconfigure) {
		retval = fc->ops->reconfigure(fc);
		if (retval) {
			if (!force)
				goto cancel_readonly;
			/* If forced remount, go ahead despite any errors */
			WARN(1, "forced remount of a %s fs returned %i\n",
			     sb->s_type->name, retval);
		}
	}

	WRITE_ONCE(sb->s_flags, ((sb->s_flags & ~fc->sb_flags_mask) |
				 (fc->sb_flags & fc->sb_flags_mask)));
	sb_end_ro_state_change(sb);

	/*
	 * Some filesystems modify their metadata via some other path than the
	 * bdev buffer cache (eg. use a private mapping, or directories in
	 * pagecache, etc). Also file data modifications go via their own
	 * mappings. So If we try to mount readonly then copy the filesystem
	 * from bdev, we could get stale data, so invalidate it to give a best
	 * effort at coherency.
	 */
	if (remount_ro && sb->s_bdev)
		invalidate_bdev(sb->s_bdev);
	return 0;

cancel_readonly:
	sb_end_ro_state_change(sb);
	return retval;
}

static void do_emergency_remount_callback(struct super_block *sb)
{
	bool locked = super_lock_excl(sb);

	if (locked && sb->s_root && sb->s_bdev && !sb_rdonly(sb)) {
		struct fs_context *fc;

		fc = fs_context_for_reconfigure(sb->s_root,
					SB_RDONLY | SB_FORCE, SB_RDONLY);
		if (!IS_ERR(fc)) {
			if (parse_monolithic_mount_data(fc, NULL) == 0)
				(void)reconfigure_super(fc);
			put_fs_context(fc);
		}
	}
	if (locked)
		super_unlock_excl(sb);
}

static void do_emergency_remount(struct work_struct *work)
{
	__iterate_supers(do_emergency_remount_callback);
	kfree(work);
	printk("Emergency Remount complete\n");
}

void emergency_remount(void)
{
	struct work_struct *work;

	work = kmalloc(sizeof(*work), GFP_ATOMIC);
	if (work) {
		INIT_WORK(work, do_emergency_remount);
		schedule_work(work);
	}
}

static void do_thaw_all_callback(struct super_block *sb)
{
	bool locked = super_lock_excl(sb);

	if (locked && sb->s_root) {
		if (IS_ENABLED(CONFIG_BLOCK))
			while (sb->s_bdev && !bdev_thaw(sb->s_bdev))
				pr_warn("Emergency Thaw on %pg\n", sb->s_bdev);
		thaw_super_locked(sb, FREEZE_HOLDER_USERSPACE);
		return;
	}
	if (locked)
		super_unlock_excl(sb);
}

static void do_thaw_all(struct work_struct *work)
{
	__iterate_supers(do_thaw_all_callback);
	kfree(work);
	printk(KERN_WARNING "Emergency Thaw complete\n");
}

/**
 * emergency_thaw_all -- forcibly thaw every frozen filesystem
 *
 * Used for emergency unfreeze of all filesystems via SysRq
 */
void emergency_thaw_all(void)
{
	struct work_struct *work;

	work = kmalloc(sizeof(*work), GFP_ATOMIC);
	if (work) {
		INIT_WORK(work, do_thaw_all);
		schedule_work(work);
	}
}

static DEFINE_IDA(unnamed_dev_ida);

/**
 * get_anon_bdev - Allocate a block device for filesystems which don't have one.
 * @p: Pointer to a dev_t.
 *
 * Filesystems which don't use real block devices can call this function
 * to allocate a virtual block device.
 *
 * Context: Any context.  Frequently called while holding sb_lock.
 * Return: 0 on success, -EMFILE if there are no anonymous bdevs left
 * or -ENOMEM if memory allocation failed.
 */
int get_anon_bdev(dev_t *p)
{
	int dev;

	/*
	 * Many userspace utilities consider an FSID of 0 invalid.
	 * Always return at least 1 from get_anon_bdev.
	 */
	dev = ida_alloc_range(&unnamed_dev_ida, 1, (1 << MINORBITS) - 1,
			GFP_ATOMIC);
	if (dev == -ENOSPC)
		dev = -EMFILE;
	if (dev < 0)
		return dev;

	*p = MKDEV(0, dev);
	return 0;
}
EXPORT_SYMBOL(get_anon_bdev);

void free_anon_bdev(dev_t dev)
{
	ida_free(&unnamed_dev_ida, MINOR(dev));
}
EXPORT_SYMBOL(free_anon_bdev);

int set_anon_super(struct super_block *s, void *data)
{
	return get_anon_bdev(&s->s_dev);
}
EXPORT_SYMBOL(set_anon_super);

void kill_anon_super(struct super_block *sb)
{
	dev_t dev = sb->s_dev;
	generic_shutdown_super(sb);
	kill_super_notify(sb);
	free_anon_bdev(dev);
}
EXPORT_SYMBOL(kill_anon_super);

void kill_litter_super(struct super_block *sb)
{
	if (sb->s_root)
		d_genocide(sb->s_root);
	kill_anon_super(sb);
}
EXPORT_SYMBOL(kill_litter_super);

int set_anon_super_fc(struct super_block *sb, struct fs_context *fc)
{
	return set_anon_super(sb, NULL);
}
EXPORT_SYMBOL(set_anon_super_fc);

static int test_keyed_super(struct super_block *sb, struct fs_context *fc)
{
	return sb->s_fs_info == fc->s_fs_info;
}

static int test_single_super(struct super_block *s, struct fs_context *fc)
{
	return 1;
}

static int vfs_get_super(struct fs_context *fc,
		int (*test)(struct super_block *, struct fs_context *),
		int (*fill_super)(struct super_block *sb,
				  struct fs_context *fc))
{
	struct super_block *sb;
	int err;

	sb = sget_fc(fc, test, set_anon_super_fc);
	if (IS_ERR(sb))
		return PTR_ERR(sb);

	if (!sb->s_root) {
		err = fill_super(sb, fc);
		if (err)
			goto error;

		sb->s_flags |= SB_ACTIVE;
	}

	fc->root = dget(sb->s_root);
	return 0;

error:
	deactivate_locked_super(sb);
	return err;
}

int get_tree_nodev(struct fs_context *fc,
		  int (*fill_super)(struct super_block *sb,
				    struct fs_context *fc))
{
	return vfs_get_super(fc, NULL, fill_super);
}
EXPORT_SYMBOL(get_tree_nodev);

int get_tree_single(struct fs_context *fc,
		  int (*fill_super)(struct super_block *sb,
				    struct fs_context *fc))
{
	return vfs_get_super(fc, test_single_super, fill_super);
}
EXPORT_SYMBOL(get_tree_single);

int get_tree_keyed(struct fs_context *fc,
		  int (*fill_super)(struct super_block *sb,
				    struct fs_context *fc),
		void *key)
{
	fc->s_fs_info = key;
	return vfs_get_super(fc, test_keyed_super, fill_super);
}
EXPORT_SYMBOL(get_tree_keyed);

static int set_bdev_super(struct super_block *s, void *data)
{
	s->s_dev = *(dev_t *)data;
	return 0;
}

static int super_s_dev_set(struct super_block *s, struct fs_context *fc)
{
	return set_bdev_super(s, fc->sget_key);
}

static int super_s_dev_test(struct super_block *s, struct fs_context *fc)
{
	return !(s->s_iflags & SB_I_RETIRED) &&
		s->s_dev == *(dev_t *)fc->sget_key;
}

/**
 * sget_dev - Find or create a superblock by device number
 * @fc: Filesystem context.
 * @dev: device number
 *
 * Find or create a superblock using the provided device number that
 * will be stored in fc->sget_key.
 *
 * If an extant superblock is matched, then that will be returned with
 * an elevated reference count that the caller must transfer or discard.
 *
 * If no match is made, a new superblock will be allocated and basic
 * initialisation will be performed (s_type, s_fs_info, s_id, s_dev will
 * be set). The superblock will be published and it will be returned in
 * a partially constructed state with SB_BORN and SB_ACTIVE as yet
 * unset.
 *
 * Return: an existing or newly created superblock on success, an error
 *         pointer on failure.
 */
struct super_block *sget_dev(struct fs_context *fc, dev_t dev)
{
	fc->sget_key = &dev;
	return sget_fc(fc, super_s_dev_test, super_s_dev_set);
}
EXPORT_SYMBOL(sget_dev);

#ifdef CONFIG_BLOCK
/*
 * Lock the superblock that is holder of the bdev. Returns the superblock
 * pointer if we successfully locked the superblock and it is alive. Otherwise
 * we return NULL and just unlock bdev->bd_holder_lock.
 *
 * The function must be called with bdev->bd_holder_lock and releases it.
 */
static struct super_block *bdev_super_lock(struct block_device *bdev, bool excl)
	__releases(&bdev->bd_holder_lock)
{
	struct super_block *sb = bdev->bd_holder;
	bool locked;

	lockdep_assert_held(&bdev->bd_holder_lock);
	lockdep_assert_not_held(&sb->s_umount);
	lockdep_assert_not_held(&bdev->bd_disk->open_mutex);

	/* Make sure sb doesn't go away from under us */
	spin_lock(&sb_lock);
	sb->s_count++;
	spin_unlock(&sb_lock);

	mutex_unlock(&bdev->bd_holder_lock);

	locked = super_lock(sb, excl);

	/*
	 * If the superblock wasn't already SB_DYING then we hold
	 * s_umount and can safely drop our temporary reference.
         */
	put_super(sb);

	if (!locked)
		return NULL;

	if (!sb->s_root || !(sb->s_flags & SB_ACTIVE)) {
		super_unlock(sb, excl);
		return NULL;
	}

	return sb;
}

static void fs_bdev_mark_dead(struct block_device *bdev, bool surprise)
{
	struct super_block *sb;

	sb = bdev_super_lock(bdev, false);
	if (!sb)
		return;

	if (!surprise)
		sync_filesystem(sb);
	shrink_dcache_sb(sb);
	invalidate_inodes(sb);
	if (sb->s_op->shutdown)
		sb->s_op->shutdown(sb);

	super_unlock_shared(sb);
}

static void fs_bdev_sync(struct block_device *bdev)
{
	struct super_block *sb;

	sb = bdev_super_lock(bdev, false);
	if (!sb)
		return;

	sync_filesystem(sb);
	super_unlock_shared(sb);
}

static struct super_block *get_bdev_super(struct block_device *bdev)
{
	bool active = false;
	struct super_block *sb;

	sb = bdev_super_lock(bdev, true);
	if (sb) {
		active = atomic_inc_not_zero(&sb->s_active);
		super_unlock_excl(sb);
	}
	if (!active)
		return NULL;
	return sb;
}

/**
 * fs_bdev_freeze - freeze owning filesystem of block device
 * @bdev: block device
 *
 * Freeze the filesystem that owns this block device if it is still
 * active.
 *
 * A filesystem that owns multiple block devices may be frozen from each
 * block device and won't be unfrozen until all block devices are
 * unfrozen. Each block device can only freeze the filesystem once as we
 * nest freezes for block devices in the block layer.
 *
 * Return: If the freeze was successful zero is returned. If the freeze
 *         failed a negative error code is returned.
 */
static int fs_bdev_freeze(struct block_device *bdev)
{
	struct super_block *sb;
	int error = 0;

	lockdep_assert_held(&bdev->bd_fsfreeze_mutex);

	sb = get_bdev_super(bdev);
	if (!sb)
		return -EINVAL;

	if (sb->s_op->freeze_super)
		error = sb->s_op->freeze_super(sb,
				FREEZE_MAY_NEST | FREEZE_HOLDER_USERSPACE);
	else
		error = freeze_super(sb,
				FREEZE_MAY_NEST | FREEZE_HOLDER_USERSPACE);
	if (!error)
		error = sync_blockdev(bdev);
	deactivate_super(sb);
	return error;
}

/**
 * fs_bdev_thaw - thaw owning filesystem of block device
 * @bdev: block device
 *
 * Thaw the filesystem that owns this block device.
 *
 * A filesystem that owns multiple block devices may be frozen from each
 * block device and won't be unfrozen until all block devices are
 * unfrozen. Each block device can only freeze the filesystem once as we
 * nest freezes for block devices in the block layer.
 *
 * Return: If the thaw was successful zero is returned. If the thaw
 *         failed a negative error code is returned. If this function
 *         returns zero it doesn't mean that the filesystem is unfrozen
 *         as it may have been frozen multiple times (kernel may hold a
 *         freeze or might be frozen from other block devices).
 */
static int fs_bdev_thaw(struct block_device *bdev)
{
	struct super_block *sb;
	int error;

	lockdep_assert_held(&bdev->bd_fsfreeze_mutex);

<<<<<<< HEAD
	sb = get_bdev_super(bdev);
	if (WARN_ON_ONCE(!sb))
=======
	/*
	 * The block device may have been frozen before it was claimed by a
	 * filesystem. Concurrently another process might try to mount that
	 * frozen block device and has temporarily claimed the block device for
	 * that purpose causing a concurrent fs_bdev_thaw() to end up here. The
	 * mounter is already about to abort mounting because they still saw an
	 * elevanted bdev->bd_fsfreeze_count so get_bdev_super() will return
	 * NULL in that case.
	 */
	sb = get_bdev_super(bdev);
	if (!sb)
>>>>>>> 0c383648
		return -EINVAL;

	if (sb->s_op->thaw_super)
		error = sb->s_op->thaw_super(sb,
				FREEZE_MAY_NEST | FREEZE_HOLDER_USERSPACE);
	else
		error = thaw_super(sb,
				FREEZE_MAY_NEST | FREEZE_HOLDER_USERSPACE);
	deactivate_super(sb);
	return error;
<<<<<<< HEAD
}

const struct blk_holder_ops fs_holder_ops = {
	.mark_dead		= fs_bdev_mark_dead,
	.sync			= fs_bdev_sync,
	.freeze			= fs_bdev_freeze,
	.thaw			= fs_bdev_thaw,
};
EXPORT_SYMBOL_GPL(fs_holder_ops);

int setup_bdev_super(struct super_block *sb, int sb_flags,
		struct fs_context *fc)
{
	blk_mode_t mode = sb_open_mode(sb_flags);
	struct file *bdev_file;
	struct block_device *bdev;

	bdev_file = bdev_file_open_by_dev(sb->s_dev, mode, sb, &fs_holder_ops);
	if (IS_ERR(bdev_file)) {
		if (fc)
			errorf(fc, "%s: Can't open blockdev", fc->source);
		return PTR_ERR(bdev_file);
	}
	bdev = file_bdev(bdev_file);

	/*
	 * This really should be in blkdev_get_by_dev, but right now can't due
	 * to legacy issues that require us to allow opening a block device node
	 * writable from userspace even for a read-only block device.
	 */
	if ((mode & BLK_OPEN_WRITE) && bdev_read_only(bdev)) {
		bdev_fput(bdev_file);
		return -EACCES;
	}

	/*
	 * It is enough to check bdev was not frozen before we set
	 * s_bdev as freezing will wait until SB_BORN is set.
	 */
	if (atomic_read(&bdev->bd_fsfreeze_count) > 0) {
		if (fc)
			warnf(fc, "%pg: Can't mount, blockdev is frozen", bdev);
		bdev_fput(bdev_file);
		return -EBUSY;
	}
	spin_lock(&sb_lock);
	sb->s_bdev_file = bdev_file;
	sb->s_bdev = bdev;
	sb->s_bdi = bdi_get(bdev->bd_disk->bdi);
	if (bdev_stable_writes(bdev))
		sb->s_iflags |= SB_I_STABLE_WRITES;
	spin_unlock(&sb_lock);

	snprintf(sb->s_id, sizeof(sb->s_id), "%pg", bdev);
	shrinker_debugfs_rename(sb->s_shrink, "sb-%s:%s", sb->s_type->name,
				sb->s_id);
	sb_set_blocksize(sb, block_size(bdev));
	return 0;
=======
>>>>>>> 0c383648
}
EXPORT_SYMBOL_GPL(setup_bdev_super);

const struct blk_holder_ops fs_holder_ops = {
	.mark_dead		= fs_bdev_mark_dead,
	.sync			= fs_bdev_sync,
	.freeze			= fs_bdev_freeze,
	.thaw			= fs_bdev_thaw,
};
EXPORT_SYMBOL_GPL(fs_holder_ops);

int setup_bdev_super(struct super_block *sb, int sb_flags,
		struct fs_context *fc)
{
	blk_mode_t mode = sb_open_mode(sb_flags);
	struct file *bdev_file;
	struct block_device *bdev;

	bdev_file = bdev_file_open_by_dev(sb->s_dev, mode, sb, &fs_holder_ops);
	if (IS_ERR(bdev_file)) {
		if (fc)
			errorf(fc, "%s: Can't open blockdev", fc->source);
		return PTR_ERR(bdev_file);
	}
	bdev = file_bdev(bdev_file);

	/*
	 * This really should be in blkdev_get_by_dev, but right now can't due
	 * to legacy issues that require us to allow opening a block device node
	 * writable from userspace even for a read-only block device.
	 */
	if ((mode & BLK_OPEN_WRITE) && bdev_read_only(bdev)) {
		bdev_fput(bdev_file);
		return -EACCES;
	}

	/*
	 * It is enough to check bdev was not frozen before we set
	 * s_bdev as freezing will wait until SB_BORN is set.
	 */
	if (atomic_read(&bdev->bd_fsfreeze_count) > 0) {
		if (fc)
			warnf(fc, "%pg: Can't mount, blockdev is frozen", bdev);
		bdev_fput(bdev_file);
		return -EBUSY;
	}
	spin_lock(&sb_lock);
	sb->s_bdev_file = bdev_file;
	sb->s_bdev = bdev;
	sb->s_bdi = bdi_get(bdev->bd_disk->bdi);
	if (bdev_stable_writes(bdev))
		sb->s_iflags |= SB_I_STABLE_WRITES;
	spin_unlock(&sb_lock);

	snprintf(sb->s_id, sizeof(sb->s_id), "%pg", bdev);
	shrinker_debugfs_rename(sb->s_shrink, "sb-%s:%s", sb->s_type->name,
				sb->s_id);
	sb_set_blocksize(sb, block_size(bdev));
	return 0;
}
EXPORT_SYMBOL_GPL(setup_bdev_super);

/**
 * get_tree_bdev - Get a superblock based on a single block device
 * @fc: The filesystem context holding the parameters
 * @fill_super: Helper to initialise a new superblock
 */
int get_tree_bdev(struct fs_context *fc,
		int (*fill_super)(struct super_block *,
				  struct fs_context *))
{
	struct super_block *s;
	int error = 0;
	dev_t dev;

	if (!fc->source)
		return invalf(fc, "No source specified");

	error = lookup_bdev(fc->source, &dev);
	if (error) {
		errorf(fc, "%s: Can't lookup blockdev", fc->source);
		return error;
	}

	fc->sb_flags |= SB_NOSEC;
	s = sget_dev(fc, dev);
	if (IS_ERR(s))
		return PTR_ERR(s);

	if (s->s_root) {
		/* Don't summarily change the RO/RW state. */
		if ((fc->sb_flags ^ s->s_flags) & SB_RDONLY) {
			warnf(fc, "%pg: Can't mount, would change RO state", s->s_bdev);
			deactivate_locked_super(s);
			return -EBUSY;
		}
	} else {
		error = setup_bdev_super(s, fc->sb_flags, fc);
		if (!error)
			error = fill_super(s, fc);
		if (error) {
			deactivate_locked_super(s);
			return error;
		}
		s->s_flags |= SB_ACTIVE;
	}

	BUG_ON(fc->root);
	fc->root = dget(s->s_root);
	return 0;
}
EXPORT_SYMBOL(get_tree_bdev);

static int test_bdev_super(struct super_block *s, void *data)
{
	return !(s->s_iflags & SB_I_RETIRED) && s->s_dev == *(dev_t *)data;
}

struct dentry *mount_bdev(struct file_system_type *fs_type,
	int flags, const char *dev_name, void *data,
	int (*fill_super)(struct super_block *, void *, int))
{
	struct super_block *s;
	int error;
	dev_t dev;

	error = lookup_bdev(dev_name, &dev);
	if (error)
		return ERR_PTR(error);

	flags |= SB_NOSEC;
	s = sget(fs_type, test_bdev_super, set_bdev_super, flags, &dev);
	if (IS_ERR(s))
		return ERR_CAST(s);

	if (s->s_root) {
		if ((flags ^ s->s_flags) & SB_RDONLY) {
			deactivate_locked_super(s);
			return ERR_PTR(-EBUSY);
		}
	} else {
		error = setup_bdev_super(s, flags, NULL);
		if (!error)
			error = fill_super(s, data, flags & SB_SILENT ? 1 : 0);
		if (error) {
			deactivate_locked_super(s);
			return ERR_PTR(error);
		}

		s->s_flags |= SB_ACTIVE;
	}

	return dget(s->s_root);
}
EXPORT_SYMBOL(mount_bdev);

void kill_block_super(struct super_block *sb)
{
	struct block_device *bdev = sb->s_bdev;

	generic_shutdown_super(sb);
	if (bdev) {
		sync_blockdev(bdev);
		bdev_fput(sb->s_bdev_file);
	}
}

EXPORT_SYMBOL(kill_block_super);
#endif

struct dentry *mount_nodev(struct file_system_type *fs_type,
	int flags, void *data,
	int (*fill_super)(struct super_block *, void *, int))
{
	int error;
	struct super_block *s = sget(fs_type, NULL, set_anon_super, flags, NULL);

	if (IS_ERR(s))
		return ERR_CAST(s);

	error = fill_super(s, data, flags & SB_SILENT ? 1 : 0);
	if (error) {
		deactivate_locked_super(s);
		return ERR_PTR(error);
	}
	s->s_flags |= SB_ACTIVE;
	return dget(s->s_root);
}
EXPORT_SYMBOL(mount_nodev);

int reconfigure_single(struct super_block *s,
		       int flags, void *data)
{
	struct fs_context *fc;
	int ret;

	/* The caller really need to be passing fc down into mount_single(),
	 * then a chunk of this can be removed.  [Bollocks -- AV]
	 * Better yet, reconfiguration shouldn't happen, but rather the second
	 * mount should be rejected if the parameters are not compatible.
	 */
	fc = fs_context_for_reconfigure(s->s_root, flags, MS_RMT_MASK);
	if (IS_ERR(fc))
		return PTR_ERR(fc);

	ret = parse_monolithic_mount_data(fc, data);
	if (ret < 0)
		goto out;

	ret = reconfigure_super(fc);
out:
	put_fs_context(fc);
	return ret;
}

static int compare_single(struct super_block *s, void *p)
{
	return 1;
}

struct dentry *mount_single(struct file_system_type *fs_type,
	int flags, void *data,
	int (*fill_super)(struct super_block *, void *, int))
{
	struct super_block *s;
	int error;

	s = sget(fs_type, compare_single, set_anon_super, flags, NULL);
	if (IS_ERR(s))
		return ERR_CAST(s);
	if (!s->s_root) {
		error = fill_super(s, data, flags & SB_SILENT ? 1 : 0);
		if (!error)
			s->s_flags |= SB_ACTIVE;
	} else {
		error = reconfigure_single(s, flags, data);
	}
	if (unlikely(error)) {
		deactivate_locked_super(s);
		return ERR_PTR(error);
	}
	return dget(s->s_root);
}
EXPORT_SYMBOL(mount_single);

/**
 * vfs_get_tree - Get the mountable root
 * @fc: The superblock configuration context.
 *
 * The filesystem is invoked to get or create a superblock which can then later
 * be used for mounting.  The filesystem places a pointer to the root to be
 * used for mounting in @fc->root.
 */
int vfs_get_tree(struct fs_context *fc)
{
	struct super_block *sb;
	int error;

	if (fc->root)
		return -EBUSY;

	/* Get the mountable root in fc->root, with a ref on the root and a ref
	 * on the superblock.
	 */
	error = fc->ops->get_tree(fc);
	if (error < 0)
		return error;

	if (!fc->root) {
		pr_err("Filesystem %s get_tree() didn't set fc->root\n",
		       fc->fs_type->name);
		/* We don't know what the locking state of the superblock is -
		 * if there is a superblock.
		 */
		BUG();
	}

	sb = fc->root->d_sb;
	WARN_ON(!sb->s_bdi);

	/*
	 * super_wake() contains a memory barrier which also care of
	 * ordering for super_cache_count(). We place it before setting
	 * SB_BORN as the data dependency between the two functions is
	 * the superblock structure contents that we just set up, not
	 * the SB_BORN flag.
	 */
	super_wake(sb, SB_BORN);

	error = security_sb_set_mnt_opts(sb, fc->security, 0, NULL);
	if (unlikely(error)) {
		fc_drop_locked(fc);
		return error;
	}

	/*
	 * filesystems should never set s_maxbytes larger than MAX_LFS_FILESIZE
	 * but s_maxbytes was an unsigned long long for many releases. Throw
	 * this warning for a little while to try and catch filesystems that
	 * violate this rule.
	 */
	WARN((sb->s_maxbytes < 0), "%s set sb->s_maxbytes to "
		"negative value (%lld)\n", fc->fs_type->name, sb->s_maxbytes);

	return 0;
}
EXPORT_SYMBOL(vfs_get_tree);

/*
 * Setup private BDI for given superblock. It gets automatically cleaned up
 * in generic_shutdown_super().
 */
int super_setup_bdi_name(struct super_block *sb, char *fmt, ...)
{
	struct backing_dev_info *bdi;
	int err;
	va_list args;

	bdi = bdi_alloc(NUMA_NO_NODE);
	if (!bdi)
		return -ENOMEM;

	va_start(args, fmt);
	err = bdi_register_va(bdi, fmt, args);
	va_end(args);
	if (err) {
		bdi_put(bdi);
		return err;
	}
	WARN_ON(sb->s_bdi != &noop_backing_dev_info);
	sb->s_bdi = bdi;
	sb->s_iflags |= SB_I_PERSB_BDI;

	return 0;
}
EXPORT_SYMBOL(super_setup_bdi_name);

/*
 * Setup private BDI for given superblock. I gets automatically cleaned up
 * in generic_shutdown_super().
 */
int super_setup_bdi(struct super_block *sb)
{
	static atomic_long_t bdi_seq = ATOMIC_LONG_INIT(0);

	return super_setup_bdi_name(sb, "%.28s-%ld", sb->s_type->name,
				    atomic_long_inc_return(&bdi_seq));
}
EXPORT_SYMBOL(super_setup_bdi);

/**
 * sb_wait_write - wait until all writers to given file system finish
 * @sb: the super for which we wait
 * @level: type of writers we wait for (normal vs page fault)
 *
 * This function waits until there are no writers of given type to given file
 * system.
 */
static void sb_wait_write(struct super_block *sb, int level)
{
	percpu_down_write(sb->s_writers.rw_sem + level-1);
}

/*
 * We are going to return to userspace and forget about these locks, the
 * ownership goes to the caller of thaw_super() which does unlock().
 */
static void lockdep_sb_freeze_release(struct super_block *sb)
{
	int level;

	for (level = SB_FREEZE_LEVELS - 1; level >= 0; level--)
		percpu_rwsem_release(sb->s_writers.rw_sem + level, 0, _THIS_IP_);
}

/*
 * Tell lockdep we are holding these locks before we call ->unfreeze_fs(sb).
 */
static void lockdep_sb_freeze_acquire(struct super_block *sb)
{
	int level;

	for (level = 0; level < SB_FREEZE_LEVELS; ++level)
		percpu_rwsem_acquire(sb->s_writers.rw_sem + level, 0, _THIS_IP_);
}

static void sb_freeze_unlock(struct super_block *sb, int level)
{
	for (level--; level >= 0; level--)
		percpu_up_write(sb->s_writers.rw_sem + level);
}

static int wait_for_partially_frozen(struct super_block *sb)
{
	int ret = 0;

	do {
		unsigned short old = sb->s_writers.frozen;

		up_write(&sb->s_umount);
		ret = wait_var_event_killable(&sb->s_writers.frozen,
					       sb->s_writers.frozen != old);
		down_write(&sb->s_umount);
	} while (ret == 0 &&
		 sb->s_writers.frozen != SB_UNFROZEN &&
		 sb->s_writers.frozen != SB_FREEZE_COMPLETE);

	return ret;
}

#define FREEZE_HOLDERS (FREEZE_HOLDER_KERNEL | FREEZE_HOLDER_USERSPACE)
#define FREEZE_FLAGS (FREEZE_HOLDERS | FREEZE_MAY_NEST)

static inline int freeze_inc(struct super_block *sb, enum freeze_holder who)
{
	WARN_ON_ONCE((who & ~FREEZE_FLAGS));
	WARN_ON_ONCE(hweight32(who & FREEZE_HOLDERS) > 1);

	if (who & FREEZE_HOLDER_KERNEL)
		++sb->s_writers.freeze_kcount;
	if (who & FREEZE_HOLDER_USERSPACE)
		++sb->s_writers.freeze_ucount;
	return sb->s_writers.freeze_kcount + sb->s_writers.freeze_ucount;
}

static inline int freeze_dec(struct super_block *sb, enum freeze_holder who)
{
	WARN_ON_ONCE((who & ~FREEZE_FLAGS));
	WARN_ON_ONCE(hweight32(who & FREEZE_HOLDERS) > 1);

	if ((who & FREEZE_HOLDER_KERNEL) && sb->s_writers.freeze_kcount)
		--sb->s_writers.freeze_kcount;
	if ((who & FREEZE_HOLDER_USERSPACE) && sb->s_writers.freeze_ucount)
		--sb->s_writers.freeze_ucount;
	return sb->s_writers.freeze_kcount + sb->s_writers.freeze_ucount;
}

static inline bool may_freeze(struct super_block *sb, enum freeze_holder who)
{
	WARN_ON_ONCE((who & ~FREEZE_FLAGS));
	WARN_ON_ONCE(hweight32(who & FREEZE_HOLDERS) > 1);

	if (who & FREEZE_HOLDER_KERNEL)
		return (who & FREEZE_MAY_NEST) ||
		       sb->s_writers.freeze_kcount == 0;
	if (who & FREEZE_HOLDER_USERSPACE)
		return (who & FREEZE_MAY_NEST) ||
		       sb->s_writers.freeze_ucount == 0;
	return false;
}

/**
 * freeze_super - lock the filesystem and force it into a consistent state
 * @sb: the super to lock
 * @who: context that wants to freeze
 *
 * Syncs the super to make sure the filesystem is consistent and calls the fs's
 * freeze_fs.  Subsequent calls to this without first thawing the fs may return
 * -EBUSY.
 *
 * @who should be:
 * * %FREEZE_HOLDER_USERSPACE if userspace wants to freeze the fs;
 * * %FREEZE_HOLDER_KERNEL if the kernel wants to freeze the fs.
 * * %FREEZE_MAY_NEST whether nesting freeze and thaw requests is allowed.
 *
 * The @who argument distinguishes between the kernel and userspace trying to
 * freeze the filesystem.  Although there cannot be multiple kernel freezes or
 * multiple userspace freezes in effect at any given time, the kernel and
 * userspace can both hold a filesystem frozen.  The filesystem remains frozen
 * until there are no kernel or userspace freezes in effect.
 *
 * A filesystem may hold multiple devices and thus a filesystems may be
 * frozen through the block layer via multiple block devices. In this
 * case the request is marked as being allowed to nest by passing
 * FREEZE_MAY_NEST. The filesystem remains frozen until all block
 * devices are unfrozen. If multiple freezes are attempted without
 * FREEZE_MAY_NEST -EBUSY will be returned.
 *
 * During this function, sb->s_writers.frozen goes through these values:
 *
 * SB_UNFROZEN: File system is normal, all writes progress as usual.
 *
 * SB_FREEZE_WRITE: The file system is in the process of being frozen.  New
 * writes should be blocked, though page faults are still allowed. We wait for
 * all writes to complete and then proceed to the next stage.
 *
 * SB_FREEZE_PAGEFAULT: Freezing continues. Now also page faults are blocked
 * but internal fs threads can still modify the filesystem (although they
 * should not dirty new pages or inodes), writeback can run etc. After waiting
 * for all running page faults we sync the filesystem which will clean all
 * dirty pages and inodes (no new dirty pages or inodes can be created when
 * sync is running).
 *
 * SB_FREEZE_FS: The file system is frozen. Now all internal sources of fs
 * modification are blocked (e.g. XFS preallocation truncation on inode
 * reclaim). This is usually implemented by blocking new transactions for
 * filesystems that have them and need this additional guard. After all
 * internal writers are finished we call ->freeze_fs() to finish filesystem
 * freezing. Then we transition to SB_FREEZE_COMPLETE state. This state is
 * mostly auxiliary for filesystems to verify they do not modify frozen fs.
 *
 * sb->s_writers.frozen is protected by sb->s_umount.
 *
 * Return: If the freeze was successful zero is returned. If the freeze
 *         failed a negative error code is returned.
 */
int freeze_super(struct super_block *sb, enum freeze_holder who)
{
	int ret;

	if (!super_lock_excl(sb)) {
		WARN_ON_ONCE("Dying superblock while freezing!");
		return -EINVAL;
	}
	atomic_inc(&sb->s_active);

retry:
	if (sb->s_writers.frozen == SB_FREEZE_COMPLETE) {
		if (may_freeze(sb, who))
			ret = !!WARN_ON_ONCE(freeze_inc(sb, who) == 1);
		else
			ret = -EBUSY;
		/* All freezers share a single active reference. */
		deactivate_locked_super(sb);
		return ret;
	}

	if (sb->s_writers.frozen != SB_UNFROZEN) {
		ret = wait_for_partially_frozen(sb);
		if (ret) {
			deactivate_locked_super(sb);
			return ret;
		}

		goto retry;
	}

	if (sb_rdonly(sb)) {
		/* Nothing to do really... */
		WARN_ON_ONCE(freeze_inc(sb, who) > 1);
		sb->s_writers.frozen = SB_FREEZE_COMPLETE;
		wake_up_var(&sb->s_writers.frozen);
		super_unlock_excl(sb);
		return 0;
	}

	sb->s_writers.frozen = SB_FREEZE_WRITE;
	/* Release s_umount to preserve sb_start_write -> s_umount ordering */
	super_unlock_excl(sb);
	sb_wait_write(sb, SB_FREEZE_WRITE);
	__super_lock_excl(sb);

	/* Now we go and block page faults... */
	sb->s_writers.frozen = SB_FREEZE_PAGEFAULT;
	sb_wait_write(sb, SB_FREEZE_PAGEFAULT);

	/* All writers are done so after syncing there won't be dirty data */
	ret = sync_filesystem(sb);
	if (ret) {
		sb->s_writers.frozen = SB_UNFROZEN;
		sb_freeze_unlock(sb, SB_FREEZE_PAGEFAULT);
		wake_up_var(&sb->s_writers.frozen);
		deactivate_locked_super(sb);
		return ret;
	}

	/* Now wait for internal filesystem counter */
	sb->s_writers.frozen = SB_FREEZE_FS;
	sb_wait_write(sb, SB_FREEZE_FS);

	if (sb->s_op->freeze_fs) {
		ret = sb->s_op->freeze_fs(sb);
		if (ret) {
			printk(KERN_ERR
				"VFS:Filesystem freeze failed\n");
			sb->s_writers.frozen = SB_UNFROZEN;
			sb_freeze_unlock(sb, SB_FREEZE_FS);
			wake_up_var(&sb->s_writers.frozen);
			deactivate_locked_super(sb);
			return ret;
		}
	}
	/*
	 * For debugging purposes so that fs can warn if it sees write activity
	 * when frozen is set to SB_FREEZE_COMPLETE, and for thaw_super().
	 */
	WARN_ON_ONCE(freeze_inc(sb, who) > 1);
	sb->s_writers.frozen = SB_FREEZE_COMPLETE;
	wake_up_var(&sb->s_writers.frozen);
	lockdep_sb_freeze_release(sb);
	super_unlock_excl(sb);
	return 0;
}
EXPORT_SYMBOL(freeze_super);

/*
 * Undoes the effect of a freeze_super_locked call.  If the filesystem is
 * frozen both by userspace and the kernel, a thaw call from either source
 * removes that state without releasing the other state or unlocking the
 * filesystem.
 */
static int thaw_super_locked(struct super_block *sb, enum freeze_holder who)
{
	int error = -EINVAL;

	if (sb->s_writers.frozen != SB_FREEZE_COMPLETE)
		goto out_unlock;

	/*
	 * All freezers share a single active reference.
	 * So just unlock in case there are any left.
	 */
	if (freeze_dec(sb, who))
		goto out_unlock;

	if (sb_rdonly(sb)) {
		sb->s_writers.frozen = SB_UNFROZEN;
		wake_up_var(&sb->s_writers.frozen);
		goto out_deactivate;
	}

	lockdep_sb_freeze_acquire(sb);

	if (sb->s_op->unfreeze_fs) {
		error = sb->s_op->unfreeze_fs(sb);
		if (error) {
			pr_err("VFS: Filesystem thaw failed\n");
			freeze_inc(sb, who);
			lockdep_sb_freeze_release(sb);
			goto out_unlock;
		}
	}

	sb->s_writers.frozen = SB_UNFROZEN;
	wake_up_var(&sb->s_writers.frozen);
	sb_freeze_unlock(sb, SB_FREEZE_FS);
out_deactivate:
	deactivate_locked_super(sb);
	return 0;

out_unlock:
	super_unlock_excl(sb);
	return error;
}

/**
 * thaw_super -- unlock filesystem
 * @sb: the super to thaw
 * @who: context that wants to freeze
 *
 * Unlocks the filesystem and marks it writeable again after freeze_super()
 * if there are no remaining freezes on the filesystem.
 *
 * @who should be:
 * * %FREEZE_HOLDER_USERSPACE if userspace wants to thaw the fs;
 * * %FREEZE_HOLDER_KERNEL if the kernel wants to thaw the fs.
 * * %FREEZE_MAY_NEST whether nesting freeze and thaw requests is allowed
 *
 * A filesystem may hold multiple devices and thus a filesystems may
 * have been frozen through the block layer via multiple block devices.
 * The filesystem remains frozen until all block devices are unfrozen.
 */
int thaw_super(struct super_block *sb, enum freeze_holder who)
{
	if (!super_lock_excl(sb)) {
		WARN_ON_ONCE("Dying superblock while thawing!");
		return -EINVAL;
	}
	return thaw_super_locked(sb, who);
}
EXPORT_SYMBOL(thaw_super);

/*
 * Create workqueue for deferred direct IO completions. We allocate the
 * workqueue when it's first needed. This avoids creating workqueue for
 * filesystems that don't need it and also allows us to create the workqueue
 * late enough so the we can include s_id in the name of the workqueue.
 */
int sb_init_dio_done_wq(struct super_block *sb)
{
	struct workqueue_struct *old;
	struct workqueue_struct *wq = alloc_workqueue("dio/%s",
						      WQ_MEM_RECLAIM, 0,
						      sb->s_id);
	if (!wq)
		return -ENOMEM;
	/*
	 * This has to be atomic as more DIOs can race to create the workqueue
	 */
	old = cmpxchg(&sb->s_dio_done_wq, NULL, wq);
	/* Someone created workqueue before us? Free ours... */
	if (old)
		destroy_workqueue(wq);
	return 0;
}
EXPORT_SYMBOL_GPL(sb_init_dio_done_wq);<|MERGE_RESOLUTION|>--- conflicted
+++ resolved
@@ -274,10 +274,7 @@
 {
 	struct super_block *s = container_of(work, struct super_block,
 							destroy_work);
-<<<<<<< HEAD
-=======
 	fsnotify_sb_free(s);
->>>>>>> 0c383648
 	security_sb_free(s);
 	put_user_ns(s->s_user_ns);
 	kfree(s->s_subtype);
@@ -705,21 +702,12 @@
  * @set: Setup callback
  *
  * Create a new superblock or find an existing one.
-<<<<<<< HEAD
  *
  * The @test callback is used to find a matching existing superblock.
  * Whether or not the requested parameters in @fc are taken into account
  * is specific to the @test callback that is used. They may even be
  * completely ignored.
  *
-=======
- *
- * The @test callback is used to find a matching existing superblock.
- * Whether or not the requested parameters in @fc are taken into account
- * is specific to the @test callback that is used. They may even be
- * completely ignored.
- *
->>>>>>> 0c383648
  * If an extant superblock is matched, it will be returned unless:
  *
  * (1) the namespace the filesystem context @fc and the extant
@@ -1514,10 +1502,6 @@
 
 	lockdep_assert_held(&bdev->bd_fsfreeze_mutex);
 
-<<<<<<< HEAD
-	sb = get_bdev_super(bdev);
-	if (WARN_ON_ONCE(!sb))
-=======
 	/*
 	 * The block device may have been frozen before it was claimed by a
 	 * filesystem. Concurrently another process might try to mount that
@@ -1529,7 +1513,6 @@
 	 */
 	sb = get_bdev_super(bdev);
 	if (!sb)
->>>>>>> 0c383648
 		return -EINVAL;
 
 	if (sb->s_op->thaw_super)
@@ -1540,69 +1523,7 @@
 				FREEZE_MAY_NEST | FREEZE_HOLDER_USERSPACE);
 	deactivate_super(sb);
 	return error;
-<<<<<<< HEAD
-}
-
-const struct blk_holder_ops fs_holder_ops = {
-	.mark_dead		= fs_bdev_mark_dead,
-	.sync			= fs_bdev_sync,
-	.freeze			= fs_bdev_freeze,
-	.thaw			= fs_bdev_thaw,
-};
-EXPORT_SYMBOL_GPL(fs_holder_ops);
-
-int setup_bdev_super(struct super_block *sb, int sb_flags,
-		struct fs_context *fc)
-{
-	blk_mode_t mode = sb_open_mode(sb_flags);
-	struct file *bdev_file;
-	struct block_device *bdev;
-
-	bdev_file = bdev_file_open_by_dev(sb->s_dev, mode, sb, &fs_holder_ops);
-	if (IS_ERR(bdev_file)) {
-		if (fc)
-			errorf(fc, "%s: Can't open blockdev", fc->source);
-		return PTR_ERR(bdev_file);
-	}
-	bdev = file_bdev(bdev_file);
-
-	/*
-	 * This really should be in blkdev_get_by_dev, but right now can't due
-	 * to legacy issues that require us to allow opening a block device node
-	 * writable from userspace even for a read-only block device.
-	 */
-	if ((mode & BLK_OPEN_WRITE) && bdev_read_only(bdev)) {
-		bdev_fput(bdev_file);
-		return -EACCES;
-	}
-
-	/*
-	 * It is enough to check bdev was not frozen before we set
-	 * s_bdev as freezing will wait until SB_BORN is set.
-	 */
-	if (atomic_read(&bdev->bd_fsfreeze_count) > 0) {
-		if (fc)
-			warnf(fc, "%pg: Can't mount, blockdev is frozen", bdev);
-		bdev_fput(bdev_file);
-		return -EBUSY;
-	}
-	spin_lock(&sb_lock);
-	sb->s_bdev_file = bdev_file;
-	sb->s_bdev = bdev;
-	sb->s_bdi = bdi_get(bdev->bd_disk->bdi);
-	if (bdev_stable_writes(bdev))
-		sb->s_iflags |= SB_I_STABLE_WRITES;
-	spin_unlock(&sb_lock);
-
-	snprintf(sb->s_id, sizeof(sb->s_id), "%pg", bdev);
-	shrinker_debugfs_rename(sb->s_shrink, "sb-%s:%s", sb->s_type->name,
-				sb->s_id);
-	sb_set_blocksize(sb, block_size(bdev));
-	return 0;
-=======
->>>>>>> 0c383648
-}
-EXPORT_SYMBOL_GPL(setup_bdev_super);
+}
 
 const struct blk_holder_ops fs_holder_ops = {
 	.mark_dead		= fs_bdev_mark_dead,
