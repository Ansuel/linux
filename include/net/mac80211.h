/*
 * mac80211 <-> driver interface
 *
 * Copyright 2002-2005, Devicescape Software, Inc.
 * Copyright 2006-2007	Jiri Benc <jbenc@suse.cz>
 * Copyright 2007-2010	Johannes Berg <johannes@sipsolutions.net>
 *
 * This program is free software; you can redistribute it and/or modify
 * it under the terms of the GNU General Public License version 2 as
 * published by the Free Software Foundation.
 */

#ifndef MAC80211_H
#define MAC80211_H

#include <linux/bug.h>
#include <linux/kernel.h>
#include <linux/if_ether.h>
#include <linux/skbuff.h>
#include <linux/ieee80211.h>
#include <net/cfg80211.h>
#include <asm/unaligned.h>

/**
 * DOC: Introduction
 *
 * mac80211 is the Linux stack for 802.11 hardware that implements
 * only partial functionality in hard- or firmware. This document
 * defines the interface between mac80211 and low-level hardware
 * drivers.
 */

/**
 * DOC: Calling mac80211 from interrupts
 *
 * Only ieee80211_tx_status_irqsafe() and ieee80211_rx_irqsafe() can be
 * called in hardware interrupt context. The low-level driver must not call any
 * other functions in hardware interrupt context. If there is a need for such
 * call, the low-level driver should first ACK the interrupt and perform the
 * IEEE 802.11 code call after this, e.g. from a scheduled workqueue or even
 * tasklet function.
 *
 * NOTE: If the driver opts to use the _irqsafe() functions, it may not also
 *	 use the non-IRQ-safe functions!
 */

/**
 * DOC: Warning
 *
 * If you're reading this document and not the header file itself, it will
 * be incomplete because not all documentation has been converted yet.
 */

/**
 * DOC: Frame format
 *
 * As a general rule, when frames are passed between mac80211 and the driver,
 * they start with the IEEE 802.11 header and include the same octets that are
 * sent over the air except for the FCS which should be calculated by the
 * hardware.
 *
 * There are, however, various exceptions to this rule for advanced features:
 *
 * The first exception is for hardware encryption and decryption offload
 * where the IV/ICV may or may not be generated in hardware.
 *
 * Secondly, when the hardware handles fragmentation, the frame handed to
 * the driver from mac80211 is the MSDU, not the MPDU.
 *
 * Finally, for received frames, the driver is able to indicate that it has
 * filled a radiotap header and put that in front of the frame; if it does
 * not do so then mac80211 may add this under certain circumstances.
 */

/**
 * DOC: mac80211 workqueue
 *
 * mac80211 provides its own workqueue for drivers and internal mac80211 use.
 * The workqueue is a single threaded workqueue and can only be accessed by
 * helpers for sanity checking. Drivers must ensure all work added onto the
 * mac80211 workqueue should be cancelled on the driver stop() callback.
 *
 * mac80211 will flushed the workqueue upon interface removal and during
 * suspend.
 *
 * All work performed on the mac80211 workqueue must not acquire the RTNL lock.
 *
 */

struct device;

/**
 * enum ieee80211_max_queues - maximum number of queues
 *
 * @IEEE80211_MAX_QUEUES: Maximum number of regular device queues.
 * @IEEE80211_MAX_QUEUE_MAP: bitmap with maximum queues set
 */
enum ieee80211_max_queues {
	IEEE80211_MAX_QUEUES =		16,
	IEEE80211_MAX_QUEUE_MAP =	BIT(IEEE80211_MAX_QUEUES) - 1,
};

#define IEEE80211_INVAL_HW_QUEUE	0xff

/**
 * enum ieee80211_ac_numbers - AC numbers as used in mac80211
 * @IEEE80211_AC_VO: voice
 * @IEEE80211_AC_VI: video
 * @IEEE80211_AC_BE: best effort
 * @IEEE80211_AC_BK: background
 */
enum ieee80211_ac_numbers {
	IEEE80211_AC_VO		= 0,
	IEEE80211_AC_VI		= 1,
	IEEE80211_AC_BE		= 2,
	IEEE80211_AC_BK		= 3,
};
#define IEEE80211_NUM_ACS	4

/**
 * struct ieee80211_tx_queue_params - transmit queue configuration
 *
 * The information provided in this structure is required for QoS
 * transmit queue configuration. Cf. IEEE 802.11 7.3.2.29.
 *
 * @aifs: arbitration interframe space [0..255]
 * @cw_min: minimum contention window [a value of the form
 *	2^n-1 in the range 1..32767]
 * @cw_max: maximum contention window [like @cw_min]
 * @txop: maximum burst time in units of 32 usecs, 0 meaning disabled
 * @acm: is mandatory admission control required for the access category
 * @uapsd: is U-APSD mode enabled for the queue
 */
struct ieee80211_tx_queue_params {
	u16 txop;
	u16 cw_min;
	u16 cw_max;
	u8 aifs;
	bool acm;
	bool uapsd;
};

struct ieee80211_low_level_stats {
	unsigned int dot11ACKFailureCount;
	unsigned int dot11RTSFailureCount;
	unsigned int dot11FCSErrorCount;
	unsigned int dot11RTSSuccessCount;
};

/**
 * enum ieee80211_chanctx_change - change flag for channel context
 * @IEEE80211_CHANCTX_CHANGE_WIDTH: The channel width changed
 * @IEEE80211_CHANCTX_CHANGE_RX_CHAINS: The number of RX chains changed
 * @IEEE80211_CHANCTX_CHANGE_RADAR: radar detection flag changed
 * @IEEE80211_CHANCTX_CHANGE_CHANNEL: switched to another operating channel,
 *	this is used only with channel switching with CSA
 */
enum ieee80211_chanctx_change {
	IEEE80211_CHANCTX_CHANGE_WIDTH		= BIT(0),
	IEEE80211_CHANCTX_CHANGE_RX_CHAINS	= BIT(1),
	IEEE80211_CHANCTX_CHANGE_RADAR		= BIT(2),
	IEEE80211_CHANCTX_CHANGE_CHANNEL	= BIT(3),
};

/**
 * struct ieee80211_chanctx_conf - channel context that vifs may be tuned to
 *
 * This is the driver-visible part. The ieee80211_chanctx
 * that contains it is visible in mac80211 only.
 *
 * @def: the channel definition
 * @rx_chains_static: The number of RX chains that must always be
 *	active on the channel to receive MIMO transmissions
 * @rx_chains_dynamic: The number of RX chains that must be enabled
 *	after RTS/CTS handshake to receive SMPS MIMO transmissions;
 *	this will always be >= @rx_chains_static.
 * @radar_enabled: whether radar detection is enabled on this channel.
 * @drv_priv: data area for driver use, will always be aligned to
 *	sizeof(void *), size is determined in hw information.
 */
struct ieee80211_chanctx_conf {
	struct cfg80211_chan_def def;

	u8 rx_chains_static, rx_chains_dynamic;

	bool radar_enabled;

	u8 drv_priv[0] __aligned(sizeof(void *));
};

/**
 * enum ieee80211_bss_change - BSS change notification flags
 *
 * These flags are used with the bss_info_changed() callback
 * to indicate which BSS parameter changed.
 *
 * @BSS_CHANGED_ASSOC: association status changed (associated/disassociated),
 *	also implies a change in the AID.
 * @BSS_CHANGED_ERP_CTS_PROT: CTS protection changed
 * @BSS_CHANGED_ERP_PREAMBLE: preamble changed
 * @BSS_CHANGED_ERP_SLOT: slot timing changed
 * @BSS_CHANGED_HT: 802.11n parameters changed
 * @BSS_CHANGED_BASIC_RATES: Basic rateset changed
 * @BSS_CHANGED_BEACON_INT: Beacon interval changed
 * @BSS_CHANGED_BSSID: BSSID changed, for whatever
 *	reason (IBSS and managed mode)
 * @BSS_CHANGED_BEACON: Beacon data changed, retrieve
 *	new beacon (beaconing modes)
 * @BSS_CHANGED_BEACON_ENABLED: Beaconing should be
 *	enabled/disabled (beaconing modes)
 * @BSS_CHANGED_CQM: Connection quality monitor config changed
 * @BSS_CHANGED_IBSS: IBSS join status changed
 * @BSS_CHANGED_ARP_FILTER: Hardware ARP filter address list or state changed.
 * @BSS_CHANGED_QOS: QoS for this association was enabled/disabled. Note
 *	that it is only ever disabled for station mode.
 * @BSS_CHANGED_IDLE: Idle changed for this BSS/interface.
 * @BSS_CHANGED_SSID: SSID changed for this BSS (AP and IBSS mode)
 * @BSS_CHANGED_AP_PROBE_RESP: Probe Response changed for this BSS (AP mode)
 * @BSS_CHANGED_PS: PS changed for this BSS (STA mode)
 * @BSS_CHANGED_TXPOWER: TX power setting changed for this interface
 * @BSS_CHANGED_P2P_PS: P2P powersave settings (CTWindow, opportunistic PS)
 *	changed (currently only in P2P client mode, GO mode will be later)
 * @BSS_CHANGED_BEACON_INFO: Data from the AP's beacon became available:
 *	currently dtim_period only is under consideration.
 * @BSS_CHANGED_BANDWIDTH: The bandwidth used by this interface changed,
 *	note that this is only called when it changes after the channel
 *	context had been assigned.
 */
enum ieee80211_bss_change {
	BSS_CHANGED_ASSOC		= 1<<0,
	BSS_CHANGED_ERP_CTS_PROT	= 1<<1,
	BSS_CHANGED_ERP_PREAMBLE	= 1<<2,
	BSS_CHANGED_ERP_SLOT		= 1<<3,
	BSS_CHANGED_HT			= 1<<4,
	BSS_CHANGED_BASIC_RATES		= 1<<5,
	BSS_CHANGED_BEACON_INT		= 1<<6,
	BSS_CHANGED_BSSID		= 1<<7,
	BSS_CHANGED_BEACON		= 1<<8,
	BSS_CHANGED_BEACON_ENABLED	= 1<<9,
	BSS_CHANGED_CQM			= 1<<10,
	BSS_CHANGED_IBSS		= 1<<11,
	BSS_CHANGED_ARP_FILTER		= 1<<12,
	BSS_CHANGED_QOS			= 1<<13,
	BSS_CHANGED_IDLE		= 1<<14,
	BSS_CHANGED_SSID		= 1<<15,
	BSS_CHANGED_AP_PROBE_RESP	= 1<<16,
	BSS_CHANGED_PS			= 1<<17,
	BSS_CHANGED_TXPOWER		= 1<<18,
	BSS_CHANGED_P2P_PS		= 1<<19,
	BSS_CHANGED_BEACON_INFO		= 1<<20,
	BSS_CHANGED_BANDWIDTH		= 1<<21,

	/* when adding here, make sure to change ieee80211_reconfig */
};

/*
 * The maximum number of IPv4 addresses listed for ARP filtering. If the number
 * of addresses for an interface increase beyond this value, hardware ARP
 * filtering will be disabled.
 */
#define IEEE80211_BSS_ARP_ADDR_LIST_LEN 4

/**
 * enum ieee80211_rssi_event - RSSI threshold event
 * An indicator for when RSSI goes below/above a certain threshold.
 * @RSSI_EVENT_HIGH: AP's rssi crossed the high threshold set by the driver.
 * @RSSI_EVENT_LOW: AP's rssi crossed the low threshold set by the driver.
 */
enum ieee80211_rssi_event {
	RSSI_EVENT_HIGH,
	RSSI_EVENT_LOW,
};

/**
 * struct ieee80211_bss_conf - holds the BSS's changing parameters
 *
 * This structure keeps information about a BSS (and an association
 * to that BSS) that can change during the lifetime of the BSS.
 *
 * @assoc: association status
 * @ibss_joined: indicates whether this station is part of an IBSS
 *	or not
 * @ibss_creator: indicates if a new IBSS network is being created
 * @aid: association ID number, valid only when @assoc is true
 * @use_cts_prot: use CTS protection
 * @use_short_preamble: use 802.11b short preamble;
 *	if the hardware cannot handle this it must set the
 *	IEEE80211_HW_2GHZ_SHORT_PREAMBLE_INCAPABLE hardware flag
 * @use_short_slot: use short slot time (only relevant for ERP);
 *	if the hardware cannot handle this it must set the
 *	IEEE80211_HW_2GHZ_SHORT_SLOT_INCAPABLE hardware flag
 * @dtim_period: num of beacons before the next DTIM, for beaconing,
 *	valid in station mode only if after the driver was notified
 *	with the %BSS_CHANGED_BEACON_INFO flag, will be non-zero then.
 * @sync_tsf: last beacon's/probe response's TSF timestamp (could be old
 *	as it may have been received during scanning long ago). If the
 *	HW flag %IEEE80211_HW_TIMING_BEACON_ONLY is set, then this can
 *	only come from a beacon, but might not become valid until after
 *	association when a beacon is received (which is notified with the
 *	%BSS_CHANGED_DTIM flag.)
 * @sync_device_ts: the device timestamp corresponding to the sync_tsf,
 *	the driver/device can use this to calculate synchronisation
 *	(see @sync_tsf)
 * @sync_dtim_count: Only valid when %IEEE80211_HW_TIMING_BEACON_ONLY
 *	is requested, see @sync_tsf/@sync_device_ts.
 * @beacon_int: beacon interval
 * @assoc_capability: capabilities taken from assoc resp
 * @basic_rates: bitmap of basic rates, each bit stands for an
 *	index into the rate table configured by the driver in
 *	the current band.
 * @beacon_rate: associated AP's beacon TX rate
 * @mcast_rate: per-band multicast rate index + 1 (0: disabled)
 * @bssid: The BSSID for this BSS
 * @enable_beacon: whether beaconing should be enabled or not
 * @chandef: Channel definition for this BSS -- the hardware might be
 *	configured a higher bandwidth than this BSS uses, for example.
 * @ht_operation_mode: HT operation mode like in &struct ieee80211_ht_operation.
 *	This field is only valid when the channel type is one of the HT types.
 * @cqm_rssi_thold: Connection quality monitor RSSI threshold, a zero value
 *	implies disabled
 * @cqm_rssi_hyst: Connection quality monitor RSSI hysteresis
 * @arp_addr_list: List of IPv4 addresses for hardware ARP filtering. The
 *	may filter ARP queries targeted for other addresses than listed here.
 *	The driver must allow ARP queries targeted for all address listed here
 *	to pass through. An empty list implies no ARP queries need to pass.
 * @arp_addr_cnt: Number of addresses currently on the list. Note that this
 *	may be larger than %IEEE80211_BSS_ARP_ADDR_LIST_LEN (the arp_addr_list
 *	array size), it's up to the driver what to do in that case.
 * @qos: This is a QoS-enabled BSS.
 * @idle: This interface is idle. There's also a global idle flag in the
 *	hardware config which may be more appropriate depending on what
 *	your driver/device needs to do.
 * @ps: power-save mode (STA only). This flag is NOT affected by
 *	offchannel/dynamic_ps operations.
 * @ssid: The SSID of the current vif. Valid in AP and IBSS mode.
 * @ssid_len: Length of SSID given in @ssid.
 * @hidden_ssid: The SSID of the current vif is hidden. Only valid in AP-mode.
 * @txpower: TX power in dBm
 * @p2p_noa_attr: P2P NoA attribute for P2P powersave
 */
struct ieee80211_bss_conf {
	const u8 *bssid;
	/* association related data */
	bool assoc, ibss_joined;
	bool ibss_creator;
	u16 aid;
	/* erp related data */
	bool use_cts_prot;
	bool use_short_preamble;
	bool use_short_slot;
	bool enable_beacon;
	u8 dtim_period;
	u16 beacon_int;
	u16 assoc_capability;
	u64 sync_tsf;
	u32 sync_device_ts;
	u8 sync_dtim_count;
	u32 basic_rates;
	struct ieee80211_rate *beacon_rate;
	int mcast_rate[IEEE80211_NUM_BANDS];
	u16 ht_operation_mode;
	s32 cqm_rssi_thold;
	u32 cqm_rssi_hyst;
	struct cfg80211_chan_def chandef;
	__be32 arp_addr_list[IEEE80211_BSS_ARP_ADDR_LIST_LEN];
	int arp_addr_cnt;
	bool qos;
	bool idle;
	bool ps;
	u8 ssid[IEEE80211_MAX_SSID_LEN];
	size_t ssid_len;
	bool hidden_ssid;
	int txpower;
	struct ieee80211_p2p_noa_attr p2p_noa_attr;
};

/**
 * enum mac80211_tx_info_flags - flags to describe transmission information/status
 *
 * These flags are used with the @flags member of &ieee80211_tx_info.
 *
 * @IEEE80211_TX_CTL_REQ_TX_STATUS: require TX status callback for this frame.
 * @IEEE80211_TX_CTL_ASSIGN_SEQ: The driver has to assign a sequence
 *	number to this frame, taking care of not overwriting the fragment
 *	number and increasing the sequence number only when the
 *	IEEE80211_TX_CTL_FIRST_FRAGMENT flag is set. mac80211 will properly
 *	assign sequence numbers to QoS-data frames but cannot do so correctly
 *	for non-QoS-data and management frames because beacons need them from
 *	that counter as well and mac80211 cannot guarantee proper sequencing.
 *	If this flag is set, the driver should instruct the hardware to
 *	assign a sequence number to the frame or assign one itself. Cf. IEEE
 *	802.11-2007 7.1.3.4.1 paragraph 3. This flag will always be set for
 *	beacons and always be clear for frames without a sequence number field.
 * @IEEE80211_TX_CTL_NO_ACK: tell the low level not to wait for an ack
 * @IEEE80211_TX_CTL_CLEAR_PS_FILT: clear powersave filter for destination
 *	station
 * @IEEE80211_TX_CTL_FIRST_FRAGMENT: this is a first fragment of the frame
 * @IEEE80211_TX_CTL_SEND_AFTER_DTIM: send this frame after DTIM beacon
 * @IEEE80211_TX_CTL_AMPDU: this frame should be sent as part of an A-MPDU
 * @IEEE80211_TX_CTL_INJECTED: Frame was injected, internal to mac80211.
 * @IEEE80211_TX_STAT_TX_FILTERED: The frame was not transmitted
 *	because the destination STA was in powersave mode. Note that to
 *	avoid race conditions, the filter must be set by the hardware or
 *	firmware upon receiving a frame that indicates that the station
 *	went to sleep (must be done on device to filter frames already on
 *	the queue) and may only be unset after mac80211 gives the OK for
 *	that by setting the IEEE80211_TX_CTL_CLEAR_PS_FILT (see above),
 *	since only then is it guaranteed that no more frames are in the
 *	hardware queue.
 * @IEEE80211_TX_STAT_ACK: Frame was acknowledged
 * @IEEE80211_TX_STAT_AMPDU: The frame was aggregated, so status
 * 	is for the whole aggregation.
 * @IEEE80211_TX_STAT_AMPDU_NO_BACK: no block ack was returned,
 * 	so consider using block ack request (BAR).
 * @IEEE80211_TX_CTL_RATE_CTRL_PROBE: internal to mac80211, can be
 *	set by rate control algorithms to indicate probe rate, will
 *	be cleared for fragmented frames (except on the last fragment)
 * @IEEE80211_TX_INTFL_OFFCHAN_TX_OK: Internal to mac80211. Used to indicate
 *	that a frame can be transmitted while the queues are stopped for
 *	off-channel operation.
 * @IEEE80211_TX_INTFL_NEED_TXPROCESSING: completely internal to mac80211,
 *	used to indicate that a pending frame requires TX processing before
 *	it can be sent out.
 * @IEEE80211_TX_INTFL_RETRIED: completely internal to mac80211,
 *	used to indicate that a frame was already retried due to PS
 * @IEEE80211_TX_INTFL_DONT_ENCRYPT: completely internal to mac80211,
 *	used to indicate frame should not be encrypted
 * @IEEE80211_TX_CTL_NO_PS_BUFFER: This frame is a response to a poll
 *	frame (PS-Poll or uAPSD) or a non-bufferable MMPDU and must
 *	be sent although the station is in powersave mode.
 * @IEEE80211_TX_CTL_MORE_FRAMES: More frames will be passed to the
 *	transmit function after the current frame, this can be used
 *	by drivers to kick the DMA queue only if unset or when the
 *	queue gets full.
 * @IEEE80211_TX_INTFL_RETRANSMISSION: This frame is being retransmitted
 *	after TX status because the destination was asleep, it must not
 *	be modified again (no seqno assignment, crypto, etc.)
 * @IEEE80211_TX_INTFL_MLME_CONN_TX: This frame was transmitted by the MLME
 *	code for connection establishment, this indicates that its status
 *	should kick the MLME state machine.
 * @IEEE80211_TX_INTFL_NL80211_FRAME_TX: Frame was requested through nl80211
 *	MLME command (internal to mac80211 to figure out whether to send TX
 *	status to user space)
 * @IEEE80211_TX_CTL_LDPC: tells the driver to use LDPC for this frame
 * @IEEE80211_TX_CTL_STBC: Enables Space-Time Block Coding (STBC) for this
 *	frame and selects the maximum number of streams that it can use.
 * @IEEE80211_TX_CTL_TX_OFFCHAN: Marks this packet to be transmitted on
 *	the off-channel channel when a remain-on-channel offload is done
 *	in hardware -- normal packets still flow and are expected to be
 *	handled properly by the device.
 * @IEEE80211_TX_INTFL_TKIP_MIC_FAILURE: Marks this packet to be used for TKIP
 *	testing. It will be sent out with incorrect Michael MIC key to allow
 *	TKIP countermeasures to be tested.
 * @IEEE80211_TX_CTL_NO_CCK_RATE: This frame will be sent at non CCK rate.
 *	This flag is actually used for management frame especially for P2P
 *	frames not being sent at CCK rate in 2GHz band.
 * @IEEE80211_TX_STATUS_EOSP: This packet marks the end of service period,
 *	when its status is reported the service period ends. For frames in
 *	an SP that mac80211 transmits, it is already set; for driver frames
 *	the driver may set this flag. It is also used to do the same for
 *	PS-Poll responses.
 * @IEEE80211_TX_CTL_USE_MINRATE: This frame will be sent at lowest rate.
 *	This flag is used to send nullfunc frame at minimum rate when
 *	the nullfunc is used for connection monitoring purpose.
 * @IEEE80211_TX_CTL_DONTFRAG: Don't fragment this packet even if it
 *	would be fragmented by size (this is optional, only used for
 *	monitor injection).
 * @IEEE80211_TX_CTL_PS_RESPONSE: This frame is a response to a poll
 *	frame (PS-Poll or uAPSD).
 *
 * Note: If you have to add new flags to the enumeration, then don't
 *	 forget to update %IEEE80211_TX_TEMPORARY_FLAGS when necessary.
 */
enum mac80211_tx_info_flags {
	IEEE80211_TX_CTL_REQ_TX_STATUS		= BIT(0),
	IEEE80211_TX_CTL_ASSIGN_SEQ		= BIT(1),
	IEEE80211_TX_CTL_NO_ACK			= BIT(2),
	IEEE80211_TX_CTL_CLEAR_PS_FILT		= BIT(3),
	IEEE80211_TX_CTL_FIRST_FRAGMENT		= BIT(4),
	IEEE80211_TX_CTL_SEND_AFTER_DTIM	= BIT(5),
	IEEE80211_TX_CTL_AMPDU			= BIT(6),
	IEEE80211_TX_CTL_INJECTED		= BIT(7),
	IEEE80211_TX_STAT_TX_FILTERED		= BIT(8),
	IEEE80211_TX_STAT_ACK			= BIT(9),
	IEEE80211_TX_STAT_AMPDU			= BIT(10),
	IEEE80211_TX_STAT_AMPDU_NO_BACK		= BIT(11),
	IEEE80211_TX_CTL_RATE_CTRL_PROBE	= BIT(12),
	IEEE80211_TX_INTFL_OFFCHAN_TX_OK	= BIT(13),
	IEEE80211_TX_INTFL_NEED_TXPROCESSING	= BIT(14),
	IEEE80211_TX_INTFL_RETRIED		= BIT(15),
	IEEE80211_TX_INTFL_DONT_ENCRYPT		= BIT(16),
	IEEE80211_TX_CTL_NO_PS_BUFFER		= BIT(17),
	IEEE80211_TX_CTL_MORE_FRAMES		= BIT(18),
	IEEE80211_TX_INTFL_RETRANSMISSION	= BIT(19),
	IEEE80211_TX_INTFL_MLME_CONN_TX		= BIT(20),
	IEEE80211_TX_INTFL_NL80211_FRAME_TX	= BIT(21),
	IEEE80211_TX_CTL_LDPC			= BIT(22),
	IEEE80211_TX_CTL_STBC			= BIT(23) | BIT(24),
	IEEE80211_TX_CTL_TX_OFFCHAN		= BIT(25),
	IEEE80211_TX_INTFL_TKIP_MIC_FAILURE	= BIT(26),
	IEEE80211_TX_CTL_NO_CCK_RATE		= BIT(27),
	IEEE80211_TX_STATUS_EOSP		= BIT(28),
	IEEE80211_TX_CTL_USE_MINRATE		= BIT(29),
	IEEE80211_TX_CTL_DONTFRAG		= BIT(30),
	IEEE80211_TX_CTL_PS_RESPONSE		= BIT(31),
};

#define IEEE80211_TX_CTL_STBC_SHIFT		23

/**
 * enum mac80211_tx_control_flags - flags to describe transmit control
 *
 * @IEEE80211_TX_CTRL_PORT_CTRL_PROTO: this frame is a port control
 *	protocol frame (e.g. EAP)
 *
 * These flags are used in tx_info->control.flags.
 */
enum mac80211_tx_control_flags {
	IEEE80211_TX_CTRL_PORT_CTRL_PROTO	= BIT(0),
};

/*
 * This definition is used as a mask to clear all temporary flags, which are
 * set by the tx handlers for each transmission attempt by the mac80211 stack.
 */
#define IEEE80211_TX_TEMPORARY_FLAGS (IEEE80211_TX_CTL_NO_ACK |		      \
	IEEE80211_TX_CTL_CLEAR_PS_FILT | IEEE80211_TX_CTL_FIRST_FRAGMENT |    \
	IEEE80211_TX_CTL_SEND_AFTER_DTIM | IEEE80211_TX_CTL_AMPDU |	      \
	IEEE80211_TX_STAT_TX_FILTERED |	IEEE80211_TX_STAT_ACK |		      \
	IEEE80211_TX_STAT_AMPDU | IEEE80211_TX_STAT_AMPDU_NO_BACK |	      \
	IEEE80211_TX_CTL_RATE_CTRL_PROBE | IEEE80211_TX_CTL_NO_PS_BUFFER |    \
	IEEE80211_TX_CTL_MORE_FRAMES | IEEE80211_TX_CTL_LDPC |		      \
	IEEE80211_TX_CTL_STBC | IEEE80211_TX_STATUS_EOSP)

/**
 * enum mac80211_rate_control_flags - per-rate flags set by the
 *	Rate Control algorithm.
 *
 * These flags are set by the Rate control algorithm for each rate during tx,
 * in the @flags member of struct ieee80211_tx_rate.
 *
 * @IEEE80211_TX_RC_USE_RTS_CTS: Use RTS/CTS exchange for this rate.
 * @IEEE80211_TX_RC_USE_CTS_PROTECT: CTS-to-self protection is required.
 *	This is set if the current BSS requires ERP protection.
 * @IEEE80211_TX_RC_USE_SHORT_PREAMBLE: Use short preamble.
 * @IEEE80211_TX_RC_MCS: HT rate.
 * @IEEE80211_TX_RC_VHT_MCS: VHT MCS rate, in this case the idx field is split
 *	into a higher 4 bits (Nss) and lower 4 bits (MCS number)
 * @IEEE80211_TX_RC_GREEN_FIELD: Indicates whether this rate should be used in
 *	Greenfield mode.
 * @IEEE80211_TX_RC_40_MHZ_WIDTH: Indicates if the Channel Width should be 40 MHz.
 * @IEEE80211_TX_RC_80_MHZ_WIDTH: Indicates 80 MHz transmission
 * @IEEE80211_TX_RC_160_MHZ_WIDTH: Indicates 160 MHz transmission
 *	(80+80 isn't supported yet)
 * @IEEE80211_TX_RC_DUP_DATA: The frame should be transmitted on both of the
 *	adjacent 20 MHz channels, if the current channel type is
 *	NL80211_CHAN_HT40MINUS or NL80211_CHAN_HT40PLUS.
 * @IEEE80211_TX_RC_SHORT_GI: Short Guard interval should be used for this rate.
 */
enum mac80211_rate_control_flags {
	IEEE80211_TX_RC_USE_RTS_CTS		= BIT(0),
	IEEE80211_TX_RC_USE_CTS_PROTECT		= BIT(1),
	IEEE80211_TX_RC_USE_SHORT_PREAMBLE	= BIT(2),

	/* rate index is an HT/VHT MCS instead of an index */
	IEEE80211_TX_RC_MCS			= BIT(3),
	IEEE80211_TX_RC_GREEN_FIELD		= BIT(4),
	IEEE80211_TX_RC_40_MHZ_WIDTH		= BIT(5),
	IEEE80211_TX_RC_DUP_DATA		= BIT(6),
	IEEE80211_TX_RC_SHORT_GI		= BIT(7),
	IEEE80211_TX_RC_VHT_MCS			= BIT(8),
	IEEE80211_TX_RC_80_MHZ_WIDTH		= BIT(9),
	IEEE80211_TX_RC_160_MHZ_WIDTH		= BIT(10),
};


/* there are 40 bytes if you don't need the rateset to be kept */
#define IEEE80211_TX_INFO_DRIVER_DATA_SIZE 40

/* if you do need the rateset, then you have less space */
#define IEEE80211_TX_INFO_RATE_DRIVER_DATA_SIZE 24

/* maximum number of rate stages */
#define IEEE80211_TX_MAX_RATES	4

/* maximum number of rate table entries */
#define IEEE80211_TX_RATE_TABLE_SIZE	4

/**
 * struct ieee80211_tx_rate - rate selection/status
 *
 * @idx: rate index to attempt to send with
 * @flags: rate control flags (&enum mac80211_rate_control_flags)
 * @count: number of tries in this rate before going to the next rate
 *
 * A value of -1 for @idx indicates an invalid rate and, if used
 * in an array of retry rates, that no more rates should be tried.
 *
 * When used for transmit status reporting, the driver should
 * always report the rate along with the flags it used.
 *
 * &struct ieee80211_tx_info contains an array of these structs
 * in the control information, and it will be filled by the rate
 * control algorithm according to what should be sent. For example,
 * if this array contains, in the format { <idx>, <count> } the
 * information
 *    { 3, 2 }, { 2, 2 }, { 1, 4 }, { -1, 0 }, { -1, 0 }
 * then this means that the frame should be transmitted
 * up to twice at rate 3, up to twice at rate 2, and up to four
 * times at rate 1 if it doesn't get acknowledged. Say it gets
 * acknowledged by the peer after the fifth attempt, the status
 * information should then contain
 *   { 3, 2 }, { 2, 2 }, { 1, 1 }, { -1, 0 } ...
 * since it was transmitted twice at rate 3, twice at rate 2
 * and once at rate 1 after which we received an acknowledgement.
 */
struct ieee80211_tx_rate {
	s8 idx;
	u16 count:5,
	    flags:11;
} __packed;

#define IEEE80211_MAX_TX_RETRY		31

static inline void ieee80211_rate_set_vht(struct ieee80211_tx_rate *rate,
					  u8 mcs, u8 nss)
{
	WARN_ON(mcs & ~0xF);
	WARN_ON((nss - 1) & ~0x7);
	rate->idx = ((nss - 1) << 4) | mcs;
}

static inline u8
ieee80211_rate_get_vht_mcs(const struct ieee80211_tx_rate *rate)
{
	return rate->idx & 0xF;
}

static inline u8
ieee80211_rate_get_vht_nss(const struct ieee80211_tx_rate *rate)
{
	return (rate->idx >> 4) + 1;
}

/**
 * struct ieee80211_tx_info - skb transmit information
 *
 * This structure is placed in skb->cb for three uses:
 *  (1) mac80211 TX control - mac80211 tells the driver what to do
 *  (2) driver internal use (if applicable)
 *  (3) TX status information - driver tells mac80211 what happened
 *
 * @flags: transmit info flags, defined above
 * @band: the band to transmit on (use for checking for races)
 * @hw_queue: HW queue to put the frame on, skb_get_queue_mapping() gives the AC
 * @ack_frame_id: internal frame ID for TX status, used internally
 * @control: union for control data
 * @status: union for status data
 * @driver_data: array of driver_data pointers
 * @ampdu_ack_len: number of acked aggregated frames.
 * 	relevant only if IEEE80211_TX_STAT_AMPDU was set.
 * @ampdu_len: number of aggregated frames.
 * 	relevant only if IEEE80211_TX_STAT_AMPDU was set.
 * @ack_signal: signal strength of the ACK frame
 */
struct ieee80211_tx_info {
	/* common information */
	u32 flags;
	u8 band;

	u8 hw_queue;

	u16 ack_frame_id;

	union {
		struct {
			union {
				/* rate control */
				struct {
					struct ieee80211_tx_rate rates[
						IEEE80211_TX_MAX_RATES];
					s8 rts_cts_rate_idx;
					u8 use_rts:1;
					u8 use_cts_prot:1;
					u8 short_preamble:1;
					u8 skip_table:1;
					/* 2 bytes free */
				};
				/* only needed before rate control */
				unsigned long jiffies;
			};
			/* NB: vif can be NULL for injected frames */
			struct ieee80211_vif *vif;
			struct ieee80211_key_conf *hw_key;
			u32 flags;
			/* 4 bytes free */
		} control;
		struct {
			struct ieee80211_tx_rate rates[IEEE80211_TX_MAX_RATES];
			int ack_signal;
			u8 ampdu_ack_len;
			u8 ampdu_len;
			u8 antenna;
			/* 21 bytes free */
		} status;
		struct {
			struct ieee80211_tx_rate driver_rates[
				IEEE80211_TX_MAX_RATES];
			u8 pad[4];

			void *rate_driver_data[
				IEEE80211_TX_INFO_RATE_DRIVER_DATA_SIZE / sizeof(void *)];
		};
		void *driver_data[
			IEEE80211_TX_INFO_DRIVER_DATA_SIZE / sizeof(void *)];
	};
};

/**
 * struct ieee80211_sched_scan_ies - scheduled scan IEs
 *
 * This structure is used to pass the appropriate IEs to be used in scheduled
 * scans for all bands.  It contains both the IEs passed from the userspace
 * and the ones generated by mac80211.
 *
 * @ie: array with the IEs for each supported band
 * @len: array with the total length of the IEs for each band
 */
struct ieee80211_sched_scan_ies {
	u8 *ie[IEEE80211_NUM_BANDS];
	size_t len[IEEE80211_NUM_BANDS];
};

static inline struct ieee80211_tx_info *IEEE80211_SKB_CB(struct sk_buff *skb)
{
	return (struct ieee80211_tx_info *)skb->cb;
}

static inline struct ieee80211_rx_status *IEEE80211_SKB_RXCB(struct sk_buff *skb)
{
	return (struct ieee80211_rx_status *)skb->cb;
}

/**
 * ieee80211_tx_info_clear_status - clear TX status
 *
 * @info: The &struct ieee80211_tx_info to be cleared.
 *
 * When the driver passes an skb back to mac80211, it must report
 * a number of things in TX status. This function clears everything
 * in the TX status but the rate control information (it does clear
 * the count since you need to fill that in anyway).
 *
 * NOTE: You can only use this function if you do NOT use
 *	 info->driver_data! Use info->rate_driver_data
 *	 instead if you need only the less space that allows.
 */
static inline void
ieee80211_tx_info_clear_status(struct ieee80211_tx_info *info)
{
	int i;

	BUILD_BUG_ON(offsetof(struct ieee80211_tx_info, status.rates) !=
		     offsetof(struct ieee80211_tx_info, control.rates));
	BUILD_BUG_ON(offsetof(struct ieee80211_tx_info, status.rates) !=
		     offsetof(struct ieee80211_tx_info, driver_rates));
	BUILD_BUG_ON(offsetof(struct ieee80211_tx_info, status.rates) != 8);
	/* clear the rate counts */
	for (i = 0; i < IEEE80211_TX_MAX_RATES; i++)
		info->status.rates[i].count = 0;

	BUILD_BUG_ON(
	    offsetof(struct ieee80211_tx_info, status.ack_signal) != 20);
	memset(&info->status.ampdu_ack_len, 0,
	       sizeof(struct ieee80211_tx_info) -
	       offsetof(struct ieee80211_tx_info, status.ampdu_ack_len));
}


/**
 * enum mac80211_rx_flags - receive flags
 *
 * These flags are used with the @flag member of &struct ieee80211_rx_status.
 * @RX_FLAG_MMIC_ERROR: Michael MIC error was reported on this frame.
 *	Use together with %RX_FLAG_MMIC_STRIPPED.
 * @RX_FLAG_DECRYPTED: This frame was decrypted in hardware.
 * @RX_FLAG_MMIC_STRIPPED: the Michael MIC is stripped off this frame,
 *	verification has been done by the hardware.
 * @RX_FLAG_IV_STRIPPED: The IV/ICV are stripped from this frame.
 *	If this flag is set, the stack cannot do any replay detection
 *	hence the driver or hardware will have to do that.
 * @RX_FLAG_FAILED_FCS_CRC: Set this flag if the FCS check failed on
 *	the frame.
 * @RX_FLAG_FAILED_PLCP_CRC: Set this flag if the PCLP check failed on
 *	the frame.
 * @RX_FLAG_MACTIME_START: The timestamp passed in the RX status (@mactime
 *	field) is valid and contains the time the first symbol of the MPDU
 *	was received. This is useful in monitor mode and for proper IBSS
 *	merging.
 * @RX_FLAG_MACTIME_END: The timestamp passed in the RX status (@mactime
 *	field) is valid and contains the time the last symbol of the MPDU
 *	(including FCS) was received.
 * @RX_FLAG_SHORTPRE: Short preamble was used for this frame
 * @RX_FLAG_HT: HT MCS was used and rate_idx is MCS index
 * @RX_FLAG_VHT: VHT MCS was used and rate_index is MCS index
 * @RX_FLAG_40MHZ: HT40 (40 MHz) was used
 * @RX_FLAG_80MHZ: 80 MHz was used
 * @RX_FLAG_80P80MHZ: 80+80 MHz was used
 * @RX_FLAG_160MHZ: 160 MHz was used
 * @RX_FLAG_SHORT_GI: Short guard interval was used
 * @RX_FLAG_NO_SIGNAL_VAL: The signal strength value is not present.
 *	Valid only for data frames (mainly A-MPDU)
 * @RX_FLAG_HT_GF: This frame was received in a HT-greenfield transmission, if
 *	the driver fills this value it should add %IEEE80211_RADIOTAP_MCS_HAVE_FMT
 *	to hw.radiotap_mcs_details to advertise that fact
 * @RX_FLAG_AMPDU_DETAILS: A-MPDU details are known, in particular the reference
 *	number (@ampdu_reference) must be populated and be a distinct number for
 *	each A-MPDU
 * @RX_FLAG_AMPDU_REPORT_ZEROLEN: driver reports 0-length subframes
 * @RX_FLAG_AMPDU_IS_ZEROLEN: This is a zero-length subframe, for
 *	monitoring purposes only
 * @RX_FLAG_AMPDU_LAST_KNOWN: last subframe is known, should be set on all
 *	subframes of a single A-MPDU
 * @RX_FLAG_AMPDU_IS_LAST: this subframe is the last subframe of the A-MPDU
 * @RX_FLAG_AMPDU_DELIM_CRC_ERROR: A delimiter CRC error has been detected
 *	on this subframe
 * @RX_FLAG_AMPDU_DELIM_CRC_KNOWN: The delimiter CRC field is known (the CRC
 *	is stored in the @ampdu_delimiter_crc field)
 * @RX_FLAG_STBC_MASK: STBC 2 bit bitmask. 1 - Nss=1, 2 - Nss=2, 3 - Nss=3
 * @RX_FLAG_10MHZ: 10 MHz (half channel) was used
 * @RX_FLAG_5MHZ: 5 MHz (quarter channel) was used
<<<<<<< HEAD
=======
 * @RX_FLAG_AMSDU_MORE: Some drivers may prefer to report separate A-MSDU
 *	subframes instead of a one huge frame for performance reasons.
 *	All, but the last MSDU from an A-MSDU should have this flag set. E.g.
 *	if an A-MSDU has 3 frames, the first 2 must have the flag set, while
 *	the 3rd (last) one must not have this flag set. The flag is used to
 *	deal with retransmission/duplication recovery properly since A-MSDU
 *	subframes share the same sequence number. Reported subframes can be
 *	either regular MSDU or singly A-MSDUs. Subframes must not be
 *	interleaved with other frames.
>>>>>>> d8ec26d7
 */
enum mac80211_rx_flags {
	RX_FLAG_MMIC_ERROR		= BIT(0),
	RX_FLAG_DECRYPTED		= BIT(1),
	RX_FLAG_MMIC_STRIPPED		= BIT(3),
	RX_FLAG_IV_STRIPPED		= BIT(4),
	RX_FLAG_FAILED_FCS_CRC		= BIT(5),
	RX_FLAG_FAILED_PLCP_CRC 	= BIT(6),
	RX_FLAG_MACTIME_START		= BIT(7),
	RX_FLAG_SHORTPRE		= BIT(8),
	RX_FLAG_HT			= BIT(9),
	RX_FLAG_40MHZ			= BIT(10),
	RX_FLAG_SHORT_GI		= BIT(11),
	RX_FLAG_NO_SIGNAL_VAL		= BIT(12),
	RX_FLAG_HT_GF			= BIT(13),
	RX_FLAG_AMPDU_DETAILS		= BIT(14),
	RX_FLAG_AMPDU_REPORT_ZEROLEN	= BIT(15),
	RX_FLAG_AMPDU_IS_ZEROLEN	= BIT(16),
	RX_FLAG_AMPDU_LAST_KNOWN	= BIT(17),
	RX_FLAG_AMPDU_IS_LAST		= BIT(18),
	RX_FLAG_AMPDU_DELIM_CRC_ERROR	= BIT(19),
	RX_FLAG_AMPDU_DELIM_CRC_KNOWN	= BIT(20),
	RX_FLAG_MACTIME_END		= BIT(21),
	RX_FLAG_VHT			= BIT(22),
	RX_FLAG_80MHZ			= BIT(23),
	RX_FLAG_80P80MHZ		= BIT(24),
	RX_FLAG_160MHZ			= BIT(25),
	RX_FLAG_STBC_MASK		= BIT(26) | BIT(27),
	RX_FLAG_10MHZ			= BIT(28),
	RX_FLAG_5MHZ			= BIT(29),
<<<<<<< HEAD
=======
	RX_FLAG_AMSDU_MORE		= BIT(30),
>>>>>>> d8ec26d7
};

#define RX_FLAG_STBC_SHIFT		26

/**
 * struct ieee80211_rx_status - receive status
 *
 * The low-level driver should provide this information (the subset
 * supported by hardware) to the 802.11 code with each received
 * frame, in the skb's control buffer (cb).
 *
 * @mactime: value in microseconds of the 64-bit Time Synchronization Function
 * 	(TSF) timer when the first data symbol (MPDU) arrived at the hardware.
 * @device_timestamp: arbitrary timestamp for the device, mac80211 doesn't use
 *	it but can store it and pass it back to the driver for synchronisation
 * @band: the active band when this frame was received
 * @freq: frequency the radio was tuned to when receiving this frame, in MHz
 * @signal: signal strength when receiving this frame, either in dBm, in dB or
 *	unspecified depending on the hardware capabilities flags
 *	@IEEE80211_HW_SIGNAL_*
 * @chains: bitmask of receive chains for which separate signal strength
 *	values were filled.
 * @chain_signal: per-chain signal strength, in dBm (unlike @signal, doesn't
 *	support dB or unspecified units)
 * @antenna: antenna used
 * @rate_idx: index of data rate into band's supported rates or MCS index if
 *	HT or VHT is used (%RX_FLAG_HT/%RX_FLAG_VHT)
 * @vht_nss: number of streams (VHT only)
 * @flag: %RX_FLAG_*
 * @rx_flags: internal RX flags for mac80211
 * @ampdu_reference: A-MPDU reference number, must be a different value for
 *	each A-MPDU but the same for each subframe within one A-MPDU
 * @ampdu_delimiter_crc: A-MPDU delimiter CRC
 * @vendor_radiotap_bitmap: radiotap vendor namespace presence bitmap
 * @vendor_radiotap_len: radiotap vendor namespace length
 * @vendor_radiotap_align: radiotap vendor namespace alignment. Note
 *	that the actual data must be at the start of the SKB data
 *	already.
 * @vendor_radiotap_oui: radiotap vendor namespace OUI
 * @vendor_radiotap_subns: radiotap vendor sub namespace
 */
struct ieee80211_rx_status {
	u64 mactime;
	u32 device_timestamp;
	u32 ampdu_reference;
	u32 flag;
	u32 vendor_radiotap_bitmap;
	u16 vendor_radiotap_len;
	u16 freq;
	u8 rate_idx;
	u8 vht_nss;
	u8 rx_flags;
	u8 band;
	u8 antenna;
	s8 signal;
	u8 chains;
	s8 chain_signal[IEEE80211_MAX_CHAINS];
	u8 ampdu_delimiter_crc;
	u8 vendor_radiotap_align;
	u8 vendor_radiotap_oui[3];
	u8 vendor_radiotap_subns;
};

/**
 * enum ieee80211_conf_flags - configuration flags
 *
 * Flags to define PHY configuration options
 *
 * @IEEE80211_CONF_MONITOR: there's a monitor interface present -- use this
 *	to determine for example whether to calculate timestamps for packets
 *	or not, do not use instead of filter flags!
 * @IEEE80211_CONF_PS: Enable 802.11 power save mode (managed mode only).
 *	This is the power save mode defined by IEEE 802.11-2007 section 11.2,
 *	meaning that the hardware still wakes up for beacons, is able to
 *	transmit frames and receive the possible acknowledgment frames.
 *	Not to be confused with hardware specific wakeup/sleep states,
 *	driver is responsible for that. See the section "Powersave support"
 *	for more.
 * @IEEE80211_CONF_IDLE: The device is running, but idle; if the flag is set
 *	the driver should be prepared to handle configuration requests but
 *	may turn the device off as much as possible. Typically, this flag will
 *	be set when an interface is set UP but not associated or scanning, but
 *	it can also be unset in that case when monitor interfaces are active.
 * @IEEE80211_CONF_OFFCHANNEL: The device is currently not on its main
 *	operating channel.
 */
enum ieee80211_conf_flags {
	IEEE80211_CONF_MONITOR		= (1<<0),
	IEEE80211_CONF_PS		= (1<<1),
	IEEE80211_CONF_IDLE		= (1<<2),
	IEEE80211_CONF_OFFCHANNEL	= (1<<3),
};


/**
 * enum ieee80211_conf_changed - denotes which configuration changed
 *
 * @IEEE80211_CONF_CHANGE_LISTEN_INTERVAL: the listen interval changed
 * @IEEE80211_CONF_CHANGE_MONITOR: the monitor flag changed
 * @IEEE80211_CONF_CHANGE_PS: the PS flag or dynamic PS timeout changed
 * @IEEE80211_CONF_CHANGE_POWER: the TX power changed
 * @IEEE80211_CONF_CHANGE_CHANNEL: the channel/channel_type changed
 * @IEEE80211_CONF_CHANGE_RETRY_LIMITS: retry limits changed
 * @IEEE80211_CONF_CHANGE_IDLE: Idle flag changed
 * @IEEE80211_CONF_CHANGE_SMPS: Spatial multiplexing powersave mode changed
 *	Note that this is only valid if channel contexts are not used,
 *	otherwise each channel context has the number of chains listed.
 */
enum ieee80211_conf_changed {
	IEEE80211_CONF_CHANGE_SMPS		= BIT(1),
	IEEE80211_CONF_CHANGE_LISTEN_INTERVAL	= BIT(2),
	IEEE80211_CONF_CHANGE_MONITOR		= BIT(3),
	IEEE80211_CONF_CHANGE_PS		= BIT(4),
	IEEE80211_CONF_CHANGE_POWER		= BIT(5),
	IEEE80211_CONF_CHANGE_CHANNEL		= BIT(6),
	IEEE80211_CONF_CHANGE_RETRY_LIMITS	= BIT(7),
	IEEE80211_CONF_CHANGE_IDLE		= BIT(8),
};

/**
 * enum ieee80211_smps_mode - spatial multiplexing power save mode
 *
 * @IEEE80211_SMPS_AUTOMATIC: automatic
 * @IEEE80211_SMPS_OFF: off
 * @IEEE80211_SMPS_STATIC: static
 * @IEEE80211_SMPS_DYNAMIC: dynamic
 * @IEEE80211_SMPS_NUM_MODES: internal, don't use
 */
enum ieee80211_smps_mode {
	IEEE80211_SMPS_AUTOMATIC,
	IEEE80211_SMPS_OFF,
	IEEE80211_SMPS_STATIC,
	IEEE80211_SMPS_DYNAMIC,

	/* keep last */
	IEEE80211_SMPS_NUM_MODES,
};

/**
 * struct ieee80211_conf - configuration of the device
 *
 * This struct indicates how the driver shall configure the hardware.
 *
 * @flags: configuration flags defined above
 *
 * @listen_interval: listen interval in units of beacon interval
 * @max_sleep_period: the maximum number of beacon intervals to sleep for
 *	before checking the beacon for a TIM bit (managed mode only); this
 *	value will be only achievable between DTIM frames, the hardware
 *	needs to check for the multicast traffic bit in DTIM beacons.
 *	This variable is valid only when the CONF_PS flag is set.
 * @ps_dtim_period: The DTIM period of the AP we're connected to, for use
 *	in power saving. Power saving will not be enabled until a beacon
 *	has been received and the DTIM period is known.
 * @dynamic_ps_timeout: The dynamic powersave timeout (in ms), see the
 *	powersave documentation below. This variable is valid only when
 *	the CONF_PS flag is set.
 *
 * @power_level: requested transmit power (in dBm), backward compatibility
 *	value only that is set to the minimum of all interfaces
 *
 * @chandef: the channel definition to tune to
 * @radar_enabled: whether radar detection is enabled
 *
 * @long_frame_max_tx_count: Maximum number of transmissions for a "long" frame
 *	(a frame not RTS protected), called "dot11LongRetryLimit" in 802.11,
 *	but actually means the number of transmissions not the number of retries
 * @short_frame_max_tx_count: Maximum number of transmissions for a "short"
 *	frame, called "dot11ShortRetryLimit" in 802.11, but actually means the
 *	number of transmissions not the number of retries
 *
 * @smps_mode: spatial multiplexing powersave mode; note that
 *	%IEEE80211_SMPS_STATIC is used when the device is not
 *	configured for an HT channel.
 *	Note that this is only valid if channel contexts are not used,
 *	otherwise each channel context has the number of chains listed.
 */
struct ieee80211_conf {
	u32 flags;
	int power_level, dynamic_ps_timeout;
	int max_sleep_period;

	u16 listen_interval;
	u8 ps_dtim_period;

	u8 long_frame_max_tx_count, short_frame_max_tx_count;

	struct cfg80211_chan_def chandef;
	bool radar_enabled;
	enum ieee80211_smps_mode smps_mode;
};

/**
 * struct ieee80211_channel_switch - holds the channel switch data
 *
 * The information provided in this structure is required for channel switch
 * operation.
 *
 * @timestamp: value in microseconds of the 64-bit Time Synchronization
 *	Function (TSF) timer when the frame containing the channel switch
 *	announcement was received. This is simply the rx.mactime parameter
 *	the driver passed into mac80211.
 * @block_tx: Indicates whether transmission must be blocked before the
 *	scheduled channel switch, as indicated by the AP.
 * @chandef: the new channel to switch to
 * @count: the number of TBTT's until the channel switch event
 */
struct ieee80211_channel_switch {
	u64 timestamp;
	bool block_tx;
	struct cfg80211_chan_def chandef;
	u8 count;
};

/**
 * enum ieee80211_vif_flags - virtual interface flags
 *
 * @IEEE80211_VIF_BEACON_FILTER: the device performs beacon filtering
 *	on this virtual interface to avoid unnecessary CPU wakeups
 * @IEEE80211_VIF_SUPPORTS_CQM_RSSI: the device can do connection quality
 *	monitoring on this virtual interface -- i.e. it can monitor
 *	connection quality related parameters, such as the RSSI level and
 *	provide notifications if configured trigger levels are reached.
 */
enum ieee80211_vif_flags {
	IEEE80211_VIF_BEACON_FILTER		= BIT(0),
	IEEE80211_VIF_SUPPORTS_CQM_RSSI		= BIT(1),
};

/**
 * struct ieee80211_vif - per-interface data
 *
 * Data in this structure is continually present for driver
 * use during the life of a virtual interface.
 *
 * @type: type of this virtual interface
 * @bss_conf: BSS configuration for this interface, either our own
 *	or the BSS we're associated to
 * @addr: address of this interface
 * @p2p: indicates whether this AP or STA interface is a p2p
 *	interface, i.e. a GO or p2p-sta respectively
 * @csa_active: marks whether a channel switch is going on
 * @driver_flags: flags/capabilities the driver has for this interface,
 *	these need to be set (or cleared) when the interface is added
 *	or, if supported by the driver, the interface type is changed
 *	at runtime, mac80211 will never touch this field
 * @hw_queue: hardware queue for each AC
 * @cab_queue: content-after-beacon (DTIM beacon really) queue, AP mode only
 * @chanctx_conf: The channel context this interface is assigned to, or %NULL
 *	when it is not assigned. This pointer is RCU-protected due to the TX
 *	path needing to access it; even though the netdev carrier will always
 *	be off when it is %NULL there can still be races and packets could be
 *	processed after it switches back to %NULL.
 * @debugfs_dir: debugfs dentry, can be used by drivers to create own per
 *	interface debug files. Note that it will be NULL for the virtual
 *	monitor interface (if that is requested.)
 * @drv_priv: data area for driver use, will always be aligned to
 *	sizeof(void *).
 */
struct ieee80211_vif {
	enum nl80211_iftype type;
	struct ieee80211_bss_conf bss_conf;
	u8 addr[ETH_ALEN];
	bool p2p;
	bool csa_active;

	u8 cab_queue;
	u8 hw_queue[IEEE80211_NUM_ACS];

	struct ieee80211_chanctx_conf __rcu *chanctx_conf;

	u32 driver_flags;

#ifdef CONFIG_MAC80211_DEBUGFS
	struct dentry *debugfs_dir;
#endif

	/* must be last */
	u8 drv_priv[0] __aligned(sizeof(void *));
};

static inline bool ieee80211_vif_is_mesh(struct ieee80211_vif *vif)
{
#ifdef CONFIG_MAC80211_MESH
	return vif->type == NL80211_IFTYPE_MESH_POINT;
#endif
	return false;
}

/**
 * enum ieee80211_key_flags - key flags
 *
 * These flags are used for communication about keys between the driver
 * and mac80211, with the @flags parameter of &struct ieee80211_key_conf.
 *
 * @IEEE80211_KEY_FLAG_GENERATE_IV: This flag should be set by the
 *	driver to indicate that it requires IV generation for this
 *	particular key.
 * @IEEE80211_KEY_FLAG_GENERATE_MMIC: This flag should be set by
 *	the driver for a TKIP key if it requires Michael MIC
 *	generation in software.
 * @IEEE80211_KEY_FLAG_PAIRWISE: Set by mac80211, this flag indicates
 *	that the key is pairwise rather then a shared key.
 * @IEEE80211_KEY_FLAG_SW_MGMT_TX: This flag should be set by the driver for a
 *	CCMP key if it requires CCMP encryption of management frames (MFP) to
 *	be done in software.
 * @IEEE80211_KEY_FLAG_PUT_IV_SPACE: This flag should be set by the driver
 *	if space should be prepared for the IV, but the IV
 *	itself should not be generated. Do not set together with
 *	@IEEE80211_KEY_FLAG_GENERATE_IV on the same key.
 * @IEEE80211_KEY_FLAG_RX_MGMT: This key will be used to decrypt received
 *	management frames. The flag can help drivers that have a hardware
 *	crypto implementation that doesn't deal with management frames
 *	properly by allowing them to not upload the keys to hardware and
 *	fall back to software crypto. Note that this flag deals only with
 *	RX, if your crypto engine can't deal with TX you can also set the
 *	%IEEE80211_KEY_FLAG_SW_MGMT_TX flag to encrypt such frames in SW.
 */
enum ieee80211_key_flags {
	IEEE80211_KEY_FLAG_GENERATE_IV	= 1<<1,
	IEEE80211_KEY_FLAG_GENERATE_MMIC= 1<<2,
	IEEE80211_KEY_FLAG_PAIRWISE	= 1<<3,
	IEEE80211_KEY_FLAG_SW_MGMT_TX	= 1<<4,
	IEEE80211_KEY_FLAG_PUT_IV_SPACE = 1<<5,
	IEEE80211_KEY_FLAG_RX_MGMT	= 1<<6,
};

/**
 * struct ieee80211_key_conf - key information
 *
 * This key information is given by mac80211 to the driver by
 * the set_key() callback in &struct ieee80211_ops.
 *
 * @hw_key_idx: To be set by the driver, this is the key index the driver
 *	wants to be given when a frame is transmitted and needs to be
 *	encrypted in hardware.
 * @cipher: The key's cipher suite selector.
 * @flags: key flags, see &enum ieee80211_key_flags.
 * @keyidx: the key index (0-3)
 * @keylen: key material length
 * @key: key material. For ALG_TKIP the key is encoded as a 256-bit (32 byte)
 * 	data block:
 * 	- Temporal Encryption Key (128 bits)
 * 	- Temporal Authenticator Tx MIC Key (64 bits)
 * 	- Temporal Authenticator Rx MIC Key (64 bits)
 * @icv_len: The ICV length for this key type
 * @iv_len: The IV length for this key type
 */
struct ieee80211_key_conf {
	u32 cipher;
	u8 icv_len;
	u8 iv_len;
	u8 hw_key_idx;
	u8 flags;
	s8 keyidx;
	u8 keylen;
	u8 key[0];
};

/**
 * enum set_key_cmd - key command
 *
 * Used with the set_key() callback in &struct ieee80211_ops, this
 * indicates whether a key is being removed or added.
 *
 * @SET_KEY: a key is set
 * @DISABLE_KEY: a key must be disabled
 */
enum set_key_cmd {
	SET_KEY, DISABLE_KEY,
};

/**
 * enum ieee80211_sta_state - station state
 *
 * @IEEE80211_STA_NOTEXIST: station doesn't exist at all,
 *	this is a special state for add/remove transitions
 * @IEEE80211_STA_NONE: station exists without special state
 * @IEEE80211_STA_AUTH: station is authenticated
 * @IEEE80211_STA_ASSOC: station is associated
 * @IEEE80211_STA_AUTHORIZED: station is authorized (802.1X)
 */
enum ieee80211_sta_state {
	/* NOTE: These need to be ordered correctly! */
	IEEE80211_STA_NOTEXIST,
	IEEE80211_STA_NONE,
	IEEE80211_STA_AUTH,
	IEEE80211_STA_ASSOC,
	IEEE80211_STA_AUTHORIZED,
};

/**
 * enum ieee80211_sta_rx_bandwidth - station RX bandwidth
 * @IEEE80211_STA_RX_BW_20: station can only receive 20 MHz
 * @IEEE80211_STA_RX_BW_40: station can receive up to 40 MHz
 * @IEEE80211_STA_RX_BW_80: station can receive up to 80 MHz
 * @IEEE80211_STA_RX_BW_160: station can receive up to 160 MHz
 *	(including 80+80 MHz)
 *
 * Implementation note: 20 must be zero to be initialized
 *	correctly, the values must be sorted.
 */
enum ieee80211_sta_rx_bandwidth {
	IEEE80211_STA_RX_BW_20 = 0,
	IEEE80211_STA_RX_BW_40,
	IEEE80211_STA_RX_BW_80,
	IEEE80211_STA_RX_BW_160,
};

/**
 * struct ieee80211_sta_rates - station rate selection table
 *
 * @rcu_head: RCU head used for freeing the table on update
 * @rate: transmit rates/flags to be used by default.
 *	Overriding entries per-packet is possible by using cb tx control.
 */
struct ieee80211_sta_rates {
	struct rcu_head rcu_head;
	struct {
		s8 idx;
		u8 count;
		u8 count_cts;
		u8 count_rts;
		u16 flags;
	} rate[IEEE80211_TX_RATE_TABLE_SIZE];
};

/**
 * struct ieee80211_sta - station table entry
 *
 * A station table entry represents a station we are possibly
 * communicating with. Since stations are RCU-managed in
 * mac80211, any ieee80211_sta pointer you get access to must
 * either be protected by rcu_read_lock() explicitly or implicitly,
 * or you must take good care to not use such a pointer after a
 * call to your sta_remove callback that removed it.
 *
 * @addr: MAC address
 * @aid: AID we assigned to the station if we're an AP
 * @supp_rates: Bitmap of supported rates (per band)
 * @ht_cap: HT capabilities of this STA; restricted to our own capabilities
 * @vht_cap: VHT capabilities of this STA; restricted to our own capabilities
 * @wme: indicates whether the STA supports WME. Only valid during AP-mode.
 * @drv_priv: data area for driver use, will always be aligned to
 *	sizeof(void *), size is determined in hw information.
 * @uapsd_queues: bitmap of queues configured for uapsd. Only valid
 *	if wme is supported.
 * @max_sp: max Service Period. Only valid if wme is supported.
 * @bandwidth: current bandwidth the station can receive with
 * @rx_nss: in HT/VHT, the maximum number of spatial streams the
 *	station can receive at the moment, changed by operating mode
 *	notifications and capabilities. The value is only valid after
 *	the station moves to associated state.
 * @smps_mode: current SMPS mode (off, static or dynamic)
 * @rates: rate control selection table
 */
struct ieee80211_sta {
	u32 supp_rates[IEEE80211_NUM_BANDS];
	u8 addr[ETH_ALEN];
	u16 aid;
	struct ieee80211_sta_ht_cap ht_cap;
	struct ieee80211_sta_vht_cap vht_cap;
	bool wme;
	u8 uapsd_queues;
	u8 max_sp;
	u8 rx_nss;
	enum ieee80211_sta_rx_bandwidth bandwidth;
	enum ieee80211_smps_mode smps_mode;
	struct ieee80211_sta_rates __rcu *rates;

	/* must be last */
	u8 drv_priv[0] __aligned(sizeof(void *));
};

/**
 * enum sta_notify_cmd - sta notify command
 *
 * Used with the sta_notify() callback in &struct ieee80211_ops, this
 * indicates if an associated station made a power state transition.
 *
 * @STA_NOTIFY_SLEEP: a station is now sleeping
 * @STA_NOTIFY_AWAKE: a sleeping station woke up
 */
enum sta_notify_cmd {
	STA_NOTIFY_SLEEP, STA_NOTIFY_AWAKE,
};

/**
 * struct ieee80211_tx_control - TX control data
 *
 * @sta: station table entry, this sta pointer may be NULL and
 * 	it is not allowed to copy the pointer, due to RCU.
 */
struct ieee80211_tx_control {
	struct ieee80211_sta *sta;
};

/**
 * enum ieee80211_hw_flags - hardware flags
 *
 * These flags are used to indicate hardware capabilities to
 * the stack. Generally, flags here should have their meaning
 * done in a way that the simplest hardware doesn't need setting
 * any particular flags. There are some exceptions to this rule,
 * however, so you are advised to review these flags carefully.
 *
 * @IEEE80211_HW_HAS_RATE_CONTROL:
 *	The hardware or firmware includes rate control, and cannot be
 *	controlled by the stack. As such, no rate control algorithm
 *	should be instantiated, and the TX rate reported to userspace
 *	will be taken from the TX status instead of the rate control
 *	algorithm.
 *	Note that this requires that the driver implement a number of
 *	callbacks so it has the correct information, it needs to have
 *	the @set_rts_threshold callback and must look at the BSS config
 *	@use_cts_prot for G/N protection, @use_short_slot for slot
 *	timing in 2.4 GHz and @use_short_preamble for preambles for
 *	CCK frames.
 *
 * @IEEE80211_HW_RX_INCLUDES_FCS:
 *	Indicates that received frames passed to the stack include
 *	the FCS at the end.
 *
 * @IEEE80211_HW_HOST_BROADCAST_PS_BUFFERING:
 *	Some wireless LAN chipsets buffer broadcast/multicast frames
 *	for power saving stations in the hardware/firmware and others
 *	rely on the host system for such buffering. This option is used
 *	to configure the IEEE 802.11 upper layer to buffer broadcast and
 *	multicast frames when there are power saving stations so that
 *	the driver can fetch them with ieee80211_get_buffered_bc().
 *
 * @IEEE80211_HW_2GHZ_SHORT_SLOT_INCAPABLE:
 *	Hardware is not capable of short slot operation on the 2.4 GHz band.
 *
 * @IEEE80211_HW_2GHZ_SHORT_PREAMBLE_INCAPABLE:
 *	Hardware is not capable of receiving frames with short preamble on
 *	the 2.4 GHz band.
 *
 * @IEEE80211_HW_SIGNAL_UNSPEC:
 *	Hardware can provide signal values but we don't know its units. We
 *	expect values between 0 and @max_signal.
 *	If possible please provide dB or dBm instead.
 *
 * @IEEE80211_HW_SIGNAL_DBM:
 *	Hardware gives signal values in dBm, decibel difference from
 *	one milliwatt. This is the preferred method since it is standardized
 *	between different devices. @max_signal does not need to be set.
 *
 * @IEEE80211_HW_SPECTRUM_MGMT:
 * 	Hardware supports spectrum management defined in 802.11h
 * 	Measurement, Channel Switch, Quieting, TPC
 *
 * @IEEE80211_HW_AMPDU_AGGREGATION:
 *	Hardware supports 11n A-MPDU aggregation.
 *
 * @IEEE80211_HW_SUPPORTS_PS:
 *	Hardware has power save support (i.e. can go to sleep).
 *
 * @IEEE80211_HW_PS_NULLFUNC_STACK:
 *	Hardware requires nullfunc frame handling in stack, implies
 *	stack support for dynamic PS.
 *
 * @IEEE80211_HW_SUPPORTS_DYNAMIC_PS:
 *	Hardware has support for dynamic PS.
 *
 * @IEEE80211_HW_MFP_CAPABLE:
 *	Hardware supports management frame protection (MFP, IEEE 802.11w).
 *
 * @IEEE80211_HW_SUPPORTS_STATIC_SMPS:
 *	Hardware supports static spatial multiplexing powersave,
 *	ie. can turn off all but one chain even on HT connections
 *	that should be using more chains.
 *
 * @IEEE80211_HW_SUPPORTS_DYNAMIC_SMPS:
 *	Hardware supports dynamic spatial multiplexing powersave,
 *	ie. can turn off all but one chain and then wake the rest
 *	up as required after, for example, rts/cts handshake.
 *
 * @IEEE80211_HW_SUPPORTS_UAPSD:
 *	Hardware supports Unscheduled Automatic Power Save Delivery
 *	(U-APSD) in managed mode. The mode is configured with
 *	conf_tx() operation.
 *
 * @IEEE80211_HW_REPORTS_TX_ACK_STATUS:
 *	Hardware can provide ack status reports of Tx frames to
 *	the stack.
 *
 * @IEEE80211_HW_CONNECTION_MONITOR:
 *	The hardware performs its own connection monitoring, including
 *	periodic keep-alives to the AP and probing the AP on beacon loss.
 *	When this flag is set, signaling beacon-loss will cause an immediate
 *	change to disassociated state.
 *
 * @IEEE80211_HW_NEED_DTIM_BEFORE_ASSOC:
 *	This device needs to get data from beacon before association (i.e.
 *	dtim_period).
 *
 * @IEEE80211_HW_SUPPORTS_PER_STA_GTK: The device's crypto engine supports
 *	per-station GTKs as used by IBSS RSN or during fast transition. If
 *	the device doesn't support per-station GTKs, but can be asked not
 *	to decrypt group addressed frames, then IBSS RSN support is still
 *	possible but software crypto will be used. Advertise the wiphy flag
 *	only in that case.
 *
 * @IEEE80211_HW_AP_LINK_PS: When operating in AP mode the device
 *	autonomously manages the PS status of connected stations. When
 *	this flag is set mac80211 will not trigger PS mode for connected
 *	stations based on the PM bit of incoming frames.
 *	Use ieee80211_start_ps()/ieee8021_end_ps() to manually configure
 *	the PS mode of connected stations.
 *
 * @IEEE80211_HW_TX_AMPDU_SETUP_IN_HW: The device handles TX A-MPDU session
 *	setup strictly in HW. mac80211 should not attempt to do this in
 *	software.
 *
 * @IEEE80211_HW_WANT_MONITOR_VIF: The driver would like to be informed of
 *	a virtual monitor interface when monitor interfaces are the only
 *	active interfaces.
 *
 * @IEEE80211_HW_QUEUE_CONTROL: The driver wants to control per-interface
 *	queue mapping in order to use different queues (not just one per AC)
 *	for different virtual interfaces. See the doc section on HW queue
 *	control for more details.
 *
 * @IEEE80211_HW_SUPPORTS_RC_TABLE: The driver supports using a rate
 *	selection table provided by the rate control algorithm.
 *
 * @IEEE80211_HW_P2P_DEV_ADDR_FOR_INTF: Use the P2P Device address for any
 *	P2P Interface. This will be honoured even if more than one interface
 *	is supported.
 *
 * @IEEE80211_HW_TIMING_BEACON_ONLY: Use sync timing from beacon frames
 *	only, to allow getting TBTT of a DTIM beacon.
 *
 * @IEEE80211_HW_SUPPORTS_HT_CCK_RATES: Hardware supports mixing HT/CCK rates
 *	and can cope with CCK rates in an aggregation session (e.g. by not
 *	using aggregation for such frames.)
 *
 * @IEEE80211_HW_CHANCTX_STA_CSA: Support 802.11h based channel-switch (CSA)
 *	for a single active channel while using channel contexts. When support
 *	is not enabled the default action is to disconnect when getting the
 *	CSA frame.
 */
enum ieee80211_hw_flags {
	IEEE80211_HW_HAS_RATE_CONTROL			= 1<<0,
	IEEE80211_HW_RX_INCLUDES_FCS			= 1<<1,
	IEEE80211_HW_HOST_BROADCAST_PS_BUFFERING	= 1<<2,
	IEEE80211_HW_2GHZ_SHORT_SLOT_INCAPABLE		= 1<<3,
	IEEE80211_HW_2GHZ_SHORT_PREAMBLE_INCAPABLE	= 1<<4,
	IEEE80211_HW_SIGNAL_UNSPEC			= 1<<5,
	IEEE80211_HW_SIGNAL_DBM				= 1<<6,
	IEEE80211_HW_NEED_DTIM_BEFORE_ASSOC		= 1<<7,
	IEEE80211_HW_SPECTRUM_MGMT			= 1<<8,
	IEEE80211_HW_AMPDU_AGGREGATION			= 1<<9,
	IEEE80211_HW_SUPPORTS_PS			= 1<<10,
	IEEE80211_HW_PS_NULLFUNC_STACK			= 1<<11,
	IEEE80211_HW_SUPPORTS_DYNAMIC_PS		= 1<<12,
	IEEE80211_HW_MFP_CAPABLE			= 1<<13,
	IEEE80211_HW_WANT_MONITOR_VIF			= 1<<14,
	IEEE80211_HW_SUPPORTS_STATIC_SMPS		= 1<<15,
	IEEE80211_HW_SUPPORTS_DYNAMIC_SMPS		= 1<<16,
	IEEE80211_HW_SUPPORTS_UAPSD			= 1<<17,
	IEEE80211_HW_REPORTS_TX_ACK_STATUS		= 1<<18,
	IEEE80211_HW_CONNECTION_MONITOR			= 1<<19,
	IEEE80211_HW_QUEUE_CONTROL			= 1<<20,
	IEEE80211_HW_SUPPORTS_PER_STA_GTK		= 1<<21,
	IEEE80211_HW_AP_LINK_PS				= 1<<22,
	IEEE80211_HW_TX_AMPDU_SETUP_IN_HW		= 1<<23,
	IEEE80211_HW_SUPPORTS_RC_TABLE			= 1<<24,
	IEEE80211_HW_P2P_DEV_ADDR_FOR_INTF		= 1<<25,
	IEEE80211_HW_TIMING_BEACON_ONLY			= 1<<26,
	IEEE80211_HW_SUPPORTS_HT_CCK_RATES		= 1<<27,
	IEEE80211_HW_CHANCTX_STA_CSA			= 1<<28,
};

/**
 * struct ieee80211_hw - hardware information and state
 *
 * This structure contains the configuration and hardware
 * information for an 802.11 PHY.
 *
 * @wiphy: This points to the &struct wiphy allocated for this
 *	802.11 PHY. You must fill in the @perm_addr and @dev
 *	members of this structure using SET_IEEE80211_DEV()
 *	and SET_IEEE80211_PERM_ADDR(). Additionally, all supported
 *	bands (with channels, bitrates) are registered here.
 *
 * @conf: &struct ieee80211_conf, device configuration, don't use.
 *
 * @priv: pointer to private area that was allocated for driver use
 *	along with this structure.
 *
 * @flags: hardware flags, see &enum ieee80211_hw_flags.
 *
 * @extra_tx_headroom: headroom to reserve in each transmit skb
 *	for use by the driver (e.g. for transmit headers.)
 *
 * @channel_change_time: time (in microseconds) it takes to change channels.
 *
 * @max_signal: Maximum value for signal (rssi) in RX information, used
 *	only when @IEEE80211_HW_SIGNAL_UNSPEC or @IEEE80211_HW_SIGNAL_DB
 *
 * @max_listen_interval: max listen interval in units of beacon interval
 *	that HW supports
 *
 * @queues: number of available hardware transmit queues for
 *	data packets. WMM/QoS requires at least four, these
 *	queues need to have configurable access parameters.
 *
 * @rate_control_algorithm: rate control algorithm for this hardware.
 *	If unset (NULL), the default algorithm will be used. Must be
 *	set before calling ieee80211_register_hw().
 *
 * @vif_data_size: size (in bytes) of the drv_priv data area
 *	within &struct ieee80211_vif.
 * @sta_data_size: size (in bytes) of the drv_priv data area
 *	within &struct ieee80211_sta.
 * @chanctx_data_size: size (in bytes) of the drv_priv data area
 *	within &struct ieee80211_chanctx_conf.
 *
 * @max_rates: maximum number of alternate rate retry stages the hw
 *	can handle.
 * @max_report_rates: maximum number of alternate rate retry stages
 *	the hw can report back.
 * @max_rate_tries: maximum number of tries for each stage
 *
 * @napi_weight: weight used for NAPI polling.  You must specify an
 *	appropriate value here if a napi_poll operation is provided
 *	by your driver.
 *
 * @max_rx_aggregation_subframes: maximum buffer size (number of
 *	sub-frames) to be used for A-MPDU block ack receiver
 *	aggregation.
 *	This is only relevant if the device has restrictions on the
 *	number of subframes, if it relies on mac80211 to do reordering
 *	it shouldn't be set.
 *
 * @max_tx_aggregation_subframes: maximum number of subframes in an
 *	aggregate an HT driver will transmit, used by the peer as a
 *	hint to size its reorder buffer.
 *
 * @offchannel_tx_hw_queue: HW queue ID to use for offchannel TX
 *	(if %IEEE80211_HW_QUEUE_CONTROL is set)
 *
 * @radiotap_mcs_details: lists which MCS information can the HW
 *	reports, by default it is set to _MCS, _GI and _BW but doesn't
 *	include _FMT. Use %IEEE80211_RADIOTAP_MCS_HAVE_* values, only
 *	adding _BW is supported today.
 *
 * @radiotap_vht_details: lists which VHT MCS information the HW reports,
 *	the default is _GI | _BANDWIDTH.
 *	Use the %IEEE80211_RADIOTAP_VHT_KNOWN_* values.
 *
 * @netdev_features: netdev features to be set in each netdev created
 *	from this HW. Note only HW checksum features are currently
 *	compatible with mac80211. Other feature bits will be rejected.
 *
 * @uapsd_queues: This bitmap is included in (re)association frame to indicate
 *	for each access category if it is uAPSD trigger-enabled and delivery-
 *	enabled. Use IEEE80211_WMM_IE_STA_QOSINFO_AC_* to set this bitmap.
 *	Each bit corresponds to different AC. Value '1' in specific bit means
 *	that corresponding AC is both trigger- and delivery-enabled. '0' means
 *	neither enabled.
 *
 * @uapsd_max_sp_len: maximum number of total buffered frames the WMM AP may
 *	deliver to a WMM STA during any Service Period triggered by the WMM STA.
 *	Use IEEE80211_WMM_IE_STA_QOSINFO_SP_* for correct values.
 */
struct ieee80211_hw {
	struct ieee80211_conf conf;
	struct wiphy *wiphy;
	const char *rate_control_algorithm;
	void *priv;
	u32 flags;
	unsigned int extra_tx_headroom;
	int channel_change_time;
	int vif_data_size;
	int sta_data_size;
	int chanctx_data_size;
	int napi_weight;
	u16 queues;
	u16 max_listen_interval;
	s8 max_signal;
	u8 max_rates;
	u8 max_report_rates;
	u8 max_rate_tries;
	u8 max_rx_aggregation_subframes;
	u8 max_tx_aggregation_subframes;
	u8 offchannel_tx_hw_queue;
	u8 radiotap_mcs_details;
	u16 radiotap_vht_details;
	netdev_features_t netdev_features;
	u8 uapsd_queues;
	u8 uapsd_max_sp_len;
};

/**
 * wiphy_to_ieee80211_hw - return a mac80211 driver hw struct from a wiphy
 *
 * @wiphy: the &struct wiphy which we want to query
 *
 * mac80211 drivers can use this to get to their respective
 * &struct ieee80211_hw. Drivers wishing to get to their own private
 * structure can then access it via hw->priv. Note that mac802111 drivers should
 * not use wiphy_priv() to try to get their private driver structure as this
 * is already used internally by mac80211.
 *
 * Return: The mac80211 driver hw struct of @wiphy.
 */
struct ieee80211_hw *wiphy_to_ieee80211_hw(struct wiphy *wiphy);

/**
 * SET_IEEE80211_DEV - set device for 802.11 hardware
 *
 * @hw: the &struct ieee80211_hw to set the device for
 * @dev: the &struct device of this 802.11 device
 */
static inline void SET_IEEE80211_DEV(struct ieee80211_hw *hw, struct device *dev)
{
	set_wiphy_dev(hw->wiphy, dev);
}

/**
 * SET_IEEE80211_PERM_ADDR - set the permanent MAC address for 802.11 hardware
 *
 * @hw: the &struct ieee80211_hw to set the MAC address for
 * @addr: the address to set
 */
static inline void SET_IEEE80211_PERM_ADDR(struct ieee80211_hw *hw, u8 *addr)
{
	memcpy(hw->wiphy->perm_addr, addr, ETH_ALEN);
}

static inline struct ieee80211_rate *
ieee80211_get_tx_rate(const struct ieee80211_hw *hw,
		      const struct ieee80211_tx_info *c)
{
	if (WARN_ON_ONCE(c->control.rates[0].idx < 0))
		return NULL;
	return &hw->wiphy->bands[c->band]->bitrates[c->control.rates[0].idx];
}

static inline struct ieee80211_rate *
ieee80211_get_rts_cts_rate(const struct ieee80211_hw *hw,
			   const struct ieee80211_tx_info *c)
{
	if (c->control.rts_cts_rate_idx < 0)
		return NULL;
	return &hw->wiphy->bands[c->band]->bitrates[c->control.rts_cts_rate_idx];
}

static inline struct ieee80211_rate *
ieee80211_get_alt_retry_rate(const struct ieee80211_hw *hw,
			     const struct ieee80211_tx_info *c, int idx)
{
	if (c->control.rates[idx + 1].idx < 0)
		return NULL;
	return &hw->wiphy->bands[c->band]->bitrates[c->control.rates[idx + 1].idx];
}

/**
 * ieee80211_free_txskb - free TX skb
 * @hw: the hardware
 * @skb: the skb
 *
 * Free a transmit skb. Use this funtion when some failure
 * to transmit happened and thus status cannot be reported.
 */
void ieee80211_free_txskb(struct ieee80211_hw *hw, struct sk_buff *skb);

/**
 * DOC: Hardware crypto acceleration
 *
 * mac80211 is capable of taking advantage of many hardware
 * acceleration designs for encryption and decryption operations.
 *
 * The set_key() callback in the &struct ieee80211_ops for a given
 * device is called to enable hardware acceleration of encryption and
 * decryption. The callback takes a @sta parameter that will be NULL
 * for default keys or keys used for transmission only, or point to
 * the station information for the peer for individual keys.
 * Multiple transmission keys with the same key index may be used when
 * VLANs are configured for an access point.
 *
 * When transmitting, the TX control data will use the @hw_key_idx
 * selected by the driver by modifying the &struct ieee80211_key_conf
 * pointed to by the @key parameter to the set_key() function.
 *
 * The set_key() call for the %SET_KEY command should return 0 if
 * the key is now in use, -%EOPNOTSUPP or -%ENOSPC if it couldn't be
 * added; if you return 0 then hw_key_idx must be assigned to the
 * hardware key index, you are free to use the full u8 range.
 *
 * When the cmd is %DISABLE_KEY then it must succeed.
 *
 * Note that it is permissible to not decrypt a frame even if a key
 * for it has been uploaded to hardware, the stack will not make any
 * decision based on whether a key has been uploaded or not but rather
 * based on the receive flags.
 *
 * The &struct ieee80211_key_conf structure pointed to by the @key
 * parameter is guaranteed to be valid until another call to set_key()
 * removes it, but it can only be used as a cookie to differentiate
 * keys.
 *
 * In TKIP some HW need to be provided a phase 1 key, for RX decryption
 * acceleration (i.e. iwlwifi). Those drivers should provide update_tkip_key
 * handler.
 * The update_tkip_key() call updates the driver with the new phase 1 key.
 * This happens every time the iv16 wraps around (every 65536 packets). The
 * set_key() call will happen only once for each key (unless the AP did
 * rekeying), it will not include a valid phase 1 key. The valid phase 1 key is
 * provided by update_tkip_key only. The trigger that makes mac80211 call this
 * handler is software decryption with wrap around of iv16.
 *
 * The set_default_unicast_key() call updates the default WEP key index
 * configured to the hardware for WEP encryption type. This is required
 * for devices that support offload of data packets (e.g. ARP responses).
 */

/**
 * DOC: Powersave support
 *
 * mac80211 has support for various powersave implementations.
 *
 * First, it can support hardware that handles all powersaving by itself,
 * such hardware should simply set the %IEEE80211_HW_SUPPORTS_PS hardware
 * flag. In that case, it will be told about the desired powersave mode
 * with the %IEEE80211_CONF_PS flag depending on the association status.
 * The hardware must take care of sending nullfunc frames when necessary,
 * i.e. when entering and leaving powersave mode. The hardware is required
 * to look at the AID in beacons and signal to the AP that it woke up when
 * it finds traffic directed to it.
 *
 * %IEEE80211_CONF_PS flag enabled means that the powersave mode defined in
 * IEEE 802.11-2007 section 11.2 is enabled. This is not to be confused
 * with hardware wakeup and sleep states. Driver is responsible for waking
 * up the hardware before issuing commands to the hardware and putting it
 * back to sleep at appropriate times.
 *
 * When PS is enabled, hardware needs to wakeup for beacons and receive the
 * buffered multicast/broadcast frames after the beacon. Also it must be
 * possible to send frames and receive the acknowledment frame.
 *
 * Other hardware designs cannot send nullfunc frames by themselves and also
 * need software support for parsing the TIM bitmap. This is also supported
 * by mac80211 by combining the %IEEE80211_HW_SUPPORTS_PS and
 * %IEEE80211_HW_PS_NULLFUNC_STACK flags. The hardware is of course still
 * required to pass up beacons. The hardware is still required to handle
 * waking up for multicast traffic; if it cannot the driver must handle that
 * as best as it can, mac80211 is too slow to do that.
 *
 * Dynamic powersave is an extension to normal powersave in which the
 * hardware stays awake for a user-specified period of time after sending a
 * frame so that reply frames need not be buffered and therefore delayed to
 * the next wakeup. It's compromise of getting good enough latency when
 * there's data traffic and still saving significantly power in idle
 * periods.
 *
 * Dynamic powersave is simply supported by mac80211 enabling and disabling
 * PS based on traffic. Driver needs to only set %IEEE80211_HW_SUPPORTS_PS
 * flag and mac80211 will handle everything automatically. Additionally,
 * hardware having support for the dynamic PS feature may set the
 * %IEEE80211_HW_SUPPORTS_DYNAMIC_PS flag to indicate that it can support
 * dynamic PS mode itself. The driver needs to look at the
 * @dynamic_ps_timeout hardware configuration value and use it that value
 * whenever %IEEE80211_CONF_PS is set. In this case mac80211 will disable
 * dynamic PS feature in stack and will just keep %IEEE80211_CONF_PS
 * enabled whenever user has enabled powersave.
 *
 * Driver informs U-APSD client support by enabling
 * %IEEE80211_HW_SUPPORTS_UAPSD flag. The mode is configured through the
 * uapsd paramater in conf_tx() operation. Hardware needs to send the QoS
 * Nullfunc frames and stay awake until the service period has ended. To
 * utilize U-APSD, dynamic powersave is disabled for voip AC and all frames
 * from that AC are transmitted with powersave enabled.
 *
 * Note: U-APSD client mode is not yet supported with
 * %IEEE80211_HW_PS_NULLFUNC_STACK.
 */

/**
 * DOC: Beacon filter support
 *
 * Some hardware have beacon filter support to reduce host cpu wakeups
 * which will reduce system power consumption. It usually works so that
 * the firmware creates a checksum of the beacon but omits all constantly
 * changing elements (TSF, TIM etc). Whenever the checksum changes the
 * beacon is forwarded to the host, otherwise it will be just dropped. That
 * way the host will only receive beacons where some relevant information
 * (for example ERP protection or WMM settings) have changed.
 *
 * Beacon filter support is advertised with the %IEEE80211_VIF_BEACON_FILTER
 * interface capability. The driver needs to enable beacon filter support
 * whenever power save is enabled, that is %IEEE80211_CONF_PS is set. When
 * power save is enabled, the stack will not check for beacon loss and the
 * driver needs to notify about loss of beacons with ieee80211_beacon_loss().
 *
 * The time (or number of beacons missed) until the firmware notifies the
 * driver of a beacon loss event (which in turn causes the driver to call
 * ieee80211_beacon_loss()) should be configurable and will be controlled
 * by mac80211 and the roaming algorithm in the future.
 *
 * Since there may be constantly changing information elements that nothing
 * in the software stack cares about, we will, in the future, have mac80211
 * tell the driver which information elements are interesting in the sense
 * that we want to see changes in them. This will include
 *  - a list of information element IDs
 *  - a list of OUIs for the vendor information element
 *
 * Ideally, the hardware would filter out any beacons without changes in the
 * requested elements, but if it cannot support that it may, at the expense
 * of some efficiency, filter out only a subset. For example, if the device
 * doesn't support checking for OUIs it should pass up all changes in all
 * vendor information elements.
 *
 * Note that change, for the sake of simplification, also includes information
 * elements appearing or disappearing from the beacon.
 *
 * Some hardware supports an "ignore list" instead, just make sure nothing
 * that was requested is on the ignore list, and include commonly changing
 * information element IDs in the ignore list, for example 11 (BSS load) and
 * the various vendor-assigned IEs with unknown contents (128, 129, 133-136,
 * 149, 150, 155, 156, 173, 176, 178, 179, 219); for forward compatibility
 * it could also include some currently unused IDs.
 *
 *
 * In addition to these capabilities, hardware should support notifying the
 * host of changes in the beacon RSSI. This is relevant to implement roaming
 * when no traffic is flowing (when traffic is flowing we see the RSSI of
 * the received data packets). This can consist in notifying the host when
 * the RSSI changes significantly or when it drops below or rises above
 * configurable thresholds. In the future these thresholds will also be
 * configured by mac80211 (which gets them from userspace) to implement
 * them as the roaming algorithm requires.
 *
 * If the hardware cannot implement this, the driver should ask it to
 * periodically pass beacon frames to the host so that software can do the
 * signal strength threshold checking.
 */

/**
 * DOC: Spatial multiplexing power save
 *
 * SMPS (Spatial multiplexing power save) is a mechanism to conserve
 * power in an 802.11n implementation. For details on the mechanism
 * and rationale, please refer to 802.11 (as amended by 802.11n-2009)
 * "11.2.3 SM power save".
 *
 * The mac80211 implementation is capable of sending action frames
 * to update the AP about the station's SMPS mode, and will instruct
 * the driver to enter the specific mode. It will also announce the
 * requested SMPS mode during the association handshake. Hardware
 * support for this feature is required, and can be indicated by
 * hardware flags.
 *
 * The default mode will be "automatic", which nl80211/cfg80211
 * defines to be dynamic SMPS in (regular) powersave, and SMPS
 * turned off otherwise.
 *
 * To support this feature, the driver must set the appropriate
 * hardware support flags, and handle the SMPS flag to the config()
 * operation. It will then with this mechanism be instructed to
 * enter the requested SMPS mode while associated to an HT AP.
 */

/**
 * DOC: Frame filtering
 *
 * mac80211 requires to see many management frames for proper
 * operation, and users may want to see many more frames when
 * in monitor mode. However, for best CPU usage and power consumption,
 * having as few frames as possible percolate through the stack is
 * desirable. Hence, the hardware should filter as much as possible.
 *
 * To achieve this, mac80211 uses filter flags (see below) to tell
 * the driver's configure_filter() function which frames should be
 * passed to mac80211 and which should be filtered out.
 *
 * Before configure_filter() is invoked, the prepare_multicast()
 * callback is invoked with the parameters @mc_count and @mc_list
 * for the combined multicast address list of all virtual interfaces.
 * It's use is optional, and it returns a u64 that is passed to
 * configure_filter(). Additionally, configure_filter() has the
 * arguments @changed_flags telling which flags were changed and
 * @total_flags with the new flag states.
 *
 * If your device has no multicast address filters your driver will
 * need to check both the %FIF_ALLMULTI flag and the @mc_count
 * parameter to see whether multicast frames should be accepted
 * or dropped.
 *
 * All unsupported flags in @total_flags must be cleared.
 * Hardware does not support a flag if it is incapable of _passing_
 * the frame to the stack. Otherwise the driver must ignore
 * the flag, but not clear it.
 * You must _only_ clear the flag (announce no support for the
 * flag to mac80211) if you are not able to pass the packet type
 * to the stack (so the hardware always filters it).
 * So for example, you should clear @FIF_CONTROL, if your hardware
 * always filters control frames. If your hardware always passes
 * control frames to the kernel and is incapable of filtering them,
 * you do _not_ clear the @FIF_CONTROL flag.
 * This rule applies to all other FIF flags as well.
 */

/**
 * DOC: AP support for powersaving clients
 *
 * In order to implement AP and P2P GO modes, mac80211 has support for
 * client powersaving, both "legacy" PS (PS-Poll/null data) and uAPSD.
 * There currently is no support for sAPSD.
 *
 * There is one assumption that mac80211 makes, namely that a client
 * will not poll with PS-Poll and trigger with uAPSD at the same time.
 * Both are supported, and both can be used by the same client, but
 * they can't be used concurrently by the same client. This simplifies
 * the driver code.
 *
 * The first thing to keep in mind is that there is a flag for complete
 * driver implementation: %IEEE80211_HW_AP_LINK_PS. If this flag is set,
 * mac80211 expects the driver to handle most of the state machine for
 * powersaving clients and will ignore the PM bit in incoming frames.
 * Drivers then use ieee80211_sta_ps_transition() to inform mac80211 of
 * stations' powersave transitions. In this mode, mac80211 also doesn't
 * handle PS-Poll/uAPSD.
 *
 * In the mode without %IEEE80211_HW_AP_LINK_PS, mac80211 will check the
 * PM bit in incoming frames for client powersave transitions. When a
 * station goes to sleep, we will stop transmitting to it. There is,
 * however, a race condition: a station might go to sleep while there is
 * data buffered on hardware queues. If the device has support for this
 * it will reject frames, and the driver should give the frames back to
 * mac80211 with the %IEEE80211_TX_STAT_TX_FILTERED flag set which will
 * cause mac80211 to retry the frame when the station wakes up. The
 * driver is also notified of powersave transitions by calling its
 * @sta_notify callback.
 *
 * When the station is asleep, it has three choices: it can wake up,
 * it can PS-Poll, or it can possibly start a uAPSD service period.
 * Waking up is implemented by simply transmitting all buffered (and
 * filtered) frames to the station. This is the easiest case. When
 * the station sends a PS-Poll or a uAPSD trigger frame, mac80211
 * will inform the driver of this with the @allow_buffered_frames
 * callback; this callback is optional. mac80211 will then transmit
 * the frames as usual and set the %IEEE80211_TX_CTL_NO_PS_BUFFER
 * on each frame. The last frame in the service period (or the only
 * response to a PS-Poll) also has %IEEE80211_TX_STATUS_EOSP set to
 * indicate that it ends the service period; as this frame must have
 * TX status report it also sets %IEEE80211_TX_CTL_REQ_TX_STATUS.
 * When TX status is reported for this frame, the service period is
 * marked has having ended and a new one can be started by the peer.
 *
 * Additionally, non-bufferable MMPDUs can also be transmitted by
 * mac80211 with the %IEEE80211_TX_CTL_NO_PS_BUFFER set in them.
 *
 * Another race condition can happen on some devices like iwlwifi
 * when there are frames queued for the station and it wakes up
 * or polls; the frames that are already queued could end up being
 * transmitted first instead, causing reordering and/or wrong
 * processing of the EOSP. The cause is that allowing frames to be
 * transmitted to a certain station is out-of-band communication to
 * the device. To allow this problem to be solved, the driver can
 * call ieee80211_sta_block_awake() if frames are buffered when it
 * is notified that the station went to sleep. When all these frames
 * have been filtered (see above), it must call the function again
 * to indicate that the station is no longer blocked.
 *
 * If the driver buffers frames in the driver for aggregation in any
 * way, it must use the ieee80211_sta_set_buffered() call when it is
 * notified of the station going to sleep to inform mac80211 of any
 * TIDs that have frames buffered. Note that when a station wakes up
 * this information is reset (hence the requirement to call it when
 * informed of the station going to sleep). Then, when a service
 * period starts for any reason, @release_buffered_frames is called
 * with the number of frames to be released and which TIDs they are
 * to come from. In this case, the driver is responsible for setting
 * the EOSP (for uAPSD) and MORE_DATA bits in the released frames,
 * to help the @more_data paramter is passed to tell the driver if
 * there is more data on other TIDs -- the TIDs to release frames
 * from are ignored since mac80211 doesn't know how many frames the
 * buffers for those TIDs contain.
 *
 * If the driver also implement GO mode, where absence periods may
 * shorten service periods (or abort PS-Poll responses), it must
 * filter those response frames except in the case of frames that
 * are buffered in the driver -- those must remain buffered to avoid
 * reordering. Because it is possible that no frames are released
 * in this case, the driver must call ieee80211_sta_eosp()
 * to indicate to mac80211 that the service period ended anyway.
 *
 * Finally, if frames from multiple TIDs are released from mac80211
 * but the driver might reorder them, it must clear & set the flags
 * appropriately (only the last frame may have %IEEE80211_TX_STATUS_EOSP)
 * and also take care of the EOSP and MORE_DATA bits in the frame.
 * The driver may also use ieee80211_sta_eosp() in this case.
 */

/**
 * DOC: HW queue control
 *
 * Before HW queue control was introduced, mac80211 only had a single static
 * assignment of per-interface AC software queues to hardware queues. This
 * was problematic for a few reasons:
 * 1) off-channel transmissions might get stuck behind other frames
 * 2) multiple virtual interfaces couldn't be handled correctly
 * 3) after-DTIM frames could get stuck behind other frames
 *
 * To solve this, hardware typically uses multiple different queues for all
 * the different usages, and this needs to be propagated into mac80211 so it
 * won't have the same problem with the software queues.
 *
 * Therefore, mac80211 now offers the %IEEE80211_HW_QUEUE_CONTROL capability
 * flag that tells it that the driver implements its own queue control. To do
 * so, the driver will set up the various queues in each &struct ieee80211_vif
 * and the offchannel queue in &struct ieee80211_hw. In response, mac80211 will
 * use those queue IDs in the hw_queue field of &struct ieee80211_tx_info and
 * if necessary will queue the frame on the right software queue that mirrors
 * the hardware queue.
 * Additionally, the driver has to then use these HW queue IDs for the queue
 * management functions (ieee80211_stop_queue() et al.)
 *
 * The driver is free to set up the queue mappings as needed, multiple virtual
 * interfaces may map to the same hardware queues if needed. The setup has to
 * happen during add_interface or change_interface callbacks. For example, a
 * driver supporting station+station and station+AP modes might decide to have
 * 10 hardware queues to handle different scenarios:
 *
 * 4 AC HW queues for 1st vif: 0, 1, 2, 3
 * 4 AC HW queues for 2nd vif: 4, 5, 6, 7
 * after-DTIM queue for AP:   8
 * off-channel queue:         9
 *
 * It would then set up the hardware like this:
 *   hw.offchannel_tx_hw_queue = 9
 *
 * and the first virtual interface that is added as follows:
 *   vif.hw_queue[IEEE80211_AC_VO] = 0
 *   vif.hw_queue[IEEE80211_AC_VI] = 1
 *   vif.hw_queue[IEEE80211_AC_BE] = 2
 *   vif.hw_queue[IEEE80211_AC_BK] = 3
 *   vif.cab_queue = 8 // if AP mode, otherwise %IEEE80211_INVAL_HW_QUEUE
 * and the second virtual interface with 4-7.
 *
 * If queue 6 gets full, for example, mac80211 would only stop the second
 * virtual interface's BE queue since virtual interface queues are per AC.
 *
 * Note that the vif.cab_queue value should be set to %IEEE80211_INVAL_HW_QUEUE
 * whenever the queue is not used (i.e. the interface is not in AP mode) if the
 * queue could potentially be shared since mac80211 will look at cab_queue when
 * a queue is stopped/woken even if the interface is not in AP mode.
 */

/**
 * enum ieee80211_filter_flags - hardware filter flags
 *
 * These flags determine what the filter in hardware should be
 * programmed to let through and what should not be passed to the
 * stack. It is always safe to pass more frames than requested,
 * but this has negative impact on power consumption.
 *
 * @FIF_PROMISC_IN_BSS: promiscuous mode within your BSS,
 *	think of the BSS as your network segment and then this corresponds
 *	to the regular ethernet device promiscuous mode.
 *
 * @FIF_ALLMULTI: pass all multicast frames, this is used if requested
 *	by the user or if the hardware is not capable of filtering by
 *	multicast address.
 *
 * @FIF_FCSFAIL: pass frames with failed FCS (but you need to set the
 *	%RX_FLAG_FAILED_FCS_CRC for them)
 *
 * @FIF_PLCPFAIL: pass frames with failed PLCP CRC (but you need to set
 *	the %RX_FLAG_FAILED_PLCP_CRC for them
 *
 * @FIF_BCN_PRBRESP_PROMISC: This flag is set during scanning to indicate
 *	to the hardware that it should not filter beacons or probe responses
 *	by BSSID. Filtering them can greatly reduce the amount of processing
 *	mac80211 needs to do and the amount of CPU wakeups, so you should
 *	honour this flag if possible.
 *
 * @FIF_CONTROL: pass control frames (except for PS Poll), if PROMISC_IN_BSS
 * 	is not set then only those addressed to this station.
 *
 * @FIF_OTHER_BSS: pass frames destined to other BSSes
 *
 * @FIF_PSPOLL: pass PS Poll frames, if PROMISC_IN_BSS is not set then only
 * 	those addressed to this station.
 *
 * @FIF_PROBE_REQ: pass probe request frames
 */
enum ieee80211_filter_flags {
	FIF_PROMISC_IN_BSS	= 1<<0,
	FIF_ALLMULTI		= 1<<1,
	FIF_FCSFAIL		= 1<<2,
	FIF_PLCPFAIL		= 1<<3,
	FIF_BCN_PRBRESP_PROMISC	= 1<<4,
	FIF_CONTROL		= 1<<5,
	FIF_OTHER_BSS		= 1<<6,
	FIF_PSPOLL		= 1<<7,
	FIF_PROBE_REQ		= 1<<8,
};

/**
 * enum ieee80211_ampdu_mlme_action - A-MPDU actions
 *
 * These flags are used with the ampdu_action() callback in
 * &struct ieee80211_ops to indicate which action is needed.
 *
 * Note that drivers MUST be able to deal with a TX aggregation
 * session being stopped even before they OK'ed starting it by
 * calling ieee80211_start_tx_ba_cb_irqsafe, because the peer
 * might receive the addBA frame and send a delBA right away!
 *
 * @IEEE80211_AMPDU_RX_START: start RX aggregation
 * @IEEE80211_AMPDU_RX_STOP: stop RX aggregation
 * @IEEE80211_AMPDU_TX_START: start TX aggregation
 * @IEEE80211_AMPDU_TX_OPERATIONAL: TX aggregation has become operational
 * @IEEE80211_AMPDU_TX_STOP_CONT: stop TX aggregation but continue transmitting
 *	queued packets, now unaggregated. After all packets are transmitted the
 *	driver has to call ieee80211_stop_tx_ba_cb_irqsafe().
 * @IEEE80211_AMPDU_TX_STOP_FLUSH: stop TX aggregation and flush all packets,
 *	called when the station is removed. There's no need or reason to call
 *	ieee80211_stop_tx_ba_cb_irqsafe() in this case as mac80211 assumes the
 *	session is gone and removes the station.
 * @IEEE80211_AMPDU_TX_STOP_FLUSH_CONT: called when TX aggregation is stopped
 *	but the driver hasn't called ieee80211_stop_tx_ba_cb_irqsafe() yet and
 *	now the connection is dropped and the station will be removed. Drivers
 *	should clean up and drop remaining packets when this is called.
 */
enum ieee80211_ampdu_mlme_action {
	IEEE80211_AMPDU_RX_START,
	IEEE80211_AMPDU_RX_STOP,
	IEEE80211_AMPDU_TX_START,
	IEEE80211_AMPDU_TX_STOP_CONT,
	IEEE80211_AMPDU_TX_STOP_FLUSH,
	IEEE80211_AMPDU_TX_STOP_FLUSH_CONT,
	IEEE80211_AMPDU_TX_OPERATIONAL,
};

/**
 * enum ieee80211_frame_release_type - frame release reason
 * @IEEE80211_FRAME_RELEASE_PSPOLL: frame released for PS-Poll
 * @IEEE80211_FRAME_RELEASE_UAPSD: frame(s) released due to
 *	frame received on trigger-enabled AC
 */
enum ieee80211_frame_release_type {
	IEEE80211_FRAME_RELEASE_PSPOLL,
	IEEE80211_FRAME_RELEASE_UAPSD,
};

/**
 * enum ieee80211_rate_control_changed - flags to indicate what changed
 *
 * @IEEE80211_RC_BW_CHANGED: The bandwidth that can be used to transmit
 *	to this station changed. The actual bandwidth is in the station
 *	information -- for HT20/40 the IEEE80211_HT_CAP_SUP_WIDTH_20_40
 *	flag changes, for HT and VHT the bandwidth field changes.
 * @IEEE80211_RC_SMPS_CHANGED: The SMPS state of the station changed.
 * @IEEE80211_RC_SUPP_RATES_CHANGED: The supported rate set of this peer
 *	changed (in IBSS mode) due to discovering more information about
 *	the peer.
 * @IEEE80211_RC_NSS_CHANGED: N_SS (number of spatial streams) was changed
 *	by the peer
 */
enum ieee80211_rate_control_changed {
	IEEE80211_RC_BW_CHANGED		= BIT(0),
	IEEE80211_RC_SMPS_CHANGED	= BIT(1),
	IEEE80211_RC_SUPP_RATES_CHANGED	= BIT(2),
	IEEE80211_RC_NSS_CHANGED	= BIT(3),
};

/**
 * enum ieee80211_roc_type - remain on channel type
 *
 * With the support for multi channel contexts and multi channel operations,
 * remain on channel operations might be limited/deferred/aborted by other
 * flows/operations which have higher priority (and vise versa).
 * Specifying the ROC type can be used by devices to prioritize the ROC
 * operations compared to other operations/flows.
 *
 * @IEEE80211_ROC_TYPE_NORMAL: There are no special requirements for this ROC.
 * @IEEE80211_ROC_TYPE_MGMT_TX: The remain on channel request is required
 *	for sending managment frames offchannel.
 */
enum ieee80211_roc_type {
	IEEE80211_ROC_TYPE_NORMAL = 0,
	IEEE80211_ROC_TYPE_MGMT_TX,
};

/**
 * struct ieee80211_ops - callbacks from mac80211 to the driver
 *
 * This structure contains various callbacks that the driver may
 * handle or, in some cases, must handle, for example to configure
 * the hardware to a new channel or to transmit a frame.
 *
 * @tx: Handler that 802.11 module calls for each transmitted frame.
 *	skb contains the buffer starting from the IEEE 802.11 header.
 *	The low-level driver should send the frame out based on
 *	configuration in the TX control data. This handler should,
 *	preferably, never fail and stop queues appropriately.
 *	Must be atomic.
 *
 * @start: Called before the first netdevice attached to the hardware
 *	is enabled. This should turn on the hardware and must turn on
 *	frame reception (for possibly enabled monitor interfaces.)
 *	Returns negative error codes, these may be seen in userspace,
 *	or zero.
 *	When the device is started it should not have a MAC address
 *	to avoid acknowledging frames before a non-monitor device
 *	is added.
 *	Must be implemented and can sleep.
 *
 * @stop: Called after last netdevice attached to the hardware
 *	is disabled. This should turn off the hardware (at least
 *	it must turn off frame reception.)
 *	May be called right after add_interface if that rejects
 *	an interface. If you added any work onto the mac80211 workqueue
 *	you should ensure to cancel it on this callback.
 *	Must be implemented and can sleep.
 *
 * @suspend: Suspend the device; mac80211 itself will quiesce before and
 *	stop transmitting and doing any other configuration, and then
 *	ask the device to suspend. This is only invoked when WoWLAN is
 *	configured, otherwise the device is deconfigured completely and
 *	reconfigured at resume time.
 *	The driver may also impose special conditions under which it
 *	wants to use the "normal" suspend (deconfigure), say if it only
 *	supports WoWLAN when the device is associated. In this case, it
 *	must return 1 from this function.
 *
 * @resume: If WoWLAN was configured, this indicates that mac80211 is
 *	now resuming its operation, after this the device must be fully
 *	functional again. If this returns an error, the only way out is
 *	to also unregister the device. If it returns 1, then mac80211
 *	will also go through the regular complete restart on resume.
 *
 * @set_wakeup: Enable or disable wakeup when WoWLAN configuration is
 *	modified. The reason is that device_set_wakeup_enable() is
 *	supposed to be called when the configuration changes, not only
 *	in suspend().
 *
 * @add_interface: Called when a netdevice attached to the hardware is
 *	enabled. Because it is not called for monitor mode devices, @start
 *	and @stop must be implemented.
 *	The driver should perform any initialization it needs before
 *	the device can be enabled. The initial configuration for the
 *	interface is given in the conf parameter.
 *	The callback may refuse to add an interface by returning a
 *	negative error code (which will be seen in userspace.)
 *	Must be implemented and can sleep.
 *
 * @change_interface: Called when a netdevice changes type. This callback
 *	is optional, but only if it is supported can interface types be
 *	switched while the interface is UP. The callback may sleep.
 *	Note that while an interface is being switched, it will not be
 *	found by the interface iteration callbacks.
 *
 * @remove_interface: Notifies a driver that an interface is going down.
 *	The @stop callback is called after this if it is the last interface
 *	and no monitor interfaces are present.
 *	When all interfaces are removed, the MAC address in the hardware
 *	must be cleared so the device no longer acknowledges packets,
 *	the mac_addr member of the conf structure is, however, set to the
 *	MAC address of the device going away.
 *	Hence, this callback must be implemented. It can sleep.
 *
 * @config: Handler for configuration requests. IEEE 802.11 code calls this
 *	function to change hardware configuration, e.g., channel.
 *	This function should never fail but returns a negative error code
 *	if it does. The callback can sleep.
 *
 * @bss_info_changed: Handler for configuration requests related to BSS
 *	parameters that may vary during BSS's lifespan, and may affect low
 *	level driver (e.g. assoc/disassoc status, erp parameters).
 *	This function should not be used if no BSS has been set, unless
 *	for association indication. The @changed parameter indicates which
 *	of the bss parameters has changed when a call is made. The callback
 *	can sleep.
 *
 * @prepare_multicast: Prepare for multicast filter configuration.
 *	This callback is optional, and its return value is passed
 *	to configure_filter(). This callback must be atomic.
 *
 * @configure_filter: Configure the device's RX filter.
 *	See the section "Frame filtering" for more information.
 *	This callback must be implemented and can sleep.
 *
 * @set_multicast_list: Configure the device's interface specific RX multicast
 *	filter. This callback is optional. This callback must be atomic.
 *
 * @set_tim: Set TIM bit. mac80211 calls this function when a TIM bit
 * 	must be set or cleared for a given STA. Must be atomic.
 *
 * @set_key: See the section "Hardware crypto acceleration"
 *	This callback is only called between add_interface and
 *	remove_interface calls, i.e. while the given virtual interface
 *	is enabled.
 *	Returns a negative error code if the key can't be added.
 *	The callback can sleep.
 *
 * @update_tkip_key: See the section "Hardware crypto acceleration"
 * 	This callback will be called in the context of Rx. Called for drivers
 * 	which set IEEE80211_KEY_FLAG_TKIP_REQ_RX_P1_KEY.
 *	The callback must be atomic.
 *
 * @set_rekey_data: If the device supports GTK rekeying, for example while the
 *	host is suspended, it can assign this callback to retrieve the data
 *	necessary to do GTK rekeying, this is the KEK, KCK and replay counter.
 *	After rekeying was done it should (for example during resume) notify
 *	userspace of the new replay counter using ieee80211_gtk_rekey_notify().
 *
 * @set_default_unicast_key: Set the default (unicast) key index, useful for
 *	WEP when the device sends data packets autonomously, e.g. for ARP
 *	offloading. The index can be 0-3, or -1 for unsetting it.
 *
 * @hw_scan: Ask the hardware to service the scan request, no need to start
 *	the scan state machine in stack. The scan must honour the channel
 *	configuration done by the regulatory agent in the wiphy's
 *	registered bands. The hardware (or the driver) needs to make sure
 *	that power save is disabled.
 *	The @req ie/ie_len members are rewritten by mac80211 to contain the
 *	entire IEs after the SSID, so that drivers need not look at these
 *	at all but just send them after the SSID -- mac80211 includes the
 *	(extended) supported rates and HT information (where applicable).
 *	When the scan finishes, ieee80211_scan_completed() must be called;
 *	note that it also must be called when the scan cannot finish due to
 *	any error unless this callback returned a negative error code.
 *	The callback can sleep.
 *
 * @cancel_hw_scan: Ask the low-level tp cancel the active hw scan.
 *	The driver should ask the hardware to cancel the scan (if possible),
 *	but the scan will be completed only after the driver will call
 *	ieee80211_scan_completed().
 *	This callback is needed for wowlan, to prevent enqueueing a new
 *	scan_work after the low-level driver was already suspended.
 *	The callback can sleep.
 *
 * @sched_scan_start: Ask the hardware to start scanning repeatedly at
 *	specific intervals.  The driver must call the
 *	ieee80211_sched_scan_results() function whenever it finds results.
 *	This process will continue until sched_scan_stop is called.
 *
 * @sched_scan_stop: Tell the hardware to stop an ongoing scheduled scan.
 *
 * @sw_scan_start: Notifier function that is called just before a software scan
 *	is started. Can be NULL, if the driver doesn't need this notification.
 *	The callback can sleep.
 *
 * @sw_scan_complete: Notifier function that is called just after a
 *	software scan finished. Can be NULL, if the driver doesn't need
 *	this notification.
 *	The callback can sleep.
 *
 * @get_stats: Return low-level statistics.
 * 	Returns zero if statistics are available.
 *	The callback can sleep.
 *
 * @get_tkip_seq: If your device implements TKIP encryption in hardware this
 *	callback should be provided to read the TKIP transmit IVs (both IV32
 *	and IV16) for the given key from hardware.
 *	The callback must be atomic.
 *
 * @set_frag_threshold: Configuration of fragmentation threshold. Assign this
 *	if the device does fragmentation by itself; if this callback is
 *	implemented then the stack will not do fragmentation.
 *	The callback can sleep.
 *
 * @set_rts_threshold: Configuration of RTS threshold (if device needs it)
 *	The callback can sleep.
 *
 * @sta_add: Notifies low level driver about addition of an associated station,
 *	AP, IBSS/WDS/mesh peer etc. This callback can sleep.
 *
 * @sta_remove: Notifies low level driver about removal of an associated
 *	station, AP, IBSS/WDS/mesh peer etc. This callback can sleep.
 *
 * @sta_add_debugfs: Drivers can use this callback to add debugfs files
 *	when a station is added to mac80211's station list. This callback
 *	and @sta_remove_debugfs should be within a CONFIG_MAC80211_DEBUGFS
 *	conditional. This callback can sleep.
 *
 * @sta_remove_debugfs: Remove the debugfs files which were added using
 *	@sta_add_debugfs. This callback can sleep.
 *
 * @sta_notify: Notifies low level driver about power state transition of an
 *	associated station, AP,  IBSS/WDS/mesh peer etc. For a VIF operating
 *	in AP mode, this callback will not be called when the flag
 *	%IEEE80211_HW_AP_LINK_PS is set. Must be atomic.
 *
 * @sta_state: Notifies low level driver about state transition of a
 *	station (which can be the AP, a client, IBSS/WDS/mesh peer etc.)
 *	This callback is mutually exclusive with @sta_add/@sta_remove.
 *	It must not fail for down transitions but may fail for transitions
 *	up the list of states.
 *	The callback can sleep.
 *
 * @sta_rc_update: Notifies the driver of changes to the bitrates that can be
 *	used to transmit to the station. The changes are advertised with bits
 *	from &enum ieee80211_rate_control_changed and the values are reflected
 *	in the station data. This callback should only be used when the driver
 *	uses hardware rate control (%IEEE80211_HW_HAS_RATE_CONTROL) since
 *	otherwise the rate control algorithm is notified directly.
 *	Must be atomic.
 *
 * @conf_tx: Configure TX queue parameters (EDCF (aifs, cw_min, cw_max),
 *	bursting) for a hardware TX queue.
 *	Returns a negative error code on failure.
 *	The callback can sleep.
 *
 * @get_tsf: Get the current TSF timer value from firmware/hardware. Currently,
 *	this is only used for IBSS mode BSSID merging and debugging. Is not a
 *	required function.
 *	The callback can sleep.
 *
 * @set_tsf: Set the TSF timer to the specified value in the firmware/hardware.
 *	Currently, this is only used for IBSS mode debugging. Is not a
 *	required function.
 *	The callback can sleep.
 *
 * @reset_tsf: Reset the TSF timer and allow firmware/hardware to synchronize
 *	with other STAs in the IBSS. This is only used in IBSS mode. This
 *	function is optional if the firmware/hardware takes full care of
 *	TSF synchronization.
 *	The callback can sleep.
 *
 * @tx_last_beacon: Determine whether the last IBSS beacon was sent by us.
 *	This is needed only for IBSS mode and the result of this function is
 *	used to determine whether to reply to Probe Requests.
 *	Returns non-zero if this device sent the last beacon.
 *	The callback can sleep.
 *
 * @ampdu_action: Perform a certain A-MPDU action
 * 	The RA/TID combination determines the destination and TID we want
 * 	the ampdu action to be performed for. The action is defined through
 * 	ieee80211_ampdu_mlme_action. Starting sequence number (@ssn)
 * 	is the first frame we expect to perform the action on. Notice
 * 	that TX/RX_STOP can pass NULL for this parameter.
 *	The @buf_size parameter is only valid when the action is set to
 *	%IEEE80211_AMPDU_TX_OPERATIONAL and indicates the peer's reorder
 *	buffer size (number of subframes) for this session -- the driver
 *	may neither send aggregates containing more subframes than this
 *	nor send aggregates in a way that lost frames would exceed the
 *	buffer size. If just limiting the aggregate size, this would be
 *	possible with a buf_size of 8:
 *	 - TX: 1.....7
 *	 - RX:  2....7 (lost frame #1)
 *	 - TX:        8..1...
 *	which is invalid since #1 was now re-transmitted well past the
 *	buffer size of 8. Correct ways to retransmit #1 would be:
 *	 - TX:       1 or 18 or 81
 *	Even "189" would be wrong since 1 could be lost again.
 *
 *	Returns a negative error code on failure.
 *	The callback can sleep.
 *
 * @get_survey: Return per-channel survey information
 *
 * @rfkill_poll: Poll rfkill hardware state. If you need this, you also
 *	need to set wiphy->rfkill_poll to %true before registration,
 *	and need to call wiphy_rfkill_set_hw_state() in the callback.
 *	The callback can sleep.
 *
 * @set_coverage_class: Set slot time for given coverage class as specified
 *	in IEEE 802.11-2007 section 17.3.8.6 and modify ACK timeout
 *	accordingly. This callback is not required and may sleep.
 *
 * @testmode_cmd: Implement a cfg80211 test mode command. The passed @vif may
 *	be %NULL. The callback can sleep.
 * @testmode_dump: Implement a cfg80211 test mode dump. The callback can sleep.
 *
 * @flush: Flush all pending frames from the hardware queue, making sure
 *	that the hardware queues are empty. The @queues parameter is a bitmap
 *	of queues to flush, which is useful if different virtual interfaces
 *	use different hardware queues; it may also indicate all queues.
 *	If the parameter @drop is set to %true, pending frames may be dropped.
 *	The callback can sleep.
 *
 * @channel_switch: Drivers that need (or want) to offload the channel
 *	switch operation for CSAs received from the AP may implement this
 *	callback. They must then call ieee80211_chswitch_done() to indicate
 *	completion of the channel switch.
 *
 * @napi_poll: Poll Rx queue for incoming data frames.
 *
 * @set_antenna: Set antenna configuration (tx_ant, rx_ant) on the device.
 *	Parameters are bitmaps of allowed antennas to use for TX/RX. Drivers may
 *	reject TX/RX mask combinations they cannot support by returning -EINVAL
 *	(also see nl80211.h @NL80211_ATTR_WIPHY_ANTENNA_TX).
 *
 * @get_antenna: Get current antenna configuration from device (tx_ant, rx_ant).
 *
 * @remain_on_channel: Starts an off-channel period on the given channel, must
 *	call back to ieee80211_ready_on_channel() when on that channel. Note
 *	that normal channel traffic is not stopped as this is intended for hw
 *	offload. Frames to transmit on the off-channel channel are transmitted
 *	normally except for the %IEEE80211_TX_CTL_TX_OFFCHAN flag. When the
 *	duration (which will always be non-zero) expires, the driver must call
 *	ieee80211_remain_on_channel_expired().
 *	Note that this callback may be called while the device is in IDLE and
 *	must be accepted in this case.
 *	This callback may sleep.
 * @cancel_remain_on_channel: Requests that an ongoing off-channel period is
 *	aborted before it expires. This callback may sleep.
 *
 * @set_ringparam: Set tx and rx ring sizes.
 *
 * @get_ringparam: Get tx and rx ring current and maximum sizes.
 *
 * @tx_frames_pending: Check if there is any pending frame in the hardware
 *	queues before entering power save.
 *
 * @set_bitrate_mask: Set a mask of rates to be used for rate control selection
 *	when transmitting a frame. Currently only legacy rates are handled.
 *	The callback can sleep.
 * @rssi_callback: Notify driver when the average RSSI goes above/below
 *	thresholds that were registered previously. The callback can sleep.
 *
 * @release_buffered_frames: Release buffered frames according to the given
 *	parameters. In the case where the driver buffers some frames for
 *	sleeping stations mac80211 will use this callback to tell the driver
 *	to release some frames, either for PS-poll or uAPSD.
 *	Note that if the @more_data paramter is %false the driver must check
 *	if there are more frames on the given TIDs, and if there are more than
 *	the frames being released then it must still set the more-data bit in
 *	the frame. If the @more_data parameter is %true, then of course the
 *	more-data bit must always be set.
 *	The @tids parameter tells the driver which TIDs to release frames
 *	from, for PS-poll it will always have only a single bit set.
 *	In the case this is used for a PS-poll initiated release, the
 *	@num_frames parameter will always be 1 so code can be shared. In
 *	this case the driver must also set %IEEE80211_TX_STATUS_EOSP flag
 *	on the TX status (and must report TX status) so that the PS-poll
 *	period is properly ended. This is used to avoid sending multiple
 *	responses for a retried PS-poll frame.
 *	In the case this is used for uAPSD, the @num_frames parameter may be
 *	bigger than one, but the driver may send fewer frames (it must send
 *	at least one, however). In this case it is also responsible for
 *	setting the EOSP flag in the QoS header of the frames. Also, when the
 *	service period ends, the driver must set %IEEE80211_TX_STATUS_EOSP
 *	on the last frame in the SP. Alternatively, it may call the function
 *	ieee80211_sta_eosp() to inform mac80211 of the end of the SP.
 *	This callback must be atomic.
 * @allow_buffered_frames: Prepare device to allow the given number of frames
 *	to go out to the given station. The frames will be sent by mac80211
 *	via the usual TX path after this call. The TX information for frames
 *	released will also have the %IEEE80211_TX_CTL_NO_PS_BUFFER flag set
 *	and the last one will also have %IEEE80211_TX_STATUS_EOSP set. In case
 *	frames from multiple TIDs are released and the driver might reorder
 *	them between the TIDs, it must set the %IEEE80211_TX_STATUS_EOSP flag
 *	on the last frame and clear it on all others and also handle the EOSP
 *	bit in the QoS header correctly. Alternatively, it can also call the
 *	ieee80211_sta_eosp() function.
 *	The @tids parameter is a bitmap and tells the driver which TIDs the
 *	frames will be on; it will at most have two bits set.
 *	This callback must be atomic.
 *
 * @get_et_sset_count:  Ethtool API to get string-set count.
 *
 * @get_et_stats:  Ethtool API to get a set of u64 stats.
 *
 * @get_et_strings:  Ethtool API to get a set of strings to describe stats
 *	and perhaps other supported types of ethtool data-sets.
 *
 * @get_rssi: Get current signal strength in dBm, the function is optional
 *	and can sleep.
 *
 * @mgd_prepare_tx: Prepare for transmitting a management frame for association
 *	before associated. In multi-channel scenarios, a virtual interface is
 *	bound to a channel before it is associated, but as it isn't associated
 *	yet it need not necessarily be given airtime, in particular since any
 *	transmission to a P2P GO needs to be synchronized against the GO's
 *	powersave state. mac80211 will call this function before transmitting a
 *	management frame prior to having successfully associated to allow the
 *	driver to give it channel time for the transmission, to get a response
 *	and to be able to synchronize with the GO.
 *	The callback will be called before each transmission and upon return
 *	mac80211 will transmit the frame right away.
 *	The callback is optional and can (should!) sleep.
 *
 * @add_chanctx: Notifies device driver about new channel context creation.
 * @remove_chanctx: Notifies device driver about channel context destruction.
 * @change_chanctx: Notifies device driver about channel context changes that
 *	may happen when combining different virtual interfaces on the same
 *	channel context with different settings
 * @assign_vif_chanctx: Notifies device driver about channel context being bound
 *	to vif. Possible use is for hw queue remapping.
 * @unassign_vif_chanctx: Notifies device driver about channel context being
 *	unbound from vif.
 * @start_ap: Start operation on the AP interface, this is called after all the
 *	information in bss_conf is set and beacon can be retrieved. A channel
 *	context is bound before this is called. Note that if the driver uses
 *	software scan or ROC, this (and @stop_ap) isn't called when the AP is
 *	just "paused" for scanning/ROC, which is indicated by the beacon being
 *	disabled/enabled via @bss_info_changed.
 * @stop_ap: Stop operation on the AP interface.
 *
 * @restart_complete: Called after a call to ieee80211_restart_hw(), when the
 *	reconfiguration has completed. This can help the driver implement the
 *	reconfiguration step. Also called when reconfiguring because the
 *	driver's resume function returned 1, as this is just like an "inline"
 *	hardware restart. This callback may sleep.
 *
 * @ipv6_addr_change: IPv6 address assignment on the given interface changed.
 *	Currently, this is only called for managed or P2P client interfaces.
 *	This callback is optional; it must not sleep.
 *
 * @channel_switch_beacon: Starts a channel switch to a new channel.
 *	Beacons are modified to include CSA or ECSA IEs before calling this
 *	function. The corresponding count fields in these IEs must be
 *	decremented, and when they reach zero the driver must call
 *	ieee80211_csa_finish(). Drivers which use ieee80211_beacon_get()
 *	get the csa counter decremented by mac80211, but must check if it is
 *	zero using ieee80211_csa_is_complete() after the beacon has been
 *	transmitted and then call ieee80211_csa_finish().
 *
<<<<<<< HEAD
=======
 * @join_ibss: Join an IBSS (on an IBSS interface); this is called after all
 *	information in bss_conf is set up and the beacon can be retrieved. A
 *	channel context is bound before this is called.
 * @leave_ibss: Leave the IBSS again.
>>>>>>> d8ec26d7
 */
struct ieee80211_ops {
	void (*tx)(struct ieee80211_hw *hw,
		   struct ieee80211_tx_control *control,
		   struct sk_buff *skb);
	int (*start)(struct ieee80211_hw *hw);
	void (*stop)(struct ieee80211_hw *hw);
#ifdef CONFIG_PM
	int (*suspend)(struct ieee80211_hw *hw, struct cfg80211_wowlan *wowlan);
	int (*resume)(struct ieee80211_hw *hw);
	void (*set_wakeup)(struct ieee80211_hw *hw, bool enabled);
#endif
	int (*add_interface)(struct ieee80211_hw *hw,
			     struct ieee80211_vif *vif);
	int (*change_interface)(struct ieee80211_hw *hw,
				struct ieee80211_vif *vif,
				enum nl80211_iftype new_type, bool p2p);
	void (*remove_interface)(struct ieee80211_hw *hw,
				 struct ieee80211_vif *vif);
	int (*config)(struct ieee80211_hw *hw, u32 changed);
	void (*bss_info_changed)(struct ieee80211_hw *hw,
				 struct ieee80211_vif *vif,
				 struct ieee80211_bss_conf *info,
				 u32 changed);

	int (*start_ap)(struct ieee80211_hw *hw, struct ieee80211_vif *vif);
	void (*stop_ap)(struct ieee80211_hw *hw, struct ieee80211_vif *vif);

	u64 (*prepare_multicast)(struct ieee80211_hw *hw,
				 struct netdev_hw_addr_list *mc_list);
	void (*configure_filter)(struct ieee80211_hw *hw,
				 unsigned int changed_flags,
				 unsigned int *total_flags,
				 u64 multicast);
	void (*set_multicast_list)(struct ieee80211_hw *hw,
				   struct ieee80211_vif *vif, bool allmulti,
				   struct netdev_hw_addr_list *mc_list);

	int (*set_tim)(struct ieee80211_hw *hw, struct ieee80211_sta *sta,
		       bool set);
	int (*set_key)(struct ieee80211_hw *hw, enum set_key_cmd cmd,
		       struct ieee80211_vif *vif, struct ieee80211_sta *sta,
		       struct ieee80211_key_conf *key);
	void (*update_tkip_key)(struct ieee80211_hw *hw,
				struct ieee80211_vif *vif,
				struct ieee80211_key_conf *conf,
				struct ieee80211_sta *sta,
				u32 iv32, u16 *phase1key);
	void (*set_rekey_data)(struct ieee80211_hw *hw,
			       struct ieee80211_vif *vif,
			       struct cfg80211_gtk_rekey_data *data);
	void (*set_default_unicast_key)(struct ieee80211_hw *hw,
					struct ieee80211_vif *vif, int idx);
	int (*hw_scan)(struct ieee80211_hw *hw, struct ieee80211_vif *vif,
		       struct cfg80211_scan_request *req);
	void (*cancel_hw_scan)(struct ieee80211_hw *hw,
			       struct ieee80211_vif *vif);
	int (*sched_scan_start)(struct ieee80211_hw *hw,
				struct ieee80211_vif *vif,
				struct cfg80211_sched_scan_request *req,
				struct ieee80211_sched_scan_ies *ies);
	void (*sched_scan_stop)(struct ieee80211_hw *hw,
			       struct ieee80211_vif *vif);
	void (*sw_scan_start)(struct ieee80211_hw *hw);
	void (*sw_scan_complete)(struct ieee80211_hw *hw);
	int (*get_stats)(struct ieee80211_hw *hw,
			 struct ieee80211_low_level_stats *stats);
	void (*get_tkip_seq)(struct ieee80211_hw *hw, u8 hw_key_idx,
			     u32 *iv32, u16 *iv16);
	int (*set_frag_threshold)(struct ieee80211_hw *hw, u32 value);
	int (*set_rts_threshold)(struct ieee80211_hw *hw, u32 value);
	int (*sta_add)(struct ieee80211_hw *hw, struct ieee80211_vif *vif,
		       struct ieee80211_sta *sta);
	int (*sta_remove)(struct ieee80211_hw *hw, struct ieee80211_vif *vif,
			  struct ieee80211_sta *sta);
#ifdef CONFIG_MAC80211_DEBUGFS
	void (*sta_add_debugfs)(struct ieee80211_hw *hw,
				struct ieee80211_vif *vif,
				struct ieee80211_sta *sta,
				struct dentry *dir);
	void (*sta_remove_debugfs)(struct ieee80211_hw *hw,
				   struct ieee80211_vif *vif,
				   struct ieee80211_sta *sta,
				   struct dentry *dir);
#endif
	void (*sta_notify)(struct ieee80211_hw *hw, struct ieee80211_vif *vif,
			enum sta_notify_cmd, struct ieee80211_sta *sta);
	int (*sta_state)(struct ieee80211_hw *hw, struct ieee80211_vif *vif,
			 struct ieee80211_sta *sta,
			 enum ieee80211_sta_state old_state,
			 enum ieee80211_sta_state new_state);
	void (*sta_rc_update)(struct ieee80211_hw *hw,
			      struct ieee80211_vif *vif,
			      struct ieee80211_sta *sta,
			      u32 changed);
	int (*conf_tx)(struct ieee80211_hw *hw,
		       struct ieee80211_vif *vif, u16 ac,
		       const struct ieee80211_tx_queue_params *params);
	u64 (*get_tsf)(struct ieee80211_hw *hw, struct ieee80211_vif *vif);
	void (*set_tsf)(struct ieee80211_hw *hw, struct ieee80211_vif *vif,
			u64 tsf);
	void (*reset_tsf)(struct ieee80211_hw *hw, struct ieee80211_vif *vif);
	int (*tx_last_beacon)(struct ieee80211_hw *hw);
	int (*ampdu_action)(struct ieee80211_hw *hw,
			    struct ieee80211_vif *vif,
			    enum ieee80211_ampdu_mlme_action action,
			    struct ieee80211_sta *sta, u16 tid, u16 *ssn,
			    u8 buf_size);
	int (*get_survey)(struct ieee80211_hw *hw, int idx,
		struct survey_info *survey);
	void (*rfkill_poll)(struct ieee80211_hw *hw);
	void (*set_coverage_class)(struct ieee80211_hw *hw, u8 coverage_class);
#ifdef CONFIG_NL80211_TESTMODE
	int (*testmode_cmd)(struct ieee80211_hw *hw, struct ieee80211_vif *vif,
			    void *data, int len);
	int (*testmode_dump)(struct ieee80211_hw *hw, struct sk_buff *skb,
			     struct netlink_callback *cb,
			     void *data, int len);
#endif
	void (*flush)(struct ieee80211_hw *hw, u32 queues, bool drop);
	void (*channel_switch)(struct ieee80211_hw *hw,
			       struct ieee80211_channel_switch *ch_switch);
	int (*napi_poll)(struct ieee80211_hw *hw, int budget);
	int (*set_antenna)(struct ieee80211_hw *hw, u32 tx_ant, u32 rx_ant);
	int (*get_antenna)(struct ieee80211_hw *hw, u32 *tx_ant, u32 *rx_ant);

	int (*remain_on_channel)(struct ieee80211_hw *hw,
				 struct ieee80211_vif *vif,
				 struct ieee80211_channel *chan,
				 int duration,
				 enum ieee80211_roc_type type);
	int (*cancel_remain_on_channel)(struct ieee80211_hw *hw);
	int (*set_ringparam)(struct ieee80211_hw *hw, u32 tx, u32 rx);
	void (*get_ringparam)(struct ieee80211_hw *hw,
			      u32 *tx, u32 *tx_max, u32 *rx, u32 *rx_max);
	bool (*tx_frames_pending)(struct ieee80211_hw *hw);
	int (*set_bitrate_mask)(struct ieee80211_hw *hw, struct ieee80211_vif *vif,
				const struct cfg80211_bitrate_mask *mask);
	void (*rssi_callback)(struct ieee80211_hw *hw,
			      struct ieee80211_vif *vif,
			      enum ieee80211_rssi_event rssi_event);

	void (*allow_buffered_frames)(struct ieee80211_hw *hw,
				      struct ieee80211_sta *sta,
				      u16 tids, int num_frames,
				      enum ieee80211_frame_release_type reason,
				      bool more_data);
	void (*release_buffered_frames)(struct ieee80211_hw *hw,
					struct ieee80211_sta *sta,
					u16 tids, int num_frames,
					enum ieee80211_frame_release_type reason,
					bool more_data);

	int	(*get_et_sset_count)(struct ieee80211_hw *hw,
				     struct ieee80211_vif *vif, int sset);
	void	(*get_et_stats)(struct ieee80211_hw *hw,
				struct ieee80211_vif *vif,
				struct ethtool_stats *stats, u64 *data);
	void	(*get_et_strings)(struct ieee80211_hw *hw,
				  struct ieee80211_vif *vif,
				  u32 sset, u8 *data);
	int	(*get_rssi)(struct ieee80211_hw *hw, struct ieee80211_vif *vif,
			    struct ieee80211_sta *sta, s8 *rssi_dbm);

	void	(*mgd_prepare_tx)(struct ieee80211_hw *hw,
				  struct ieee80211_vif *vif);

	int (*add_chanctx)(struct ieee80211_hw *hw,
			   struct ieee80211_chanctx_conf *ctx);
	void (*remove_chanctx)(struct ieee80211_hw *hw,
			       struct ieee80211_chanctx_conf *ctx);
	void (*change_chanctx)(struct ieee80211_hw *hw,
			       struct ieee80211_chanctx_conf *ctx,
			       u32 changed);
	int (*assign_vif_chanctx)(struct ieee80211_hw *hw,
				  struct ieee80211_vif *vif,
				  struct ieee80211_chanctx_conf *ctx);
	void (*unassign_vif_chanctx)(struct ieee80211_hw *hw,
				     struct ieee80211_vif *vif,
				     struct ieee80211_chanctx_conf *ctx);

	void (*restart_complete)(struct ieee80211_hw *hw);

#if IS_ENABLED(CONFIG_IPV6)
	void (*ipv6_addr_change)(struct ieee80211_hw *hw,
				 struct ieee80211_vif *vif,
				 struct inet6_dev *idev);
#endif
	void (*channel_switch_beacon)(struct ieee80211_hw *hw,
				      struct ieee80211_vif *vif,
				      struct cfg80211_chan_def *chandef);
<<<<<<< HEAD
=======

	int (*join_ibss)(struct ieee80211_hw *hw, struct ieee80211_vif *vif);
	void (*leave_ibss)(struct ieee80211_hw *hw, struct ieee80211_vif *vif);
>>>>>>> d8ec26d7
};

/**
 * ieee80211_alloc_hw -  Allocate a new hardware device
 *
 * This must be called once for each hardware device. The returned pointer
 * must be used to refer to this device when calling other functions.
 * mac80211 allocates a private data area for the driver pointed to by
 * @priv in &struct ieee80211_hw, the size of this area is given as
 * @priv_data_len.
 *
 * @priv_data_len: length of private data
 * @ops: callbacks for this device
 *
 * Return: A pointer to the new hardware device, or %NULL on error.
 */
struct ieee80211_hw *ieee80211_alloc_hw(size_t priv_data_len,
					const struct ieee80211_ops *ops);

/**
 * ieee80211_register_hw - Register hardware device
 *
 * You must call this function before any other functions in
 * mac80211. Note that before a hardware can be registered, you
 * need to fill the contained wiphy's information.
 *
 * @hw: the device to register as returned by ieee80211_alloc_hw()
 *
 * Return: 0 on success. An error code otherwise.
 */
int ieee80211_register_hw(struct ieee80211_hw *hw);

/**
 * struct ieee80211_tpt_blink - throughput blink description
 * @throughput: throughput in Kbit/sec
 * @blink_time: blink time in milliseconds
 *	(full cycle, ie. one off + one on period)
 */
struct ieee80211_tpt_blink {
	int throughput;
	int blink_time;
};

/**
 * enum ieee80211_tpt_led_trigger_flags - throughput trigger flags
 * @IEEE80211_TPT_LEDTRIG_FL_RADIO: enable blinking with radio
 * @IEEE80211_TPT_LEDTRIG_FL_WORK: enable blinking when working
 * @IEEE80211_TPT_LEDTRIG_FL_CONNECTED: enable blinking when at least one
 *	interface is connected in some way, including being an AP
 */
enum ieee80211_tpt_led_trigger_flags {
	IEEE80211_TPT_LEDTRIG_FL_RADIO		= BIT(0),
	IEEE80211_TPT_LEDTRIG_FL_WORK		= BIT(1),
	IEEE80211_TPT_LEDTRIG_FL_CONNECTED	= BIT(2),
};

#ifdef CONFIG_MAC80211_LEDS
char *__ieee80211_get_tx_led_name(struct ieee80211_hw *hw);
char *__ieee80211_get_rx_led_name(struct ieee80211_hw *hw);
char *__ieee80211_get_assoc_led_name(struct ieee80211_hw *hw);
char *__ieee80211_get_radio_led_name(struct ieee80211_hw *hw);
char *__ieee80211_create_tpt_led_trigger(struct ieee80211_hw *hw,
					 unsigned int flags,
					 const struct ieee80211_tpt_blink *blink_table,
					 unsigned int blink_table_len);
#endif
/**
 * ieee80211_get_tx_led_name - get name of TX LED
 *
 * mac80211 creates a transmit LED trigger for each wireless hardware
 * that can be used to drive LEDs if your driver registers a LED device.
 * This function returns the name (or %NULL if not configured for LEDs)
 * of the trigger so you can automatically link the LED device.
 *
 * @hw: the hardware to get the LED trigger name for
 *
 * Return: The name of the LED trigger. %NULL if not configured for LEDs.
 */
static inline char *ieee80211_get_tx_led_name(struct ieee80211_hw *hw)
{
#ifdef CONFIG_MAC80211_LEDS
	return __ieee80211_get_tx_led_name(hw);
#else
	return NULL;
#endif
}

/**
 * ieee80211_get_rx_led_name - get name of RX LED
 *
 * mac80211 creates a receive LED trigger for each wireless hardware
 * that can be used to drive LEDs if your driver registers a LED device.
 * This function returns the name (or %NULL if not configured for LEDs)
 * of the trigger so you can automatically link the LED device.
 *
 * @hw: the hardware to get the LED trigger name for
 *
 * Return: The name of the LED trigger. %NULL if not configured for LEDs.
 */
static inline char *ieee80211_get_rx_led_name(struct ieee80211_hw *hw)
{
#ifdef CONFIG_MAC80211_LEDS
	return __ieee80211_get_rx_led_name(hw);
#else
	return NULL;
#endif
}

/**
 * ieee80211_get_assoc_led_name - get name of association LED
 *
 * mac80211 creates a association LED trigger for each wireless hardware
 * that can be used to drive LEDs if your driver registers a LED device.
 * This function returns the name (or %NULL if not configured for LEDs)
 * of the trigger so you can automatically link the LED device.
 *
 * @hw: the hardware to get the LED trigger name for
 *
 * Return: The name of the LED trigger. %NULL if not configured for LEDs.
 */
static inline char *ieee80211_get_assoc_led_name(struct ieee80211_hw *hw)
{
#ifdef CONFIG_MAC80211_LEDS
	return __ieee80211_get_assoc_led_name(hw);
#else
	return NULL;
#endif
}

/**
 * ieee80211_get_radio_led_name - get name of radio LED
 *
 * mac80211 creates a radio change LED trigger for each wireless hardware
 * that can be used to drive LEDs if your driver registers a LED device.
 * This function returns the name (or %NULL if not configured for LEDs)
 * of the trigger so you can automatically link the LED device.
 *
 * @hw: the hardware to get the LED trigger name for
 *
 * Return: The name of the LED trigger. %NULL if not configured for LEDs.
 */
static inline char *ieee80211_get_radio_led_name(struct ieee80211_hw *hw)
{
#ifdef CONFIG_MAC80211_LEDS
	return __ieee80211_get_radio_led_name(hw);
#else
	return NULL;
#endif
}

/**
 * ieee80211_create_tpt_led_trigger - create throughput LED trigger
 * @hw: the hardware to create the trigger for
 * @flags: trigger flags, see &enum ieee80211_tpt_led_trigger_flags
 * @blink_table: the blink table -- needs to be ordered by throughput
 * @blink_table_len: size of the blink table
 *
 * Return: %NULL (in case of error, or if no LED triggers are
 * configured) or the name of the new trigger.
 *
 * Note: This function must be called before ieee80211_register_hw().
 */
static inline char *
ieee80211_create_tpt_led_trigger(struct ieee80211_hw *hw, unsigned int flags,
				 const struct ieee80211_tpt_blink *blink_table,
				 unsigned int blink_table_len)
{
#ifdef CONFIG_MAC80211_LEDS
	return __ieee80211_create_tpt_led_trigger(hw, flags, blink_table,
						  blink_table_len);
#else
	return NULL;
#endif
}

/**
 * ieee80211_unregister_hw - Unregister a hardware device
 *
 * This function instructs mac80211 to free allocated resources
 * and unregister netdevices from the networking subsystem.
 *
 * @hw: the hardware to unregister
 */
void ieee80211_unregister_hw(struct ieee80211_hw *hw);

/**
 * ieee80211_free_hw - free hardware descriptor
 *
 * This function frees everything that was allocated, including the
 * private data for the driver. You must call ieee80211_unregister_hw()
 * before calling this function.
 *
 * @hw: the hardware to free
 */
void ieee80211_free_hw(struct ieee80211_hw *hw);

/**
 * ieee80211_restart_hw - restart hardware completely
 *
 * Call this function when the hardware was restarted for some reason
 * (hardware error, ...) and the driver is unable to restore its state
 * by itself. mac80211 assumes that at this point the driver/hardware
 * is completely uninitialised and stopped, it starts the process by
 * calling the ->start() operation. The driver will need to reset all
 * internal state that it has prior to calling this function.
 *
 * @hw: the hardware to restart
 */
void ieee80211_restart_hw(struct ieee80211_hw *hw);

/** ieee80211_napi_schedule - schedule NAPI poll
 *
 * Use this function to schedule NAPI polling on a device.
 *
 * @hw: the hardware to start polling
 */
void ieee80211_napi_schedule(struct ieee80211_hw *hw);

/** ieee80211_napi_complete - complete NAPI polling
 *
 * Use this function to finish NAPI polling on a device.
 *
 * @hw: the hardware to stop polling
 */
void ieee80211_napi_complete(struct ieee80211_hw *hw);

/**
 * ieee80211_rx - receive frame
 *
 * Use this function to hand received frames to mac80211. The receive
 * buffer in @skb must start with an IEEE 802.11 header. In case of a
 * paged @skb is used, the driver is recommended to put the ieee80211
 * header of the frame on the linear part of the @skb to avoid memory
 * allocation and/or memcpy by the stack.
 *
 * This function may not be called in IRQ context. Calls to this function
 * for a single hardware must be synchronized against each other. Calls to
 * this function, ieee80211_rx_ni() and ieee80211_rx_irqsafe() may not be
 * mixed for a single hardware. Must not run concurrently with
 * ieee80211_tx_status() or ieee80211_tx_status_ni().
 *
 * In process context use instead ieee80211_rx_ni().
 *
 * @hw: the hardware this frame came in on
 * @skb: the buffer to receive, owned by mac80211 after this call
 */
void ieee80211_rx(struct ieee80211_hw *hw, struct sk_buff *skb);

/**
 * ieee80211_rx_irqsafe - receive frame
 *
 * Like ieee80211_rx() but can be called in IRQ context
 * (internally defers to a tasklet.)
 *
 * Calls to this function, ieee80211_rx() or ieee80211_rx_ni() may not
 * be mixed for a single hardware.Must not run concurrently with
 * ieee80211_tx_status() or ieee80211_tx_status_ni().
 *
 * @hw: the hardware this frame came in on
 * @skb: the buffer to receive, owned by mac80211 after this call
 */
void ieee80211_rx_irqsafe(struct ieee80211_hw *hw, struct sk_buff *skb);

/**
 * ieee80211_rx_ni - receive frame (in process context)
 *
 * Like ieee80211_rx() but can be called in process context
 * (internally disables bottom halves).
 *
 * Calls to this function, ieee80211_rx() and ieee80211_rx_irqsafe() may
 * not be mixed for a single hardware. Must not run concurrently with
 * ieee80211_tx_status() or ieee80211_tx_status_ni().
 *
 * @hw: the hardware this frame came in on
 * @skb: the buffer to receive, owned by mac80211 after this call
 */
static inline void ieee80211_rx_ni(struct ieee80211_hw *hw,
				   struct sk_buff *skb)
{
	local_bh_disable();
	ieee80211_rx(hw, skb);
	local_bh_enable();
}

/**
 * ieee80211_sta_ps_transition - PS transition for connected sta
 *
 * When operating in AP mode with the %IEEE80211_HW_AP_LINK_PS
 * flag set, use this function to inform mac80211 about a connected station
 * entering/leaving PS mode.
 *
 * This function may not be called in IRQ context or with softirqs enabled.
 *
 * Calls to this function for a single hardware must be synchronized against
 * each other.
 *
 * @sta: currently connected sta
 * @start: start or stop PS
 *
 * Return: 0 on success. -EINVAL when the requested PS mode is already set.
 */
int ieee80211_sta_ps_transition(struct ieee80211_sta *sta, bool start);

/**
 * ieee80211_sta_ps_transition_ni - PS transition for connected sta
 *                                  (in process context)
 *
 * Like ieee80211_sta_ps_transition() but can be called in process context
 * (internally disables bottom halves). Concurrent call restriction still
 * applies.
 *
 * @sta: currently connected sta
 * @start: start or stop PS
 *
 * Return: Like ieee80211_sta_ps_transition().
 */
static inline int ieee80211_sta_ps_transition_ni(struct ieee80211_sta *sta,
						  bool start)
{
	int ret;

	local_bh_disable();
	ret = ieee80211_sta_ps_transition(sta, start);
	local_bh_enable();

	return ret;
}

/*
 * The TX headroom reserved by mac80211 for its own tx_status functions.
 * This is enough for the radiotap header.
 */
#define IEEE80211_TX_STATUS_HEADROOM	14

/**
 * ieee80211_sta_set_buffered - inform mac80211 about driver-buffered frames
 * @sta: &struct ieee80211_sta pointer for the sleeping station
 * @tid: the TID that has buffered frames
 * @buffered: indicates whether or not frames are buffered for this TID
 *
 * If a driver buffers frames for a powersave station instead of passing
 * them back to mac80211 for retransmission, the station may still need
 * to be told that there are buffered frames via the TIM bit.
 *
 * This function informs mac80211 whether or not there are frames that are
 * buffered in the driver for a given TID; mac80211 can then use this data
 * to set the TIM bit (NOTE: This may call back into the driver's set_tim
 * call! Beware of the locking!)
 *
 * If all frames are released to the station (due to PS-poll or uAPSD)
 * then the driver needs to inform mac80211 that there no longer are
 * frames buffered. However, when the station wakes up mac80211 assumes
 * that all buffered frames will be transmitted and clears this data,
 * drivers need to make sure they inform mac80211 about all buffered
 * frames on the sleep transition (sta_notify() with %STA_NOTIFY_SLEEP).
 *
 * Note that technically mac80211 only needs to know this per AC, not per
 * TID, but since driver buffering will inevitably happen per TID (since
 * it is related to aggregation) it is easier to make mac80211 map the
 * TID to the AC as required instead of keeping track in all drivers that
 * use this API.
 */
void ieee80211_sta_set_buffered(struct ieee80211_sta *sta,
				u8 tid, bool buffered);

/**
 * ieee80211_get_tx_rates - get the selected transmit rates for a packet
 *
 * Call this function in a driver with per-packet rate selection support
 * to combine the rate info in the packet tx info with the most recent
 * rate selection table for the station entry.
 *
 * @vif: &struct ieee80211_vif pointer from the add_interface callback.
 * @sta: the receiver station to which this packet is sent.
 * @skb: the frame to be transmitted.
 * @dest: buffer for extracted rate/retry information
 * @max_rates: maximum number of rates to fetch
 */
void ieee80211_get_tx_rates(struct ieee80211_vif *vif,
			    struct ieee80211_sta *sta,
			    struct sk_buff *skb,
			    struct ieee80211_tx_rate *dest,
			    int max_rates);

/**
 * ieee80211_tx_status - transmit status callback
 *
 * Call this function for all transmitted frames after they have been
 * transmitted. It is permissible to not call this function for
 * multicast frames but this can affect statistics.
 *
 * This function may not be called in IRQ context. Calls to this function
 * for a single hardware must be synchronized against each other. Calls
 * to this function, ieee80211_tx_status_ni() and ieee80211_tx_status_irqsafe()
 * may not be mixed for a single hardware. Must not run concurrently with
 * ieee80211_rx() or ieee80211_rx_ni().
 *
 * @hw: the hardware the frame was transmitted by
 * @skb: the frame that was transmitted, owned by mac80211 after this call
 */
void ieee80211_tx_status(struct ieee80211_hw *hw,
			 struct sk_buff *skb);

/**
 * ieee80211_tx_status_ni - transmit status callback (in process context)
 *
 * Like ieee80211_tx_status() but can be called in process context.
 *
 * Calls to this function, ieee80211_tx_status() and
 * ieee80211_tx_status_irqsafe() may not be mixed
 * for a single hardware.
 *
 * @hw: the hardware the frame was transmitted by
 * @skb: the frame that was transmitted, owned by mac80211 after this call
 */
static inline void ieee80211_tx_status_ni(struct ieee80211_hw *hw,
					  struct sk_buff *skb)
{
	local_bh_disable();
	ieee80211_tx_status(hw, skb);
	local_bh_enable();
}

/**
 * ieee80211_tx_status_irqsafe - IRQ-safe transmit status callback
 *
 * Like ieee80211_tx_status() but can be called in IRQ context
 * (internally defers to a tasklet.)
 *
 * Calls to this function, ieee80211_tx_status() and
 * ieee80211_tx_status_ni() may not be mixed for a single hardware.
 *
 * @hw: the hardware the frame was transmitted by
 * @skb: the frame that was transmitted, owned by mac80211 after this call
 */
void ieee80211_tx_status_irqsafe(struct ieee80211_hw *hw,
				 struct sk_buff *skb);

/**
 * ieee80211_report_low_ack - report non-responding station
 *
 * When operating in AP-mode, call this function to report a non-responding
 * connected STA.
 *
 * @sta: the non-responding connected sta
 * @num_packets: number of packets sent to @sta without a response
 */
void ieee80211_report_low_ack(struct ieee80211_sta *sta, u32 num_packets);

/**
 * ieee80211_beacon_get_tim - beacon generation function
 * @hw: pointer obtained from ieee80211_alloc_hw().
 * @vif: &struct ieee80211_vif pointer from the add_interface callback.
 * @tim_offset: pointer to variable that will receive the TIM IE offset.
 *	Set to 0 if invalid (in non-AP modes).
 * @tim_length: pointer to variable that will receive the TIM IE length,
 *	(including the ID and length bytes!).
 *	Set to 0 if invalid (in non-AP modes).
 *
 * If the driver implements beaconing modes, it must use this function to
 * obtain the beacon frame/template.
 *
 * If the beacon frames are generated by the host system (i.e., not in
 * hardware/firmware), the driver uses this function to get each beacon
 * frame from mac80211 -- it is responsible for calling this function
 * before the beacon is needed (e.g. based on hardware interrupt).
 *
 * If the beacon frames are generated by the device, then the driver
 * must use the returned beacon as the template and change the TIM IE
 * according to the current DTIM parameters/TIM bitmap.
 *
 * The driver is responsible for freeing the returned skb.
 *
 * Return: The beacon template. %NULL on error.
 */
struct sk_buff *ieee80211_beacon_get_tim(struct ieee80211_hw *hw,
					 struct ieee80211_vif *vif,
					 u16 *tim_offset, u16 *tim_length);

/**
 * ieee80211_beacon_get - beacon generation function
 * @hw: pointer obtained from ieee80211_alloc_hw().
 * @vif: &struct ieee80211_vif pointer from the add_interface callback.
 *
 * See ieee80211_beacon_get_tim().
 *
 * Return: See ieee80211_beacon_get_tim().
 */
static inline struct sk_buff *ieee80211_beacon_get(struct ieee80211_hw *hw,
						   struct ieee80211_vif *vif)
{
	return ieee80211_beacon_get_tim(hw, vif, NULL, NULL);
}

/**
 * ieee80211_csa_finish - notify mac80211 about channel switch
 * @vif: &struct ieee80211_vif pointer from the add_interface callback.
 *
 * After a channel switch announcement was scheduled and the counter in this
 * announcement hit zero, this function must be called by the driver to
 * notify mac80211 that the channel can be changed.
 */
void ieee80211_csa_finish(struct ieee80211_vif *vif);

/**
 * ieee80211_csa_is_complete - find out if counters reached zero
 * @vif: &struct ieee80211_vif pointer from the add_interface callback.
 *
 * This function returns whether the channel switch counters reached zero.
 */
bool ieee80211_csa_is_complete(struct ieee80211_vif *vif);


/**
 * ieee80211_proberesp_get - retrieve a Probe Response template
 * @hw: pointer obtained from ieee80211_alloc_hw().
 * @vif: &struct ieee80211_vif pointer from the add_interface callback.
 *
 * Creates a Probe Response template which can, for example, be uploaded to
 * hardware. The destination address should be set by the caller.
 *
 * Can only be called in AP mode.
 *
 * Return: The Probe Response template. %NULL on error.
 */
struct sk_buff *ieee80211_proberesp_get(struct ieee80211_hw *hw,
					struct ieee80211_vif *vif);

/**
 * ieee80211_pspoll_get - retrieve a PS Poll template
 * @hw: pointer obtained from ieee80211_alloc_hw().
 * @vif: &struct ieee80211_vif pointer from the add_interface callback.
 *
 * Creates a PS Poll a template which can, for example, uploaded to
 * hardware. The template must be updated after association so that correct
 * AID, BSSID and MAC address is used.
 *
 * Note: Caller (or hardware) is responsible for setting the
 * &IEEE80211_FCTL_PM bit.
 *
 * Return: The PS Poll template. %NULL on error.
 */
struct sk_buff *ieee80211_pspoll_get(struct ieee80211_hw *hw,
				     struct ieee80211_vif *vif);

/**
 * ieee80211_nullfunc_get - retrieve a nullfunc template
 * @hw: pointer obtained from ieee80211_alloc_hw().
 * @vif: &struct ieee80211_vif pointer from the add_interface callback.
 *
 * Creates a Nullfunc template which can, for example, uploaded to
 * hardware. The template must be updated after association so that correct
 * BSSID and address is used.
 *
 * Note: Caller (or hardware) is responsible for setting the
 * &IEEE80211_FCTL_PM bit as well as Duration and Sequence Control fields.
 *
 * Return: The nullfunc template. %NULL on error.
 */
struct sk_buff *ieee80211_nullfunc_get(struct ieee80211_hw *hw,
				       struct ieee80211_vif *vif);

/**
 * ieee80211_probereq_get - retrieve a Probe Request template
 * @hw: pointer obtained from ieee80211_alloc_hw().
 * @vif: &struct ieee80211_vif pointer from the add_interface callback.
 * @ssid: SSID buffer
 * @ssid_len: length of SSID
 * @tailroom: tailroom to reserve at end of SKB for IEs
 *
 * Creates a Probe Request template which can, for example, be uploaded to
 * hardware.
 *
 * Return: The Probe Request template. %NULL on error.
 */
struct sk_buff *ieee80211_probereq_get(struct ieee80211_hw *hw,
				       struct ieee80211_vif *vif,
				       const u8 *ssid, size_t ssid_len,
				       size_t tailroom);

/**
 * ieee80211_rts_get - RTS frame generation function
 * @hw: pointer obtained from ieee80211_alloc_hw().
 * @vif: &struct ieee80211_vif pointer from the add_interface callback.
 * @frame: pointer to the frame that is going to be protected by the RTS.
 * @frame_len: the frame length (in octets).
 * @frame_txctl: &struct ieee80211_tx_info of the frame.
 * @rts: The buffer where to store the RTS frame.
 *
 * If the RTS frames are generated by the host system (i.e., not in
 * hardware/firmware), the low-level driver uses this function to receive
 * the next RTS frame from the 802.11 code. The low-level is responsible
 * for calling this function before and RTS frame is needed.
 */
void ieee80211_rts_get(struct ieee80211_hw *hw, struct ieee80211_vif *vif,
		       const void *frame, size_t frame_len,
		       const struct ieee80211_tx_info *frame_txctl,
		       struct ieee80211_rts *rts);

/**
 * ieee80211_rts_duration - Get the duration field for an RTS frame
 * @hw: pointer obtained from ieee80211_alloc_hw().
 * @vif: &struct ieee80211_vif pointer from the add_interface callback.
 * @frame_len: the length of the frame that is going to be protected by the RTS.
 * @frame_txctl: &struct ieee80211_tx_info of the frame.
 *
 * If the RTS is generated in firmware, but the host system must provide
 * the duration field, the low-level driver uses this function to receive
 * the duration field value in little-endian byteorder.
 *
 * Return: The duration.
 */
__le16 ieee80211_rts_duration(struct ieee80211_hw *hw,
			      struct ieee80211_vif *vif, size_t frame_len,
			      const struct ieee80211_tx_info *frame_txctl);

/**
 * ieee80211_ctstoself_get - CTS-to-self frame generation function
 * @hw: pointer obtained from ieee80211_alloc_hw().
 * @vif: &struct ieee80211_vif pointer from the add_interface callback.
 * @frame: pointer to the frame that is going to be protected by the CTS-to-self.
 * @frame_len: the frame length (in octets).
 * @frame_txctl: &struct ieee80211_tx_info of the frame.
 * @cts: The buffer where to store the CTS-to-self frame.
 *
 * If the CTS-to-self frames are generated by the host system (i.e., not in
 * hardware/firmware), the low-level driver uses this function to receive
 * the next CTS-to-self frame from the 802.11 code. The low-level is responsible
 * for calling this function before and CTS-to-self frame is needed.
 */
void ieee80211_ctstoself_get(struct ieee80211_hw *hw,
			     struct ieee80211_vif *vif,
			     const void *frame, size_t frame_len,
			     const struct ieee80211_tx_info *frame_txctl,
			     struct ieee80211_cts *cts);

/**
 * ieee80211_ctstoself_duration - Get the duration field for a CTS-to-self frame
 * @hw: pointer obtained from ieee80211_alloc_hw().
 * @vif: &struct ieee80211_vif pointer from the add_interface callback.
 * @frame_len: the length of the frame that is going to be protected by the CTS-to-self.
 * @frame_txctl: &struct ieee80211_tx_info of the frame.
 *
 * If the CTS-to-self is generated in firmware, but the host system must provide
 * the duration field, the low-level driver uses this function to receive
 * the duration field value in little-endian byteorder.
 *
 * Return: The duration.
 */
__le16 ieee80211_ctstoself_duration(struct ieee80211_hw *hw,
				    struct ieee80211_vif *vif,
				    size_t frame_len,
				    const struct ieee80211_tx_info *frame_txctl);

/**
 * ieee80211_generic_frame_duration - Calculate the duration field for a frame
 * @hw: pointer obtained from ieee80211_alloc_hw().
 * @vif: &struct ieee80211_vif pointer from the add_interface callback.
 * @band: the band to calculate the frame duration on
 * @frame_len: the length of the frame.
 * @rate: the rate at which the frame is going to be transmitted.
 *
 * Calculate the duration field of some generic frame, given its
 * length and transmission rate (in 100kbps).
 *
 * Return: The duration.
 */
__le16 ieee80211_generic_frame_duration(struct ieee80211_hw *hw,
					struct ieee80211_vif *vif,
					enum ieee80211_band band,
					size_t frame_len,
					struct ieee80211_rate *rate);

/**
 * ieee80211_get_buffered_bc - accessing buffered broadcast and multicast frames
 * @hw: pointer as obtained from ieee80211_alloc_hw().
 * @vif: &struct ieee80211_vif pointer from the add_interface callback.
 *
 * Function for accessing buffered broadcast and multicast frames. If
 * hardware/firmware does not implement buffering of broadcast/multicast
 * frames when power saving is used, 802.11 code buffers them in the host
 * memory. The low-level driver uses this function to fetch next buffered
 * frame. In most cases, this is used when generating beacon frame.
 *
 * Return: A pointer to the next buffered skb or NULL if no more buffered
 * frames are available.
 *
 * Note: buffered frames are returned only after DTIM beacon frame was
 * generated with ieee80211_beacon_get() and the low-level driver must thus
 * call ieee80211_beacon_get() first. ieee80211_get_buffered_bc() returns
 * NULL if the previous generated beacon was not DTIM, so the low-level driver
 * does not need to check for DTIM beacons separately and should be able to
 * use common code for all beacons.
 */
struct sk_buff *
ieee80211_get_buffered_bc(struct ieee80211_hw *hw, struct ieee80211_vif *vif);

/**
 * ieee80211_get_tkip_p1k_iv - get a TKIP phase 1 key for IV32
 *
 * This function returns the TKIP phase 1 key for the given IV32.
 *
 * @keyconf: the parameter passed with the set key
 * @iv32: IV32 to get the P1K for
 * @p1k: a buffer to which the key will be written, as 5 u16 values
 */
void ieee80211_get_tkip_p1k_iv(struct ieee80211_key_conf *keyconf,
			       u32 iv32, u16 *p1k);

/**
 * ieee80211_get_tkip_p1k - get a TKIP phase 1 key
 *
 * This function returns the TKIP phase 1 key for the IV32 taken
 * from the given packet.
 *
 * @keyconf: the parameter passed with the set key
 * @skb: the packet to take the IV32 value from that will be encrypted
 *	with this P1K
 * @p1k: a buffer to which the key will be written, as 5 u16 values
 */
static inline void ieee80211_get_tkip_p1k(struct ieee80211_key_conf *keyconf,
					  struct sk_buff *skb, u16 *p1k)
{
	struct ieee80211_hdr *hdr = (struct ieee80211_hdr *)skb->data;
	const u8 *data = (u8 *)hdr + ieee80211_hdrlen(hdr->frame_control);
	u32 iv32 = get_unaligned_le32(&data[4]);

	ieee80211_get_tkip_p1k_iv(keyconf, iv32, p1k);
}

/**
 * ieee80211_get_tkip_rx_p1k - get a TKIP phase 1 key for RX
 *
 * This function returns the TKIP phase 1 key for the given IV32
 * and transmitter address.
 *
 * @keyconf: the parameter passed with the set key
 * @ta: TA that will be used with the key
 * @iv32: IV32 to get the P1K for
 * @p1k: a buffer to which the key will be written, as 5 u16 values
 */
void ieee80211_get_tkip_rx_p1k(struct ieee80211_key_conf *keyconf,
			       const u8 *ta, u32 iv32, u16 *p1k);

/**
 * ieee80211_get_tkip_p2k - get a TKIP phase 2 key
 *
 * This function computes the TKIP RC4 key for the IV values
 * in the packet.
 *
 * @keyconf: the parameter passed with the set key
 * @skb: the packet to take the IV32/IV16 values from that will be
 *	encrypted with this key
 * @p2k: a buffer to which the key will be written, 16 bytes
 */
void ieee80211_get_tkip_p2k(struct ieee80211_key_conf *keyconf,
			    struct sk_buff *skb, u8 *p2k);

/**
 * ieee80211_aes_cmac_calculate_k1_k2 - calculate the AES-CMAC sub keys
 *
 * This function computes the two AES-CMAC sub-keys, based on the
 * previously installed master key.
 *
 * @keyconf: the parameter passed with the set key
 * @k1: a buffer to be filled with the 1st sub-key
 * @k2: a buffer to be filled with the 2nd sub-key
 */
void ieee80211_aes_cmac_calculate_k1_k2(struct ieee80211_key_conf *keyconf,
					u8 *k1, u8 *k2);

/**
 * struct ieee80211_key_seq - key sequence counter
 *
 * @tkip: TKIP data, containing IV32 and IV16 in host byte order
 * @ccmp: PN data, most significant byte first (big endian,
 *	reverse order than in packet)
 * @aes_cmac: PN data, most significant byte first (big endian,
 *	reverse order than in packet)
 */
struct ieee80211_key_seq {
	union {
		struct {
			u32 iv32;
			u16 iv16;
		} tkip;
		struct {
			u8 pn[6];
		} ccmp;
		struct {
			u8 pn[6];
		} aes_cmac;
	};
};

/**
 * ieee80211_get_key_tx_seq - get key TX sequence counter
 *
 * @keyconf: the parameter passed with the set key
 * @seq: buffer to receive the sequence data
 *
 * This function allows a driver to retrieve the current TX IV/PN
 * for the given key. It must not be called if IV generation is
 * offloaded to the device.
 *
 * Note that this function may only be called when no TX processing
 * can be done concurrently, for example when queues are stopped
 * and the stop has been synchronized.
 */
void ieee80211_get_key_tx_seq(struct ieee80211_key_conf *keyconf,
			      struct ieee80211_key_seq *seq);

/**
 * ieee80211_get_key_rx_seq - get key RX sequence counter
 *
 * @keyconf: the parameter passed with the set key
 * @tid: The TID, or -1 for the management frame value (CCMP only);
 *	the value on TID 0 is also used for non-QoS frames. For
 *	CMAC, only TID 0 is valid.
 * @seq: buffer to receive the sequence data
 *
 * This function allows a driver to retrieve the current RX IV/PNs
 * for the given key. It must not be called if IV checking is done
 * by the device and not by mac80211.
 *
 * Note that this function may only be called when no RX processing
 * can be done concurrently.
 */
void ieee80211_get_key_rx_seq(struct ieee80211_key_conf *keyconf,
			      int tid, struct ieee80211_key_seq *seq);

/**
 * ieee80211_set_key_tx_seq - set key TX sequence counter
 *
 * @keyconf: the parameter passed with the set key
 * @seq: new sequence data
 *
 * This function allows a driver to set the current TX IV/PNs for the
 * given key. This is useful when resuming from WoWLAN sleep and the
 * device may have transmitted frames using the PTK, e.g. replies to
 * ARP requests.
 *
 * Note that this function may only be called when no TX processing
 * can be done concurrently.
 */
void ieee80211_set_key_tx_seq(struct ieee80211_key_conf *keyconf,
			      struct ieee80211_key_seq *seq);

/**
 * ieee80211_set_key_rx_seq - set key RX sequence counter
 *
 * @keyconf: the parameter passed with the set key
 * @tid: The TID, or -1 for the management frame value (CCMP only);
 *	the value on TID 0 is also used for non-QoS frames. For
 *	CMAC, only TID 0 is valid.
 * @seq: new sequence data
 *
 * This function allows a driver to set the current RX IV/PNs for the
 * given key. This is useful when resuming from WoWLAN sleep and GTK
 * rekey may have been done while suspended. It should not be called
 * if IV checking is done by the device and not by mac80211.
 *
 * Note that this function may only be called when no RX processing
 * can be done concurrently.
 */
void ieee80211_set_key_rx_seq(struct ieee80211_key_conf *keyconf,
			      int tid, struct ieee80211_key_seq *seq);

/**
 * ieee80211_remove_key - remove the given key
 * @keyconf: the parameter passed with the set key
 *
 * Remove the given key. If the key was uploaded to the hardware at the
 * time this function is called, it is not deleted in the hardware but
 * instead assumed to have been removed already.
 *
 * Note that due to locking considerations this function can (currently)
 * only be called during key iteration (ieee80211_iter_keys().)
 */
void ieee80211_remove_key(struct ieee80211_key_conf *keyconf);

/**
 * ieee80211_gtk_rekey_add - add a GTK key from rekeying during WoWLAN
 * @vif: the virtual interface to add the key on
 * @keyconf: new key data
 *
 * When GTK rekeying was done while the system was suspended, (a) new
 * key(s) will be available. These will be needed by mac80211 for proper
 * RX processing, so this function allows setting them.
 *
 * The function returns the newly allocated key structure, which will
 * have similar contents to the passed key configuration but point to
 * mac80211-owned memory. In case of errors, the function returns an
 * ERR_PTR(), use IS_ERR() etc.
 *
 * Note that this function assumes the key isn't added to hardware
 * acceleration, so no TX will be done with the key. Since it's a GTK
 * on managed (station) networks, this is true anyway. If the driver
 * calls this function from the resume callback and subsequently uses
 * the return code 1 to reconfigure the device, this key will be part
 * of the reconfiguration.
 *
 * Note that the driver should also call ieee80211_set_key_rx_seq()
 * for the new key for each TID to set up sequence counters properly.
 *
 * IMPORTANT: If this replaces a key that is present in the hardware,
 * then it will attempt to remove it during this call. In many cases
 * this isn't what you want, so call ieee80211_remove_key() first for
 * the key that's being replaced.
 */
struct ieee80211_key_conf *
ieee80211_gtk_rekey_add(struct ieee80211_vif *vif,
			struct ieee80211_key_conf *keyconf);

/**
 * ieee80211_gtk_rekey_notify - notify userspace supplicant of rekeying
 * @vif: virtual interface the rekeying was done on
 * @bssid: The BSSID of the AP, for checking association
 * @replay_ctr: the new replay counter after GTK rekeying
 * @gfp: allocation flags
 */
void ieee80211_gtk_rekey_notify(struct ieee80211_vif *vif, const u8 *bssid,
				const u8 *replay_ctr, gfp_t gfp);

/**
 * ieee80211_wake_queue - wake specific queue
 * @hw: pointer as obtained from ieee80211_alloc_hw().
 * @queue: queue number (counted from zero).
 *
 * Drivers should use this function instead of netif_wake_queue.
 */
void ieee80211_wake_queue(struct ieee80211_hw *hw, int queue);

/**
 * ieee80211_stop_queue - stop specific queue
 * @hw: pointer as obtained from ieee80211_alloc_hw().
 * @queue: queue number (counted from zero).
 *
 * Drivers should use this function instead of netif_stop_queue.
 */
void ieee80211_stop_queue(struct ieee80211_hw *hw, int queue);

/**
 * ieee80211_queue_stopped - test status of the queue
 * @hw: pointer as obtained from ieee80211_alloc_hw().
 * @queue: queue number (counted from zero).
 *
 * Drivers should use this function instead of netif_stop_queue.
 *
 * Return: %true if the queue is stopped. %false otherwise.
 */

int ieee80211_queue_stopped(struct ieee80211_hw *hw, int queue);

/**
 * ieee80211_stop_queues - stop all queues
 * @hw: pointer as obtained from ieee80211_alloc_hw().
 *
 * Drivers should use this function instead of netif_stop_queue.
 */
void ieee80211_stop_queues(struct ieee80211_hw *hw);

/**
 * ieee80211_wake_queues - wake all queues
 * @hw: pointer as obtained from ieee80211_alloc_hw().
 *
 * Drivers should use this function instead of netif_wake_queue.
 */
void ieee80211_wake_queues(struct ieee80211_hw *hw);

/**
 * ieee80211_scan_completed - completed hardware scan
 *
 * When hardware scan offload is used (i.e. the hw_scan() callback is
 * assigned) this function needs to be called by the driver to notify
 * mac80211 that the scan finished. This function can be called from
 * any context, including hardirq context.
 *
 * @hw: the hardware that finished the scan
 * @aborted: set to true if scan was aborted
 */
void ieee80211_scan_completed(struct ieee80211_hw *hw, bool aborted);

/**
 * ieee80211_sched_scan_results - got results from scheduled scan
 *
 * When a scheduled scan is running, this function needs to be called by the
 * driver whenever there are new scan results available.
 *
 * @hw: the hardware that is performing scheduled scans
 */
void ieee80211_sched_scan_results(struct ieee80211_hw *hw);

/**
 * ieee80211_sched_scan_stopped - inform that the scheduled scan has stopped
 *
 * When a scheduled scan is running, this function can be called by
 * the driver if it needs to stop the scan to perform another task.
 * Usual scenarios are drivers that cannot continue the scheduled scan
 * while associating, for instance.
 *
 * @hw: the hardware that is performing scheduled scans
 */
void ieee80211_sched_scan_stopped(struct ieee80211_hw *hw);

/**
 * enum ieee80211_interface_iteration_flags - interface iteration flags
 * @IEEE80211_IFACE_ITER_NORMAL: Iterate over all interfaces that have
 *	been added to the driver; However, note that during hardware
 *	reconfiguration (after restart_hw) it will iterate over a new
 *	interface and over all the existing interfaces even if they
 *	haven't been re-added to the driver yet.
 * @IEEE80211_IFACE_ITER_RESUME_ALL: During resume, iterate over all
 *	interfaces, even if they haven't been re-added to the driver yet.
 */
enum ieee80211_interface_iteration_flags {
	IEEE80211_IFACE_ITER_NORMAL	= 0,
	IEEE80211_IFACE_ITER_RESUME_ALL	= BIT(0),
};

/**
 * ieee80211_iterate_active_interfaces - iterate active interfaces
 *
 * This function iterates over the interfaces associated with a given
 * hardware that are currently active and calls the callback for them.
 * This function allows the iterator function to sleep, when the iterator
 * function is atomic @ieee80211_iterate_active_interfaces_atomic can
 * be used.
 * Does not iterate over a new interface during add_interface().
 *
 * @hw: the hardware struct of which the interfaces should be iterated over
 * @iter_flags: iteration flags, see &enum ieee80211_interface_iteration_flags
 * @iterator: the iterator function to call
 * @data: first argument of the iterator function
 */
void ieee80211_iterate_active_interfaces(struct ieee80211_hw *hw,
					 u32 iter_flags,
					 void (*iterator)(void *data, u8 *mac,
						struct ieee80211_vif *vif),
					 void *data);

/**
 * ieee80211_iterate_active_interfaces_atomic - iterate active interfaces
 *
 * This function iterates over the interfaces associated with a given
 * hardware that are currently active and calls the callback for them.
 * This function requires the iterator callback function to be atomic,
 * if that is not desired, use @ieee80211_iterate_active_interfaces instead.
 * Does not iterate over a new interface during add_interface().
 *
 * @hw: the hardware struct of which the interfaces should be iterated over
 * @iter_flags: iteration flags, see &enum ieee80211_interface_iteration_flags
 * @iterator: the iterator function to call, cannot sleep
 * @data: first argument of the iterator function
 */
void ieee80211_iterate_active_interfaces_atomic(struct ieee80211_hw *hw,
						u32 iter_flags,
						void (*iterator)(void *data,
						    u8 *mac,
						    struct ieee80211_vif *vif),
						void *data);

/**
 * ieee80211_iterate_active_interfaces_rtnl - iterate active interfaces
 *
 * This function iterates over the interfaces associated with a given
 * hardware that are currently active and calls the callback for them.
 * This version can only be used while holding the RTNL.
 *
 * @hw: the hardware struct of which the interfaces should be iterated over
 * @iter_flags: iteration flags, see &enum ieee80211_interface_iteration_flags
 * @iterator: the iterator function to call, cannot sleep
 * @data: first argument of the iterator function
 */
void ieee80211_iterate_active_interfaces_rtnl(struct ieee80211_hw *hw,
					      u32 iter_flags,
					      void (*iterator)(void *data,
						u8 *mac,
						struct ieee80211_vif *vif),
					      void *data);

/**
 * ieee80211_queue_work - add work onto the mac80211 workqueue
 *
 * Drivers and mac80211 use this to add work onto the mac80211 workqueue.
 * This helper ensures drivers are not queueing work when they should not be.
 *
 * @hw: the hardware struct for the interface we are adding work for
 * @work: the work we want to add onto the mac80211 workqueue
 */
void ieee80211_queue_work(struct ieee80211_hw *hw, struct work_struct *work);

/**
 * ieee80211_queue_delayed_work - add work onto the mac80211 workqueue
 *
 * Drivers and mac80211 use this to queue delayed work onto the mac80211
 * workqueue.
 *
 * @hw: the hardware struct for the interface we are adding work for
 * @dwork: delayable work to queue onto the mac80211 workqueue
 * @delay: number of jiffies to wait before queueing
 */
void ieee80211_queue_delayed_work(struct ieee80211_hw *hw,
				  struct delayed_work *dwork,
				  unsigned long delay);

/**
 * ieee80211_start_tx_ba_session - Start a tx Block Ack session.
 * @sta: the station for which to start a BA session
 * @tid: the TID to BA on.
 * @timeout: session timeout value (in TUs)
 *
 * Return: success if addBA request was sent, failure otherwise
 *
 * Although mac80211/low level driver/user space application can estimate
 * the need to start aggregation on a certain RA/TID, the session level
 * will be managed by the mac80211.
 */
int ieee80211_start_tx_ba_session(struct ieee80211_sta *sta, u16 tid,
				  u16 timeout);

/**
 * ieee80211_start_tx_ba_cb_irqsafe - low level driver ready to aggregate.
 * @vif: &struct ieee80211_vif pointer from the add_interface callback
 * @ra: receiver address of the BA session recipient.
 * @tid: the TID to BA on.
 *
 * This function must be called by low level driver once it has
 * finished with preparations for the BA session. It can be called
 * from any context.
 */
void ieee80211_start_tx_ba_cb_irqsafe(struct ieee80211_vif *vif, const u8 *ra,
				      u16 tid);

/**
 * ieee80211_stop_tx_ba_session - Stop a Block Ack session.
 * @sta: the station whose BA session to stop
 * @tid: the TID to stop BA.
 *
 * Return: negative error if the TID is invalid, or no aggregation active
 *
 * Although mac80211/low level driver/user space application can estimate
 * the need to stop aggregation on a certain RA/TID, the session level
 * will be managed by the mac80211.
 */
int ieee80211_stop_tx_ba_session(struct ieee80211_sta *sta, u16 tid);

/**
 * ieee80211_stop_tx_ba_cb_irqsafe - low level driver ready to stop aggregate.
 * @vif: &struct ieee80211_vif pointer from the add_interface callback
 * @ra: receiver address of the BA session recipient.
 * @tid: the desired TID to BA on.
 *
 * This function must be called by low level driver once it has
 * finished with preparations for the BA session tear down. It
 * can be called from any context.
 */
void ieee80211_stop_tx_ba_cb_irqsafe(struct ieee80211_vif *vif, const u8 *ra,
				     u16 tid);

/**
 * ieee80211_find_sta - find a station
 *
 * @vif: virtual interface to look for station on
 * @addr: station's address
 *
 * Return: The station, if found. %NULL otherwise.
 *
 * Note: This function must be called under RCU lock and the
 * resulting pointer is only valid under RCU lock as well.
 */
struct ieee80211_sta *ieee80211_find_sta(struct ieee80211_vif *vif,
					 const u8 *addr);

/**
 * ieee80211_find_sta_by_ifaddr - find a station on hardware
 *
 * @hw: pointer as obtained from ieee80211_alloc_hw()
 * @addr: remote station's address
 * @localaddr: local address (vif->sdata->vif.addr). Use NULL for 'any'.
 *
 * Return: The station, if found. %NULL otherwise.
 *
 * Note: This function must be called under RCU lock and the
 * resulting pointer is only valid under RCU lock as well.
 *
 * NOTE: You may pass NULL for localaddr, but then you will just get
 *      the first STA that matches the remote address 'addr'.
 *      We can have multiple STA associated with multiple
 *      logical stations (e.g. consider a station connecting to another
 *      BSSID on the same AP hardware without disconnecting first).
 *      In this case, the result of this method with localaddr NULL
 *      is not reliable.
 *
 * DO NOT USE THIS FUNCTION with localaddr NULL if at all possible.
 */
struct ieee80211_sta *ieee80211_find_sta_by_ifaddr(struct ieee80211_hw *hw,
					       const u8 *addr,
					       const u8 *localaddr);

/**
 * ieee80211_sta_block_awake - block station from waking up
 * @hw: the hardware
 * @pubsta: the station
 * @block: whether to block or unblock
 *
 * Some devices require that all frames that are on the queues
 * for a specific station that went to sleep are flushed before
 * a poll response or frames after the station woke up can be
 * delivered to that it. Note that such frames must be rejected
 * by the driver as filtered, with the appropriate status flag.
 *
 * This function allows implementing this mode in a race-free
 * manner.
 *
 * To do this, a driver must keep track of the number of frames
 * still enqueued for a specific station. If this number is not
 * zero when the station goes to sleep, the driver must call
 * this function to force mac80211 to consider the station to
 * be asleep regardless of the station's actual state. Once the
 * number of outstanding frames reaches zero, the driver must
 * call this function again to unblock the station. That will
 * cause mac80211 to be able to send ps-poll responses, and if
 * the station queried in the meantime then frames will also
 * be sent out as a result of this. Additionally, the driver
 * will be notified that the station woke up some time after
 * it is unblocked, regardless of whether the station actually
 * woke up while blocked or not.
 */
void ieee80211_sta_block_awake(struct ieee80211_hw *hw,
			       struct ieee80211_sta *pubsta, bool block);

/**
 * ieee80211_sta_eosp - notify mac80211 about end of SP
 * @pubsta: the station
 *
 * When a device transmits frames in a way that it can't tell
 * mac80211 in the TX status about the EOSP, it must clear the
 * %IEEE80211_TX_STATUS_EOSP bit and call this function instead.
 * This applies for PS-Poll as well as uAPSD.
 *
 * Note that just like with _tx_status() and _rx() drivers must
 * not mix calls to irqsafe/non-irqsafe versions, this function
 * must not be mixed with those either. Use the all irqsafe, or
 * all non-irqsafe, don't mix!
 *
 * NB: the _irqsafe version of this function doesn't exist, no
 *     driver needs it right now. Don't call this function if
 *     you'd need the _irqsafe version, look at the git history
 *     and restore the _irqsafe version!
 */
void ieee80211_sta_eosp(struct ieee80211_sta *pubsta);

/**
 * ieee80211_iter_keys - iterate keys programmed into the device
 * @hw: pointer obtained from ieee80211_alloc_hw()
 * @vif: virtual interface to iterate, may be %NULL for all
 * @iter: iterator function that will be called for each key
 * @iter_data: custom data to pass to the iterator function
 *
 * This function can be used to iterate all the keys known to
 * mac80211, even those that weren't previously programmed into
 * the device. This is intended for use in WoWLAN if the device
 * needs reprogramming of the keys during suspend. Note that due
 * to locking reasons, it is also only safe to call this at few
 * spots since it must hold the RTNL and be able to sleep.
 *
 * The order in which the keys are iterated matches the order
 * in which they were originally installed and handed to the
 * set_key callback.
 */
void ieee80211_iter_keys(struct ieee80211_hw *hw,
			 struct ieee80211_vif *vif,
			 void (*iter)(struct ieee80211_hw *hw,
				      struct ieee80211_vif *vif,
				      struct ieee80211_sta *sta,
				      struct ieee80211_key_conf *key,
				      void *data),
			 void *iter_data);

/**
 * ieee80211_iter_chan_contexts_atomic - iterate channel contexts
 * @hw: pointre obtained from ieee80211_alloc_hw().
 * @iter: iterator function
 * @iter_data: data passed to iterator function
 *
 * Iterate all active channel contexts. This function is atomic and
 * doesn't acquire any locks internally that might be held in other
 * places while calling into the driver.
 *
 * The iterator will not find a context that's being added (during
 * the driver callback to add it) but will find it while it's being
 * removed.
 *
 * Note that during hardware restart, all contexts that existed
 * before the restart are considered already present so will be
 * found while iterating, whether they've been re-added already
 * or not.
 */
void ieee80211_iter_chan_contexts_atomic(
	struct ieee80211_hw *hw,
	void (*iter)(struct ieee80211_hw *hw,
		     struct ieee80211_chanctx_conf *chanctx_conf,
		     void *data),
	void *iter_data);

/**
 * ieee80211_ap_probereq_get - retrieve a Probe Request template
 * @hw: pointer obtained from ieee80211_alloc_hw().
 * @vif: &struct ieee80211_vif pointer from the add_interface callback.
 *
 * Creates a Probe Request template which can, for example, be uploaded to
 * hardware. The template is filled with bssid, ssid and supported rate
 * information. This function must only be called from within the
 * .bss_info_changed callback function and only in managed mode. The function
 * is only useful when the interface is associated, otherwise it will return
 * %NULL.
 *
 * Return: The Probe Request template. %NULL on error.
 */
struct sk_buff *ieee80211_ap_probereq_get(struct ieee80211_hw *hw,
					  struct ieee80211_vif *vif);

/**
 * ieee80211_beacon_loss - inform hardware does not receive beacons
 *
 * @vif: &struct ieee80211_vif pointer from the add_interface callback.
 *
 * When beacon filtering is enabled with %IEEE80211_VIF_BEACON_FILTER and
 * %IEEE80211_CONF_PS is set, the driver needs to inform whenever the
 * hardware is not receiving beacons with this function.
 */
void ieee80211_beacon_loss(struct ieee80211_vif *vif);

/**
 * ieee80211_connection_loss - inform hardware has lost connection to the AP
 *
 * @vif: &struct ieee80211_vif pointer from the add_interface callback.
 *
 * When beacon filtering is enabled with %IEEE80211_VIF_BEACON_FILTER, and
 * %IEEE80211_CONF_PS and %IEEE80211_HW_CONNECTION_MONITOR are set, the driver
 * needs to inform if the connection to the AP has been lost.
 * The function may also be called if the connection needs to be terminated
 * for some other reason, even if %IEEE80211_HW_CONNECTION_MONITOR isn't set.
 *
 * This function will cause immediate change to disassociated state,
 * without connection recovery attempts.
 */
void ieee80211_connection_loss(struct ieee80211_vif *vif);

/**
 * ieee80211_resume_disconnect - disconnect from AP after resume
 *
 * @vif: &struct ieee80211_vif pointer from the add_interface callback.
 *
 * Instructs mac80211 to disconnect from the AP after resume.
 * Drivers can use this after WoWLAN if they know that the
 * connection cannot be kept up, for example because keys were
 * used while the device was asleep but the replay counters or
 * similar cannot be retrieved from the device during resume.
 *
 * Note that due to implementation issues, if the driver uses
 * the reconfiguration functionality during resume the interface
 * will still be added as associated first during resume and then
 * disconnect normally later.
 *
 * This function can only be called from the resume callback and
 * the driver must not be holding any of its own locks while it
 * calls this function, or at least not any locks it needs in the
 * key configuration paths (if it supports HW crypto).
 */
void ieee80211_resume_disconnect(struct ieee80211_vif *vif);

/**
 * ieee80211_cqm_rssi_notify - inform a configured connection quality monitoring
 *	rssi threshold triggered
 *
 * @vif: &struct ieee80211_vif pointer from the add_interface callback.
 * @rssi_event: the RSSI trigger event type
 * @gfp: context flags
 *
 * When the %IEEE80211_VIF_SUPPORTS_CQM_RSSI is set, and a connection quality
 * monitoring is configured with an rssi threshold, the driver will inform
 * whenever the rssi level reaches the threshold.
 */
void ieee80211_cqm_rssi_notify(struct ieee80211_vif *vif,
			       enum nl80211_cqm_rssi_threshold_event rssi_event,
			       gfp_t gfp);

/**
 * ieee80211_radar_detected - inform that a radar was detected
 *
 * @hw: pointer as obtained from ieee80211_alloc_hw()
 */
void ieee80211_radar_detected(struct ieee80211_hw *hw);

/**
 * ieee80211_chswitch_done - Complete channel switch process
 * @vif: &struct ieee80211_vif pointer from the add_interface callback.
 * @success: make the channel switch successful or not
 *
 * Complete the channel switch post-process: set the new operational channel
 * and wake up the suspended queues.
 */
void ieee80211_chswitch_done(struct ieee80211_vif *vif, bool success);

/**
 * ieee80211_request_smps - request SM PS transition
 * @vif: &struct ieee80211_vif pointer from the add_interface callback.
 * @smps_mode: new SM PS mode
 *
 * This allows the driver to request an SM PS transition in managed
 * mode. This is useful when the driver has more information than
 * the stack about possible interference, for example by bluetooth.
 */
void ieee80211_request_smps(struct ieee80211_vif *vif,
			    enum ieee80211_smps_mode smps_mode);

/**
 * ieee80211_ready_on_channel - notification of remain-on-channel start
 * @hw: pointer as obtained from ieee80211_alloc_hw()
 */
void ieee80211_ready_on_channel(struct ieee80211_hw *hw);

/**
 * ieee80211_remain_on_channel_expired - remain_on_channel duration expired
 * @hw: pointer as obtained from ieee80211_alloc_hw()
 */
void ieee80211_remain_on_channel_expired(struct ieee80211_hw *hw);

/**
 * ieee80211_stop_rx_ba_session - callback to stop existing BA sessions
 *
 * in order not to harm the system performance and user experience, the device
 * may request not to allow any rx ba session and tear down existing rx ba
 * sessions based on system constraints such as periodic BT activity that needs
 * to limit wlan activity (eg.sco or a2dp)."
 * in such cases, the intention is to limit the duration of the rx ppdu and
 * therefore prevent the peer device to use a-mpdu aggregation.
 *
 * @vif: &struct ieee80211_vif pointer from the add_interface callback.
 * @ba_rx_bitmap: Bit map of open rx ba per tid
 * @addr: & to bssid mac address
 */
void ieee80211_stop_rx_ba_session(struct ieee80211_vif *vif, u16 ba_rx_bitmap,
				  const u8 *addr);

/**
 * ieee80211_send_bar - send a BlockAckReq frame
 *
 * can be used to flush pending frames from the peer's aggregation reorder
 * buffer.
 *
 * @vif: &struct ieee80211_vif pointer from the add_interface callback.
 * @ra: the peer's destination address
 * @tid: the TID of the aggregation session
 * @ssn: the new starting sequence number for the receiver
 */
void ieee80211_send_bar(struct ieee80211_vif *vif, u8 *ra, u16 tid, u16 ssn);

/* Rate control API */

/**
 * struct ieee80211_tx_rate_control - rate control information for/from RC algo
 *
 * @hw: The hardware the algorithm is invoked for.
 * @sband: The band this frame is being transmitted on.
 * @bss_conf: the current BSS configuration
 * @skb: the skb that will be transmitted, the control information in it needs
 *	to be filled in
 * @reported_rate: The rate control algorithm can fill this in to indicate
 *	which rate should be reported to userspace as the current rate and
 *	used for rate calculations in the mesh network.
 * @rts: whether RTS will be used for this frame because it is longer than the
 *	RTS threshold
 * @short_preamble: whether mac80211 will request short-preamble transmission
 *	if the selected rate supports it
 * @max_rate_idx: user-requested maximum (legacy) rate
 *	(deprecated; this will be removed once drivers get updated to use
 *	rate_idx_mask)
 * @rate_idx_mask: user-requested (legacy) rate mask
 * @rate_idx_mcs_mask: user-requested MCS rate mask (NULL if not in use)
 * @bss: whether this frame is sent out in AP or IBSS mode
 */
struct ieee80211_tx_rate_control {
	struct ieee80211_hw *hw;
	struct ieee80211_supported_band *sband;
	struct ieee80211_bss_conf *bss_conf;
	struct sk_buff *skb;
	struct ieee80211_tx_rate reported_rate;
	bool rts, short_preamble;
	u8 max_rate_idx;
	u32 rate_idx_mask;
	u8 *rate_idx_mcs_mask;
	bool bss;
};

struct rate_control_ops {
	struct module *module;
	const char *name;
	void *(*alloc)(struct ieee80211_hw *hw, struct dentry *debugfsdir);
	void (*free)(void *priv);

	void *(*alloc_sta)(void *priv, struct ieee80211_sta *sta, gfp_t gfp);
	void (*rate_init)(void *priv, struct ieee80211_supported_band *sband,
			  struct cfg80211_chan_def *chandef,
			  struct ieee80211_sta *sta, void *priv_sta);
	void (*rate_update)(void *priv, struct ieee80211_supported_band *sband,
			    struct cfg80211_chan_def *chandef,
			    struct ieee80211_sta *sta, void *priv_sta,
			    u32 changed);
	void (*free_sta)(void *priv, struct ieee80211_sta *sta,
			 void *priv_sta);

	void (*tx_status)(void *priv, struct ieee80211_supported_band *sband,
			  struct ieee80211_sta *sta, void *priv_sta,
			  struct sk_buff *skb);
	void (*get_rate)(void *priv, struct ieee80211_sta *sta, void *priv_sta,
			 struct ieee80211_tx_rate_control *txrc);

	void (*add_sta_debugfs)(void *priv, void *priv_sta,
				struct dentry *dir);
	void (*remove_sta_debugfs)(void *priv, void *priv_sta);
};

static inline int rate_supported(struct ieee80211_sta *sta,
				 enum ieee80211_band band,
				 int index)
{
	return (sta == NULL || sta->supp_rates[band] & BIT(index));
}

/**
 * rate_control_send_low - helper for drivers for management/no-ack frames
 *
 * Rate control algorithms that agree to use the lowest rate to
 * send management frames and NO_ACK data with the respective hw
 * retries should use this in the beginning of their mac80211 get_rate
 * callback. If true is returned the rate control can simply return.
 * If false is returned we guarantee that sta and sta and priv_sta is
 * not null.
 *
 * Rate control algorithms wishing to do more intelligent selection of
 * rate for multicast/broadcast frames may choose to not use this.
 *
 * @sta: &struct ieee80211_sta pointer to the target destination. Note
 * 	that this may be null.
 * @priv_sta: private rate control structure. This may be null.
 * @txrc: rate control information we sholud populate for mac80211.
 */
bool rate_control_send_low(struct ieee80211_sta *sta,
			   void *priv_sta,
			   struct ieee80211_tx_rate_control *txrc);


static inline s8
rate_lowest_index(struct ieee80211_supported_band *sband,
		  struct ieee80211_sta *sta)
{
	int i;

	for (i = 0; i < sband->n_bitrates; i++)
		if (rate_supported(sta, sband->band, i))
			return i;

	/* warn when we cannot find a rate. */
	WARN_ON_ONCE(1);

	/* and return 0 (the lowest index) */
	return 0;
}

static inline
bool rate_usable_index_exists(struct ieee80211_supported_band *sband,
			      struct ieee80211_sta *sta)
{
	unsigned int i;

	for (i = 0; i < sband->n_bitrates; i++)
		if (rate_supported(sta, sband->band, i))
			return true;
	return false;
}

/**
 * rate_control_set_rates - pass the sta rate selection to mac80211/driver
 *
 * When not doing a rate control probe to test rates, rate control should pass
 * its rate selection to mac80211. If the driver supports receiving a station
 * rate table, it will use it to ensure that frames are always sent based on
 * the most recent rate control module decision.
 *
 * @hw: pointer as obtained from ieee80211_alloc_hw()
 * @pubsta: &struct ieee80211_sta pointer to the target destination.
 * @rates: new tx rate set to be used for this station.
 */
int rate_control_set_rates(struct ieee80211_hw *hw,
			   struct ieee80211_sta *pubsta,
			   struct ieee80211_sta_rates *rates);

int ieee80211_rate_control_register(struct rate_control_ops *ops);
void ieee80211_rate_control_unregister(struct rate_control_ops *ops);

static inline bool
conf_is_ht20(struct ieee80211_conf *conf)
{
	return conf->chandef.width == NL80211_CHAN_WIDTH_20;
}

static inline bool
conf_is_ht40_minus(struct ieee80211_conf *conf)
{
	return conf->chandef.width == NL80211_CHAN_WIDTH_40 &&
	       conf->chandef.center_freq1 < conf->chandef.chan->center_freq;
}

static inline bool
conf_is_ht40_plus(struct ieee80211_conf *conf)
{
	return conf->chandef.width == NL80211_CHAN_WIDTH_40 &&
	       conf->chandef.center_freq1 > conf->chandef.chan->center_freq;
}

static inline bool
conf_is_ht40(struct ieee80211_conf *conf)
{
	return conf->chandef.width == NL80211_CHAN_WIDTH_40;
}

static inline bool
conf_is_ht(struct ieee80211_conf *conf)
{
	return conf->chandef.width != NL80211_CHAN_WIDTH_20_NOHT;
}

static inline enum nl80211_iftype
ieee80211_iftype_p2p(enum nl80211_iftype type, bool p2p)
{
	if (p2p) {
		switch (type) {
		case NL80211_IFTYPE_STATION:
			return NL80211_IFTYPE_P2P_CLIENT;
		case NL80211_IFTYPE_AP:
			return NL80211_IFTYPE_P2P_GO;
		default:
			break;
		}
	}
	return type;
}

static inline enum nl80211_iftype
ieee80211_vif_type_p2p(struct ieee80211_vif *vif)
{
	return ieee80211_iftype_p2p(vif->type, vif->p2p);
}

void ieee80211_enable_rssi_reports(struct ieee80211_vif *vif,
				   int rssi_min_thold,
				   int rssi_max_thold);

void ieee80211_disable_rssi_reports(struct ieee80211_vif *vif);

/**
 * ieee80211_ave_rssi - report the average RSSI for the specified interface
 *
 * @vif: the specified virtual interface
 *
 * Note: This function assumes that the given vif is valid.
 *
 * Return: The average RSSI value for the requested interface, or 0 if not
 * applicable.
 */
int ieee80211_ave_rssi(struct ieee80211_vif *vif);

/**
 * ieee80211_report_wowlan_wakeup - report WoWLAN wakeup
 * @vif: virtual interface
 * @wakeup: wakeup reason(s)
 * @gfp: allocation flags
 *
 * See cfg80211_report_wowlan_wakeup().
 */
void ieee80211_report_wowlan_wakeup(struct ieee80211_vif *vif,
				    struct cfg80211_wowlan_wakeup *wakeup,
				    gfp_t gfp);

/**
 * ieee80211_tx_prepare_skb - prepare an 802.11 skb for transmission
 * @hw: pointer as obtained from ieee80211_alloc_hw()
 * @vif: virtual interface
 * @skb: frame to be sent from within the driver
 * @band: the band to transmit on
 * @sta: optional pointer to get the station to send the frame to
 *
 * Note: must be called under RCU lock
 */
bool ieee80211_tx_prepare_skb(struct ieee80211_hw *hw,
			      struct ieee80211_vif *vif, struct sk_buff *skb,
			      int band, struct ieee80211_sta **sta);

#endif /* MAC80211_H */<|MERGE_RESOLUTION|>--- conflicted
+++ resolved
@@ -829,8 +829,6 @@
  * @RX_FLAG_STBC_MASK: STBC 2 bit bitmask. 1 - Nss=1, 2 - Nss=2, 3 - Nss=3
  * @RX_FLAG_10MHZ: 10 MHz (half channel) was used
  * @RX_FLAG_5MHZ: 5 MHz (quarter channel) was used
-<<<<<<< HEAD
-=======
  * @RX_FLAG_AMSDU_MORE: Some drivers may prefer to report separate A-MSDU
  *	subframes instead of a one huge frame for performance reasons.
  *	All, but the last MSDU from an A-MSDU should have this flag set. E.g.
@@ -840,7 +838,6 @@
  *	subframes share the same sequence number. Reported subframes can be
  *	either regular MSDU or singly A-MSDUs. Subframes must not be
  *	interleaved with other frames.
->>>>>>> d8ec26d7
  */
 enum mac80211_rx_flags {
 	RX_FLAG_MMIC_ERROR		= BIT(0),
@@ -871,10 +868,7 @@
 	RX_FLAG_STBC_MASK		= BIT(26) | BIT(27),
 	RX_FLAG_10MHZ			= BIT(28),
 	RX_FLAG_5MHZ			= BIT(29),
-<<<<<<< HEAD
-=======
 	RX_FLAG_AMSDU_MORE		= BIT(30),
->>>>>>> d8ec26d7
 };
 
 #define RX_FLAG_STBC_SHIFT		26
@@ -2692,13 +2686,10 @@
  *	zero using ieee80211_csa_is_complete() after the beacon has been
  *	transmitted and then call ieee80211_csa_finish().
  *
-<<<<<<< HEAD
-=======
  * @join_ibss: Join an IBSS (on an IBSS interface); this is called after all
  *	information in bss_conf is set up and the beacon can be retrieved. A
  *	channel context is bound before this is called.
  * @leave_ibss: Leave the IBSS again.
->>>>>>> d8ec26d7
  */
 struct ieee80211_ops {
 	void (*tx)(struct ieee80211_hw *hw,
@@ -2890,12 +2881,9 @@
 	void (*channel_switch_beacon)(struct ieee80211_hw *hw,
 				      struct ieee80211_vif *vif,
 				      struct cfg80211_chan_def *chandef);
-<<<<<<< HEAD
-=======
 
 	int (*join_ibss)(struct ieee80211_hw *hw, struct ieee80211_vif *vif);
 	void (*leave_ibss)(struct ieee80211_hw *hw, struct ieee80211_vif *vif);
->>>>>>> d8ec26d7
 };
 
 /**
