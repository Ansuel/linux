/* SPDX-License-Identifier: GPL-2.0 */
#ifndef __NET_NETLINK_H
#define __NET_NETLINK_H

#include <linux/types.h>
#include <linux/netlink.h>
#include <linux/jiffies.h>
#include <linux/in6.h>

/* ========================================================================
 *         Netlink Messages and Attributes Interface (As Seen On TV)
 * ------------------------------------------------------------------------
 *                          Messages Interface
 * ------------------------------------------------------------------------
 *
 * Message Format:
 *    <--- nlmsg_total_size(payload)  --->
 *    <-- nlmsg_msg_size(payload) ->
 *   +----------+- - -+-------------+- - -+-------- - -
 *   | nlmsghdr | Pad |   Payload   | Pad | nlmsghdr
 *   +----------+- - -+-------------+- - -+-------- - -
 *   nlmsg_data(nlh)---^                   ^
 *   nlmsg_next(nlh)-----------------------+
 *
 * Payload Format:
 *    <---------------------- nlmsg_len(nlh) --------------------->
 *    <------ hdrlen ------>       <- nlmsg_attrlen(nlh, hdrlen) ->
 *   +----------------------+- - -+--------------------------------+
 *   |     Family Header    | Pad |           Attributes           |
 *   +----------------------+- - -+--------------------------------+
 *   nlmsg_attrdata(nlh, hdrlen)---^
 *
 * Data Structures:
 *   struct nlmsghdr			netlink message header
 *
 * Message Construction:
 *   nlmsg_new()			create a new netlink message
 *   nlmsg_put()			add a netlink message to an skb
 *   nlmsg_put_answer()			callback based nlmsg_put()
 *   nlmsg_end()			finalize netlink message
 *   nlmsg_get_pos()			return current position in message
 *   nlmsg_trim()			trim part of message
 *   nlmsg_cancel()			cancel message construction
 *   nlmsg_free()			free a netlink message
 *
 * Message Sending:
 *   nlmsg_multicast()			multicast message to several groups
 *   nlmsg_unicast()			unicast a message to a single socket
 *   nlmsg_notify()			send notification message
 *
 * Message Length Calculations:
 *   nlmsg_msg_size(payload)		length of message w/o padding
 *   nlmsg_total_size(payload)		length of message w/ padding
 *   nlmsg_padlen(payload)		length of padding at tail
 *
 * Message Payload Access:
 *   nlmsg_data(nlh)			head of message payload
 *   nlmsg_len(nlh)			length of message payload
 *   nlmsg_attrdata(nlh, hdrlen)	head of attributes data
 *   nlmsg_attrlen(nlh, hdrlen)		length of attributes data
 *
 * Message Parsing:
 *   nlmsg_ok(nlh, remaining)		does nlh fit into remaining bytes?
 *   nlmsg_next(nlh, remaining)		get next netlink message
 *   nlmsg_parse()			parse attributes of a message
 *   nlmsg_find_attr()			find an attribute in a message
 *   nlmsg_for_each_msg()		loop over all messages
 *   nlmsg_validate()			validate netlink message incl. attrs
 *   nlmsg_for_each_attr()		loop over all attributes
 *
 * Misc:
 *   nlmsg_report()			report back to application?
 *
 * ------------------------------------------------------------------------
 *                          Attributes Interface
 * ------------------------------------------------------------------------
 *
 * Attribute Format:
 *    <------- nla_total_size(payload) ------->
 *    <---- nla_attr_size(payload) ----->
 *   +----------+- - -+- - - - - - - - - +- - -+-------- - -
 *   |  Header  | Pad |     Payload      | Pad |  Header
 *   +----------+- - -+- - - - - - - - - +- - -+-------- - -
 *                     <- nla_len(nla) ->      ^
 *   nla_data(nla)----^                        |
 *   nla_next(nla)-----------------------------'
 *
 * Data Structures:
 *   struct nlattr			netlink attribute header
 *
 * Attribute Construction:
 *   nla_reserve(skb, type, len)	reserve room for an attribute
 *   nla_reserve_nohdr(skb, len)	reserve room for an attribute w/o hdr
 *   nla_put(skb, type, len, data)	add attribute to skb
 *   nla_put_nohdr(skb, len, data)	add attribute w/o hdr
 *   nla_append(skb, len, data)		append data to skb
 *
 * Attribute Construction for Basic Types:
 *   nla_put_u8(skb, type, value)	add u8 attribute to skb
 *   nla_put_u16(skb, type, value)	add u16 attribute to skb
 *   nla_put_u32(skb, type, value)	add u32 attribute to skb
 *   nla_put_u64_64bit(skb, type,
 *                     value, padattr)	add u64 attribute to skb
 *   nla_put_s8(skb, type, value)	add s8 attribute to skb
 *   nla_put_s16(skb, type, value)	add s16 attribute to skb
 *   nla_put_s32(skb, type, value)	add s32 attribute to skb
 *   nla_put_s64(skb, type, value,
 *               padattr)		add s64 attribute to skb
 *   nla_put_string(skb, type, str)	add string attribute to skb
 *   nla_put_flag(skb, type)		add flag attribute to skb
 *   nla_put_msecs(skb, type, jiffies,
 *                 padattr)		add msecs attribute to skb
 *   nla_put_in_addr(skb, type, addr)	add IPv4 address attribute to skb
 *   nla_put_in6_addr(skb, type, addr)	add IPv6 address attribute to skb
 *
 * Nested Attributes Construction:
 *   nla_nest_start(skb, type)		start a nested attribute
 *   nla_nest_end(skb, nla)		finalize a nested attribute
 *   nla_nest_cancel(skb, nla)		cancel nested attribute construction
 *
 * Attribute Length Calculations:
 *   nla_attr_size(payload)		length of attribute w/o padding
 *   nla_total_size(payload)		length of attribute w/ padding
 *   nla_padlen(payload)		length of padding
 *
 * Attribute Payload Access:
 *   nla_data(nla)			head of attribute payload
 *   nla_len(nla)			length of attribute payload
 *
 * Attribute Payload Access for Basic Types:
 *   nla_get_u8(nla)			get payload for a u8 attribute
 *   nla_get_u16(nla)			get payload for a u16 attribute
 *   nla_get_u32(nla)			get payload for a u32 attribute
 *   nla_get_u64(nla)			get payload for a u64 attribute
 *   nla_get_s8(nla)			get payload for a s8 attribute
 *   nla_get_s16(nla)			get payload for a s16 attribute
 *   nla_get_s32(nla)			get payload for a s32 attribute
 *   nla_get_s64(nla)			get payload for a s64 attribute
 *   nla_get_flag(nla)			return 1 if flag is true
 *   nla_get_msecs(nla)			get payload for a msecs attribute
 *
 * Attribute Misc:
 *   nla_memcpy(dest, nla, count)	copy attribute into memory
 *   nla_memcmp(nla, data, size)	compare attribute with memory area
 *   nla_strlcpy(dst, nla, size)	copy attribute to a sized string
 *   nla_strcmp(nla, str)		compare attribute with string
 *
 * Attribute Parsing:
 *   nla_ok(nla, remaining)		does nla fit into remaining bytes?
 *   nla_next(nla, remaining)		get next netlink attribute
 *   nla_validate()			validate a stream of attributes
 *   nla_validate_nested()		validate a stream of nested attributes
 *   nla_find()				find attribute in stream of attributes
 *   nla_find_nested()			find attribute in nested attributes
 *   nla_parse()			parse and validate stream of attrs
 *   nla_parse_nested()			parse nested attributes
 *   nla_for_each_attr()		loop over all attributes
 *   nla_for_each_nested()		loop over the nested attributes
 *=========================================================================
 */

 /**
  * Standard attribute types to specify validation policy
  */
enum {
	NLA_UNSPEC,
	NLA_U8,
	NLA_U16,
	NLA_U32,
	NLA_U64,
	NLA_STRING,
	NLA_FLAG,
	NLA_MSECS,
	NLA_NESTED,
	NLA_NESTED_ARRAY,
	NLA_NUL_STRING,
	NLA_BINARY,
	NLA_S8,
	NLA_S16,
	NLA_S32,
	NLA_S64,
	NLA_BITFIELD32,
	NLA_REJECT,
	NLA_EXACT_LEN,
	NLA_EXACT_LEN_WARN,
	NLA_MIN_LEN,
	__NLA_TYPE_MAX,
};

#define NLA_TYPE_MAX (__NLA_TYPE_MAX - 1)

enum nla_policy_validation {
	NLA_VALIDATE_NONE,
	NLA_VALIDATE_RANGE,
	NLA_VALIDATE_MIN,
	NLA_VALIDATE_MAX,
	NLA_VALIDATE_FUNCTION,
};

/**
 * struct nla_policy - attribute validation policy
 * @type: Type of attribute or NLA_UNSPEC
 * @validation_type: type of attribute validation done in addition to
 *	type-specific validation (e.g. range, function call), see
 *	&enum nla_policy_validation
 * @len: Type specific length of payload
 *
 * Policies are defined as arrays of this struct, the array must be
 * accessible by attribute type up to the highest identifier to be expected.
 *
 * Meaning of `len' field:
 *    NLA_STRING           Maximum length of string
 *    NLA_NUL_STRING       Maximum length of string (excluding NUL)
 *    NLA_FLAG             Unused
 *    NLA_BINARY           Maximum length of attribute payload
 *    NLA_MIN_LEN          Minimum length of attribute payload
 *    NLA_NESTED,
 *    NLA_NESTED_ARRAY     Length verification is done by checking len of
 *                         nested header (or empty); len field is used if
 *                         validation_data is also used, for the max attr
 *                         number in the nested policy.
 *    NLA_U8, NLA_U16,
 *    NLA_U32, NLA_U64,
 *    NLA_S8, NLA_S16,
 *    NLA_S32, NLA_S64,
 *    NLA_MSECS            Leaving the length field zero will verify the
 *                         given type fits, using it verifies minimum length
 *                         just like "All other"
 *    NLA_BITFIELD32       Unused
 *    NLA_REJECT           Unused
 *    NLA_EXACT_LEN        Attribute must have exactly this length, otherwise
 *                         it is rejected.
 *    NLA_EXACT_LEN_WARN   Attribute should have exactly this length, a warning
 *                         is logged if it is longer, shorter is rejected.
 *    NLA_MIN_LEN          Minimum length of attribute payload
 *    All other            Minimum length of attribute payload
 *
 * Meaning of `validation_data' field:
 *    NLA_BITFIELD32       This is a 32-bit bitmap/bitselector attribute and
 *                         validation data must point to a u32 value of valid
 *                         flags
 *    NLA_REJECT           This attribute is always rejected and validation data
 *                         may point to a string to report as the error instead
 *                         of the generic one in extended ACK.
 *    NLA_NESTED           Points to a nested policy to validate, must also set
 *                         `len' to the max attribute number.
 *                         Note that nla_parse() will validate, but of course not
 *                         parse, the nested sub-policies.
 *    NLA_NESTED_ARRAY     Points to a nested policy to validate, must also set
 *                         `len' to the max attribute number. The difference to
 *                         NLA_NESTED is the structure - NLA_NESTED has the
 *                         nested attributes directly inside, while an array has
 *                         the nested attributes at another level down and the
 *                         attributes directly in the nesting don't matter.
 *    All other            Unused - but note that it's a union
 *
 * Meaning of `min' and `max' fields, use via NLA_POLICY_MIN, NLA_POLICY_MAX
 * and NLA_POLICY_RANGE:
 *    NLA_U8,
 *    NLA_U16,
 *    NLA_U32,
 *    NLA_U64,
 *    NLA_S8,
 *    NLA_S16,
 *    NLA_S32,
 *    NLA_S64              These are used depending on the validation_type
 *                         field, if that is min/max/range then the minimum,
 *                         maximum and both are used (respectively) to check
 *                         the value of the integer attribute.
 *                         Note that in the interest of code simplicity and
 *                         struct size both limits are s16, so you cannot
 *                         enforce a range that doesn't fall within the range
 *                         of s16 - do that as usual in the code instead.
 *    All other            Unused - but note that it's a union
 *
 * Meaning of `validate' field, use via NLA_POLICY_VALIDATE_FN:
 *    NLA_BINARY           Validation function called for the attribute,
 *                         not compatible with use of the validation_data
 *                         as in NLA_BITFIELD32, NLA_REJECT, NLA_NESTED and
 *                         NLA_NESTED_ARRAY.
 *    All other            Unused - but note that it's a union
 *
 * Example:
 * static const struct nla_policy my_policy[ATTR_MAX+1] = {
 * 	[ATTR_FOO] = { .type = NLA_U16 },
 *	[ATTR_BAR] = { .type = NLA_STRING, .len = BARSIZ },
 *	[ATTR_BAZ] = { .type = NLA_EXACT_LEN, .len = sizeof(struct mystruct) },
 *	[ATTR_GOO] = { .type = NLA_BITFIELD32, .validation_data = &myvalidflags },
 * };
 */
struct nla_policy {
	u8		type;
	u8		validation_type;
	u16		len;
	union {
		const void *validation_data;
		struct {
			s16 min, max;
		};
		int (*validate)(const struct nlattr *attr,
				struct netlink_ext_ack *extack);
		/* This entry is special, and used for the attribute at index 0
		 * only, and specifies special data about the policy, namely it
		 * specifies the "boundary type" where strict length validation
		 * starts for any attribute types >= this value, also, strict
		 * nesting validation starts here.
		 *
		 * Additionally, it means that NLA_UNSPEC is actually NLA_REJECT
		 * for any types >= this, so need to use NLA_MIN_LEN to get the
		 * previous pure { .len = xyz } behaviour. The advantage of this
		 * is that types not specified in the policy will be rejected.
		 *
		 * For completely new families it should be set to 1 so that the
		 * validation is enforced for all attributes. For existing ones
		 * it should be set at least when new attributes are added to
		 * the enum used by the policy, and be set to the new value that
		 * was added to enforce strict validation from thereon.
		 */
		u16 strict_start_type;
	};
};

#define NLA_POLICY_EXACT_LEN(_len)	{ .type = NLA_EXACT_LEN, .len = _len }
#define NLA_POLICY_EXACT_LEN_WARN(_len)	{ .type = NLA_EXACT_LEN_WARN, \
					  .len = _len }
#define NLA_POLICY_MIN_LEN(_len)	{ .type = NLA_MIN_LEN, .len = _len }

#define NLA_POLICY_ETH_ADDR		NLA_POLICY_EXACT_LEN(ETH_ALEN)
#define NLA_POLICY_ETH_ADDR_COMPAT	NLA_POLICY_EXACT_LEN_WARN(ETH_ALEN)

#define _NLA_POLICY_NESTED(maxattr, policy) \
	{ .type = NLA_NESTED, .validation_data = policy, .len = maxattr }
#define _NLA_POLICY_NESTED_ARRAY(maxattr, policy) \
	{ .type = NLA_NESTED_ARRAY, .validation_data = policy, .len = maxattr }
#define NLA_POLICY_NESTED(policy) \
	_NLA_POLICY_NESTED(ARRAY_SIZE(policy) - 1, policy)
#define NLA_POLICY_NESTED_ARRAY(policy) \
	_NLA_POLICY_NESTED_ARRAY(ARRAY_SIZE(policy) - 1, policy)

#define __NLA_ENSURE(condition) BUILD_BUG_ON_ZERO(!(condition))
#define NLA_ENSURE_INT_TYPE(tp)				\
	(__NLA_ENSURE(tp == NLA_S8 || tp == NLA_U8 ||	\
		      tp == NLA_S16 || tp == NLA_U16 ||	\
		      tp == NLA_S32 || tp == NLA_U32 ||	\
		      tp == NLA_S64 || tp == NLA_U64) + tp)
#define NLA_ENSURE_NO_VALIDATION_PTR(tp)		\
	(__NLA_ENSURE(tp != NLA_BITFIELD32 &&		\
		      tp != NLA_REJECT &&		\
		      tp != NLA_NESTED &&		\
		      tp != NLA_NESTED_ARRAY) + tp)

#define NLA_POLICY_RANGE(tp, _min, _max) {		\
	.type = NLA_ENSURE_INT_TYPE(tp),		\
	.validation_type = NLA_VALIDATE_RANGE,		\
	.min = _min,					\
	.max = _max					\
}

#define NLA_POLICY_MIN(tp, _min) {			\
	.type = NLA_ENSURE_INT_TYPE(tp),		\
	.validation_type = NLA_VALIDATE_MIN,		\
	.min = _min,					\
}

#define NLA_POLICY_MAX(tp, _max) {			\
	.type = NLA_ENSURE_INT_TYPE(tp),		\
	.validation_type = NLA_VALIDATE_MAX,		\
	.max = _max,					\
}

#define NLA_POLICY_VALIDATE_FN(tp, fn, ...) {		\
	.type = NLA_ENSURE_NO_VALIDATION_PTR(tp),	\
	.validation_type = NLA_VALIDATE_FUNCTION,	\
	.validate = fn,					\
	.len = __VA_ARGS__ + 0,				\
}

/**
 * struct nl_info - netlink source information
 * @nlh: Netlink message header of original request
 * @nl_net: Network namespace
 * @portid: Netlink PORTID of requesting application
 * @skip_notify: Skip netlink notifications to user space
 * @skip_notify_kernel: Skip selected in-kernel notifications
 */
struct nl_info {
	struct nlmsghdr		*nlh;
	struct net		*nl_net;
	u32			portid;
	u8			skip_notify:1,
				skip_notify_kernel:1;
};

/**
 * enum netlink_validation - netlink message/attribute validation levels
 * @NL_VALIDATE_LIBERAL: Old-style "be liberal" validation, not caring about
 *	extra data at the end of the message, attributes being longer than
 *	they should be, or unknown attributes being present.
 * @NL_VALIDATE_TRAILING: Reject junk data encountered after attribute parsing.
 * @NL_VALIDATE_MAXTYPE: Reject attributes > max type; Together with _TRAILING
 *	this is equivalent to the old nla_parse_strict()/nlmsg_parse_strict().
 * @NL_VALIDATE_UNSPEC: Reject attributes with NLA_UNSPEC in the policy.
 *	This can safely be set by the kernel when the given policy has no
 *	NLA_UNSPEC anymore, and can thus be used to ensure policy entries
 *	are enforced going forward.
 * @NL_VALIDATE_STRICT_ATTRS: strict attribute policy parsing (e.g.
 *	U8, U16, U32 must have exact size, etc.)
 * @NL_VALIDATE_NESTED: Check that NLA_F_NESTED is set for NLA_NESTED(_ARRAY)
 *	and unset for other policies.
 */
enum netlink_validation {
	NL_VALIDATE_LIBERAL = 0,
	NL_VALIDATE_TRAILING = BIT(0),
	NL_VALIDATE_MAXTYPE = BIT(1),
	NL_VALIDATE_UNSPEC = BIT(2),
	NL_VALIDATE_STRICT_ATTRS = BIT(3),
	NL_VALIDATE_NESTED = BIT(4),
};

#define NL_VALIDATE_DEPRECATED_STRICT (NL_VALIDATE_TRAILING |\
				       NL_VALIDATE_MAXTYPE)
#define NL_VALIDATE_STRICT (NL_VALIDATE_TRAILING |\
			    NL_VALIDATE_MAXTYPE |\
			    NL_VALIDATE_UNSPEC |\
			    NL_VALIDATE_STRICT_ATTRS |\
			    NL_VALIDATE_NESTED)

int netlink_rcv_skb(struct sk_buff *skb,
		    int (*cb)(struct sk_buff *, struct nlmsghdr *,
			      struct netlink_ext_ack *));
int nlmsg_notify(struct sock *sk, struct sk_buff *skb, u32 portid,
		 unsigned int group, int report, gfp_t flags);

int __nla_validate(const struct nlattr *head, int len, int maxtype,
		   const struct nla_policy *policy, unsigned int validate,
		   struct netlink_ext_ack *extack);
int __nla_parse(struct nlattr **tb, int maxtype, const struct nlattr *head,
		int len, const struct nla_policy *policy, unsigned int validate,
		struct netlink_ext_ack *extack);
int nla_policy_len(const struct nla_policy *, int);
struct nlattr *nla_find(const struct nlattr *head, int len, int attrtype);
size_t nla_strlcpy(char *dst, const struct nlattr *nla, size_t dstsize);
char *nla_strdup(const struct nlattr *nla, gfp_t flags);
int nla_memcpy(void *dest, const struct nlattr *src, int count);
int nla_memcmp(const struct nlattr *nla, const void *data, size_t size);
int nla_strcmp(const struct nlattr *nla, const char *str);
struct nlattr *__nla_reserve(struct sk_buff *skb, int attrtype, int attrlen);
struct nlattr *__nla_reserve_64bit(struct sk_buff *skb, int attrtype,
				   int attrlen, int padattr);
void *__nla_reserve_nohdr(struct sk_buff *skb, int attrlen);
struct nlattr *nla_reserve(struct sk_buff *skb, int attrtype, int attrlen);
struct nlattr *nla_reserve_64bit(struct sk_buff *skb, int attrtype,
				 int attrlen, int padattr);
void *nla_reserve_nohdr(struct sk_buff *skb, int attrlen);
void __nla_put(struct sk_buff *skb, int attrtype, int attrlen,
	       const void *data);
void __nla_put_64bit(struct sk_buff *skb, int attrtype, int attrlen,
		     const void *data, int padattr);
void __nla_put_nohdr(struct sk_buff *skb, int attrlen, const void *data);
int nla_put(struct sk_buff *skb, int attrtype, int attrlen, const void *data);
int nla_put_64bit(struct sk_buff *skb, int attrtype, int attrlen,
		  const void *data, int padattr);
int nla_put_nohdr(struct sk_buff *skb, int attrlen, const void *data);
int nla_append(struct sk_buff *skb, int attrlen, const void *data);

/**************************************************************************
 * Netlink Messages
 **************************************************************************/

/**
 * nlmsg_msg_size - length of netlink message not including padding
 * @payload: length of message payload
 */
static inline int nlmsg_msg_size(int payload)
{
	return NLMSG_HDRLEN + payload;
}

/**
 * nlmsg_total_size - length of netlink message including padding
 * @payload: length of message payload
 */
static inline int nlmsg_total_size(int payload)
{
	return NLMSG_ALIGN(nlmsg_msg_size(payload));
}

/**
 * nlmsg_padlen - length of padding at the message's tail
 * @payload: length of message payload
 */
static inline int nlmsg_padlen(int payload)
{
	return nlmsg_total_size(payload) - nlmsg_msg_size(payload);
}

/**
 * nlmsg_data - head of message payload
 * @nlh: netlink message header
 */
static inline void *nlmsg_data(const struct nlmsghdr *nlh)
{
	return (unsigned char *) nlh + NLMSG_HDRLEN;
}

/**
 * nlmsg_len - length of message payload
 * @nlh: netlink message header
 */
static inline int nlmsg_len(const struct nlmsghdr *nlh)
{
	return nlh->nlmsg_len - NLMSG_HDRLEN;
}

/**
 * nlmsg_attrdata - head of attributes data
 * @nlh: netlink message header
 * @hdrlen: length of family specific header
 */
static inline struct nlattr *nlmsg_attrdata(const struct nlmsghdr *nlh,
					    int hdrlen)
{
	unsigned char *data = nlmsg_data(nlh);
	return (struct nlattr *) (data + NLMSG_ALIGN(hdrlen));
}

/**
 * nlmsg_attrlen - length of attributes data
 * @nlh: netlink message header
 * @hdrlen: length of family specific header
 */
static inline int nlmsg_attrlen(const struct nlmsghdr *nlh, int hdrlen)
{
	return nlmsg_len(nlh) - NLMSG_ALIGN(hdrlen);
}

/**
 * nlmsg_ok - check if the netlink message fits into the remaining bytes
 * @nlh: netlink message header
 * @remaining: number of bytes remaining in message stream
 */
static inline int nlmsg_ok(const struct nlmsghdr *nlh, int remaining)
{
	return (remaining >= (int) sizeof(struct nlmsghdr) &&
		nlh->nlmsg_len >= sizeof(struct nlmsghdr) &&
		nlh->nlmsg_len <= remaining);
}

/**
 * nlmsg_next - next netlink message in message stream
 * @nlh: netlink message header
 * @remaining: number of bytes remaining in message stream
 *
 * Returns the next netlink message in the message stream and
 * decrements remaining by the size of the current message.
 */
static inline struct nlmsghdr *
nlmsg_next(const struct nlmsghdr *nlh, int *remaining)
{
	int totlen = NLMSG_ALIGN(nlh->nlmsg_len);

	*remaining -= totlen;

	return (struct nlmsghdr *) ((unsigned char *) nlh + totlen);
}

/**
 * nla_parse - Parse a stream of attributes into a tb buffer
 * @tb: destination array with maxtype+1 elements
 * @maxtype: maximum attribute type to be expected
 * @head: head of attribute stream
 * @len: length of attribute stream
 * @policy: validation policy
 * @extack: extended ACK pointer
 *
 * Parses a stream of attributes and stores a pointer to each attribute in
 * the tb array accessible via the attribute type. Attributes with a type
 * exceeding maxtype will be rejected, policy must be specified, attributes
 * will be validated in the strictest way possible.
 *
 * Returns 0 on success or a negative error code.
 */
static inline int nla_parse(struct nlattr **tb, int maxtype,
			    const struct nlattr *head, int len,
			    const struct nla_policy *policy,
			    struct netlink_ext_ack *extack)
{
	return __nla_parse(tb, maxtype, head, len, policy,
			   NL_VALIDATE_STRICT, extack);
}

/**
 * nla_parse_deprecated - Parse a stream of attributes into a tb buffer
 * @tb: destination array with maxtype+1 elements
 * @maxtype: maximum attribute type to be expected
 * @head: head of attribute stream
 * @len: length of attribute stream
 * @policy: validation policy
 * @extack: extended ACK pointer
 *
 * Parses a stream of attributes and stores a pointer to each attribute in
 * the tb array accessible via the attribute type. Attributes with a type
 * exceeding maxtype will be ignored and attributes from the policy are not
 * always strictly validated (only for new attributes).
 *
 * Returns 0 on success or a negative error code.
 */
static inline int nla_parse_deprecated(struct nlattr **tb, int maxtype,
				       const struct nlattr *head, int len,
				       const struct nla_policy *policy,
				       struct netlink_ext_ack *extack)
{
	return __nla_parse(tb, maxtype, head, len, policy,
			   NL_VALIDATE_LIBERAL, extack);
}

/**
 * nla_parse_deprecated_strict - Parse a stream of attributes into a tb buffer
 * @tb: destination array with maxtype+1 elements
 * @maxtype: maximum attribute type to be expected
 * @head: head of attribute stream
 * @len: length of attribute stream
 * @policy: validation policy
 * @extack: extended ACK pointer
 *
 * Parses a stream of attributes and stores a pointer to each attribute in
 * the tb array accessible via the attribute type. Attributes with a type
 * exceeding maxtype will be rejected as well as trailing data, but the
 * policy is not completely strictly validated (only for new attributes).
 *
 * Returns 0 on success or a negative error code.
 */
static inline int nla_parse_deprecated_strict(struct nlattr **tb, int maxtype,
					      const struct nlattr *head,
					      int len,
					      const struct nla_policy *policy,
					      struct netlink_ext_ack *extack)
{
	return __nla_parse(tb, maxtype, head, len, policy,
			   NL_VALIDATE_DEPRECATED_STRICT, extack);
}

/**
 * __nlmsg_parse - parse attributes of a netlink message
 * @nlh: netlink message header
 * @hdrlen: length of family specific header
 * @tb: destination array with maxtype+1 elements
 * @maxtype: maximum attribute type to be expected
 * @policy: validation policy
 * @validate: validation strictness
 * @extack: extended ACK report struct
 *
 * See nla_parse()
 */
static inline int __nlmsg_parse(const struct nlmsghdr *nlh, int hdrlen,
				struct nlattr *tb[], int maxtype,
				const struct nla_policy *policy,
				unsigned int validate,
				struct netlink_ext_ack *extack)
{
	if (nlh->nlmsg_len < nlmsg_msg_size(hdrlen)) {
		NL_SET_ERR_MSG(extack, "Invalid header length");
		return -EINVAL;
	}

	return __nla_parse(tb, maxtype, nlmsg_attrdata(nlh, hdrlen),
			   nlmsg_attrlen(nlh, hdrlen), policy, validate,
			   extack);
}

/**
 * nlmsg_parse - parse attributes of a netlink message
 * @nlh: netlink message header
 * @hdrlen: length of family specific header
 * @tb: destination array with maxtype+1 elements
 * @maxtype: maximum attribute type to be expected
 * @validate: validation strictness
 * @extack: extended ACK report struct
 *
 * See nla_parse()
 */
static inline int nlmsg_parse(const struct nlmsghdr *nlh, int hdrlen,
			      struct nlattr *tb[], int maxtype,
			      const struct nla_policy *policy,
			      struct netlink_ext_ack *extack)
{
	return __nla_parse(tb, maxtype, nlmsg_attrdata(nlh, hdrlen),
			   nlmsg_attrlen(nlh, hdrlen), policy,
			   NL_VALIDATE_STRICT, extack);
}
<<<<<<< HEAD

/**
 * nlmsg_parse_deprecated - parse attributes of a netlink message
 * @nlh: netlink message header
 * @hdrlen: length of family specific header
 * @tb: destination array with maxtype+1 elements
 * @maxtype: maximum attribute type to be expected
 * @extack: extended ACK report struct
 *
 * See nla_parse_deprecated()
 */
static inline int nlmsg_parse_deprecated(const struct nlmsghdr *nlh, int hdrlen,
					 struct nlattr *tb[], int maxtype,
					 const struct nla_policy *policy,
					 struct netlink_ext_ack *extack)
{
	return __nlmsg_parse(nlh, hdrlen, tb, maxtype, policy,
			     NL_VALIDATE_LIBERAL, extack);
}

/**
=======

/**
 * nlmsg_parse_deprecated - parse attributes of a netlink message
 * @nlh: netlink message header
 * @hdrlen: length of family specific header
 * @tb: destination array with maxtype+1 elements
 * @maxtype: maximum attribute type to be expected
 * @extack: extended ACK report struct
 *
 * See nla_parse_deprecated()
 */
static inline int nlmsg_parse_deprecated(const struct nlmsghdr *nlh, int hdrlen,
					 struct nlattr *tb[], int maxtype,
					 const struct nla_policy *policy,
					 struct netlink_ext_ack *extack)
{
	return __nlmsg_parse(nlh, hdrlen, tb, maxtype, policy,
			     NL_VALIDATE_LIBERAL, extack);
}

/**
>>>>>>> 4ff96fb5
 * nlmsg_parse_deprecated_strict - parse attributes of a netlink message
 * @nlh: netlink message header
 * @hdrlen: length of family specific header
 * @tb: destination array with maxtype+1 elements
 * @maxtype: maximum attribute type to be expected
 * @extack: extended ACK report struct
 *
 * See nla_parse_deprecated_strict()
 */
static inline int
nlmsg_parse_deprecated_strict(const struct nlmsghdr *nlh, int hdrlen,
			      struct nlattr *tb[], int maxtype,
			      const struct nla_policy *policy,
			      struct netlink_ext_ack *extack)
{
	return __nlmsg_parse(nlh, hdrlen, tb, maxtype, policy,
			     NL_VALIDATE_DEPRECATED_STRICT, extack);
}

/**
 * nlmsg_find_attr - find a specific attribute in a netlink message
 * @nlh: netlink message header
 * @hdrlen: length of familiy specific header
 * @attrtype: type of attribute to look for
 *
 * Returns the first attribute which matches the specified type.
 */
static inline struct nlattr *nlmsg_find_attr(const struct nlmsghdr *nlh,
					     int hdrlen, int attrtype)
{
	return nla_find(nlmsg_attrdata(nlh, hdrlen),
			nlmsg_attrlen(nlh, hdrlen), attrtype);
}

/**
 * nla_validate_deprecated - Validate a stream of attributes
 * @head: head of attribute stream
 * @len: length of attribute stream
 * @maxtype: maximum attribute type to be expected
 * @policy: validation policy
 * @validate: validation strictness
 * @extack: extended ACK report struct
 *
 * Validates all attributes in the specified attribute stream against the
 * specified policy. Validation is done in liberal mode.
 * See documenation of struct nla_policy for more details.
 *
 * Returns 0 on success or a negative error code.
 */
static inline int nla_validate_deprecated(const struct nlattr *head, int len,
					  int maxtype,
					  const struct nla_policy *policy,
					  struct netlink_ext_ack *extack)
{
	return __nla_validate(head, len, maxtype, policy, NL_VALIDATE_LIBERAL,
			      extack);
}

/**
 * nla_validate - Validate a stream of attributes
 * @head: head of attribute stream
 * @len: length of attribute stream
 * @maxtype: maximum attribute type to be expected
 * @policy: validation policy
 * @validate: validation strictness
 * @extack: extended ACK report struct
 *
 * Validates all attributes in the specified attribute stream against the
 * specified policy. Validation is done in strict mode.
 * See documenation of struct nla_policy for more details.
 *
 * Returns 0 on success or a negative error code.
 */
static inline int nla_validate(const struct nlattr *head, int len, int maxtype,
			       const struct nla_policy *policy,
			       struct netlink_ext_ack *extack)
{
	return __nla_validate(head, len, maxtype, policy, NL_VALIDATE_STRICT,
			      extack);
}

/**
 * nlmsg_validate_deprecated - validate a netlink message including attributes
 * @nlh: netlinket message header
 * @hdrlen: length of familiy specific header
 * @maxtype: maximum attribute type to be expected
 * @policy: validation policy
 * @extack: extended ACK report struct
 */
static inline int nlmsg_validate_deprecated(const struct nlmsghdr *nlh,
					    int hdrlen, int maxtype,
					    const struct nla_policy *policy,
					    struct netlink_ext_ack *extack)
{
	if (nlh->nlmsg_len < nlmsg_msg_size(hdrlen))
		return -EINVAL;

	return __nla_validate(nlmsg_attrdata(nlh, hdrlen),
			      nlmsg_attrlen(nlh, hdrlen), maxtype,
			      policy, NL_VALIDATE_LIBERAL, extack);
}



/**
 * nlmsg_report - need to report back to application?
 * @nlh: netlink message header
 *
 * Returns 1 if a report back to the application is requested.
 */
static inline int nlmsg_report(const struct nlmsghdr *nlh)
{
	return !!(nlh->nlmsg_flags & NLM_F_ECHO);
}

/**
 * nlmsg_for_each_attr - iterate over a stream of attributes
 * @pos: loop counter, set to current attribute
 * @nlh: netlink message header
 * @hdrlen: length of familiy specific header
 * @rem: initialized to len, holds bytes currently remaining in stream
 */
#define nlmsg_for_each_attr(pos, nlh, hdrlen, rem) \
	nla_for_each_attr(pos, nlmsg_attrdata(nlh, hdrlen), \
			  nlmsg_attrlen(nlh, hdrlen), rem)

/**
 * nlmsg_put - Add a new netlink message to an skb
 * @skb: socket buffer to store message in
 * @portid: netlink PORTID of requesting application
 * @seq: sequence number of message
 * @type: message type
 * @payload: length of message payload
 * @flags: message flags
 *
 * Returns NULL if the tailroom of the skb is insufficient to store
 * the message header and payload.
 */
static inline struct nlmsghdr *nlmsg_put(struct sk_buff *skb, u32 portid, u32 seq,
					 int type, int payload, int flags)
{
	if (unlikely(skb_tailroom(skb) < nlmsg_total_size(payload)))
		return NULL;

	return __nlmsg_put(skb, portid, seq, type, payload, flags);
}

/**
 * nlmsg_put_answer - Add a new callback based netlink message to an skb
 * @skb: socket buffer to store message in
 * @cb: netlink callback
 * @type: message type
 * @payload: length of message payload
 * @flags: message flags
 *
 * Returns NULL if the tailroom of the skb is insufficient to store
 * the message header and payload.
 */
static inline struct nlmsghdr *nlmsg_put_answer(struct sk_buff *skb,
						struct netlink_callback *cb,
						int type, int payload,
						int flags)
{
	return nlmsg_put(skb, NETLINK_CB(cb->skb).portid, cb->nlh->nlmsg_seq,
			 type, payload, flags);
}

/**
 * nlmsg_new - Allocate a new netlink message
 * @payload: size of the message payload
 * @flags: the type of memory to allocate.
 *
 * Use NLMSG_DEFAULT_SIZE if the size of the payload isn't known
 * and a good default is needed.
 */
static inline struct sk_buff *nlmsg_new(size_t payload, gfp_t flags)
{
	return alloc_skb(nlmsg_total_size(payload), flags);
}

/**
 * nlmsg_end - Finalize a netlink message
 * @skb: socket buffer the message is stored in
 * @nlh: netlink message header
 *
 * Corrects the netlink message header to include the appeneded
 * attributes. Only necessary if attributes have been added to
 * the message.
 */
static inline void nlmsg_end(struct sk_buff *skb, struct nlmsghdr *nlh)
{
	nlh->nlmsg_len = skb_tail_pointer(skb) - (unsigned char *)nlh;
}

/**
 * nlmsg_get_pos - return current position in netlink message
 * @skb: socket buffer the message is stored in
 *
 * Returns a pointer to the current tail of the message.
 */
static inline void *nlmsg_get_pos(struct sk_buff *skb)
{
	return skb_tail_pointer(skb);
}

/**
 * nlmsg_trim - Trim message to a mark
 * @skb: socket buffer the message is stored in
 * @mark: mark to trim to
 *
 * Trims the message to the provided mark.
 */
static inline void nlmsg_trim(struct sk_buff *skb, const void *mark)
{
	if (mark) {
		WARN_ON((unsigned char *) mark < skb->data);
		skb_trim(skb, (unsigned char *) mark - skb->data);
	}
}

/**
 * nlmsg_cancel - Cancel construction of a netlink message
 * @skb: socket buffer the message is stored in
 * @nlh: netlink message header
 *
 * Removes the complete netlink message including all
 * attributes from the socket buffer again.
 */
static inline void nlmsg_cancel(struct sk_buff *skb, struct nlmsghdr *nlh)
{
	nlmsg_trim(skb, nlh);
}

/**
 * nlmsg_free - free a netlink message
 * @skb: socket buffer of netlink message
 */
static inline void nlmsg_free(struct sk_buff *skb)
{
	kfree_skb(skb);
}

/**
 * nlmsg_multicast - multicast a netlink message
 * @sk: netlink socket to spread messages to
 * @skb: netlink message as socket buffer
 * @portid: own netlink portid to avoid sending to yourself
 * @group: multicast group id
 * @flags: allocation flags
 */
static inline int nlmsg_multicast(struct sock *sk, struct sk_buff *skb,
				  u32 portid, unsigned int group, gfp_t flags)
{
	int err;

	NETLINK_CB(skb).dst_group = group;

	err = netlink_broadcast(sk, skb, portid, group, flags);
	if (err > 0)
		err = 0;

	return err;
}

/**
 * nlmsg_unicast - unicast a netlink message
 * @sk: netlink socket to spread message to
 * @skb: netlink message as socket buffer
 * @portid: netlink portid of the destination socket
 */
static inline int nlmsg_unicast(struct sock *sk, struct sk_buff *skb, u32 portid)
{
	int err;

	err = netlink_unicast(sk, skb, portid, MSG_DONTWAIT);
	if (err > 0)
		err = 0;

	return err;
}

/**
 * nlmsg_for_each_msg - iterate over a stream of messages
 * @pos: loop counter, set to current message
 * @head: head of message stream
 * @len: length of message stream
 * @rem: initialized to len, holds bytes currently remaining in stream
 */
#define nlmsg_for_each_msg(pos, head, len, rem) \
	for (pos = head, rem = len; \
	     nlmsg_ok(pos, rem); \
	     pos = nlmsg_next(pos, &(rem)))

/**
 * nl_dump_check_consistent - check if sequence is consistent and advertise if not
 * @cb: netlink callback structure that stores the sequence number
 * @nlh: netlink message header to write the flag to
 *
 * This function checks if the sequence (generation) number changed during dump
 * and if it did, advertises it in the netlink message header.
 *
 * The correct way to use it is to set cb->seq to the generation counter when
 * all locks for dumping have been acquired, and then call this function for
 * each message that is generated.
 *
 * Note that due to initialisation concerns, 0 is an invalid sequence number
 * and must not be used by code that uses this functionality.
 */
static inline void
nl_dump_check_consistent(struct netlink_callback *cb,
			 struct nlmsghdr *nlh)
{
	if (cb->prev_seq && cb->seq != cb->prev_seq)
		nlh->nlmsg_flags |= NLM_F_DUMP_INTR;
	cb->prev_seq = cb->seq;
}

/**************************************************************************
 * Netlink Attributes
 **************************************************************************/

/**
 * nla_attr_size - length of attribute not including padding
 * @payload: length of payload
 */
static inline int nla_attr_size(int payload)
{
	return NLA_HDRLEN + payload;
}

/**
 * nla_total_size - total length of attribute including padding
 * @payload: length of payload
 */
static inline int nla_total_size(int payload)
{
	return NLA_ALIGN(nla_attr_size(payload));
}

/**
 * nla_padlen - length of padding at the tail of attribute
 * @payload: length of payload
 */
static inline int nla_padlen(int payload)
{
	return nla_total_size(payload) - nla_attr_size(payload);
}

/**
 * nla_type - attribute type
 * @nla: netlink attribute
 */
static inline int nla_type(const struct nlattr *nla)
{
	return nla->nla_type & NLA_TYPE_MASK;
}

/**
 * nla_data - head of payload
 * @nla: netlink attribute
 */
static inline void *nla_data(const struct nlattr *nla)
{
	return (char *) nla + NLA_HDRLEN;
}

/**
 * nla_len - length of payload
 * @nla: netlink attribute
 */
static inline int nla_len(const struct nlattr *nla)
{
	return nla->nla_len - NLA_HDRLEN;
}

/**
 * nla_ok - check if the netlink attribute fits into the remaining bytes
 * @nla: netlink attribute
 * @remaining: number of bytes remaining in attribute stream
 */
static inline int nla_ok(const struct nlattr *nla, int remaining)
{
	return remaining >= (int) sizeof(*nla) &&
	       nla->nla_len >= sizeof(*nla) &&
	       nla->nla_len <= remaining;
}

/**
 * nla_next - next netlink attribute in attribute stream
 * @nla: netlink attribute
 * @remaining: number of bytes remaining in attribute stream
 *
 * Returns the next netlink attribute in the attribute stream and
 * decrements remaining by the size of the current attribute.
 */
static inline struct nlattr *nla_next(const struct nlattr *nla, int *remaining)
{
	unsigned int totlen = NLA_ALIGN(nla->nla_len);

	*remaining -= totlen;
	return (struct nlattr *) ((char *) nla + totlen);
}

/**
 * nla_find_nested - find attribute in a set of nested attributes
 * @nla: attribute containing the nested attributes
 * @attrtype: type of attribute to look for
 *
 * Returns the first attribute which matches the specified type.
 */
static inline struct nlattr *
nla_find_nested(const struct nlattr *nla, int attrtype)
{
	return nla_find(nla_data(nla), nla_len(nla), attrtype);
}

/**
 * nla_parse_nested - parse nested attributes
 * @tb: destination array with maxtype+1 elements
 * @maxtype: maximum attribute type to be expected
 * @nla: attribute containing the nested attributes
 * @policy: validation policy
 * @extack: extended ACK report struct
 *
 * See nla_parse()
 */
static inline int nla_parse_nested(struct nlattr *tb[], int maxtype,
				   const struct nlattr *nla,
				   const struct nla_policy *policy,
				   struct netlink_ext_ack *extack)
{
	if (!(nla->nla_type & NLA_F_NESTED)) {
		NL_SET_ERR_MSG_ATTR(extack, nla, "NLA_F_NESTED is missing");
		return -EINVAL;
	}

	return __nla_parse(tb, maxtype, nla_data(nla), nla_len(nla), policy,
			   NL_VALIDATE_STRICT, extack);
}

/**
 * nla_parse_nested_deprecated - parse nested attributes
 * @tb: destination array with maxtype+1 elements
 * @maxtype: maximum attribute type to be expected
 * @nla: attribute containing the nested attributes
 * @policy: validation policy
 * @extack: extended ACK report struct
 *
 * See nla_parse_deprecated()
 */
static inline int nla_parse_nested_deprecated(struct nlattr *tb[], int maxtype,
					      const struct nlattr *nla,
					      const struct nla_policy *policy,
					      struct netlink_ext_ack *extack)
{
	return __nla_parse(tb, maxtype, nla_data(nla), nla_len(nla), policy,
			   NL_VALIDATE_LIBERAL, extack);
}

/**
 * nla_put_u8 - Add a u8 netlink attribute to a socket buffer
 * @skb: socket buffer to add attribute to
 * @attrtype: attribute type
 * @value: numeric value
 */
static inline int nla_put_u8(struct sk_buff *skb, int attrtype, u8 value)
{
	/* temporary variables to work around GCC PR81715 with asan-stack=1 */
	u8 tmp = value;

	return nla_put(skb, attrtype, sizeof(u8), &tmp);
}

/**
 * nla_put_u16 - Add a u16 netlink attribute to a socket buffer
 * @skb: socket buffer to add attribute to
 * @attrtype: attribute type
 * @value: numeric value
 */
static inline int nla_put_u16(struct sk_buff *skb, int attrtype, u16 value)
{
	u16 tmp = value;

	return nla_put(skb, attrtype, sizeof(u16), &tmp);
}

/**
 * nla_put_be16 - Add a __be16 netlink attribute to a socket buffer
 * @skb: socket buffer to add attribute to
 * @attrtype: attribute type
 * @value: numeric value
 */
static inline int nla_put_be16(struct sk_buff *skb, int attrtype, __be16 value)
{
	__be16 tmp = value;

	return nla_put(skb, attrtype, sizeof(__be16), &tmp);
}

/**
 * nla_put_net16 - Add 16-bit network byte order netlink attribute to a socket buffer
 * @skb: socket buffer to add attribute to
 * @attrtype: attribute type
 * @value: numeric value
 */
static inline int nla_put_net16(struct sk_buff *skb, int attrtype, __be16 value)
{
	__be16 tmp = value;

	return nla_put_be16(skb, attrtype | NLA_F_NET_BYTEORDER, tmp);
}

/**
 * nla_put_le16 - Add a __le16 netlink attribute to a socket buffer
 * @skb: socket buffer to add attribute to
 * @attrtype: attribute type
 * @value: numeric value
 */
static inline int nla_put_le16(struct sk_buff *skb, int attrtype, __le16 value)
{
	__le16 tmp = value;

	return nla_put(skb, attrtype, sizeof(__le16), &tmp);
}

/**
 * nla_put_u32 - Add a u32 netlink attribute to a socket buffer
 * @skb: socket buffer to add attribute to
 * @attrtype: attribute type
 * @value: numeric value
 */
static inline int nla_put_u32(struct sk_buff *skb, int attrtype, u32 value)
{
	u32 tmp = value;

	return nla_put(skb, attrtype, sizeof(u32), &tmp);
}

/**
 * nla_put_be32 - Add a __be32 netlink attribute to a socket buffer
 * @skb: socket buffer to add attribute to
 * @attrtype: attribute type
 * @value: numeric value
 */
static inline int nla_put_be32(struct sk_buff *skb, int attrtype, __be32 value)
{
	__be32 tmp = value;

	return nla_put(skb, attrtype, sizeof(__be32), &tmp);
}

/**
 * nla_put_net32 - Add 32-bit network byte order netlink attribute to a socket buffer
 * @skb: socket buffer to add attribute to
 * @attrtype: attribute type
 * @value: numeric value
 */
static inline int nla_put_net32(struct sk_buff *skb, int attrtype, __be32 value)
{
	__be32 tmp = value;

	return nla_put_be32(skb, attrtype | NLA_F_NET_BYTEORDER, tmp);
}

/**
 * nla_put_le32 - Add a __le32 netlink attribute to a socket buffer
 * @skb: socket buffer to add attribute to
 * @attrtype: attribute type
 * @value: numeric value
 */
static inline int nla_put_le32(struct sk_buff *skb, int attrtype, __le32 value)
{
	__le32 tmp = value;

	return nla_put(skb, attrtype, sizeof(__le32), &tmp);
}

/**
 * nla_put_u64_64bit - Add a u64 netlink attribute to a skb and align it
 * @skb: socket buffer to add attribute to
 * @attrtype: attribute type
 * @value: numeric value
 * @padattr: attribute type for the padding
 */
static inline int nla_put_u64_64bit(struct sk_buff *skb, int attrtype,
				    u64 value, int padattr)
{
	u64 tmp = value;

	return nla_put_64bit(skb, attrtype, sizeof(u64), &tmp, padattr);
}

/**
 * nla_put_be64 - Add a __be64 netlink attribute to a socket buffer and align it
 * @skb: socket buffer to add attribute to
 * @attrtype: attribute type
 * @value: numeric value
 * @padattr: attribute type for the padding
 */
static inline int nla_put_be64(struct sk_buff *skb, int attrtype, __be64 value,
			       int padattr)
{
	__be64 tmp = value;

	return nla_put_64bit(skb, attrtype, sizeof(__be64), &tmp, padattr);
}

/**
 * nla_put_net64 - Add 64-bit network byte order nlattr to a skb and align it
 * @skb: socket buffer to add attribute to
 * @attrtype: attribute type
 * @value: numeric value
 * @padattr: attribute type for the padding
 */
static inline int nla_put_net64(struct sk_buff *skb, int attrtype, __be64 value,
				int padattr)
{
	__be64 tmp = value;

	return nla_put_be64(skb, attrtype | NLA_F_NET_BYTEORDER, tmp,
			    padattr);
}

/**
 * nla_put_le64 - Add a __le64 netlink attribute to a socket buffer and align it
 * @skb: socket buffer to add attribute to
 * @attrtype: attribute type
 * @value: numeric value
 * @padattr: attribute type for the padding
 */
static inline int nla_put_le64(struct sk_buff *skb, int attrtype, __le64 value,
			       int padattr)
{
	__le64 tmp = value;

	return nla_put_64bit(skb, attrtype, sizeof(__le64), &tmp, padattr);
}

/**
 * nla_put_s8 - Add a s8 netlink attribute to a socket buffer
 * @skb: socket buffer to add attribute to
 * @attrtype: attribute type
 * @value: numeric value
 */
static inline int nla_put_s8(struct sk_buff *skb, int attrtype, s8 value)
{
	s8 tmp = value;

	return nla_put(skb, attrtype, sizeof(s8), &tmp);
}

/**
 * nla_put_s16 - Add a s16 netlink attribute to a socket buffer
 * @skb: socket buffer to add attribute to
 * @attrtype: attribute type
 * @value: numeric value
 */
static inline int nla_put_s16(struct sk_buff *skb, int attrtype, s16 value)
{
	s16 tmp = value;

	return nla_put(skb, attrtype, sizeof(s16), &tmp);
}

/**
 * nla_put_s32 - Add a s32 netlink attribute to a socket buffer
 * @skb: socket buffer to add attribute to
 * @attrtype: attribute type
 * @value: numeric value
 */
static inline int nla_put_s32(struct sk_buff *skb, int attrtype, s32 value)
{
	s32 tmp = value;

	return nla_put(skb, attrtype, sizeof(s32), &tmp);
}

/**
 * nla_put_s64 - Add a s64 netlink attribute to a socket buffer and align it
 * @skb: socket buffer to add attribute to
 * @attrtype: attribute type
 * @value: numeric value
 * @padattr: attribute type for the padding
 */
static inline int nla_put_s64(struct sk_buff *skb, int attrtype, s64 value,
			      int padattr)
{
	s64 tmp = value;

	return nla_put_64bit(skb, attrtype, sizeof(s64), &tmp, padattr);
}

/**
 * nla_put_string - Add a string netlink attribute to a socket buffer
 * @skb: socket buffer to add attribute to
 * @attrtype: attribute type
 * @str: NUL terminated string
 */
static inline int nla_put_string(struct sk_buff *skb, int attrtype,
				 const char *str)
{
	return nla_put(skb, attrtype, strlen(str) + 1, str);
}

/**
 * nla_put_flag - Add a flag netlink attribute to a socket buffer
 * @skb: socket buffer to add attribute to
 * @attrtype: attribute type
 */
static inline int nla_put_flag(struct sk_buff *skb, int attrtype)
{
	return nla_put(skb, attrtype, 0, NULL);
}

/**
 * nla_put_msecs - Add a msecs netlink attribute to a skb and align it
 * @skb: socket buffer to add attribute to
 * @attrtype: attribute type
 * @njiffies: number of jiffies to convert to msecs
 * @padattr: attribute type for the padding
 */
static inline int nla_put_msecs(struct sk_buff *skb, int attrtype,
				unsigned long njiffies, int padattr)
{
	u64 tmp = jiffies_to_msecs(njiffies);

	return nla_put_64bit(skb, attrtype, sizeof(u64), &tmp, padattr);
}

/**
 * nla_put_in_addr - Add an IPv4 address netlink attribute to a socket
 * buffer
 * @skb: socket buffer to add attribute to
 * @attrtype: attribute type
 * @addr: IPv4 address
 */
static inline int nla_put_in_addr(struct sk_buff *skb, int attrtype,
				  __be32 addr)
{
	__be32 tmp = addr;

	return nla_put_be32(skb, attrtype, tmp);
}

/**
 * nla_put_in6_addr - Add an IPv6 address netlink attribute to a socket
 * buffer
 * @skb: socket buffer to add attribute to
 * @attrtype: attribute type
 * @addr: IPv6 address
 */
static inline int nla_put_in6_addr(struct sk_buff *skb, int attrtype,
				   const struct in6_addr *addr)
{
	return nla_put(skb, attrtype, sizeof(*addr), addr);
}

/**
 * nla_get_u32 - return payload of u32 attribute
 * @nla: u32 netlink attribute
 */
static inline u32 nla_get_u32(const struct nlattr *nla)
{
	return *(u32 *) nla_data(nla);
}

/**
 * nla_get_be32 - return payload of __be32 attribute
 * @nla: __be32 netlink attribute
 */
static inline __be32 nla_get_be32(const struct nlattr *nla)
{
	return *(__be32 *) nla_data(nla);
}

/**
 * nla_get_le32 - return payload of __le32 attribute
 * @nla: __le32 netlink attribute
 */
static inline __le32 nla_get_le32(const struct nlattr *nla)
{
	return *(__le32 *) nla_data(nla);
}

/**
 * nla_get_u16 - return payload of u16 attribute
 * @nla: u16 netlink attribute
 */
static inline u16 nla_get_u16(const struct nlattr *nla)
{
	return *(u16 *) nla_data(nla);
}

/**
 * nla_get_be16 - return payload of __be16 attribute
 * @nla: __be16 netlink attribute
 */
static inline __be16 nla_get_be16(const struct nlattr *nla)
{
	return *(__be16 *) nla_data(nla);
}

/**
 * nla_get_le16 - return payload of __le16 attribute
 * @nla: __le16 netlink attribute
 */
static inline __le16 nla_get_le16(const struct nlattr *nla)
{
	return *(__le16 *) nla_data(nla);
}

/**
 * nla_get_u8 - return payload of u8 attribute
 * @nla: u8 netlink attribute
 */
static inline u8 nla_get_u8(const struct nlattr *nla)
{
	return *(u8 *) nla_data(nla);
}

/**
 * nla_get_u64 - return payload of u64 attribute
 * @nla: u64 netlink attribute
 */
static inline u64 nla_get_u64(const struct nlattr *nla)
{
	u64 tmp;

	nla_memcpy(&tmp, nla, sizeof(tmp));

	return tmp;
}

/**
 * nla_get_be64 - return payload of __be64 attribute
 * @nla: __be64 netlink attribute
 */
static inline __be64 nla_get_be64(const struct nlattr *nla)
{
	__be64 tmp;

	nla_memcpy(&tmp, nla, sizeof(tmp));

	return tmp;
}

/**
 * nla_get_le64 - return payload of __le64 attribute
 * @nla: __le64 netlink attribute
 */
static inline __le64 nla_get_le64(const struct nlattr *nla)
{
	return *(__le64 *) nla_data(nla);
}

/**
 * nla_get_s32 - return payload of s32 attribute
 * @nla: s32 netlink attribute
 */
static inline s32 nla_get_s32(const struct nlattr *nla)
{
	return *(s32 *) nla_data(nla);
}

/**
 * nla_get_s16 - return payload of s16 attribute
 * @nla: s16 netlink attribute
 */
static inline s16 nla_get_s16(const struct nlattr *nla)
{
	return *(s16 *) nla_data(nla);
}

/**
 * nla_get_s8 - return payload of s8 attribute
 * @nla: s8 netlink attribute
 */
static inline s8 nla_get_s8(const struct nlattr *nla)
{
	return *(s8 *) nla_data(nla);
}

/**
 * nla_get_s64 - return payload of s64 attribute
 * @nla: s64 netlink attribute
 */
static inline s64 nla_get_s64(const struct nlattr *nla)
{
	s64 tmp;

	nla_memcpy(&tmp, nla, sizeof(tmp));

	return tmp;
}

/**
 * nla_get_flag - return payload of flag attribute
 * @nla: flag netlink attribute
 */
static inline int nla_get_flag(const struct nlattr *nla)
{
	return !!nla;
}

/**
 * nla_get_msecs - return payload of msecs attribute
 * @nla: msecs netlink attribute
 *
 * Returns the number of milliseconds in jiffies.
 */
static inline unsigned long nla_get_msecs(const struct nlattr *nla)
{
	u64 msecs = nla_get_u64(nla);

	return msecs_to_jiffies((unsigned long) msecs);
}

/**
 * nla_get_in_addr - return payload of IPv4 address attribute
 * @nla: IPv4 address netlink attribute
 */
static inline __be32 nla_get_in_addr(const struct nlattr *nla)
{
	return *(__be32 *) nla_data(nla);
}

/**
 * nla_get_in6_addr - return payload of IPv6 address attribute
 * @nla: IPv6 address netlink attribute
 */
static inline struct in6_addr nla_get_in6_addr(const struct nlattr *nla)
{
	struct in6_addr tmp;

	nla_memcpy(&tmp, nla, sizeof(tmp));
	return tmp;
}

/**
 * nla_get_bitfield32 - return payload of 32 bitfield attribute
 * @nla: nla_bitfield32 attribute
 */
static inline struct nla_bitfield32 nla_get_bitfield32(const struct nlattr *nla)
{
	struct nla_bitfield32 tmp;

	nla_memcpy(&tmp, nla, sizeof(tmp));
	return tmp;
}

/**
 * nla_memdup - duplicate attribute memory (kmemdup)
 * @src: netlink attribute to duplicate from
 * @gfp: GFP mask
 */
static inline void *nla_memdup(const struct nlattr *src, gfp_t gfp)
{
	return kmemdup(nla_data(src), nla_len(src), gfp);
}

/**
 * nla_nest_start_noflag - Start a new level of nested attributes
 * @skb: socket buffer to add attributes to
 * @attrtype: attribute type of container
 *
 * This function exists for backward compatibility to use in APIs which never
 * marked their nest attributes with NLA_F_NESTED flag. New APIs should use
 * nla_nest_start() which sets the flag.
 *
 * Returns the container attribute or NULL on error
 */
static inline struct nlattr *nla_nest_start_noflag(struct sk_buff *skb,
						   int attrtype)
{
	struct nlattr *start = (struct nlattr *)skb_tail_pointer(skb);

	if (nla_put(skb, attrtype, 0, NULL) < 0)
		return NULL;

	return start;
}

/**
 * nla_nest_start - Start a new level of nested attributes, with NLA_F_NESTED
 * @skb: socket buffer to add attributes to
 * @attrtype: attribute type of container
 *
 * Unlike nla_nest_start_noflag(), mark the nest attribute with NLA_F_NESTED
 * flag. This is the preferred function to use in new code.
 *
 * Returns the container attribute or NULL on error
 */
static inline struct nlattr *nla_nest_start(struct sk_buff *skb, int attrtype)
{
	return nla_nest_start_noflag(skb, attrtype | NLA_F_NESTED);
}

/**
 * nla_nest_end - Finalize nesting of attributes
 * @skb: socket buffer the attributes are stored in
 * @start: container attribute
 *
 * Corrects the container attribute header to include the all
 * appeneded attributes.
 *
 * Returns the total data length of the skb.
 */
static inline int nla_nest_end(struct sk_buff *skb, struct nlattr *start)
{
	start->nla_len = skb_tail_pointer(skb) - (unsigned char *)start;
	return skb->len;
}

/**
 * nla_nest_cancel - Cancel nesting of attributes
 * @skb: socket buffer the message is stored in
 * @start: container attribute
 *
 * Removes the container attribute and including all nested
 * attributes. Returns -EMSGSIZE
 */
static inline void nla_nest_cancel(struct sk_buff *skb, struct nlattr *start)
{
	nlmsg_trim(skb, start);
}

/**
 * nla_validate_nested - Validate a stream of nested attributes
 * @start: container attribute
 * @maxtype: maximum attribute type to be expected
 * @policy: validation policy
 * @validate: validation strictness
 * @extack: extended ACK report struct
 *
 * Validates all attributes in the nested attribute stream against the
 * specified policy. Attributes with a type exceeding maxtype will be
 * ignored. See documenation of struct nla_policy for more details.
 *
 * Returns 0 on success or a negative error code.
 */
static inline int __nla_validate_nested(const struct nlattr *start, int maxtype,
					const struct nla_policy *policy,
					unsigned int validate,
					struct netlink_ext_ack *extack)
{
	return __nla_validate(nla_data(start), nla_len(start), maxtype, policy,
			      validate, extack);
}

static inline int
<<<<<<< HEAD
=======
nl80211_validate_nested(const struct nlattr *start, int maxtype,
			const struct nla_policy *policy,
			struct netlink_ext_ack *extack)
{
	return __nla_validate_nested(start, maxtype, policy,
				     NL_VALIDATE_STRICT, extack);
}

static inline int
>>>>>>> 4ff96fb5
nla_validate_nested_deprecated(const struct nlattr *start, int maxtype,
			       const struct nla_policy *policy,
			       struct netlink_ext_ack *extack)
{
	return __nla_validate_nested(start, maxtype, policy,
				     NL_VALIDATE_LIBERAL, extack);
}

/**
 * nla_need_padding_for_64bit - test 64-bit alignment of the next attribute
 * @skb: socket buffer the message is stored in
 *
 * Return true if padding is needed to align the next attribute (nla_data()) to
 * a 64-bit aligned area.
 */
static inline bool nla_need_padding_for_64bit(struct sk_buff *skb)
{
#ifndef CONFIG_HAVE_EFFICIENT_UNALIGNED_ACCESS
	/* The nlattr header is 4 bytes in size, that's why we test
	 * if the skb->data _is_ aligned.  A NOP attribute, plus
	 * nlattr header for next attribute, will make nla_data()
	 * 8-byte aligned.
	 */
	if (IS_ALIGNED((unsigned long)skb_tail_pointer(skb), 8))
		return true;
#endif
	return false;
}

/**
 * nla_align_64bit - 64-bit align the nla_data() of next attribute
 * @skb: socket buffer the message is stored in
 * @padattr: attribute type for the padding
 *
 * Conditionally emit a padding netlink attribute in order to make
 * the next attribute we emit have a 64-bit aligned nla_data() area.
 * This will only be done in architectures which do not have
 * CONFIG_HAVE_EFFICIENT_UNALIGNED_ACCESS defined.
 *
 * Returns zero on success or a negative error code.
 */
static inline int nla_align_64bit(struct sk_buff *skb, int padattr)
{
	if (nla_need_padding_for_64bit(skb) &&
	    !nla_reserve(skb, padattr, 0))
		return -EMSGSIZE;

	return 0;
}

/**
 * nla_total_size_64bit - total length of attribute including padding
 * @payload: length of payload
 */
static inline int nla_total_size_64bit(int payload)
{
	return NLA_ALIGN(nla_attr_size(payload))
#ifndef CONFIG_HAVE_EFFICIENT_UNALIGNED_ACCESS
		+ NLA_ALIGN(nla_attr_size(0))
#endif
		;
}

/**
 * nla_for_each_attr - iterate over a stream of attributes
 * @pos: loop counter, set to current attribute
 * @head: head of attribute stream
 * @len: length of attribute stream
 * @rem: initialized to len, holds bytes currently remaining in stream
 */
#define nla_for_each_attr(pos, head, len, rem) \
	for (pos = head, rem = len; \
	     nla_ok(pos, rem); \
	     pos = nla_next(pos, &(rem)))

/**
 * nla_for_each_nested - iterate over nested attributes
 * @pos: loop counter, set to current attribute
 * @nla: attribute containing the nested attributes
 * @rem: initialized to len, holds bytes currently remaining in stream
 */
#define nla_for_each_nested(pos, nla, rem) \
	nla_for_each_attr(pos, nla_data(nla), nla_len(nla), rem)

/**
 * nla_is_last - Test if attribute is last in stream
 * @nla: attribute to test
 * @rem: bytes remaining in stream
 */
static inline bool nla_is_last(const struct nlattr *nla, int rem)
{
	return nla->nla_len == rem;
}

#endif<|MERGE_RESOLUTION|>--- conflicted
+++ resolved
@@ -688,7 +688,6 @@
 			   nlmsg_attrlen(nlh, hdrlen), policy,
 			   NL_VALIDATE_STRICT, extack);
 }
-<<<<<<< HEAD
 
 /**
  * nlmsg_parse_deprecated - parse attributes of a netlink message
@@ -710,29 +709,6 @@
 }
 
 /**
-=======
-
-/**
- * nlmsg_parse_deprecated - parse attributes of a netlink message
- * @nlh: netlink message header
- * @hdrlen: length of family specific header
- * @tb: destination array with maxtype+1 elements
- * @maxtype: maximum attribute type to be expected
- * @extack: extended ACK report struct
- *
- * See nla_parse_deprecated()
- */
-static inline int nlmsg_parse_deprecated(const struct nlmsghdr *nlh, int hdrlen,
-					 struct nlattr *tb[], int maxtype,
-					 const struct nla_policy *policy,
-					 struct netlink_ext_ack *extack)
-{
-	return __nlmsg_parse(nlh, hdrlen, tb, maxtype, policy,
-			     NL_VALIDATE_LIBERAL, extack);
-}
-
-/**
->>>>>>> 4ff96fb5
  * nlmsg_parse_deprecated_strict - parse attributes of a netlink message
  * @nlh: netlink message header
  * @hdrlen: length of family specific header
@@ -1783,8 +1759,6 @@
 }
 
 static inline int
-<<<<<<< HEAD
-=======
 nl80211_validate_nested(const struct nlattr *start, int maxtype,
 			const struct nla_policy *policy,
 			struct netlink_ext_ack *extack)
@@ -1794,7 +1768,6 @@
 }
 
 static inline int
->>>>>>> 4ff96fb5
 nla_validate_nested_deprecated(const struct nlattr *start, int maxtype,
 			       const struct nla_policy *policy,
 			       struct netlink_ext_ack *extack)
