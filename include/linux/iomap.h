/* SPDX-License-Identifier: GPL-2.0 */
#ifndef LINUX_IOMAP_H
#define LINUX_IOMAP_H 1

#include <linux/atomic.h>
#include <linux/bitmap.h>
#include <linux/blk_types.h>
#include <linux/mm.h>
#include <linux/types.h>
#include <linux/mm_types.h>
#include <linux/blkdev.h>

struct address_space;
struct fiemap_extent_info;
struct inode;
struct iomap_dio;
struct iomap_writepage_ctx;
struct iov_iter;
struct kiocb;
struct page;
struct vm_area_struct;
struct vm_fault;

/*
 * Types of block ranges for iomap mappings:
 */
#define IOMAP_HOLE	0	/* no blocks allocated, need allocation */
#define IOMAP_DELALLOC	1	/* delayed allocation blocks */
#define IOMAP_MAPPED	2	/* blocks allocated at @addr */
#define IOMAP_UNWRITTEN	3	/* blocks allocated at @addr in unwritten state */
#define IOMAP_INLINE	4	/* data inline in the inode */

/*
 * Flags reported by the file system from iomap_begin:
 *
 * IOMAP_F_NEW indicates that the blocks have been newly allocated and need
 * zeroing for areas that no data is copied to.
 *
 * IOMAP_F_DIRTY indicates the inode has uncommitted metadata needed to access
 * written data and requires fdatasync to commit them to persistent storage.
 * This needs to take into account metadata changes that *may* be made at IO
 * completion, such as file size updates from direct IO.
 *
 * IOMAP_F_SHARED indicates that the blocks are shared, and will need to be
 * unshared as part a write.
 *
 * IOMAP_F_MERGED indicates that the iomap contains the merge of multiple block
 * mappings.
 *
 * IOMAP_F_BUFFER_HEAD indicates that the file system requires the use of
 * buffer heads for this mapping.
 *
 * IOMAP_F_XATTR indicates that the iomap is for an extended attribute extent
 * rather than a file data extent.
 */
#define IOMAP_F_NEW		(1U << 0)
#define IOMAP_F_DIRTY		(1U << 1)
#define IOMAP_F_SHARED		(1U << 2)
#define IOMAP_F_MERGED		(1U << 3)
#define IOMAP_F_BUFFER_HEAD	(1U << 4)
<<<<<<< HEAD
#define IOMAP_F_ZONE_APPEND	(1U << 5)
#define IOMAP_F_XATTR		(1U << 6)
=======
#define IOMAP_F_XATTR		(1U << 5)
>>>>>>> 87322170

/*
 * Flags set by the core iomap code during operations:
 *
 * IOMAP_F_SIZE_CHANGED indicates to the iomap_end method that the file size
 * has changed as the result of this write operation.
 *
 * IOMAP_F_STALE indicates that the iomap is not valid any longer and the file
 * range it covers needs to be remapped by the high level before the operation
 * can proceed.
 */
#define IOMAP_F_SIZE_CHANGED	(1U << 8)
#define IOMAP_F_STALE		(1U << 9)

/*
 * Flags from 0x1000 up are for file system specific usage:
 */
#define IOMAP_F_PRIVATE		(1U << 12)


/*
 * Magic value for addr:
 */
#define IOMAP_NULL_ADDR -1ULL	/* addr is not valid */

struct iomap_page_ops;

struct iomap {
	u64			addr; /* disk offset of mapping, bytes */
	loff_t			offset;	/* file offset of mapping, bytes */
	u64			length;	/* length of mapping, bytes */
	u16			type;	/* type of mapping */
	u16			flags;	/* flags for mapping */
	struct block_device	*bdev;	/* block device for I/O */
	struct dax_device	*dax_dev; /* dax_dev for dax operations */
	void			*inline_data;
	void			*private; /* filesystem private */
	const struct iomap_page_ops *page_ops;
	u64			validity_cookie; /* used with .iomap_valid() */
};

static inline sector_t iomap_sector(const struct iomap *iomap, loff_t pos)
{
	return (iomap->addr + pos - iomap->offset) >> SECTOR_SHIFT;
}

/*
 * Returns the inline data pointer for logical offset @pos.
 */
static inline void *iomap_inline_data(const struct iomap *iomap, loff_t pos)
{
	return iomap->inline_data + pos - iomap->offset;
}

/*
 * Check if the mapping's length is within the valid range for inline data.
 * This is used to guard against accessing data beyond the page inline_data
 * points at.
 */
static inline bool iomap_inline_data_valid(const struct iomap *iomap)
{
	return iomap->length <= PAGE_SIZE - offset_in_page(iomap->inline_data);
}

/*
 * When a filesystem sets page_ops in an iomap mapping it returns, page_prepare
 * and page_done will be called for each page written to.  This only applies to
 * buffered writes as unbuffered writes will not typically have pages
 * associated with them.
 *
 * When page_prepare succeeds, page_done will always be called to do any
 * cleanup work necessary.  In that page_done call, @page will be NULL if the
 * associated page could not be obtained.
 */
struct iomap_page_ops {
	int (*page_prepare)(struct inode *inode, loff_t pos, unsigned len);
	void (*page_done)(struct inode *inode, loff_t pos, unsigned copied,
			struct page *page);

	/*
	 * Check that the cached iomap still maps correctly to the filesystem's
	 * internal extent map. FS internal extent maps can change while iomap
	 * is iterating a cached iomap, so this hook allows iomap to detect that
	 * the iomap needs to be refreshed during a long running write
	 * operation.
	 *
	 * The filesystem can store internal state (e.g. a sequence number) in
	 * iomap->validity_cookie when the iomap is first mapped to be able to
	 * detect changes between mapping time and whenever .iomap_valid() is
	 * called.
	 *
	 * This is called with the folio over the specified file position held
	 * locked by the iomap code.
	 */
	bool (*iomap_valid)(struct inode *inode, const struct iomap *iomap);
};

/*
 * Flags for iomap_begin / iomap_end.  No flag implies a read.
 */
#define IOMAP_WRITE		(1 << 0) /* writing, must allocate blocks */
#define IOMAP_ZERO		(1 << 1) /* zeroing operation, may skip holes */
#define IOMAP_REPORT		(1 << 2) /* report extent status, e.g. FIEMAP */
#define IOMAP_FAULT		(1 << 3) /* mapping for page fault */
#define IOMAP_DIRECT		(1 << 4) /* direct I/O */
#define IOMAP_NOWAIT		(1 << 5) /* do not block */
#define IOMAP_OVERWRITE_ONLY	(1 << 6) /* only pure overwrites allowed */
#define IOMAP_UNSHARE		(1 << 7) /* unshare_file_range */
#ifdef CONFIG_FS_DAX
#define IOMAP_DAX		(1 << 8) /* DAX mapping */
#else
#define IOMAP_DAX		0
#endif /* CONFIG_FS_DAX */

struct iomap_ops {
	/*
	 * Return the existing mapping at pos, or reserve space starting at
	 * pos for up to length, as long as we can do it as a single mapping.
	 * The actual length is returned in iomap->length.
	 */
	int (*iomap_begin)(struct inode *inode, loff_t pos, loff_t length,
			unsigned flags, struct iomap *iomap,
			struct iomap *srcmap);

	/*
	 * Commit and/or unreserve space previous allocated using iomap_begin.
	 * Written indicates the length of the successful write operation which
	 * needs to be commited, while the rest needs to be unreserved.
	 * Written might be zero if no data was written.
	 */
	int (*iomap_end)(struct inode *inode, loff_t pos, loff_t length,
			ssize_t written, unsigned flags, struct iomap *iomap);
};

/**
 * struct iomap_iter - Iterate through a range of a file
 * @inode: Set at the start of the iteration and should not change.
 * @pos: The current file position we are operating on.  It is updated by
 *	calls to iomap_iter().  Treat as read-only in the body.
 * @len: The remaining length of the file segment we're operating on.
 *	It is updated at the same time as @pos.
 * @processed: The number of bytes processed by the body in the most recent
 *	iteration, or a negative errno. 0 causes the iteration to stop.
 * @flags: Zero or more of the iomap_begin flags above.
 * @iomap: Map describing the I/O iteration
 * @srcmap: Source map for COW operations
 */
struct iomap_iter {
	struct inode *inode;
	loff_t pos;
	u64 len;
	s64 processed;
	unsigned flags;
	struct iomap iomap;
	struct iomap srcmap;
	void *private;
};

int iomap_iter(struct iomap_iter *iter, const struct iomap_ops *ops);

/**
 * iomap_length - length of the current iomap iteration
 * @iter: iteration structure
 *
 * Returns the length that the operation applies to for the current iteration.
 */
static inline u64 iomap_length(const struct iomap_iter *iter)
{
	u64 end = iter->iomap.offset + iter->iomap.length;

	if (iter->srcmap.type != IOMAP_HOLE)
		end = min(end, iter->srcmap.offset + iter->srcmap.length);
	return min(iter->len, end - iter->pos);
}

/**
 * iomap_iter_srcmap - return the source map for the current iomap iteration
 * @i: iteration structure
 *
 * Write operations on file systems with reflink support might require a
 * source and a destination map.  This function retourns the source map
 * for a given operation, which may or may no be identical to the destination
 * map in &i->iomap.
 */
static inline const struct iomap *iomap_iter_srcmap(const struct iomap_iter *i)
{
	if (i->srcmap.type != IOMAP_HOLE)
		return &i->srcmap;
	return &i->iomap;
}

ssize_t iomap_file_buffered_write(struct kiocb *iocb, struct iov_iter *from,
		const struct iomap_ops *ops);
int iomap_file_buffered_write_punch_delalloc(struct inode *inode,
		struct iomap *iomap, loff_t pos, loff_t length, ssize_t written,
		int (*punch)(struct inode *inode, loff_t pos, loff_t length));

int iomap_read_folio(struct folio *folio, const struct iomap_ops *ops);
void iomap_readahead(struct readahead_control *, const struct iomap_ops *ops);
bool iomap_is_partially_uptodate(struct folio *, size_t from, size_t count);
bool iomap_release_folio(struct folio *folio, gfp_t gfp_flags);
void iomap_invalidate_folio(struct folio *folio, size_t offset, size_t len);
int iomap_file_unshare(struct inode *inode, loff_t pos, loff_t len,
		const struct iomap_ops *ops);
int iomap_zero_range(struct inode *inode, loff_t pos, loff_t len,
		bool *did_zero, const struct iomap_ops *ops);
int iomap_truncate_page(struct inode *inode, loff_t pos, bool *did_zero,
		const struct iomap_ops *ops);
vm_fault_t iomap_page_mkwrite(struct vm_fault *vmf,
			const struct iomap_ops *ops);
int iomap_fiemap(struct inode *inode, struct fiemap_extent_info *fieinfo,
		u64 start, u64 len, const struct iomap_ops *ops);
loff_t iomap_seek_hole(struct inode *inode, loff_t offset,
		const struct iomap_ops *ops);
loff_t iomap_seek_data(struct inode *inode, loff_t offset,
		const struct iomap_ops *ops);
sector_t iomap_bmap(struct address_space *mapping, sector_t bno,
		const struct iomap_ops *ops);

/*
 * Structure for writeback I/O completions.
 */
struct iomap_ioend {
	struct list_head	io_list;	/* next ioend in chain */
	u16			io_type;
	u16			io_flags;	/* IOMAP_F_* */
	u32			io_folios;	/* folios added to ioend */
	struct inode		*io_inode;	/* file being written to */
	size_t			io_size;	/* size of the extent */
	loff_t			io_offset;	/* offset in the file */
	sector_t		io_sector;	/* start sector of ioend */
	struct bio		*io_bio;	/* bio being built */
	struct bio		io_inline_bio;	/* MUST BE LAST! */
};

struct iomap_writeback_ops {
	/*
	 * Required, maps the blocks so that writeback can be performed on
	 * the range starting at offset.
	 */
	int (*map_blocks)(struct iomap_writepage_ctx *wpc, struct inode *inode,
				loff_t offset);

	/*
	 * Optional, allows the file systems to perform actions just before
	 * submitting the bio and/or override the bio end_io handler for complex
	 * operations like copy on write extent manipulation or unwritten extent
	 * conversions.
	 */
	int (*prepare_ioend)(struct iomap_ioend *ioend, int status);

	/*
	 * Optional, allows the file system to discard state on a page where
	 * we failed to submit any I/O.
	 */
	void (*discard_folio)(struct folio *folio, loff_t pos);
};

struct iomap_writepage_ctx {
	struct iomap		iomap;
	struct iomap_ioend	*ioend;
	const struct iomap_writeback_ops *ops;
};

void iomap_finish_ioends(struct iomap_ioend *ioend, int error);
void iomap_ioend_try_merge(struct iomap_ioend *ioend,
		struct list_head *more_ioends);
void iomap_sort_ioends(struct list_head *ioend_list);
int iomap_writepages(struct address_space *mapping,
		struct writeback_control *wbc, struct iomap_writepage_ctx *wpc,
		const struct iomap_writeback_ops *ops);

/*
 * Flags for direct I/O ->end_io:
 */
#define IOMAP_DIO_UNWRITTEN	(1 << 0)	/* covers unwritten extent(s) */
#define IOMAP_DIO_COW		(1 << 1)	/* covers COW extent(s) */

struct iomap_dio_ops {
	int (*end_io)(struct kiocb *iocb, ssize_t size, int error,
		      unsigned flags);
	void (*submit_io)(const struct iomap_iter *iter, struct bio *bio,
		          loff_t file_offset);

	/*
	 * Filesystems wishing to attach private information to a direct io bio
	 * must provide a ->submit_io method that attaches the additional
	 * information to the bio and changes the ->bi_end_io callback to a
	 * custom function.  This function should, at a minimum, perform any
	 * relevant post-processing of the bio and end with a call to
	 * iomap_dio_bio_end_io.
	 */
	struct bio_set *bio_set;
};

/*
 * Wait for the I/O to complete in iomap_dio_rw even if the kiocb is not
 * synchronous.
 */
#define IOMAP_DIO_FORCE_WAIT	(1 << 0)

/*
 * Do not allocate blocks or zero partial blocks, but instead fall back to
 * the caller by returning -EAGAIN.  Used to optimize direct I/O writes that
 * are not aligned to the file system block size.
  */
#define IOMAP_DIO_OVERWRITE_ONLY	(1 << 1)

/*
 * When a page fault occurs, return a partial synchronous result and allow
 * the caller to retry the rest of the operation after dealing with the page
 * fault.
 */
#define IOMAP_DIO_PARTIAL		(1 << 2)

/*
 * The caller will sync the write if needed; do not sync it within
 * iomap_dio_rw.  Overrides IOMAP_DIO_FORCE_WAIT.
 */
#define IOMAP_DIO_NOSYNC		(1 << 3)

ssize_t iomap_dio_rw(struct kiocb *iocb, struct iov_iter *iter,
		const struct iomap_ops *ops, const struct iomap_dio_ops *dops,
		unsigned int dio_flags, void *private, size_t done_before);
struct iomap_dio *__iomap_dio_rw(struct kiocb *iocb, struct iov_iter *iter,
		const struct iomap_ops *ops, const struct iomap_dio_ops *dops,
		unsigned int dio_flags, void *private, size_t done_before);
ssize_t iomap_dio_complete(struct iomap_dio *dio);
void iomap_dio_bio_end_io(struct bio *bio);

#ifdef CONFIG_SWAP
struct file;
struct swap_info_struct;

int iomap_swapfile_activate(struct swap_info_struct *sis,
		struct file *swap_file, sector_t *pagespan,
		const struct iomap_ops *ops);
#else
# define iomap_swapfile_activate(sis, swapfile, pagespan, ops)	(-EIO)
#endif /* CONFIG_SWAP */

#endif /* LINUX_IOMAP_H */<|MERGE_RESOLUTION|>--- conflicted
+++ resolved
@@ -58,12 +58,7 @@
 #define IOMAP_F_SHARED		(1U << 2)
 #define IOMAP_F_MERGED		(1U << 3)
 #define IOMAP_F_BUFFER_HEAD	(1U << 4)
-<<<<<<< HEAD
-#define IOMAP_F_ZONE_APPEND	(1U << 5)
-#define IOMAP_F_XATTR		(1U << 6)
-=======
 #define IOMAP_F_XATTR		(1U << 5)
->>>>>>> 87322170
 
 /*
  * Flags set by the core iomap code during operations:
