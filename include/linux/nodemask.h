/* SPDX-License-Identifier: GPL-2.0 */
#ifndef __LINUX_NODEMASK_H
#define __LINUX_NODEMASK_H

/*
 * Nodemasks provide a bitmap suitable for representing the
 * set of Node's in a system, one bit position per Node number.
 *
 * See detailed comments in the file linux/bitmap.h describing the
 * data type on which these nodemasks are based.
 *
 * For details of nodemask_parse_user(), see bitmap_parse_user() in
 * lib/bitmap.c.  For details of nodelist_parse(), see bitmap_parselist(),
 * also in bitmap.c.  For details of node_remap(), see bitmap_bitremap in
 * lib/bitmap.c.  For details of nodes_remap(), see bitmap_remap in
 * lib/bitmap.c.  For details of nodes_onto(), see bitmap_onto in
 * lib/bitmap.c.  For details of nodes_fold(), see bitmap_fold in
 * lib/bitmap.c.
 *
 * The available nodemask operations are:
 *
 * void node_set(node, mask)		turn on bit 'node' in mask
 * void node_clear(node, mask)		turn off bit 'node' in mask
 * void nodes_setall(mask)		set all bits
 * void nodes_clear(mask)		clear all bits
 * int node_isset(node, mask)		true iff bit 'node' set in mask
 * int node_test_and_set(node, mask)	test and set bit 'node' in mask
 *
 * void nodes_and(dst, src1, src2)	dst = src1 & src2  [intersection]
 * void nodes_or(dst, src1, src2)	dst = src1 | src2  [union]
 * void nodes_xor(dst, src1, src2)	dst = src1 ^ src2
 * void nodes_andnot(dst, src1, src2)	dst = src1 & ~src2
 * void nodes_complement(dst, src)	dst = ~src
 *
 * int nodes_equal(mask1, mask2)	Does mask1 == mask2?
 * int nodes_intersects(mask1, mask2)	Do mask1 and mask2 intersect?
 * int nodes_subset(mask1, mask2)	Is mask1 a subset of mask2?
 * int nodes_empty(mask)		Is mask empty (no bits sets)?
 * int nodes_full(mask)			Is mask full (all bits sets)?
 * int nodes_weight(mask)		Hamming weight - number of set bits
 *
 * void nodes_shift_right(dst, src, n)	Shift right
 * void nodes_shift_left(dst, src, n)	Shift left
 *
 * unsigned int first_node(mask)	Number lowest set bit, or MAX_NUMNODES
 * unsigend int next_node(node, mask)	Next node past 'node', or MAX_NUMNODES
 * unsigned int next_node_in(node, mask) Next node past 'node', or wrap to first,
 *					or MAX_NUMNODES
 * unsigned int first_unset_node(mask)	First node not set in mask, or
 *					MAX_NUMNODES
 *
 * nodemask_t nodemask_of_node(node)	Return nodemask with bit 'node' set
 * NODE_MASK_ALL			Initializer - all bits set
 * NODE_MASK_NONE			Initializer - no bits set
 * unsigned long *nodes_addr(mask)	Array of unsigned long's in mask
 *
 * int nodemask_parse_user(ubuf, ulen, mask)	Parse ascii string as nodemask
 * int nodelist_parse(buf, map)		Parse ascii string as nodelist
 * int node_remap(oldbit, old, new)	newbit = map(old, new)(oldbit)
 * void nodes_remap(dst, src, old, new)	*dst = map(old, new)(src)
 * void nodes_onto(dst, orig, relmap)	*dst = orig relative to relmap
 * void nodes_fold(dst, orig, sz)	dst bits = orig bits mod sz
 *
 * for_each_node_mask(node, mask)	for-loop node over mask
 *
 * int num_online_nodes()		Number of online Nodes
 * int num_possible_nodes()		Number of all possible Nodes
 *
 * int node_random(mask)		Random node with set bit in mask
 *
 * int node_online(node)		Is some node online?
 * int node_possible(node)		Is some node possible?
 *
 * node_set_online(node)		set bit 'node' in node_online_map
 * node_set_offline(node)		clear bit 'node' in node_online_map
 *
 * for_each_node(node)			for-loop node over node_possible_map
 * for_each_online_node(node)		for-loop node over node_online_map
 *
 * Subtlety:
 * 1) The 'type-checked' form of node_isset() causes gcc (3.3.2, anyway)
 *    to generate slightly worse code.  So use a simple one-line #define
 *    for node_isset(), instead of wrapping an inline inside a macro, the
 *    way we do the other calls.
 *
 * NODEMASK_SCRATCH
 * When doing above logical AND, OR, XOR, Remap operations the callers tend to
 * need temporary nodemask_t's on the stack. But if NODES_SHIFT is large,
 * nodemask_t's consume too much stack space.  NODEMASK_SCRATCH is a helper
 * for such situations. See below and CPUMASK_ALLOC also.
 */

#include <linux/threads.h>
#include <linux/bitmap.h>
#include <linux/minmax.h>
#include <linux/numa.h>
#include <linux/random.h>

typedef struct { DECLARE_BITMAP(bits, MAX_NUMNODES); } nodemask_t;
extern nodemask_t _unused_nodemask_arg_;

/**
 * nodemask_pr_args - printf args to output a nodemask
 * @maskp: nodemask to be printed
 *
 * Can be used to provide arguments for '%*pb[l]' when printing a nodemask.
 */
#define nodemask_pr_args(maskp)	__nodemask_pr_numnodes(maskp), \
				__nodemask_pr_bits(maskp)
static inline unsigned int __nodemask_pr_numnodes(const nodemask_t *m)
{
	return m ? MAX_NUMNODES : 0;
}
static inline const unsigned long *__nodemask_pr_bits(const nodemask_t *m)
{
	return m ? m->bits : NULL;
}

/*
 * The inline keyword gives the compiler room to decide to inline, or
 * not inline a function as it sees best.  However, as these functions
 * are called in both __init and non-__init functions, if they are not
 * inlined we will end up with a section mismatch error (of the type of
 * freeable items not being freed).  So we must use __always_inline here
 * to fix the problem.  If other functions in the future also end up in
 * this situation they will also need to be annotated as __always_inline
 */
#define node_set(node, dst) __node_set((node), &(dst))
static __always_inline void __node_set(int node, volatile nodemask_t *dstp)
{
	set_bit(node, dstp->bits);
}

#define node_clear(node, dst) __node_clear((node), &(dst))
static inline void __node_clear(int node, volatile nodemask_t *dstp)
{
	clear_bit(node, dstp->bits);
}

#define nodes_setall(dst) __nodes_setall(&(dst), MAX_NUMNODES)
static inline void __nodes_setall(nodemask_t *dstp, unsigned int nbits)
{
	bitmap_fill(dstp->bits, nbits);
}

#define nodes_clear(dst) __nodes_clear(&(dst), MAX_NUMNODES)
static inline void __nodes_clear(nodemask_t *dstp, unsigned int nbits)
{
	bitmap_zero(dstp->bits, nbits);
}

/* No static inline type checking - see Subtlety (1) above. */
#define node_isset(node, nodemask) test_bit((node), (nodemask).bits)

#define node_test_and_set(node, nodemask) \
			__node_test_and_set((node), &(nodemask))
static inline bool __node_test_and_set(int node, nodemask_t *addr)
{
	return test_and_set_bit(node, addr->bits);
}

#define nodes_and(dst, src1, src2) \
			__nodes_and(&(dst), &(src1), &(src2), MAX_NUMNODES)
static inline void __nodes_and(nodemask_t *dstp, const nodemask_t *src1p,
					const nodemask_t *src2p, unsigned int nbits)
{
	bitmap_and(dstp->bits, src1p->bits, src2p->bits, nbits);
}

#define nodes_or(dst, src1, src2) \
			__nodes_or(&(dst), &(src1), &(src2), MAX_NUMNODES)
static inline void __nodes_or(nodemask_t *dstp, const nodemask_t *src1p,
					const nodemask_t *src2p, unsigned int nbits)
{
	bitmap_or(dstp->bits, src1p->bits, src2p->bits, nbits);
}

#define nodes_xor(dst, src1, src2) \
			__nodes_xor(&(dst), &(src1), &(src2), MAX_NUMNODES)
static inline void __nodes_xor(nodemask_t *dstp, const nodemask_t *src1p,
					const nodemask_t *src2p, unsigned int nbits)
{
	bitmap_xor(dstp->bits, src1p->bits, src2p->bits, nbits);
}

#define nodes_andnot(dst, src1, src2) \
			__nodes_andnot(&(dst), &(src1), &(src2), MAX_NUMNODES)
static inline void __nodes_andnot(nodemask_t *dstp, const nodemask_t *src1p,
					const nodemask_t *src2p, unsigned int nbits)
{
	bitmap_andnot(dstp->bits, src1p->bits, src2p->bits, nbits);
}

#define nodes_complement(dst, src) \
			__nodes_complement(&(dst), &(src), MAX_NUMNODES)
static inline void __nodes_complement(nodemask_t *dstp,
					const nodemask_t *srcp, unsigned int nbits)
{
	bitmap_complement(dstp->bits, srcp->bits, nbits);
}

#define nodes_equal(src1, src2) \
			__nodes_equal(&(src1), &(src2), MAX_NUMNODES)
static inline bool __nodes_equal(const nodemask_t *src1p,
					const nodemask_t *src2p, unsigned int nbits)
{
	return bitmap_equal(src1p->bits, src2p->bits, nbits);
}

#define nodes_intersects(src1, src2) \
			__nodes_intersects(&(src1), &(src2), MAX_NUMNODES)
static inline bool __nodes_intersects(const nodemask_t *src1p,
					const nodemask_t *src2p, unsigned int nbits)
{
	return bitmap_intersects(src1p->bits, src2p->bits, nbits);
}

#define nodes_subset(src1, src2) \
			__nodes_subset(&(src1), &(src2), MAX_NUMNODES)
static inline bool __nodes_subset(const nodemask_t *src1p,
					const nodemask_t *src2p, unsigned int nbits)
{
	return bitmap_subset(src1p->bits, src2p->bits, nbits);
}

#define nodes_empty(src) __nodes_empty(&(src), MAX_NUMNODES)
static inline bool __nodes_empty(const nodemask_t *srcp, unsigned int nbits)
{
	return bitmap_empty(srcp->bits, nbits);
}

#define nodes_full(nodemask) __nodes_full(&(nodemask), MAX_NUMNODES)
static inline bool __nodes_full(const nodemask_t *srcp, unsigned int nbits)
{
	return bitmap_full(srcp->bits, nbits);
}

#define nodes_weight(nodemask) __nodes_weight(&(nodemask), MAX_NUMNODES)
static inline int __nodes_weight(const nodemask_t *srcp, unsigned int nbits)
{
	return bitmap_weight(srcp->bits, nbits);
}

#define nodes_shift_right(dst, src, n) \
			__nodes_shift_right(&(dst), &(src), (n), MAX_NUMNODES)
static inline void __nodes_shift_right(nodemask_t *dstp,
					const nodemask_t *srcp, int n, int nbits)
{
	bitmap_shift_right(dstp->bits, srcp->bits, n, nbits);
}

#define nodes_shift_left(dst, src, n) \
			__nodes_shift_left(&(dst), &(src), (n), MAX_NUMNODES)
static inline void __nodes_shift_left(nodemask_t *dstp,
					const nodemask_t *srcp, int n, int nbits)
{
	bitmap_shift_left(dstp->bits, srcp->bits, n, nbits);
}

/* FIXME: better would be to fix all architectures to never return
          > MAX_NUMNODES, then the silly min_ts could be dropped. */

#define first_node(src) __first_node(&(src))
static inline unsigned int __first_node(const nodemask_t *srcp)
{
	return min_t(unsigned int, MAX_NUMNODES, find_first_bit(srcp->bits, MAX_NUMNODES));
}

#define next_node(n, src) __next_node((n), &(src))
static inline unsigned int __next_node(int n, const nodemask_t *srcp)
{
	return min_t(unsigned int, MAX_NUMNODES, find_next_bit(srcp->bits, MAX_NUMNODES, n+1));
}

/*
 * Find the next present node in src, starting after node n, wrapping around to
 * the first node in src if needed.  Returns MAX_NUMNODES if src is empty.
 */
#define next_node_in(n, src) __next_node_in((n), &(src))
static inline unsigned int __next_node_in(int node, const nodemask_t *srcp)
{
	unsigned int ret = __next_node(node, srcp);

	if (ret == MAX_NUMNODES)
		ret = __first_node(srcp);
	return ret;
}

static inline void init_nodemask_of_node(nodemask_t *mask, int node)
{
	nodes_clear(*mask);
	node_set(node, *mask);
}

#define nodemask_of_node(node)						\
({									\
	typeof(_unused_nodemask_arg_) m;				\
	if (sizeof(m) == sizeof(unsigned long)) {			\
		m.bits[0] = 1UL << (node);				\
	} else {							\
		init_nodemask_of_node(&m, (node));			\
	}								\
	m;								\
})

#define first_unset_node(mask) __first_unset_node(&(mask))
static inline unsigned int __first_unset_node(const nodemask_t *maskp)
{
	return min_t(unsigned int, MAX_NUMNODES,
			find_first_zero_bit(maskp->bits, MAX_NUMNODES));
}

#define NODE_MASK_LAST_WORD BITMAP_LAST_WORD_MASK(MAX_NUMNODES)

#if MAX_NUMNODES <= BITS_PER_LONG

#define NODE_MASK_ALL							\
((nodemask_t) { {							\
	[BITS_TO_LONGS(MAX_NUMNODES)-1] = NODE_MASK_LAST_WORD		\
} })

#else

#define NODE_MASK_ALL							\
((nodemask_t) { {							\
	[0 ... BITS_TO_LONGS(MAX_NUMNODES)-2] = ~0UL,			\
	[BITS_TO_LONGS(MAX_NUMNODES)-1] = NODE_MASK_LAST_WORD		\
} })

#endif

#define NODE_MASK_NONE							\
((nodemask_t) { {							\
	[0 ... BITS_TO_LONGS(MAX_NUMNODES)-1] =  0UL			\
} })

#define nodes_addr(src) ((src).bits)

#define nodemask_parse_user(ubuf, ulen, dst) \
		__nodemask_parse_user((ubuf), (ulen), &(dst), MAX_NUMNODES)
static inline int __nodemask_parse_user(const char __user *buf, int len,
					nodemask_t *dstp, int nbits)
{
	return bitmap_parse_user(buf, len, dstp->bits, nbits);
}

#define nodelist_parse(buf, dst) __nodelist_parse((buf), &(dst), MAX_NUMNODES)
static inline int __nodelist_parse(const char *buf, nodemask_t *dstp, int nbits)
{
	return bitmap_parselist(buf, dstp->bits, nbits);
}

#define node_remap(oldbit, old, new) \
		__node_remap((oldbit), &(old), &(new), MAX_NUMNODES)
static inline int __node_remap(int oldbit,
		const nodemask_t *oldp, const nodemask_t *newp, int nbits)
{
	return bitmap_bitremap(oldbit, oldp->bits, newp->bits, nbits);
}

#define nodes_remap(dst, src, old, new) \
		__nodes_remap(&(dst), &(src), &(old), &(new), MAX_NUMNODES)
static inline void __nodes_remap(nodemask_t *dstp, const nodemask_t *srcp,
		const nodemask_t *oldp, const nodemask_t *newp, int nbits)
{
	bitmap_remap(dstp->bits, srcp->bits, oldp->bits, newp->bits, nbits);
}

#define nodes_onto(dst, orig, relmap) \
		__nodes_onto(&(dst), &(orig), &(relmap), MAX_NUMNODES)
static inline void __nodes_onto(nodemask_t *dstp, const nodemask_t *origp,
		const nodemask_t *relmapp, int nbits)
{
	bitmap_onto(dstp->bits, origp->bits, relmapp->bits, nbits);
}

#define nodes_fold(dst, orig, sz) \
		__nodes_fold(&(dst), &(orig), sz, MAX_NUMNODES)
static inline void __nodes_fold(nodemask_t *dstp, const nodemask_t *origp,
		int sz, int nbits)
{
	bitmap_fold(dstp->bits, origp->bits, sz, nbits);
}

#if MAX_NUMNODES > 1
#define for_each_node_mask(node, mask)				    \
	for ((node) = first_node(mask);				    \
	     (node >= 0) && (node) < MAX_NUMNODES;		    \
	     (node) = next_node((node), (mask)))
#else /* MAX_NUMNODES == 1 */
#define for_each_node_mask(node, mask)                                  \
	for ((node) = 0; (node) < 1 && !nodes_empty(mask); (node)++)
#endif /* MAX_NUMNODES */

/*
 * Bitmasks that are kept for all the nodes.
 */
enum node_states {
	N_POSSIBLE,		/* The node could become online at some point */
	N_ONLINE,		/* The node is online */
	N_NORMAL_MEMORY,	/* The node has regular memory */
#ifdef CONFIG_HIGHMEM
	N_HIGH_MEMORY,		/* The node has regular or high memory */
#else
	N_HIGH_MEMORY = N_NORMAL_MEMORY,
#endif
	N_MEMORY,		/* The node has memory(regular, high, movable) */
	N_CPU,		/* The node has one or more cpus */
	N_GENERIC_INITIATOR,	/* The node has one or more Generic Initiators */
	NR_NODE_STATES
};

/*
 * The following particular system nodemasks and operations
 * on them manage all possible and online nodes.
 */

extern nodemask_t node_states[NR_NODE_STATES];

#if MAX_NUMNODES > 1
static inline int node_state(int node, enum node_states state)
{
	return node_isset(node, node_states[state]);
}

static inline void node_set_state(int node, enum node_states state)
{
	__node_set(node, &node_states[state]);
}

static inline void node_clear_state(int node, enum node_states state)
{
	__node_clear(node, &node_states[state]);
}

static inline int num_node_state(enum node_states state)
{
	return nodes_weight(node_states[state]);
}

#define for_each_node_state(__node, __state) \
	for_each_node_mask((__node), node_states[__state])

#define first_online_node	first_node(node_states[N_ONLINE])
#define first_memory_node	first_node(node_states[N_MEMORY])
static inline unsigned int next_online_node(int nid)
{
	return next_node(nid, node_states[N_ONLINE]);
}
static inline unsigned int next_memory_node(int nid)
{
	return next_node(nid, node_states[N_MEMORY]);
}

extern unsigned int nr_node_ids;
extern unsigned int nr_online_nodes;

static inline void node_set_online(int nid)
{
	node_set_state(nid, N_ONLINE);
	nr_online_nodes = num_node_state(N_ONLINE);
}

static inline void node_set_offline(int nid)
{
	node_clear_state(nid, N_ONLINE);
	nr_online_nodes = num_node_state(N_ONLINE);
}

#else

static inline int node_state(int node, enum node_states state)
{
	return node == 0;
}

static inline void node_set_state(int node, enum node_states state)
{
}

static inline void node_clear_state(int node, enum node_states state)
{
}

static inline int num_node_state(enum node_states state)
{
	return 1;
}

#define for_each_node_state(node, __state) \
	for ( (node) = 0; (node) == 0; (node) = 1)

#define first_online_node	0
#define first_memory_node	0
#define next_online_node(nid)	(MAX_NUMNODES)
#define next_memory_node(nid)	(MAX_NUMNODES)
#define nr_node_ids		1U
#define nr_online_nodes		1U

#define node_set_online(node)	   node_set_state((node), N_ONLINE)
#define node_set_offline(node)	   node_clear_state((node), N_ONLINE)

#endif

static inline int node_random(const nodemask_t *maskp)
{
#if defined(CONFIG_NUMA) && (MAX_NUMNODES > 1)
	int w, bit;

	w = nodes_weight(*maskp);
	switch (w) {
	case 0:
		bit = NUMA_NO_NODE;
		break;
	case 1:
		bit = first_node(*maskp);
		break;
	default:
<<<<<<< HEAD
		bit = find_nth_bit(maskp->bits, MAX_NUMNODES, prandom_u32_max(w));
=======
		bit = find_nth_bit(maskp->bits, MAX_NUMNODES, get_random_u32_below(w));
>>>>>>> 0ee29814
		break;
	}
	return bit;
#else
	return 0;
#endif
}

#define node_online_map 	node_states[N_ONLINE]
#define node_possible_map 	node_states[N_POSSIBLE]

#define num_online_nodes()	num_node_state(N_ONLINE)
#define num_possible_nodes()	num_node_state(N_POSSIBLE)
#define node_online(node)	node_state((node), N_ONLINE)
#define node_possible(node)	node_state((node), N_POSSIBLE)

#define for_each_node(node)	   for_each_node_state(node, N_POSSIBLE)
#define for_each_online_node(node) for_each_node_state(node, N_ONLINE)

/*
 * For nodemask scratch area.
 * NODEMASK_ALLOC(type, name) allocates an object with a specified type and
 * name.
 */
#if NODES_SHIFT > 8 /* nodemask_t > 32 bytes */
#define NODEMASK_ALLOC(type, name, gfp_flags)	\
			type *name = kmalloc(sizeof(*name), gfp_flags)
#define NODEMASK_FREE(m)			kfree(m)
#else
#define NODEMASK_ALLOC(type, name, gfp_flags)	type _##name, *name = &_##name
#define NODEMASK_FREE(m)			do {} while (0)
#endif

/* Example structure for using NODEMASK_ALLOC, used in mempolicy. */
struct nodemask_scratch {
	nodemask_t	mask1;
	nodemask_t	mask2;
};

#define NODEMASK_SCRATCH(x)						\
			NODEMASK_ALLOC(struct nodemask_scratch, x,	\
					GFP_KERNEL | __GFP_NORETRY)
#define NODEMASK_SCRATCH_FREE(x)	NODEMASK_FREE(x)


#endif /* __LINUX_NODEMASK_H */<|MERGE_RESOLUTION|>--- conflicted
+++ resolved
@@ -516,11 +516,7 @@
 		bit = first_node(*maskp);
 		break;
 	default:
-<<<<<<< HEAD
-		bit = find_nth_bit(maskp->bits, MAX_NUMNODES, prandom_u32_max(w));
-=======
 		bit = find_nth_bit(maskp->bits, MAX_NUMNODES, get_random_u32_below(w));
->>>>>>> 0ee29814
 		break;
 	}
 	return bit;
