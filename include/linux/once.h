--- conflicted
+++ resolved
@@ -79,11 +79,8 @@
 
 #define get_random_once(buf, nbytes)					     \
 	DO_ONCE(get_random_bytes, (buf), (nbytes))
-<<<<<<< HEAD
-=======
 
 #define get_random_sleepable_once(buf, nbytes)				     \
 	DO_ONCE_SLEEPABLE(get_random_bytes, (buf), (nbytes))
->>>>>>> 9fecab24
 
 #endif /* _LINUX_ONCE_H */