/* SPDX-License-Identifier: GPL-2.0-only */
/* Copyright (c) 2011-2014 PLUMgrid, http://plumgrid.com
 */
#ifndef _LINUX_BPF_H
#define _LINUX_BPF_H 1

#include <uapi/linux/bpf.h>

#include <linux/workqueue.h>
#include <linux/file.h>
#include <linux/percpu.h>
#include <linux/err.h>
#include <linux/rbtree_latch.h>
#include <linux/numa.h>
#include <linux/mm_types.h>
#include <linux/wait.h>
#include <linux/u64_stats_sync.h>
#include <linux/refcount.h>
#include <linux/mutex.h>

struct bpf_verifier_env;
struct bpf_verifier_log;
struct perf_event;
struct bpf_prog;
struct bpf_map;
struct sock;
struct seq_file;
struct btf;
struct btf_type;
struct exception_table_entry;

extern struct idr btf_idr;
extern spinlock_t btf_idr_lock;

/* map is generic key/value storage optionally accesible by eBPF programs */
struct bpf_map_ops {
	/* funcs callable from userspace (via syscall) */
	int (*map_alloc_check)(union bpf_attr *attr);
	struct bpf_map *(*map_alloc)(union bpf_attr *attr);
	void (*map_release)(struct bpf_map *map, struct file *map_file);
	void (*map_free)(struct bpf_map *map);
	int (*map_get_next_key)(struct bpf_map *map, void *key, void *next_key);
	void (*map_release_uref)(struct bpf_map *map);
	void *(*map_lookup_elem_sys_only)(struct bpf_map *map, void *key);

	/* funcs callable from userspace and from eBPF programs */
	void *(*map_lookup_elem)(struct bpf_map *map, void *key);
	int (*map_update_elem)(struct bpf_map *map, void *key, void *value, u64 flags);
	int (*map_delete_elem)(struct bpf_map *map, void *key);
	int (*map_push_elem)(struct bpf_map *map, void *value, u64 flags);
	int (*map_pop_elem)(struct bpf_map *map, void *value);
	int (*map_peek_elem)(struct bpf_map *map, void *value);

	/* funcs called by prog_array and perf_event_array map */
	void *(*map_fd_get_ptr)(struct bpf_map *map, struct file *map_file,
				int fd);
	void (*map_fd_put_ptr)(void *ptr);
	u32 (*map_gen_lookup)(struct bpf_map *map, struct bpf_insn *insn_buf);
	u32 (*map_fd_sys_lookup_elem)(void *ptr);
	void (*map_seq_show_elem)(struct bpf_map *map, void *key,
				  struct seq_file *m);
	int (*map_check_btf)(const struct bpf_map *map,
			     const struct btf *btf,
			     const struct btf_type *key_type,
			     const struct btf_type *value_type);

	/* Direct value access helpers. */
	int (*map_direct_value_addr)(const struct bpf_map *map,
				     u64 *imm, u32 off);
	int (*map_direct_value_meta)(const struct bpf_map *map,
				     u64 imm, u32 *off);
	int (*map_mmap)(struct bpf_map *map, struct vm_area_struct *vma);
};

struct bpf_map_memory {
	u32 pages;
	struct user_struct *user;
};

struct bpf_map {
	/* The first two cachelines with read-mostly members of which some
	 * are also accessed in fast-path (e.g. ops, max_entries).
	 */
	const struct bpf_map_ops *ops ____cacheline_aligned;
	struct bpf_map *inner_map_meta;
#ifdef CONFIG_SECURITY
	void *security;
#endif
	enum bpf_map_type map_type;
	u32 key_size;
	u32 value_size;
	u32 max_entries;
	u32 map_flags;
	int spin_lock_off; /* >=0 valid offset, <0 error */
	u32 id;
	int numa_node;
	u32 btf_key_type_id;
	u32 btf_value_type_id;
	struct btf *btf;
	struct bpf_map_memory memory;
	char name[BPF_OBJ_NAME_LEN];
	bool unpriv_array;
	bool frozen; /* write-once; write-protected by freeze_mutex */
	/* 22 bytes hole */

	/* The 3rd and 4th cacheline with misc members to avoid false sharing
	 * particularly with refcounting.
	 */
	atomic64_t refcnt ____cacheline_aligned;
	atomic64_t usercnt;
	struct work_struct work;
	struct mutex freeze_mutex;
	u64 writecnt; /* writable mmap cnt; protected by freeze_mutex */
};

static inline bool map_value_has_spin_lock(const struct bpf_map *map)
{
	return map->spin_lock_off >= 0;
}

static inline void check_and_init_map_lock(struct bpf_map *map, void *dst)
{
	if (likely(!map_value_has_spin_lock(map)))
		return;
	*(struct bpf_spin_lock *)(dst + map->spin_lock_off) =
		(struct bpf_spin_lock){};
}

/* copy everything but bpf_spin_lock */
static inline void copy_map_value(struct bpf_map *map, void *dst, void *src)
{
	if (unlikely(map_value_has_spin_lock(map))) {
		u32 off = map->spin_lock_off;

		memcpy(dst, src, off);
		memcpy(dst + off + sizeof(struct bpf_spin_lock),
		       src + off + sizeof(struct bpf_spin_lock),
		       map->value_size - off - sizeof(struct bpf_spin_lock));
	} else {
		memcpy(dst, src, map->value_size);
	}
}
void copy_map_value_locked(struct bpf_map *map, void *dst, void *src,
			   bool lock_src);

struct bpf_offload_dev;
struct bpf_offloaded_map;

struct bpf_map_dev_ops {
	int (*map_get_next_key)(struct bpf_offloaded_map *map,
				void *key, void *next_key);
	int (*map_lookup_elem)(struct bpf_offloaded_map *map,
			       void *key, void *value);
	int (*map_update_elem)(struct bpf_offloaded_map *map,
			       void *key, void *value, u64 flags);
	int (*map_delete_elem)(struct bpf_offloaded_map *map, void *key);
};

struct bpf_offloaded_map {
	struct bpf_map map;
	struct net_device *netdev;
	const struct bpf_map_dev_ops *dev_ops;
	void *dev_priv;
	struct list_head offloads;
};

static inline struct bpf_offloaded_map *map_to_offmap(struct bpf_map *map)
{
	return container_of(map, struct bpf_offloaded_map, map);
}

static inline bool bpf_map_offload_neutral(const struct bpf_map *map)
{
	return map->map_type == BPF_MAP_TYPE_PERF_EVENT_ARRAY;
}

static inline bool bpf_map_support_seq_show(const struct bpf_map *map)
{
	return map->btf && map->ops->map_seq_show_elem;
}

int map_check_no_btf(const struct bpf_map *map,
		     const struct btf *btf,
		     const struct btf_type *key_type,
		     const struct btf_type *value_type);

extern const struct bpf_map_ops bpf_map_offload_ops;

/* function argument constraints */
enum bpf_arg_type {
	ARG_DONTCARE = 0,	/* unused argument in helper function */

	/* the following constraints used to prototype
	 * bpf_map_lookup/update/delete_elem() functions
	 */
	ARG_CONST_MAP_PTR,	/* const argument used as pointer to bpf_map */
	ARG_PTR_TO_MAP_KEY,	/* pointer to stack used as map key */
	ARG_PTR_TO_MAP_VALUE,	/* pointer to stack used as map value */
	ARG_PTR_TO_UNINIT_MAP_VALUE,	/* pointer to valid memory used to store a map value */
	ARG_PTR_TO_MAP_VALUE_OR_NULL,	/* pointer to stack used as map value or NULL */

	/* the following constraints used to prototype bpf_memcmp() and other
	 * functions that access data on eBPF program stack
	 */
	ARG_PTR_TO_MEM,		/* pointer to valid memory (stack, packet, map value) */
	ARG_PTR_TO_MEM_OR_NULL, /* pointer to valid memory or NULL */
	ARG_PTR_TO_UNINIT_MEM,	/* pointer to memory does not need to be initialized,
				 * helper function must fill all bytes or clear
				 * them in error case.
				 */

	ARG_CONST_SIZE,		/* number of bytes accessed from memory */
	ARG_CONST_SIZE_OR_ZERO,	/* number of bytes accessed from memory or 0 */

	ARG_PTR_TO_CTX,		/* pointer to context */
	ARG_ANYTHING,		/* any (initialized) argument is ok */
	ARG_PTR_TO_SPIN_LOCK,	/* pointer to bpf_spin_lock */
	ARG_PTR_TO_SOCK_COMMON,	/* pointer to sock_common */
	ARG_PTR_TO_INT,		/* pointer to int */
	ARG_PTR_TO_LONG,	/* pointer to long */
	ARG_PTR_TO_SOCKET,	/* pointer to bpf_sock (fullsock) */
	ARG_PTR_TO_BTF_ID,	/* pointer to in-kernel struct */
};

/* type of values returned from helper functions */
enum bpf_return_type {
	RET_INTEGER,			/* function returns integer */
	RET_VOID,			/* function doesn't return anything */
	RET_PTR_TO_MAP_VALUE,		/* returns a pointer to map elem value */
	RET_PTR_TO_MAP_VALUE_OR_NULL,	/* returns a pointer to map elem value or NULL */
	RET_PTR_TO_SOCKET_OR_NULL,	/* returns a pointer to a socket or NULL */
	RET_PTR_TO_TCP_SOCK_OR_NULL,	/* returns a pointer to a tcp_sock or NULL */
	RET_PTR_TO_SOCK_COMMON_OR_NULL,	/* returns a pointer to a sock_common or NULL */
};

/* eBPF function prototype used by verifier to allow BPF_CALLs from eBPF programs
 * to in-kernel helper functions and for adjusting imm32 field in BPF_CALL
 * instructions after verifying
 */
struct bpf_func_proto {
	u64 (*func)(u64 r1, u64 r2, u64 r3, u64 r4, u64 r5);
	bool gpl_only;
	bool pkt_access;
	enum bpf_return_type ret_type;
	union {
		struct {
			enum bpf_arg_type arg1_type;
			enum bpf_arg_type arg2_type;
			enum bpf_arg_type arg3_type;
			enum bpf_arg_type arg4_type;
			enum bpf_arg_type arg5_type;
		};
		enum bpf_arg_type arg_type[5];
	};
	int *btf_id; /* BTF ids of arguments */
};

/* bpf_context is intentionally undefined structure. Pointer to bpf_context is
 * the first argument to eBPF programs.
 * For socket filters: 'struct bpf_context *' == 'struct sk_buff *'
 */
struct bpf_context;

enum bpf_access_type {
	BPF_READ = 1,
	BPF_WRITE = 2
};

/* types of values stored in eBPF registers */
/* Pointer types represent:
 * pointer
 * pointer + imm
 * pointer + (u16) var
 * pointer + (u16) var + imm
 * if (range > 0) then [ptr, ptr + range - off) is safe to access
 * if (id > 0) means that some 'var' was added
 * if (off > 0) means that 'imm' was added
 */
enum bpf_reg_type {
	NOT_INIT = 0,		 /* nothing was written into register */
	SCALAR_VALUE,		 /* reg doesn't contain a valid pointer */
	PTR_TO_CTX,		 /* reg points to bpf_context */
	CONST_PTR_TO_MAP,	 /* reg points to struct bpf_map */
	PTR_TO_MAP_VALUE,	 /* reg points to map element value */
	PTR_TO_MAP_VALUE_OR_NULL,/* points to map elem value or NULL */
	PTR_TO_STACK,		 /* reg == frame_pointer + offset */
	PTR_TO_PACKET_META,	 /* skb->data - meta_len */
	PTR_TO_PACKET,		 /* reg points to skb->data */
	PTR_TO_PACKET_END,	 /* skb->data + headlen */
	PTR_TO_FLOW_KEYS,	 /* reg points to bpf_flow_keys */
	PTR_TO_SOCKET,		 /* reg points to struct bpf_sock */
	PTR_TO_SOCKET_OR_NULL,	 /* reg points to struct bpf_sock or NULL */
	PTR_TO_SOCK_COMMON,	 /* reg points to sock_common */
	PTR_TO_SOCK_COMMON_OR_NULL, /* reg points to sock_common or NULL */
	PTR_TO_TCP_SOCK,	 /* reg points to struct tcp_sock */
	PTR_TO_TCP_SOCK_OR_NULL, /* reg points to struct tcp_sock or NULL */
	PTR_TO_TP_BUFFER,	 /* reg points to a writable raw tp's buffer */
	PTR_TO_XDP_SOCK,	 /* reg points to struct xdp_sock */
	PTR_TO_BTF_ID,		 /* reg points to kernel struct */
};

/* The information passed from prog-specific *_is_valid_access
 * back to the verifier.
 */
struct bpf_insn_access_aux {
	enum bpf_reg_type reg_type;
	union {
		int ctx_field_size;
		u32 btf_id;
	};
	struct bpf_verifier_log *log; /* for verbose logs */
};

static inline void
bpf_ctx_record_field_size(struct bpf_insn_access_aux *aux, u32 size)
{
	aux->ctx_field_size = size;
}

struct bpf_prog_ops {
	int (*test_run)(struct bpf_prog *prog, const union bpf_attr *kattr,
			union bpf_attr __user *uattr);
};

struct bpf_verifier_ops {
	/* return eBPF function prototype for verification */
	const struct bpf_func_proto *
	(*get_func_proto)(enum bpf_func_id func_id,
			  const struct bpf_prog *prog);

	/* return true if 'size' wide access at offset 'off' within bpf_context
	 * with 'type' (read or write) is allowed
	 */
	bool (*is_valid_access)(int off, int size, enum bpf_access_type type,
				const struct bpf_prog *prog,
				struct bpf_insn_access_aux *info);
	int (*gen_prologue)(struct bpf_insn *insn, bool direct_write,
			    const struct bpf_prog *prog);
	int (*gen_ld_abs)(const struct bpf_insn *orig,
			  struct bpf_insn *insn_buf);
	u32 (*convert_ctx_access)(enum bpf_access_type type,
				  const struct bpf_insn *src,
				  struct bpf_insn *dst,
				  struct bpf_prog *prog, u32 *target_size);
};

struct bpf_prog_offload_ops {
	/* verifier basic callbacks */
	int (*insn_hook)(struct bpf_verifier_env *env,
			 int insn_idx, int prev_insn_idx);
	int (*finalize)(struct bpf_verifier_env *env);
	/* verifier optimization callbacks (called after .finalize) */
	int (*replace_insn)(struct bpf_verifier_env *env, u32 off,
			    struct bpf_insn *insn);
	int (*remove_insns)(struct bpf_verifier_env *env, u32 off, u32 cnt);
	/* program management callbacks */
	int (*prepare)(struct bpf_prog *prog);
	int (*translate)(struct bpf_prog *prog);
	void (*destroy)(struct bpf_prog *prog);
};

struct bpf_prog_offload {
	struct bpf_prog		*prog;
	struct net_device	*netdev;
	struct bpf_offload_dev	*offdev;
	void			*dev_priv;
	struct list_head	offloads;
	bool			dev_state;
	bool			opt_failed;
	void			*jited_image;
	u32			jited_len;
};

enum bpf_cgroup_storage_type {
	BPF_CGROUP_STORAGE_SHARED,
	BPF_CGROUP_STORAGE_PERCPU,
	__BPF_CGROUP_STORAGE_MAX
};

#define MAX_BPF_CGROUP_STORAGE_TYPE __BPF_CGROUP_STORAGE_MAX

/* The longest tracepoint has 12 args.
 * See include/trace/bpf_probe.h
 */
#define MAX_BPF_FUNC_ARGS 12

struct bpf_prog_stats {
	u64 cnt;
	u64 nsecs;
	struct u64_stats_sync syncp;
} __aligned(2 * sizeof(u64));

struct btf_func_model {
	u8 ret_size;
	u8 nr_args;
	u8 arg_size[MAX_BPF_FUNC_ARGS];
};

/* Restore arguments before returning from trampoline to let original function
 * continue executing. This flag is used for fentry progs when there are no
 * fexit progs.
 */
#define BPF_TRAMP_F_RESTORE_REGS	BIT(0)
/* Call original function after fentry progs, but before fexit progs.
 * Makes sense for fentry/fexit, normal calls and indirect calls.
 */
#define BPF_TRAMP_F_CALL_ORIG		BIT(1)
/* Skip current frame and return to parent.  Makes sense for fentry/fexit
 * programs only. Should not be used with normal calls and indirect calls.
 */
#define BPF_TRAMP_F_SKIP_FRAME		BIT(2)

/* Different use cases for BPF trampoline:
 * 1. replace nop at the function entry (kprobe equivalent)
 *    flags = BPF_TRAMP_F_RESTORE_REGS
 *    fentry = a set of programs to run before returning from trampoline
 *
 * 2. replace nop at the function entry (kprobe + kretprobe equivalent)
 *    flags = BPF_TRAMP_F_CALL_ORIG | BPF_TRAMP_F_SKIP_FRAME
 *    orig_call = fentry_ip + MCOUNT_INSN_SIZE
 *    fentry = a set of program to run before calling original function
 *    fexit = a set of program to run after original function
 *
 * 3. replace direct call instruction anywhere in the function body
 *    or assign a function pointer for indirect call (like tcp_congestion_ops->cong_avoid)
 *    With flags = 0
 *      fentry = a set of programs to run before returning from trampoline
 *    With flags = BPF_TRAMP_F_CALL_ORIG
 *      orig_call = original callback addr or direct function addr
 *      fentry = a set of program to run before calling original function
 *      fexit = a set of program to run after original function
 */
int arch_prepare_bpf_trampoline(void *image, struct btf_func_model *m, u32 flags,
				struct bpf_prog **fentry_progs, int fentry_cnt,
				struct bpf_prog **fexit_progs, int fexit_cnt,
				void *orig_call);
/* these two functions are called from generated trampoline */
u64 notrace __bpf_prog_enter(void);
void notrace __bpf_prog_exit(struct bpf_prog *prog, u64 start);

enum bpf_tramp_prog_type {
	BPF_TRAMP_FENTRY,
	BPF_TRAMP_FEXIT,
	BPF_TRAMP_MAX
};

struct bpf_trampoline {
	/* hlist for trampoline_table */
	struct hlist_node hlist;
	/* serializes access to fields of this trampoline */
	struct mutex mutex;
	refcount_t refcnt;
	u64 key;
	struct {
		struct btf_func_model model;
		void *addr;
	} func;
	/* list of BPF programs using this trampoline */
	struct hlist_head progs_hlist[BPF_TRAMP_MAX];
	/* Number of attached programs. A counter per kind. */
	int progs_cnt[BPF_TRAMP_MAX];
	/* Executable image of trampoline */
	void *image;
	u64 selector;
};
#ifdef CONFIG_BPF_JIT
struct bpf_trampoline *bpf_trampoline_lookup(u64 key);
int bpf_trampoline_link_prog(struct bpf_prog *prog);
int bpf_trampoline_unlink_prog(struct bpf_prog *prog);
void bpf_trampoline_put(struct bpf_trampoline *tr);
#else
static inline struct bpf_trampoline *bpf_trampoline_lookup(u64 key)
{
	return NULL;
}
static inline int bpf_trampoline_link_prog(struct bpf_prog *prog)
{
	return -ENOTSUPP;
}
static inline int bpf_trampoline_unlink_prog(struct bpf_prog *prog)
{
	return -ENOTSUPP;
}
static inline void bpf_trampoline_put(struct bpf_trampoline *tr) {}
#endif

struct bpf_func_info_aux {
	bool unreliable;
};

struct bpf_prog_aux {
	atomic64_t refcnt;
	u32 used_map_cnt;
	u32 max_ctx_offset;
	u32 max_pkt_offset;
	u32 max_tp_access;
	u32 stack_depth;
	u32 id;
	u32 func_cnt; /* used by non-func prog as the number of func progs */
	u32 func_idx; /* 0 for non-func prog, the index in func array for func prog */
	u32 attach_btf_id; /* in-kernel BTF type id to attach to */
	struct bpf_prog *linked_prog;
	bool verifier_zext; /* Zero extensions has been inserted by verifier. */
	bool offload_requested;
	bool attach_btf_trace; /* true if attaching to BTF-enabled raw tp */
	bool func_proto_unreliable;
	enum bpf_tramp_prog_type trampoline_prog_type;
	struct bpf_trampoline *trampoline;
	struct hlist_node tramp_hlist;
	/* BTF_KIND_FUNC_PROTO for valid attach_btf_id */
	const struct btf_type *attach_func_proto;
	/* function name for valid attach_btf_id */
	const char *attach_func_name;
	struct bpf_prog **func;
	void *jit_data; /* JIT specific data. arch dependent */
	struct latch_tree_node ksym_tnode;
	struct list_head ksym_lnode;
	const struct bpf_prog_ops *ops;
	struct bpf_map **used_maps;
	struct bpf_prog *prog;
	struct user_struct *user;
	u64 load_time; /* ns since boottime */
	struct bpf_map *cgroup_storage[MAX_BPF_CGROUP_STORAGE_TYPE];
	char name[BPF_OBJ_NAME_LEN];
#ifdef CONFIG_SECURITY
	void *security;
#endif
	struct bpf_prog_offload *offload;
	struct btf *btf;
	struct bpf_func_info *func_info;
	struct bpf_func_info_aux *func_info_aux;
	/* bpf_line_info loaded from userspace.  linfo->insn_off
	 * has the xlated insn offset.
	 * Both the main and sub prog share the same linfo.
	 * The subprog can access its first linfo by
	 * using the linfo_idx.
	 */
	struct bpf_line_info *linfo;
	/* jited_linfo is the jited addr of the linfo.  It has a
	 * one to one mapping to linfo:
	 * jited_linfo[i] is the jited addr for the linfo[i]->insn_off.
	 * Both the main and sub prog share the same jited_linfo.
	 * The subprog can access its first jited_linfo by
	 * using the linfo_idx.
	 */
	void **jited_linfo;
	u32 func_info_cnt;
	u32 nr_linfo;
	/* subprog can use linfo_idx to access its first linfo and
	 * jited_linfo.
	 * main prog always has linfo_idx == 0
	 */
	u32 linfo_idx;
	u32 num_exentries;
	struct exception_table_entry *extable;
	struct bpf_prog_stats __percpu *stats;
	union {
		struct work_struct work;
		struct rcu_head	rcu;
	};
};

struct bpf_array {
	struct bpf_map map;
	u32 elem_size;
	u32 index_mask;
	/* 'ownership' of prog_array is claimed by the first program that
	 * is going to use this map or by the first program which FD is stored
	 * in the map to make sure that all callers and callees have the same
	 * prog_type and JITed flag
	 */
	enum bpf_prog_type owner_prog_type;
	bool owner_jited;
	union {
		char value[0] __aligned(8);
		void *ptrs[0] __aligned(8);
		void __percpu *pptrs[0] __aligned(8);
	};
};

#define BPF_COMPLEXITY_LIMIT_INSNS      1000000 /* yes. 1M insns */
#define MAX_TAIL_CALL_CNT 32

#define BPF_F_ACCESS_MASK	(BPF_F_RDONLY |		\
				 BPF_F_RDONLY_PROG |	\
				 BPF_F_WRONLY |		\
				 BPF_F_WRONLY_PROG)

#define BPF_MAP_CAN_READ	BIT(0)
#define BPF_MAP_CAN_WRITE	BIT(1)

static inline u32 bpf_map_flags_to_cap(struct bpf_map *map)
{
	u32 access_flags = map->map_flags & (BPF_F_RDONLY_PROG | BPF_F_WRONLY_PROG);

	/* Combination of BPF_F_RDONLY_PROG | BPF_F_WRONLY_PROG is
	 * not possible.
	 */
	if (access_flags & BPF_F_RDONLY_PROG)
		return BPF_MAP_CAN_READ;
	else if (access_flags & BPF_F_WRONLY_PROG)
		return BPF_MAP_CAN_WRITE;
	else
		return BPF_MAP_CAN_READ | BPF_MAP_CAN_WRITE;
}

static inline bool bpf_map_flags_access_ok(u32 access_flags)
{
	return (access_flags & (BPF_F_RDONLY_PROG | BPF_F_WRONLY_PROG)) !=
	       (BPF_F_RDONLY_PROG | BPF_F_WRONLY_PROG);
}

struct bpf_event_entry {
	struct perf_event *event;
	struct file *perf_file;
	struct file *map_file;
	struct rcu_head rcu;
};

bool bpf_prog_array_compatible(struct bpf_array *array, const struct bpf_prog *fp);
int bpf_prog_calc_tag(struct bpf_prog *fp);
const char *kernel_type_name(u32 btf_type_id);

const struct bpf_func_proto *bpf_get_trace_printk_proto(void);

typedef unsigned long (*bpf_ctx_copy_t)(void *dst, const void *src,
					unsigned long off, unsigned long len);
typedef u32 (*bpf_convert_ctx_access_t)(enum bpf_access_type type,
					const struct bpf_insn *src,
					struct bpf_insn *dst,
					struct bpf_prog *prog,
					u32 *target_size);

u64 bpf_event_output(struct bpf_map *map, u64 flags, void *meta, u64 meta_size,
		     void *ctx, u64 ctx_size, bpf_ctx_copy_t ctx_copy);

/* an array of programs to be executed under rcu_lock.
 *
 * Typical usage:
 * ret = BPF_PROG_RUN_ARRAY(&bpf_prog_array, ctx, BPF_PROG_RUN);
 *
 * the structure returned by bpf_prog_array_alloc() should be populated
 * with program pointers and the last pointer must be NULL.
 * The user has to keep refcnt on the program and make sure the program
 * is removed from the array before bpf_prog_put().
 * The 'struct bpf_prog_array *' should only be replaced with xchg()
 * since other cpus are walking the array of pointers in parallel.
 */
struct bpf_prog_array_item {
	struct bpf_prog *prog;
	struct bpf_cgroup_storage *cgroup_storage[MAX_BPF_CGROUP_STORAGE_TYPE];
};

struct bpf_prog_array {
	struct rcu_head rcu;
	struct bpf_prog_array_item items[0];
};

struct bpf_prog_array *bpf_prog_array_alloc(u32 prog_cnt, gfp_t flags);
void bpf_prog_array_free(struct bpf_prog_array *progs);
int bpf_prog_array_length(struct bpf_prog_array *progs);
bool bpf_prog_array_is_empty(struct bpf_prog_array *array);
int bpf_prog_array_copy_to_user(struct bpf_prog_array *progs,
				__u32 __user *prog_ids, u32 cnt);

void bpf_prog_array_delete_safe(struct bpf_prog_array *progs,
				struct bpf_prog *old_prog);
int bpf_prog_array_copy_info(struct bpf_prog_array *array,
			     u32 *prog_ids, u32 request_cnt,
			     u32 *prog_cnt);
int bpf_prog_array_copy(struct bpf_prog_array *old_array,
			struct bpf_prog *exclude_prog,
			struct bpf_prog *include_prog,
			struct bpf_prog_array **new_array);

#define __BPF_PROG_RUN_ARRAY(array, ctx, func, check_non_null)	\
	({						\
		struct bpf_prog_array_item *_item;	\
		struct bpf_prog *_prog;			\
		struct bpf_prog_array *_array;		\
		u32 _ret = 1;				\
		preempt_disable();			\
		rcu_read_lock();			\
		_array = rcu_dereference(array);	\
		if (unlikely(check_non_null && !_array))\
			goto _out;			\
		_item = &_array->items[0];		\
		while ((_prog = READ_ONCE(_item->prog))) {		\
			bpf_cgroup_storage_set(_item->cgroup_storage);	\
			_ret &= func(_prog, ctx);	\
			_item++;			\
		}					\
_out:							\
		rcu_read_unlock();			\
		preempt_enable();			\
		_ret;					\
	 })

/* To be used by __cgroup_bpf_run_filter_skb for EGRESS BPF progs
 * so BPF programs can request cwr for TCP packets.
 *
 * Current cgroup skb programs can only return 0 or 1 (0 to drop the
 * packet. This macro changes the behavior so the low order bit
 * indicates whether the packet should be dropped (0) or not (1)
 * and the next bit is a congestion notification bit. This could be
 * used by TCP to call tcp_enter_cwr()
 *
 * Hence, new allowed return values of CGROUP EGRESS BPF programs are:
 *   0: drop packet
 *   1: keep packet
 *   2: drop packet and cn
 *   3: keep packet and cn
 *
 * This macro then converts it to one of the NET_XMIT or an error
 * code that is then interpreted as drop packet (and no cn):
 *   0: NET_XMIT_SUCCESS  skb should be transmitted
 *   1: NET_XMIT_DROP     skb should be dropped and cn
 *   2: NET_XMIT_CN       skb should be transmitted and cn
 *   3: -EPERM            skb should be dropped
 */
#define BPF_PROG_CGROUP_INET_EGRESS_RUN_ARRAY(array, ctx, func)		\
	({						\
		struct bpf_prog_array_item *_item;	\
		struct bpf_prog *_prog;			\
		struct bpf_prog_array *_array;		\
		u32 ret;				\
		u32 _ret = 1;				\
		u32 _cn = 0;				\
		preempt_disable();			\
		rcu_read_lock();			\
		_array = rcu_dereference(array);	\
		_item = &_array->items[0];		\
		while ((_prog = READ_ONCE(_item->prog))) {		\
			bpf_cgroup_storage_set(_item->cgroup_storage);	\
			ret = func(_prog, ctx);		\
			_ret &= (ret & 1);		\
			_cn |= (ret & 2);		\
			_item++;			\
		}					\
		rcu_read_unlock();			\
		preempt_enable();			\
		if (_ret)				\
			_ret = (_cn ? NET_XMIT_CN : NET_XMIT_SUCCESS);	\
		else					\
			_ret = (_cn ? NET_XMIT_DROP : -EPERM);		\
		_ret;					\
	})

#define BPF_PROG_RUN_ARRAY(array, ctx, func)		\
	__BPF_PROG_RUN_ARRAY(array, ctx, func, false)

#define BPF_PROG_RUN_ARRAY_CHECK(array, ctx, func)	\
	__BPF_PROG_RUN_ARRAY(array, ctx, func, true)

#ifdef CONFIG_BPF_SYSCALL
DECLARE_PER_CPU(int, bpf_prog_active);

extern const struct file_operations bpf_map_fops;
extern const struct file_operations bpf_prog_fops;

#define BPF_PROG_TYPE(_id, _name, prog_ctx_type, kern_ctx_type) \
	extern const struct bpf_prog_ops _name ## _prog_ops; \
	extern const struct bpf_verifier_ops _name ## _verifier_ops;
#define BPF_MAP_TYPE(_id, _ops) \
	extern const struct bpf_map_ops _ops;
#include <linux/bpf_types.h>
#undef BPF_PROG_TYPE
#undef BPF_MAP_TYPE

extern const struct bpf_prog_ops bpf_offload_prog_ops;
extern const struct bpf_verifier_ops tc_cls_act_analyzer_ops;
extern const struct bpf_verifier_ops xdp_analyzer_ops;

struct bpf_prog *bpf_prog_get(u32 ufd);
struct bpf_prog *bpf_prog_get_type_dev(u32 ufd, enum bpf_prog_type type,
				       bool attach_drv);
void bpf_prog_add(struct bpf_prog *prog, int i);
void bpf_prog_sub(struct bpf_prog *prog, int i);
void bpf_prog_inc(struct bpf_prog *prog);
struct bpf_prog * __must_check bpf_prog_inc_not_zero(struct bpf_prog *prog);
void bpf_prog_put(struct bpf_prog *prog);
int __bpf_prog_charge(struct user_struct *user, u32 pages);
void __bpf_prog_uncharge(struct user_struct *user, u32 pages);

void bpf_prog_free_id(struct bpf_prog *prog, bool do_idr_lock);
void bpf_map_free_id(struct bpf_map *map, bool do_idr_lock);

struct bpf_map *bpf_map_get_with_uref(u32 ufd);
struct bpf_map *__bpf_map_get(struct fd f);
void bpf_map_inc(struct bpf_map *map);
void bpf_map_inc_with_uref(struct bpf_map *map);
struct bpf_map * __must_check bpf_map_inc_not_zero(struct bpf_map *map);
void bpf_map_put_with_uref(struct bpf_map *map);
void bpf_map_put(struct bpf_map *map);
int bpf_map_charge_memlock(struct bpf_map *map, u32 pages);
void bpf_map_uncharge_memlock(struct bpf_map *map, u32 pages);
int bpf_map_charge_init(struct bpf_map_memory *mem, u64 size);
void bpf_map_charge_finish(struct bpf_map_memory *mem);
void bpf_map_charge_move(struct bpf_map_memory *dst,
			 struct bpf_map_memory *src);
void *bpf_map_area_alloc(u64 size, int numa_node);
<<<<<<< HEAD
=======
void *bpf_map_area_mmapable_alloc(u64 size, int numa_node);
>>>>>>> 196e8ca7
void bpf_map_area_free(void *base);
void bpf_map_init_from_attr(struct bpf_map *map, union bpf_attr *attr);

extern int sysctl_unprivileged_bpf_disabled;

int bpf_map_new_fd(struct bpf_map *map, int flags);
int bpf_prog_new_fd(struct bpf_prog *prog);

int bpf_obj_pin_user(u32 ufd, const char __user *pathname);
int bpf_obj_get_user(const char __user *pathname, int flags);

int bpf_percpu_hash_copy(struct bpf_map *map, void *key, void *value);
int bpf_percpu_array_copy(struct bpf_map *map, void *key, void *value);
int bpf_percpu_hash_update(struct bpf_map *map, void *key, void *value,
			   u64 flags);
int bpf_percpu_array_update(struct bpf_map *map, void *key, void *value,
			    u64 flags);

int bpf_stackmap_copy(struct bpf_map *map, void *key, void *value);

int bpf_fd_array_map_update_elem(struct bpf_map *map, struct file *map_file,
				 void *key, void *value, u64 map_flags);
int bpf_fd_array_map_lookup_elem(struct bpf_map *map, void *key, u32 *value);
int bpf_fd_htab_map_update_elem(struct bpf_map *map, struct file *map_file,
				void *key, void *value, u64 map_flags);
int bpf_fd_htab_map_lookup_elem(struct bpf_map *map, void *key, u32 *value);

int bpf_get_file_flag(int flags);
int bpf_check_uarg_tail_zero(void __user *uaddr, size_t expected_size,
			     size_t actual_size);

/* memcpy that is used with 8-byte aligned pointers, power-of-8 size and
 * forced to use 'long' read/writes to try to atomically copy long counters.
 * Best-effort only.  No barriers here, since it _will_ race with concurrent
 * updates from BPF programs. Called from bpf syscall and mostly used with
 * size 8 or 16 bytes, so ask compiler to inline it.
 */
static inline void bpf_long_memcpy(void *dst, const void *src, u32 size)
{
	const long *lsrc = src;
	long *ldst = dst;

	size /= sizeof(long);
	while (size--)
		*ldst++ = *lsrc++;
}

/* verify correctness of eBPF program */
int bpf_check(struct bpf_prog **fp, union bpf_attr *attr,
	      union bpf_attr __user *uattr);
void bpf_patch_call_args(struct bpf_insn *insn, u32 stack_depth);

/* Map specifics */
struct xdp_buff;
struct sk_buff;

struct bpf_dtab_netdev *__dev_map_lookup_elem(struct bpf_map *map, u32 key);
struct bpf_dtab_netdev *__dev_map_hash_lookup_elem(struct bpf_map *map, u32 key);
void __dev_map_flush(struct bpf_map *map);
int dev_map_enqueue(struct bpf_dtab_netdev *dst, struct xdp_buff *xdp,
		    struct net_device *dev_rx);
int dev_map_generic_redirect(struct bpf_dtab_netdev *dst, struct sk_buff *skb,
			     struct bpf_prog *xdp_prog);

struct bpf_cpu_map_entry *__cpu_map_lookup_elem(struct bpf_map *map, u32 key);
void __cpu_map_flush(struct bpf_map *map);
int cpu_map_enqueue(struct bpf_cpu_map_entry *rcpu, struct xdp_buff *xdp,
		    struct net_device *dev_rx);

/* Return map's numa specified by userspace */
static inline int bpf_map_attr_numa_node(const union bpf_attr *attr)
{
	return (attr->map_flags & BPF_F_NUMA_NODE) ?
		attr->numa_node : NUMA_NO_NODE;
}

struct bpf_prog *bpf_prog_get_type_path(const char *name, enum bpf_prog_type type);
int array_map_alloc_check(union bpf_attr *attr);

int bpf_prog_test_run_xdp(struct bpf_prog *prog, const union bpf_attr *kattr,
			  union bpf_attr __user *uattr);
int bpf_prog_test_run_skb(struct bpf_prog *prog, const union bpf_attr *kattr,
			  union bpf_attr __user *uattr);
int bpf_prog_test_run_flow_dissector(struct bpf_prog *prog,
				     const union bpf_attr *kattr,
				     union bpf_attr __user *uattr);
bool btf_ctx_access(int off, int size, enum bpf_access_type type,
		    const struct bpf_prog *prog,
		    struct bpf_insn_access_aux *info);
int btf_struct_access(struct bpf_verifier_log *log,
		      const struct btf_type *t, int off, int size,
		      enum bpf_access_type atype,
		      u32 *next_btf_id);
int btf_resolve_helper_id(struct bpf_verifier_log *log,
			  const struct bpf_func_proto *fn, int);

int btf_distill_func_proto(struct bpf_verifier_log *log,
			   struct btf *btf,
			   const struct btf_type *func_proto,
			   const char *func_name,
			   struct btf_func_model *m);

int btf_check_func_arg_match(struct bpf_verifier_env *env, int subprog);

#else /* !CONFIG_BPF_SYSCALL */
static inline struct bpf_prog *bpf_prog_get(u32 ufd)
{
	return ERR_PTR(-EOPNOTSUPP);
}

static inline struct bpf_prog *bpf_prog_get_type_dev(u32 ufd,
						     enum bpf_prog_type type,
						     bool attach_drv)
{
	return ERR_PTR(-EOPNOTSUPP);
}

static inline void bpf_prog_add(struct bpf_prog *prog, int i)
{
}

static inline void bpf_prog_sub(struct bpf_prog *prog, int i)
{
}

static inline void bpf_prog_put(struct bpf_prog *prog)
{
}

static inline void bpf_prog_inc(struct bpf_prog *prog)
{
}

static inline struct bpf_prog *__must_check
bpf_prog_inc_not_zero(struct bpf_prog *prog)
{
	return ERR_PTR(-EOPNOTSUPP);
}

static inline int __bpf_prog_charge(struct user_struct *user, u32 pages)
{
	return 0;
}

static inline void __bpf_prog_uncharge(struct user_struct *user, u32 pages)
{
}

static inline int bpf_obj_get_user(const char __user *pathname, int flags)
{
	return -EOPNOTSUPP;
}

static inline struct net_device  *__dev_map_lookup_elem(struct bpf_map *map,
						       u32 key)
{
	return NULL;
}

static inline struct net_device  *__dev_map_hash_lookup_elem(struct bpf_map *map,
							     u32 key)
{
	return NULL;
}

static inline void __dev_map_flush(struct bpf_map *map)
{
}

struct xdp_buff;
struct bpf_dtab_netdev;

static inline
int dev_map_enqueue(struct bpf_dtab_netdev *dst, struct xdp_buff *xdp,
		    struct net_device *dev_rx)
{
	return 0;
}

struct sk_buff;

static inline int dev_map_generic_redirect(struct bpf_dtab_netdev *dst,
					   struct sk_buff *skb,
					   struct bpf_prog *xdp_prog)
{
	return 0;
}

static inline
struct bpf_cpu_map_entry *__cpu_map_lookup_elem(struct bpf_map *map, u32 key)
{
	return NULL;
}

static inline void __cpu_map_flush(struct bpf_map *map)
{
}

static inline int cpu_map_enqueue(struct bpf_cpu_map_entry *rcpu,
				  struct xdp_buff *xdp,
				  struct net_device *dev_rx)
{
	return 0;
}

static inline struct bpf_prog *bpf_prog_get_type_path(const char *name,
				enum bpf_prog_type type)
{
	return ERR_PTR(-EOPNOTSUPP);
}

static inline int bpf_prog_test_run_xdp(struct bpf_prog *prog,
					const union bpf_attr *kattr,
					union bpf_attr __user *uattr)
{
	return -ENOTSUPP;
}

static inline int bpf_prog_test_run_skb(struct bpf_prog *prog,
					const union bpf_attr *kattr,
					union bpf_attr __user *uattr)
{
	return -ENOTSUPP;
}

static inline int bpf_prog_test_run_flow_dissector(struct bpf_prog *prog,
						   const union bpf_attr *kattr,
						   union bpf_attr __user *uattr)
{
	return -ENOTSUPP;
}
#endif /* CONFIG_BPF_SYSCALL */

static inline struct bpf_prog *bpf_prog_get_type(u32 ufd,
						 enum bpf_prog_type type)
{
	return bpf_prog_get_type_dev(ufd, type, false);
}

bool bpf_prog_get_ok(struct bpf_prog *, enum bpf_prog_type *, bool);

int bpf_prog_offload_compile(struct bpf_prog *prog);
void bpf_prog_offload_destroy(struct bpf_prog *prog);
int bpf_prog_offload_info_fill(struct bpf_prog_info *info,
			       struct bpf_prog *prog);

int bpf_map_offload_info_fill(struct bpf_map_info *info, struct bpf_map *map);

int bpf_map_offload_lookup_elem(struct bpf_map *map, void *key, void *value);
int bpf_map_offload_update_elem(struct bpf_map *map,
				void *key, void *value, u64 flags);
int bpf_map_offload_delete_elem(struct bpf_map *map, void *key);
int bpf_map_offload_get_next_key(struct bpf_map *map,
				 void *key, void *next_key);

bool bpf_offload_prog_map_match(struct bpf_prog *prog, struct bpf_map *map);

struct bpf_offload_dev *
bpf_offload_dev_create(const struct bpf_prog_offload_ops *ops, void *priv);
void bpf_offload_dev_destroy(struct bpf_offload_dev *offdev);
void *bpf_offload_dev_priv(struct bpf_offload_dev *offdev);
int bpf_offload_dev_netdev_register(struct bpf_offload_dev *offdev,
				    struct net_device *netdev);
void bpf_offload_dev_netdev_unregister(struct bpf_offload_dev *offdev,
				       struct net_device *netdev);
bool bpf_offload_dev_match(struct bpf_prog *prog, struct net_device *netdev);

#if defined(CONFIG_NET) && defined(CONFIG_BPF_SYSCALL)
int bpf_prog_offload_init(struct bpf_prog *prog, union bpf_attr *attr);

static inline bool bpf_prog_is_dev_bound(const struct bpf_prog_aux *aux)
{
	return aux->offload_requested;
}

static inline bool bpf_map_is_dev_bound(struct bpf_map *map)
{
	return unlikely(map->ops == &bpf_map_offload_ops);
}

struct bpf_map *bpf_map_offload_map_alloc(union bpf_attr *attr);
void bpf_map_offload_map_free(struct bpf_map *map);
#else
static inline int bpf_prog_offload_init(struct bpf_prog *prog,
					union bpf_attr *attr)
{
	return -EOPNOTSUPP;
}

static inline bool bpf_prog_is_dev_bound(struct bpf_prog_aux *aux)
{
	return false;
}

static inline bool bpf_map_is_dev_bound(struct bpf_map *map)
{
	return false;
}

static inline struct bpf_map *bpf_map_offload_map_alloc(union bpf_attr *attr)
{
	return ERR_PTR(-EOPNOTSUPP);
}

static inline void bpf_map_offload_map_free(struct bpf_map *map)
{
}
#endif /* CONFIG_NET && CONFIG_BPF_SYSCALL */

#if defined(CONFIG_BPF_STREAM_PARSER)
int sock_map_prog_update(struct bpf_map *map, struct bpf_prog *prog, u32 which);
int sock_map_get_from_fd(const union bpf_attr *attr, struct bpf_prog *prog);
#else
static inline int sock_map_prog_update(struct bpf_map *map,
				       struct bpf_prog *prog, u32 which)
{
	return -EOPNOTSUPP;
}

static inline int sock_map_get_from_fd(const union bpf_attr *attr,
				       struct bpf_prog *prog)
{
	return -EINVAL;
}
#endif

#if defined(CONFIG_INET) && defined(CONFIG_BPF_SYSCALL)
void bpf_sk_reuseport_detach(struct sock *sk);
int bpf_fd_reuseport_array_lookup_elem(struct bpf_map *map, void *key,
				       void *value);
int bpf_fd_reuseport_array_update_elem(struct bpf_map *map, void *key,
				       void *value, u64 map_flags);
#else
static inline void bpf_sk_reuseport_detach(struct sock *sk)
{
}

#ifdef CONFIG_BPF_SYSCALL
static inline int bpf_fd_reuseport_array_lookup_elem(struct bpf_map *map,
						     void *key, void *value)
{
	return -EOPNOTSUPP;
}

static inline int bpf_fd_reuseport_array_update_elem(struct bpf_map *map,
						     void *key, void *value,
						     u64 map_flags)
{
	return -EOPNOTSUPP;
}
#endif /* CONFIG_BPF_SYSCALL */
#endif /* defined(CONFIG_INET) && defined(CONFIG_BPF_SYSCALL) */

/* verifier prototypes for helper functions called from eBPF programs */
extern const struct bpf_func_proto bpf_map_lookup_elem_proto;
extern const struct bpf_func_proto bpf_map_update_elem_proto;
extern const struct bpf_func_proto bpf_map_delete_elem_proto;
extern const struct bpf_func_proto bpf_map_push_elem_proto;
extern const struct bpf_func_proto bpf_map_pop_elem_proto;
extern const struct bpf_func_proto bpf_map_peek_elem_proto;

extern const struct bpf_func_proto bpf_get_prandom_u32_proto;
extern const struct bpf_func_proto bpf_get_smp_processor_id_proto;
extern const struct bpf_func_proto bpf_get_numa_node_id_proto;
extern const struct bpf_func_proto bpf_tail_call_proto;
extern const struct bpf_func_proto bpf_ktime_get_ns_proto;
extern const struct bpf_func_proto bpf_get_current_pid_tgid_proto;
extern const struct bpf_func_proto bpf_get_current_uid_gid_proto;
extern const struct bpf_func_proto bpf_get_current_comm_proto;
extern const struct bpf_func_proto bpf_get_stackid_proto;
extern const struct bpf_func_proto bpf_get_stack_proto;
extern const struct bpf_func_proto bpf_sock_map_update_proto;
extern const struct bpf_func_proto bpf_sock_hash_update_proto;
extern const struct bpf_func_proto bpf_get_current_cgroup_id_proto;
extern const struct bpf_func_proto bpf_msg_redirect_hash_proto;
extern const struct bpf_func_proto bpf_msg_redirect_map_proto;
extern const struct bpf_func_proto bpf_sk_redirect_hash_proto;
extern const struct bpf_func_proto bpf_sk_redirect_map_proto;
extern const struct bpf_func_proto bpf_spin_lock_proto;
extern const struct bpf_func_proto bpf_spin_unlock_proto;
extern const struct bpf_func_proto bpf_get_local_storage_proto;
extern const struct bpf_func_proto bpf_strtol_proto;
extern const struct bpf_func_proto bpf_strtoul_proto;
extern const struct bpf_func_proto bpf_tcp_sock_proto;

/* Shared helpers among cBPF and eBPF. */
void bpf_user_rnd_init_once(void);
u64 bpf_user_rnd_u32(u64 r1, u64 r2, u64 r3, u64 r4, u64 r5);

#if defined(CONFIG_NET)
bool bpf_sock_common_is_valid_access(int off, int size,
				     enum bpf_access_type type,
				     struct bpf_insn_access_aux *info);
bool bpf_sock_is_valid_access(int off, int size, enum bpf_access_type type,
			      struct bpf_insn_access_aux *info);
u32 bpf_sock_convert_ctx_access(enum bpf_access_type type,
				const struct bpf_insn *si,
				struct bpf_insn *insn_buf,
				struct bpf_prog *prog,
				u32 *target_size);
#else
static inline bool bpf_sock_common_is_valid_access(int off, int size,
						   enum bpf_access_type type,
						   struct bpf_insn_access_aux *info)
{
	return false;
}
static inline bool bpf_sock_is_valid_access(int off, int size,
					    enum bpf_access_type type,
					    struct bpf_insn_access_aux *info)
{
	return false;
}
static inline u32 bpf_sock_convert_ctx_access(enum bpf_access_type type,
					      const struct bpf_insn *si,
					      struct bpf_insn *insn_buf,
					      struct bpf_prog *prog,
					      u32 *target_size)
{
	return 0;
}
#endif

#ifdef CONFIG_INET
struct sk_reuseport_kern {
	struct sk_buff *skb;
	struct sock *sk;
	struct sock *selected_sk;
	void *data_end;
	u32 hash;
	u32 reuseport_id;
	bool bind_inany;
};
bool bpf_tcp_sock_is_valid_access(int off, int size, enum bpf_access_type type,
				  struct bpf_insn_access_aux *info);

u32 bpf_tcp_sock_convert_ctx_access(enum bpf_access_type type,
				    const struct bpf_insn *si,
				    struct bpf_insn *insn_buf,
				    struct bpf_prog *prog,
				    u32 *target_size);

bool bpf_xdp_sock_is_valid_access(int off, int size, enum bpf_access_type type,
				  struct bpf_insn_access_aux *info);

u32 bpf_xdp_sock_convert_ctx_access(enum bpf_access_type type,
				    const struct bpf_insn *si,
				    struct bpf_insn *insn_buf,
				    struct bpf_prog *prog,
				    u32 *target_size);
#else
static inline bool bpf_tcp_sock_is_valid_access(int off, int size,
						enum bpf_access_type type,
						struct bpf_insn_access_aux *info)
{
	return false;
}

static inline u32 bpf_tcp_sock_convert_ctx_access(enum bpf_access_type type,
						  const struct bpf_insn *si,
						  struct bpf_insn *insn_buf,
						  struct bpf_prog *prog,
						  u32 *target_size)
{
	return 0;
}
static inline bool bpf_xdp_sock_is_valid_access(int off, int size,
						enum bpf_access_type type,
						struct bpf_insn_access_aux *info)
{
	return false;
}

static inline u32 bpf_xdp_sock_convert_ctx_access(enum bpf_access_type type,
						  const struct bpf_insn *si,
						  struct bpf_insn *insn_buf,
						  struct bpf_prog *prog,
						  u32 *target_size)
{
	return 0;
}
#endif /* CONFIG_INET */

enum bpf_text_poke_type {
	BPF_MOD_NOP_TO_CALL,
	BPF_MOD_CALL_TO_CALL,
	BPF_MOD_CALL_TO_NOP,
};
int bpf_arch_text_poke(void *ip, enum bpf_text_poke_type t,
		       void *addr1, void *addr2);

#endif /* _LINUX_BPF_H */<|MERGE_RESOLUTION|>--- conflicted
+++ resolved
@@ -799,10 +799,7 @@
 void bpf_map_charge_move(struct bpf_map_memory *dst,
 			 struct bpf_map_memory *src);
 void *bpf_map_area_alloc(u64 size, int numa_node);
-<<<<<<< HEAD
-=======
 void *bpf_map_area_mmapable_alloc(u64 size, int numa_node);
->>>>>>> 196e8ca7
 void bpf_map_area_free(void *base);
 void bpf_map_init_from_attr(struct bpf_map *map, union bpf_attr *attr);
 
