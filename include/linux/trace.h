--- conflicted
+++ resolved
@@ -26,11 +26,8 @@
 	int flags;
 };
 
-<<<<<<< HEAD
-=======
 struct trace_array;
 
->>>>>>> 0ee29814
 #ifdef CONFIG_TRACING
 
 int register_ftrace_export(struct trace_export *export);
