/* SPDX-License-Identifier: GPL-2.0-or-later */
/* AF_RXRPC tracepoints
 *
 * Copyright (C) 2016 Red Hat, Inc. All Rights Reserved.
 * Written by David Howells (dhowells@redhat.com)
 */
#undef TRACE_SYSTEM
#define TRACE_SYSTEM rxrpc

#if !defined(_TRACE_RXRPC_H) || defined(TRACE_HEADER_MULTI_READ)
#define _TRACE_RXRPC_H

#include <linux/tracepoint.h>
#include <linux/errqueue.h>

/*
 * Declare tracing information enums and their string mappings for display.
 */
<<<<<<< HEAD
#define rxrpc_call_poke_traces \
=======
#define rxrpc_abort_reasons \
	/* AFS errors */						\
	EM(afs_abort_general_error,		"afs-error")		\
	EM(afs_abort_interrupted,		"afs-intr")		\
	EM(afs_abort_oom,			"afs-oom")		\
	EM(afs_abort_op_not_supported,		"afs-op-notsupp")	\
	EM(afs_abort_probeuuid_negative,	"afs-probeuuid-neg")	\
	EM(afs_abort_send_data_error,		"afs-send-data")	\
	EM(afs_abort_unmarshal_error,		"afs-unmarshal")	\
	/* rxperf errors */						\
	EM(rxperf_abort_general_error,		"rxperf-error")		\
	EM(rxperf_abort_oom,			"rxperf-oom")		\
	EM(rxperf_abort_op_not_supported,	"rxperf-op-notsupp")	\
	EM(rxperf_abort_unmarshal_error,	"rxperf-unmarshal")	\
	/* RxKAD security errors */					\
	EM(rxkad_abort_1_short_check,		"rxkad1-short-check")	\
	EM(rxkad_abort_1_short_data,		"rxkad1-short-data")	\
	EM(rxkad_abort_1_short_encdata,		"rxkad1-short-encdata")	\
	EM(rxkad_abort_1_short_header,		"rxkad1-short-hdr")	\
	EM(rxkad_abort_2_short_check,		"rxkad2-short-check")	\
	EM(rxkad_abort_2_short_data,		"rxkad2-short-data")	\
	EM(rxkad_abort_2_short_header,		"rxkad2-short-hdr")	\
	EM(rxkad_abort_2_short_len,		"rxkad2-short-len")	\
	EM(rxkad_abort_bad_checksum,		"rxkad2-bad-cksum")	\
	EM(rxkad_abort_chall_key_expired,	"rxkad-chall-key-exp")	\
	EM(rxkad_abort_chall_level,		"rxkad-chall-level")	\
	EM(rxkad_abort_chall_no_key,		"rxkad-chall-nokey")	\
	EM(rxkad_abort_chall_short,		"rxkad-chall-short")	\
	EM(rxkad_abort_chall_version,		"rxkad-chall-version")	\
	EM(rxkad_abort_resp_bad_callid,		"rxkad-resp-bad-callid") \
	EM(rxkad_abort_resp_bad_checksum,	"rxkad-resp-bad-cksum")	\
	EM(rxkad_abort_resp_bad_param,		"rxkad-resp-bad-param")	\
	EM(rxkad_abort_resp_call_ctr,		"rxkad-resp-call-ctr") \
	EM(rxkad_abort_resp_call_state,		"rxkad-resp-call-state") \
	EM(rxkad_abort_resp_key_expired,	"rxkad-resp-key-exp")	\
	EM(rxkad_abort_resp_key_rejected,	"rxkad-resp-key-rej")	\
	EM(rxkad_abort_resp_level,		"rxkad-resp-level")	\
	EM(rxkad_abort_resp_nokey,		"rxkad-resp-nokey")	\
	EM(rxkad_abort_resp_ooseq,		"rxkad-resp-ooseq")	\
	EM(rxkad_abort_resp_short,		"rxkad-resp-short")	\
	EM(rxkad_abort_resp_short_tkt,		"rxkad-resp-short-tkt")	\
	EM(rxkad_abort_resp_tkt_aname,		"rxkad-resp-tk-aname")	\
	EM(rxkad_abort_resp_tkt_expired,	"rxkad-resp-tk-exp")	\
	EM(rxkad_abort_resp_tkt_future,		"rxkad-resp-tk-future")	\
	EM(rxkad_abort_resp_tkt_inst,		"rxkad-resp-tk-inst")	\
	EM(rxkad_abort_resp_tkt_len,		"rxkad-resp-tk-len")	\
	EM(rxkad_abort_resp_tkt_realm,		"rxkad-resp-tk-realm")	\
	EM(rxkad_abort_resp_tkt_short,		"rxkad-resp-tk-short")	\
	EM(rxkad_abort_resp_tkt_sinst,		"rxkad-resp-tk-sinst")	\
	EM(rxkad_abort_resp_tkt_sname,		"rxkad-resp-tk-sname")	\
	EM(rxkad_abort_resp_unknown_tkt,	"rxkad-resp-unknown-tkt") \
	EM(rxkad_abort_resp_version,		"rxkad-resp-version")	\
	/* rxrpc errors */						\
	EM(rxrpc_abort_call_improper_term,	"call-improper-term")	\
	EM(rxrpc_abort_call_reset,		"call-reset")		\
	EM(rxrpc_abort_call_sendmsg,		"call-sendmsg")		\
	EM(rxrpc_abort_call_sock_release,	"call-sock-rel")	\
	EM(rxrpc_abort_call_sock_release_tba,	"call-sock-rel-tba")	\
	EM(rxrpc_abort_call_timeout,		"call-timeout")		\
	EM(rxrpc_abort_no_service_key,		"no-serv-key")		\
	EM(rxrpc_abort_nomem,			"nomem")		\
	EM(rxrpc_abort_service_not_offered,	"serv-not-offered")	\
	EM(rxrpc_abort_shut_down,		"shut-down")		\
	EM(rxrpc_abort_unsupported_security,	"unsup-sec")		\
	EM(rxrpc_badmsg_bad_abort,		"bad-abort")		\
	EM(rxrpc_badmsg_bad_jumbo,		"bad-jumbo")		\
	EM(rxrpc_badmsg_short_ack,		"short-ack")		\
	EM(rxrpc_badmsg_short_ack_info,		"short-ack-info")	\
	EM(rxrpc_badmsg_short_hdr,		"short-hdr")		\
	EM(rxrpc_badmsg_unsupported_packet,	"unsup-pkt")		\
	EM(rxrpc_badmsg_zero_call,		"zero-call")		\
	EM(rxrpc_badmsg_zero_seq,		"zero-seq")		\
	EM(rxrpc_badmsg_zero_service,		"zero-service")		\
	EM(rxrpc_eproto_ackr_outside_window,	"ackr-out-win")		\
	EM(rxrpc_eproto_ackr_sack_overflow,	"ackr-sack-over")	\
	EM(rxrpc_eproto_ackr_short_sack,	"ackr-short-sack")	\
	EM(rxrpc_eproto_ackr_zero,		"ackr-zero")		\
	EM(rxrpc_eproto_bad_upgrade,		"bad-upgrade")		\
	EM(rxrpc_eproto_data_after_last,	"data-after-last")	\
	EM(rxrpc_eproto_different_last,		"diff-last")		\
	EM(rxrpc_eproto_early_reply,		"early-reply")		\
	EM(rxrpc_eproto_improper_term,		"improper-term")	\
	EM(rxrpc_eproto_no_client_call,		"no-cl-call")		\
	EM(rxrpc_eproto_no_client_conn,		"no-cl-conn")		\
	EM(rxrpc_eproto_no_service_call,	"no-sv-call")		\
	EM(rxrpc_eproto_reupgrade,		"re-upgrade")		\
	EM(rxrpc_eproto_rxnull_challenge,	"rxnull-chall")		\
	EM(rxrpc_eproto_rxnull_response,	"rxnull-resp")		\
	EM(rxrpc_eproto_tx_rot_last,		"tx-rot-last")		\
	EM(rxrpc_eproto_unexpected_ack,		"unex-ack")		\
	EM(rxrpc_eproto_unexpected_ackall,	"unex-ackall")		\
	EM(rxrpc_eproto_unexpected_implicit_end, "unex-impl-end")	\
	EM(rxrpc_eproto_unexpected_reply,	"unex-reply")		\
	EM(rxrpc_eproto_wrong_security,		"wrong-sec")		\
	EM(rxrpc_recvmsg_excess_data,		"recvmsg-excess")	\
	EM(rxrpc_recvmsg_short_data,		"recvmsg-short")	\
	E_(rxrpc_sendmsg_late_send,		"sendmsg-late")

#define rxrpc_call_poke_traces \
	EM(rxrpc_call_poke_abort,		"Abort")	\
	EM(rxrpc_call_poke_complete,		"Compl")	\
>>>>>>> e7a909d5
	EM(rxrpc_call_poke_error,		"Error")	\
	EM(rxrpc_call_poke_idle,		"Idle")		\
	EM(rxrpc_call_poke_start,		"Start")	\
	EM(rxrpc_call_poke_timer,		"Timer")	\
	E_(rxrpc_call_poke_timer_now,		"Timer-now")

#define rxrpc_skb_traces \
	EM(rxrpc_skb_eaten_by_unshare,		"ETN unshare  ") \
	EM(rxrpc_skb_eaten_by_unshare_nomem,	"ETN unshar-nm") \
<<<<<<< HEAD
=======
	EM(rxrpc_skb_get_conn_secured,		"GET conn-secd") \
>>>>>>> e7a909d5
	EM(rxrpc_skb_get_conn_work,		"GET conn-work") \
	EM(rxrpc_skb_get_local_work,		"GET locl-work") \
	EM(rxrpc_skb_get_reject_work,		"GET rej-work ") \
	EM(rxrpc_skb_get_to_recvmsg,		"GET to-recv  ") \
	EM(rxrpc_skb_get_to_recvmsg_oos,	"GET to-recv-o") \
	EM(rxrpc_skb_new_encap_rcv,		"NEW encap-rcv") \
	EM(rxrpc_skb_new_error_report,		"NEW error-rpt") \
	EM(rxrpc_skb_new_jumbo_subpacket,	"NEW jumbo-sub") \
	EM(rxrpc_skb_new_unshared,		"NEW unshared ") \
<<<<<<< HEAD
=======
	EM(rxrpc_skb_put_conn_secured,		"PUT conn-secd") \
>>>>>>> e7a909d5
	EM(rxrpc_skb_put_conn_work,		"PUT conn-work") \
	EM(rxrpc_skb_put_error_report,		"PUT error-rep") \
	EM(rxrpc_skb_put_input,			"PUT input    ") \
	EM(rxrpc_skb_put_jumbo_subpacket,	"PUT jumbo-sub") \
	EM(rxrpc_skb_put_purge,			"PUT purge    ") \
	EM(rxrpc_skb_put_rotate,		"PUT rotate   ") \
	EM(rxrpc_skb_put_unknown,		"PUT unknown  ") \
	EM(rxrpc_skb_see_conn_work,		"SEE conn-work") \
	EM(rxrpc_skb_see_recvmsg,		"SEE recvmsg  ") \
	EM(rxrpc_skb_see_reject,		"SEE reject   ") \
	EM(rxrpc_skb_see_rotate,		"SEE rotate   ") \
	E_(rxrpc_skb_see_version,		"SEE version  ")

#define rxrpc_local_traces \
	EM(rxrpc_local_free,			"FREE        ") \
	EM(rxrpc_local_get_call,		"GET call    ") \
	EM(rxrpc_local_get_client_conn,		"GET conn-cln") \
	EM(rxrpc_local_get_for_use,		"GET for-use ") \
	EM(rxrpc_local_get_peer,		"GET peer    ") \
	EM(rxrpc_local_get_prealloc_conn,	"GET conn-pre") \
	EM(rxrpc_local_new,			"NEW         ") \
	EM(rxrpc_local_put_bind,		"PUT bind    ") \
	EM(rxrpc_local_put_call,		"PUT call    ") \
	EM(rxrpc_local_put_for_use,		"PUT for-use ") \
	EM(rxrpc_local_put_kill_conn,		"PUT conn-kil") \
	EM(rxrpc_local_put_peer,		"PUT peer    ") \
	EM(rxrpc_local_put_prealloc_conn,	"PUT conn-pre") \
	EM(rxrpc_local_put_release_sock,	"PUT rel-sock") \
	EM(rxrpc_local_stop,			"STOP        ") \
	EM(rxrpc_local_stopped,			"STOPPED     ") \
	EM(rxrpc_local_unuse_bind,		"UNU bind    ") \
	EM(rxrpc_local_unuse_conn_work,		"UNU conn-wrk") \
	EM(rxrpc_local_unuse_peer_keepalive,	"UNU peer-kpa") \
	EM(rxrpc_local_unuse_release_sock,	"UNU rel-sock") \
	EM(rxrpc_local_use_conn_work,		"USE conn-wrk") \
	EM(rxrpc_local_use_lookup,		"USE lookup  ") \
	E_(rxrpc_local_use_peer_keepalive,	"USE peer-kpa")

#define rxrpc_peer_traces \
	EM(rxrpc_peer_free,			"FREE        ") \
	EM(rxrpc_peer_get_accept,		"GET accept  ") \
<<<<<<< HEAD
	EM(rxrpc_peer_get_activate_call,	"GET act-call") \
=======
>>>>>>> e7a909d5
	EM(rxrpc_peer_get_bundle,		"GET bundle  ") \
	EM(rxrpc_peer_get_client_conn,		"GET cln-conn") \
	EM(rxrpc_peer_get_input,		"GET input   ") \
	EM(rxrpc_peer_get_input_error,		"GET inpt-err") \
	EM(rxrpc_peer_get_keepalive,		"GET keepaliv") \
	EM(rxrpc_peer_get_lookup_client,	"GET look-cln") \
	EM(rxrpc_peer_get_service_conn,		"GET srv-conn") \
	EM(rxrpc_peer_new_client,		"NEW client  ") \
	EM(rxrpc_peer_new_prealloc,		"NEW prealloc") \
	EM(rxrpc_peer_put_bundle,		"PUT bundle  ") \
	EM(rxrpc_peer_put_call,			"PUT call    ") \
	EM(rxrpc_peer_put_conn,			"PUT conn    ") \
<<<<<<< HEAD
	EM(rxrpc_peer_put_discard_tmp,		"PUT disc-tmp") \
=======
>>>>>>> e7a909d5
	EM(rxrpc_peer_put_input,		"PUT input   ") \
	EM(rxrpc_peer_put_input_error,		"PUT inpt-err") \
	E_(rxrpc_peer_put_keepalive,		"PUT keepaliv")

#define rxrpc_bundle_traces \
	EM(rxrpc_bundle_free,			"FREE        ") \
	EM(rxrpc_bundle_get_client_call,	"GET clt-call") \
	EM(rxrpc_bundle_get_client_conn,	"GET clt-conn") \
	EM(rxrpc_bundle_get_service_conn,	"GET svc-conn") \
<<<<<<< HEAD
=======
	EM(rxrpc_bundle_put_call,		"PUT call    ") \
>>>>>>> e7a909d5
	EM(rxrpc_bundle_put_conn,		"PUT conn    ") \
	EM(rxrpc_bundle_put_discard,		"PUT discard ") \
	E_(rxrpc_bundle_new,			"NEW         ")

#define rxrpc_conn_traces \
	EM(rxrpc_conn_free,			"FREE        ") \
	EM(rxrpc_conn_get_activate_call,	"GET act-call") \
	EM(rxrpc_conn_get_call_input,		"GET inp-call") \
	EM(rxrpc_conn_get_conn_input,		"GET inp-conn") \
	EM(rxrpc_conn_get_idle,			"GET idle    ") \
<<<<<<< HEAD
	EM(rxrpc_conn_get_poke,			"GET poke    ") \
=======
	EM(rxrpc_conn_get_poke_abort,		"GET pk-abort") \
	EM(rxrpc_conn_get_poke_timer,		"GET poke    ") \
>>>>>>> e7a909d5
	EM(rxrpc_conn_get_service_conn,		"GET svc-conn") \
	EM(rxrpc_conn_new_client,		"NEW client  ") \
	EM(rxrpc_conn_new_service,		"NEW service ") \
	EM(rxrpc_conn_put_call,			"PUT call    ") \
	EM(rxrpc_conn_put_call_input,		"PUT inp-call") \
	EM(rxrpc_conn_put_conn_input,		"PUT inp-conn") \
<<<<<<< HEAD
	EM(rxrpc_conn_put_discard,		"PUT discard ") \
=======
>>>>>>> e7a909d5
	EM(rxrpc_conn_put_discard_idle,		"PUT disc-idl") \
	EM(rxrpc_conn_put_local_dead,		"PUT loc-dead") \
	EM(rxrpc_conn_put_noreuse,		"PUT noreuse ") \
	EM(rxrpc_conn_put_poke,			"PUT poke    ") \
	EM(rxrpc_conn_put_service_reaped,	"PUT svc-reap") \
	EM(rxrpc_conn_put_unbundle,		"PUT unbundle") \
	EM(rxrpc_conn_put_unidle,		"PUT unidle  ") \
<<<<<<< HEAD
	EM(rxrpc_conn_queue_challenge,		"QUE chall   ") \
	EM(rxrpc_conn_queue_retry_work,		"QUE retry-wk") \
	EM(rxrpc_conn_queue_rx_work,		"QUE rx-work ") \
	EM(rxrpc_conn_queue_timer,		"QUE timer   ") \
=======
	EM(rxrpc_conn_put_work,			"PUT work    ") \
	EM(rxrpc_conn_queue_challenge,		"QUE chall   ") \
	EM(rxrpc_conn_queue_retry_work,		"QUE retry-wk") \
	EM(rxrpc_conn_queue_rx_work,		"QUE rx-work ") \
>>>>>>> e7a909d5
	EM(rxrpc_conn_see_new_service_conn,	"SEE new-svc ") \
	EM(rxrpc_conn_see_reap_service,		"SEE reap-svc") \
	E_(rxrpc_conn_see_work,			"SEE work    ")

#define rxrpc_client_traces \
	EM(rxrpc_client_activate_chans,		"Activa") \
	EM(rxrpc_client_alloc,			"Alloc ") \
	EM(rxrpc_client_chan_activate,		"ChActv") \
	EM(rxrpc_client_chan_disconnect,	"ChDisc") \
	EM(rxrpc_client_chan_pass,		"ChPass") \
	EM(rxrpc_client_cleanup,		"Clean ") \
	EM(rxrpc_client_discard,		"Discar") \
	EM(rxrpc_client_exposed,		"Expose") \
	EM(rxrpc_client_replace,		"Replac") \
	EM(rxrpc_client_queue_new_call,		"Q-Call") \
	EM(rxrpc_client_to_active,		"->Actv") \
	E_(rxrpc_client_to_idle,		"->Idle")

#define rxrpc_call_traces \
<<<<<<< HEAD
=======
	EM(rxrpc_call_get_io_thread,		"GET iothread") \
>>>>>>> e7a909d5
	EM(rxrpc_call_get_input,		"GET input   ") \
	EM(rxrpc_call_get_kernel_service,	"GET krnl-srv") \
	EM(rxrpc_call_get_notify_socket,	"GET notify  ") \
	EM(rxrpc_call_get_poke,			"GET poke    ") \
	EM(rxrpc_call_get_recvmsg,		"GET recvmsg ") \
	EM(rxrpc_call_get_release_sock,		"GET rel-sock") \
	EM(rxrpc_call_get_sendmsg,		"GET sendmsg ") \
	EM(rxrpc_call_get_userid,		"GET user-id ") \
	EM(rxrpc_call_new_client,		"NEW client  ") \
	EM(rxrpc_call_new_prealloc_service,	"NEW prealloc") \
	EM(rxrpc_call_put_discard_prealloc,	"PUT disc-pre") \
	EM(rxrpc_call_put_discard_error,	"PUT disc-err") \
<<<<<<< HEAD
=======
	EM(rxrpc_call_put_io_thread,		"PUT iothread") \
>>>>>>> e7a909d5
	EM(rxrpc_call_put_input,		"PUT input   ") \
	EM(rxrpc_call_put_kernel,		"PUT kernel  ") \
	EM(rxrpc_call_put_poke,			"PUT poke    ") \
	EM(rxrpc_call_put_recvmsg,		"PUT recvmsg ") \
	EM(rxrpc_call_put_release_sock,		"PUT rls-sock") \
	EM(rxrpc_call_put_release_sock_tba,	"PUT rls-sk-a") \
	EM(rxrpc_call_put_sendmsg,		"PUT sendmsg ") \
	EM(rxrpc_call_put_unnotify,		"PUT unnotify") \
	EM(rxrpc_call_put_userid_exists,	"PUT u-exists") \
<<<<<<< HEAD
=======
	EM(rxrpc_call_put_userid,		"PUT user-id ") \
>>>>>>> e7a909d5
	EM(rxrpc_call_see_accept,		"SEE accept  ") \
	EM(rxrpc_call_see_activate_client,	"SEE act-clnt") \
	EM(rxrpc_call_see_connect_failed,	"SEE con-fail") \
	EM(rxrpc_call_see_connected,		"SEE connect ") \
<<<<<<< HEAD
=======
	EM(rxrpc_call_see_disconnected,		"SEE disconn ") \
>>>>>>> e7a909d5
	EM(rxrpc_call_see_distribute_error,	"SEE dist-err") \
	EM(rxrpc_call_see_input,		"SEE input   ") \
	EM(rxrpc_call_see_release,		"SEE release ") \
	EM(rxrpc_call_see_userid_exists,	"SEE u-exists") \
	E_(rxrpc_call_see_zap,			"SEE zap     ")

#define rxrpc_txqueue_traces \
	EM(rxrpc_txqueue_await_reply,		"AWR") \
	EM(rxrpc_txqueue_dequeue,		"DEQ") \
	EM(rxrpc_txqueue_end,			"END") \
	EM(rxrpc_txqueue_queue,			"QUE") \
	EM(rxrpc_txqueue_queue_last,		"QLS") \
	EM(rxrpc_txqueue_rotate,		"ROT") \
	EM(rxrpc_txqueue_rotate_last,		"RLS") \
	E_(rxrpc_txqueue_wait,			"WAI")

#define rxrpc_receive_traces \
	EM(rxrpc_receive_end,			"END") \
	EM(rxrpc_receive_front,			"FRN") \
	EM(rxrpc_receive_incoming,		"INC") \
	EM(rxrpc_receive_queue,			"QUE") \
	EM(rxrpc_receive_queue_last,		"QLS") \
	EM(rxrpc_receive_queue_oos,		"QUO") \
	EM(rxrpc_receive_queue_oos_last,	"QOL") \
	EM(rxrpc_receive_oos,			"OOS") \
	EM(rxrpc_receive_oos_last,		"OSL") \
	EM(rxrpc_receive_rotate,		"ROT") \
	E_(rxrpc_receive_rotate_last,		"RLS")

#define rxrpc_recvmsg_traces \
	EM(rxrpc_recvmsg_cont,			"CONT") \
	EM(rxrpc_recvmsg_data_return,		"DATA") \
	EM(rxrpc_recvmsg_dequeue,		"DEQU") \
	EM(rxrpc_recvmsg_enter,			"ENTR") \
	EM(rxrpc_recvmsg_full,			"FULL") \
	EM(rxrpc_recvmsg_hole,			"HOLE") \
	EM(rxrpc_recvmsg_next,			"NEXT") \
	EM(rxrpc_recvmsg_requeue,		"REQU") \
	EM(rxrpc_recvmsg_return,		"RETN") \
	EM(rxrpc_recvmsg_terminal,		"TERM") \
	EM(rxrpc_recvmsg_to_be_accepted,	"TBAC") \
	E_(rxrpc_recvmsg_wait,			"WAIT")

#define rxrpc_rtt_tx_traces \
	EM(rxrpc_rtt_tx_cancel,			"CNCE") \
	EM(rxrpc_rtt_tx_data,			"DATA") \
	EM(rxrpc_rtt_tx_no_slot,		"FULL") \
	E_(rxrpc_rtt_tx_ping,			"PING")

#define rxrpc_rtt_rx_traces \
	EM(rxrpc_rtt_rx_cancel,			"CNCL") \
	EM(rxrpc_rtt_rx_obsolete,		"OBSL") \
	EM(rxrpc_rtt_rx_lost,			"LOST") \
	EM(rxrpc_rtt_rx_ping_response,		"PONG") \
	E_(rxrpc_rtt_rx_requested_ack,		"RACK")

#define rxrpc_timer_traces \
	EM(rxrpc_timer_begin,			"Begin ") \
	EM(rxrpc_timer_exp_ack,			"ExpAck") \
	EM(rxrpc_timer_exp_hard,		"ExpHrd") \
	EM(rxrpc_timer_exp_idle,		"ExpIdl") \
	EM(rxrpc_timer_exp_keepalive,		"ExpKA ") \
	EM(rxrpc_timer_exp_lost_ack,		"ExpLoA") \
	EM(rxrpc_timer_exp_normal,		"ExpNml") \
	EM(rxrpc_timer_exp_ping,		"ExpPng") \
	EM(rxrpc_timer_exp_resend,		"ExpRsn") \
	EM(rxrpc_timer_init_for_reply,		"IniRpl") \
	EM(rxrpc_timer_init_for_send_reply,	"SndRpl") \
	EM(rxrpc_timer_restart,			"Restrt") \
	EM(rxrpc_timer_set_for_ack,		"SetAck") \
	EM(rxrpc_timer_set_for_hard,		"SetHrd") \
	EM(rxrpc_timer_set_for_idle,		"SetIdl") \
	EM(rxrpc_timer_set_for_keepalive,	"KeepAl") \
	EM(rxrpc_timer_set_for_lost_ack,	"SetLoA") \
	EM(rxrpc_timer_set_for_normal,		"SetNml") \
	EM(rxrpc_timer_set_for_ping,		"SetPng") \
	EM(rxrpc_timer_set_for_resend,		"SetRTx") \
	E_(rxrpc_timer_set_for_send,		"SetSnd")

#define rxrpc_propose_ack_traces \
	EM(rxrpc_propose_ack_client_tx_end,	"ClTxEnd") \
	EM(rxrpc_propose_ack_input_data,	"DataIn ") \
	EM(rxrpc_propose_ack_input_data_hole,	"DataInH") \
	EM(rxrpc_propose_ack_ping_for_check_life, "ChkLife") \
	EM(rxrpc_propose_ack_ping_for_keepalive, "KeepAlv") \
	EM(rxrpc_propose_ack_ping_for_lost_ack,	"LostAck") \
	EM(rxrpc_propose_ack_ping_for_lost_reply, "LostRpl") \
	EM(rxrpc_propose_ack_ping_for_params,	"Params ") \
	EM(rxrpc_propose_ack_processing_op,	"ProcOp ") \
	EM(rxrpc_propose_ack_respond_to_ack,	"Rsp2Ack") \
	EM(rxrpc_propose_ack_respond_to_ping,	"Rsp2Png") \
	EM(rxrpc_propose_ack_retry_tx,		"RetryTx") \
	EM(rxrpc_propose_ack_rotate_rx,		"RxAck  ") \
	EM(rxrpc_propose_ack_rx_idle,		"RxIdle ") \
	E_(rxrpc_propose_ack_terminal_ack,	"ClTerm ")

#define rxrpc_congest_modes \
	EM(RXRPC_CALL_CONGEST_AVOIDANCE,	"CongAvoid") \
	EM(RXRPC_CALL_FAST_RETRANSMIT,		"FastReTx ") \
	EM(RXRPC_CALL_PACKET_LOSS,		"PktLoss  ") \
	E_(RXRPC_CALL_SLOW_START,		"SlowStart")

#define rxrpc_congest_changes \
	EM(rxrpc_cong_begin_retransmission,	" Retrans") \
	EM(rxrpc_cong_cleared_nacks,		" Cleared") \
	EM(rxrpc_cong_new_low_nack,		" NewLowN") \
	EM(rxrpc_cong_no_change,		" -") \
	EM(rxrpc_cong_progress,			" Progres") \
	EM(rxrpc_cong_idle_reset,		" IdleRes") \
	EM(rxrpc_cong_retransmit_again,		" ReTxAgn") \
	EM(rxrpc_cong_rtt_window_end,		" RttWinE") \
	E_(rxrpc_cong_saw_nack,			" SawNack")

#define rxrpc_pkts \
	EM(0,					"?00") \
	EM(RXRPC_PACKET_TYPE_DATA,		"DATA") \
	EM(RXRPC_PACKET_TYPE_ACK,		"ACK") \
	EM(RXRPC_PACKET_TYPE_BUSY,		"BUSY") \
	EM(RXRPC_PACKET_TYPE_ABORT,		"ABORT") \
	EM(RXRPC_PACKET_TYPE_ACKALL,		"ACKALL") \
	EM(RXRPC_PACKET_TYPE_CHALLENGE,		"CHALL") \
	EM(RXRPC_PACKET_TYPE_RESPONSE,		"RESP") \
	EM(RXRPC_PACKET_TYPE_DEBUG,		"DEBUG") \
	EM(9,					"?09") \
	EM(10,					"?10") \
	EM(11,					"?11") \
	EM(12,					"?12") \
	EM(RXRPC_PACKET_TYPE_VERSION,		"VERSION") \
	EM(14,					"?14") \
	E_(15,					"?15")

#define rxrpc_ack_names \
	EM(0,					"-0-") \
	EM(RXRPC_ACK_REQUESTED,			"REQ") \
	EM(RXRPC_ACK_DUPLICATE,			"DUP") \
	EM(RXRPC_ACK_OUT_OF_SEQUENCE,		"OOS") \
	EM(RXRPC_ACK_EXCEEDS_WINDOW,		"WIN") \
	EM(RXRPC_ACK_NOSPACE,			"MEM") \
	EM(RXRPC_ACK_PING,			"PNG") \
	EM(RXRPC_ACK_PING_RESPONSE,		"PNR") \
	EM(RXRPC_ACK_DELAY,			"DLY") \
	EM(RXRPC_ACK_IDLE,			"IDL") \
	E_(RXRPC_ACK__INVALID,			"-?-")

#define rxrpc_completions \
	EM(RXRPC_CALL_SUCCEEDED,		"Succeeded") \
	EM(RXRPC_CALL_REMOTELY_ABORTED,		"RemoteAbort") \
	EM(RXRPC_CALL_LOCALLY_ABORTED,		"LocalAbort") \
	EM(RXRPC_CALL_LOCAL_ERROR,		"LocalError") \
	E_(RXRPC_CALL_NETWORK_ERROR,		"NetError")

#define rxrpc_tx_points \
	EM(rxrpc_tx_point_call_abort,		"CallAbort") \
	EM(rxrpc_tx_point_call_ack,		"CallAck") \
	EM(rxrpc_tx_point_call_data_frag,	"CallDataFrag") \
	EM(rxrpc_tx_point_call_data_nofrag,	"CallDataNofrag") \
	EM(rxrpc_tx_point_call_final_resend,	"CallFinalResend") \
	EM(rxrpc_tx_point_conn_abort,		"ConnAbort") \
	EM(rxrpc_tx_point_reject,		"Reject") \
	EM(rxrpc_tx_point_rxkad_challenge,	"RxkadChall") \
	EM(rxrpc_tx_point_rxkad_response,	"RxkadResp") \
	EM(rxrpc_tx_point_version_keepalive,	"VerKeepalive") \
	E_(rxrpc_tx_point_version_reply,	"VerReply")

#define rxrpc_req_ack_traces \
	EM(rxrpc_reqack_ack_lost,		"ACK-LOST  ")	\
	EM(rxrpc_reqack_already_on,		"ALREADY-ON")	\
	EM(rxrpc_reqack_more_rtt,		"MORE-RTT  ")	\
	EM(rxrpc_reqack_no_srv_last,		"NO-SRVLAST")	\
	EM(rxrpc_reqack_old_rtt,		"OLD-RTT   ")	\
	EM(rxrpc_reqack_retrans,		"RETRANS   ")	\
	EM(rxrpc_reqack_slow_start,		"SLOW-START")	\
	E_(rxrpc_reqack_small_txwin,		"SMALL-TXWN")
/* ---- Must update size of stat_why_req_ack[] if more are added! */

#define rxrpc_txbuf_traces \
	EM(rxrpc_txbuf_alloc_ack,		"ALLOC ACK  ")	\
	EM(rxrpc_txbuf_alloc_data,		"ALLOC DATA ")	\
	EM(rxrpc_txbuf_free,			"FREE       ")	\
	EM(rxrpc_txbuf_get_buffer,		"GET BUFFER ")	\
	EM(rxrpc_txbuf_get_trans,		"GET TRANS  ")	\
	EM(rxrpc_txbuf_get_retrans,		"GET RETRANS")	\
	EM(rxrpc_txbuf_put_ack_tx,		"PUT ACK TX ")	\
	EM(rxrpc_txbuf_put_cleaned,		"PUT CLEANED")	\
	EM(rxrpc_txbuf_put_nomem,		"PUT NOMEM  ")	\
	EM(rxrpc_txbuf_put_rotated,		"PUT ROTATED")	\
	EM(rxrpc_txbuf_put_send_aborted,	"PUT SEND-X ")	\
	EM(rxrpc_txbuf_put_trans,		"PUT TRANS  ")	\
	EM(rxrpc_txbuf_see_out_of_step,		"OUT-OF-STEP")	\
	EM(rxrpc_txbuf_see_send_more,		"SEE SEND+  ")	\
	E_(rxrpc_txbuf_see_unacked,		"SEE UNACKED")

/*
 * Generate enums for tracing information.
 */
#ifndef __NETFS_DECLARE_TRACE_ENUMS_ONCE_ONLY
#define __NETFS_DECLARE_TRACE_ENUMS_ONCE_ONLY

#undef EM
#undef E_
#define EM(a, b) a,
#define E_(a, b) a

<<<<<<< HEAD
=======
enum rxrpc_abort_reason		{ rxrpc_abort_reasons } __mode(byte);
>>>>>>> e7a909d5
enum rxrpc_bundle_trace		{ rxrpc_bundle_traces } __mode(byte);
enum rxrpc_call_poke_trace	{ rxrpc_call_poke_traces } __mode(byte);
enum rxrpc_call_trace		{ rxrpc_call_traces } __mode(byte);
enum rxrpc_client_trace		{ rxrpc_client_traces } __mode(byte);
enum rxrpc_congest_change	{ rxrpc_congest_changes } __mode(byte);
enum rxrpc_conn_trace		{ rxrpc_conn_traces } __mode(byte);
enum rxrpc_local_trace		{ rxrpc_local_traces } __mode(byte);
enum rxrpc_peer_trace		{ rxrpc_peer_traces } __mode(byte);
enum rxrpc_propose_ack_outcome	{ rxrpc_propose_ack_outcomes } __mode(byte);
enum rxrpc_propose_ack_trace	{ rxrpc_propose_ack_traces } __mode(byte);
enum rxrpc_receive_trace	{ rxrpc_receive_traces } __mode(byte);
enum rxrpc_recvmsg_trace	{ rxrpc_recvmsg_traces } __mode(byte);
enum rxrpc_req_ack_trace	{ rxrpc_req_ack_traces } __mode(byte);
enum rxrpc_rtt_rx_trace		{ rxrpc_rtt_rx_traces } __mode(byte);
enum rxrpc_rtt_tx_trace		{ rxrpc_rtt_tx_traces } __mode(byte);
enum rxrpc_skb_trace		{ rxrpc_skb_traces } __mode(byte);
enum rxrpc_timer_trace		{ rxrpc_timer_traces } __mode(byte);
enum rxrpc_tx_point		{ rxrpc_tx_points } __mode(byte);
enum rxrpc_txbuf_trace		{ rxrpc_txbuf_traces } __mode(byte);
enum rxrpc_txqueue_trace	{ rxrpc_txqueue_traces } __mode(byte);

#endif /* end __RXRPC_DECLARE_TRACE_ENUMS_ONCE_ONLY */

/*
 * Export enum symbols via userspace.
 */
#undef EM
#undef E_

#ifndef RXRPC_TRACE_ONLY_DEFINE_ENUMS

#define EM(a, b) TRACE_DEFINE_ENUM(a);
#define E_(a, b) TRACE_DEFINE_ENUM(a);

<<<<<<< HEAD
=======
rxrpc_abort_reasons;
>>>>>>> e7a909d5
rxrpc_bundle_traces;
rxrpc_call_poke_traces;
rxrpc_call_traces;
rxrpc_client_traces;
rxrpc_congest_changes;
rxrpc_congest_modes;
rxrpc_conn_traces;
rxrpc_local_traces;
rxrpc_propose_ack_traces;
rxrpc_receive_traces;
rxrpc_recvmsg_traces;
rxrpc_req_ack_traces;
rxrpc_rtt_rx_traces;
rxrpc_rtt_tx_traces;
rxrpc_skb_traces;
rxrpc_timer_traces;
rxrpc_tx_points;
rxrpc_txbuf_traces;
rxrpc_txqueue_traces;

/*
 * Now redefine the EM() and E_() macros to map the enums to the strings that
 * will be printed in the output.
 */
#undef EM
#undef E_
#define EM(a, b)	{ a, b },
#define E_(a, b)	{ a, b }

TRACE_EVENT(rxrpc_local,
	    TP_PROTO(unsigned int local_debug_id, enum rxrpc_local_trace op,
		     int ref, int usage),

	    TP_ARGS(local_debug_id, op, ref, usage),

	    TP_STRUCT__entry(
		    __field(unsigned int,	local		)
		    __field(int,		op		)
		    __field(int,		ref		)
		    __field(int,		usage		)
			     ),

	    TP_fast_assign(
		    __entry->local = local_debug_id;
		    __entry->op = op;
		    __entry->ref = ref;
		    __entry->usage = usage;
			   ),

	    TP_printk("L=%08x %s r=%d u=%d",
		      __entry->local,
		      __print_symbolic(__entry->op, rxrpc_local_traces),
		      __entry->ref,
		      __entry->usage)
	    );

TRACE_EVENT(rxrpc_peer,
	    TP_PROTO(unsigned int peer_debug_id, int ref, enum rxrpc_peer_trace why),

	    TP_ARGS(peer_debug_id, ref, why),

	    TP_STRUCT__entry(
		    __field(unsigned int,	peer		)
		    __field(int,		ref		)
		    __field(enum rxrpc_peer_trace, why		)
			     ),

	    TP_fast_assign(
		    __entry->peer = peer_debug_id;
		    __entry->ref = ref;
		    __entry->why = why;
			   ),

	    TP_printk("P=%08x %s r=%d",
		      __entry->peer,
		      __print_symbolic(__entry->why, rxrpc_peer_traces),
		      __entry->ref)
	    );

TRACE_EVENT(rxrpc_bundle,
	    TP_PROTO(unsigned int bundle_debug_id, int ref, enum rxrpc_bundle_trace why),

	    TP_ARGS(bundle_debug_id, ref, why),

	    TP_STRUCT__entry(
		    __field(unsigned int,	bundle		)
		    __field(int,		ref		)
		    __field(int,		why		)
			     ),

	    TP_fast_assign(
		    __entry->bundle = bundle_debug_id;
		    __entry->ref = ref;
		    __entry->why = why;
			   ),

	    TP_printk("CB=%08x %s r=%d",
		      __entry->bundle,
		      __print_symbolic(__entry->why, rxrpc_bundle_traces),
		      __entry->ref)
	    );

TRACE_EVENT(rxrpc_conn,
	    TP_PROTO(unsigned int conn_debug_id, int ref, enum rxrpc_conn_trace why),

	    TP_ARGS(conn_debug_id, ref, why),

	    TP_STRUCT__entry(
		    __field(unsigned int,	conn		)
		    __field(int,		ref		)
		    __field(int,		why		)
			     ),

	    TP_fast_assign(
		    __entry->conn = conn_debug_id;
		    __entry->ref = ref;
		    __entry->why = why;
			   ),

	    TP_printk("C=%08x %s r=%d",
		      __entry->conn,
		      __print_symbolic(__entry->why, rxrpc_conn_traces),
		      __entry->ref)
	    );

TRACE_EVENT(rxrpc_client,
	    TP_PROTO(struct rxrpc_connection *conn, int channel,
		     enum rxrpc_client_trace op),

	    TP_ARGS(conn, channel, op),

	    TP_STRUCT__entry(
		    __field(unsigned int,		conn		)
		    __field(u32,			cid		)
		    __field(int,			channel		)
		    __field(int,			usage		)
		    __field(enum rxrpc_client_trace,	op		)
			     ),

	    TP_fast_assign(
		    __entry->conn = conn ? conn->debug_id : 0;
		    __entry->channel = channel;
		    __entry->usage = conn ? refcount_read(&conn->ref) : -2;
		    __entry->op = op;
		    __entry->cid = conn ? conn->proto.cid : 0;
			   ),

	    TP_printk("C=%08x h=%2d %s i=%08x u=%d",
		      __entry->conn,
		      __entry->channel,
		      __print_symbolic(__entry->op, rxrpc_client_traces),
		      __entry->cid,
		      __entry->usage)
	    );

TRACE_EVENT(rxrpc_call,
	    TP_PROTO(unsigned int call_debug_id, int ref, unsigned long aux,
		     enum rxrpc_call_trace why),

	    TP_ARGS(call_debug_id, ref, aux, why),

	    TP_STRUCT__entry(
		    __field(unsigned int,		call		)
		    __field(int,			ref		)
		    __field(int,			why		)
		    __field(unsigned long,		aux		)
			     ),

	    TP_fast_assign(
		    __entry->call = call_debug_id;
		    __entry->ref = ref;
		    __entry->why = why;
		    __entry->aux = aux;
			   ),

	    TP_printk("c=%08x %s r=%d a=%lx",
		      __entry->call,
		      __print_symbolic(__entry->why, rxrpc_call_traces),
		      __entry->ref,
		      __entry->aux)
	    );

TRACE_EVENT(rxrpc_skb,
	    TP_PROTO(struct sk_buff *skb, int usage, int mod_count,
		     enum rxrpc_skb_trace why),

	    TP_ARGS(skb, usage, mod_count, why),

	    TP_STRUCT__entry(
		    __field(struct sk_buff *,		skb		)
		    __field(int,			usage		)
		    __field(int,			mod_count	)
		    __field(enum rxrpc_skb_trace,	why		)
			     ),

	    TP_fast_assign(
		    __entry->skb = skb;
		    __entry->usage = usage;
		    __entry->mod_count = mod_count;
		    __entry->why = why;
			   ),

	    TP_printk("s=%p Rx %s u=%d m=%d",
		      __entry->skb,
		      __print_symbolic(__entry->why, rxrpc_skb_traces),
		      __entry->usage,
		      __entry->mod_count)
	    );

TRACE_EVENT(rxrpc_rx_packet,
	    TP_PROTO(struct rxrpc_skb_priv *sp),

	    TP_ARGS(sp),

	    TP_STRUCT__entry(
		    __field_struct(struct rxrpc_host_header,	hdr		)
			     ),

	    TP_fast_assign(
		    memcpy(&__entry->hdr, &sp->hdr, sizeof(__entry->hdr));
			   ),

	    TP_printk("%08x:%08x:%08x:%04x %08x %08x %02x %02x %s",
		      __entry->hdr.epoch, __entry->hdr.cid,
		      __entry->hdr.callNumber, __entry->hdr.serviceId,
		      __entry->hdr.serial, __entry->hdr.seq,
		      __entry->hdr.type, __entry->hdr.flags,
		      __entry->hdr.type <= 15 ?
		      __print_symbolic(__entry->hdr.type, rxrpc_pkts) : "?UNK")
	    );

TRACE_EVENT(rxrpc_rx_done,
	    TP_PROTO(int result, int abort_code),

	    TP_ARGS(result, abort_code),

	    TP_STRUCT__entry(
		    __field(int,			result		)
		    __field(int,			abort_code	)
			     ),

	    TP_fast_assign(
		    __entry->result = result;
		    __entry->abort_code = abort_code;
			   ),

	    TP_printk("r=%d a=%d", __entry->result, __entry->abort_code)
	    );

TRACE_EVENT(rxrpc_abort,
	    TP_PROTO(unsigned int call_nr, enum rxrpc_abort_reason why,
		     u32 cid, u32 call_id, rxrpc_seq_t seq, int abort_code, int error),

	    TP_ARGS(call_nr, why, cid, call_id, seq, abort_code, error),

	    TP_STRUCT__entry(
		    __field(unsigned int,		call_nr		)
		    __field(enum rxrpc_abort_reason,	why		)
		    __field(u32,			cid		)
		    __field(u32,			call_id		)
		    __field(rxrpc_seq_t,		seq		)
		    __field(int,			abort_code	)
		    __field(int,			error		)
			     ),

	    TP_fast_assign(
		    __entry->call_nr = call_nr;
		    __entry->why = why;
		    __entry->cid = cid;
		    __entry->call_id = call_id;
		    __entry->abort_code = abort_code;
		    __entry->error = error;
		    __entry->seq = seq;
			   ),

	    TP_printk("c=%08x %08x:%08x s=%u a=%d e=%d %s",
		      __entry->call_nr,
		      __entry->cid, __entry->call_id, __entry->seq,
		      __entry->abort_code, __entry->error,
		      __print_symbolic(__entry->why, rxrpc_abort_reasons))
	    );

TRACE_EVENT(rxrpc_call_complete,
	    TP_PROTO(struct rxrpc_call *call),

	    TP_ARGS(call),

	    TP_STRUCT__entry(
		    __field(unsigned int,		call		)
		    __field(enum rxrpc_call_completion,	compl		)
		    __field(int,			error		)
		    __field(u32,			abort_code	)
			     ),

	    TP_fast_assign(
		    __entry->call = call->debug_id;
		    __entry->compl = call->completion;
		    __entry->error = call->error;
		    __entry->abort_code = call->abort_code;
			   ),

	    TP_printk("c=%08x %s r=%d ac=%d",
		      __entry->call,
		      __print_symbolic(__entry->compl, rxrpc_completions),
		      __entry->error,
		      __entry->abort_code)
	    );

TRACE_EVENT(rxrpc_txqueue,
	    TP_PROTO(struct rxrpc_call *call, enum rxrpc_txqueue_trace why),

	    TP_ARGS(call, why),

	    TP_STRUCT__entry(
		    __field(unsigned int,		call		)
		    __field(enum rxrpc_txqueue_trace,	why		)
		    __field(rxrpc_seq_t,		acks_hard_ack	)
		    __field(rxrpc_seq_t,		tx_bottom	)
		    __field(rxrpc_seq_t,		tx_top		)
		    __field(rxrpc_seq_t,		tx_prepared	)
		    __field(int,			tx_winsize	)
			     ),

	    TP_fast_assign(
		    __entry->call = call->debug_id;
		    __entry->why = why;
		    __entry->acks_hard_ack = call->acks_hard_ack;
		    __entry->tx_bottom = call->tx_bottom;
		    __entry->tx_top = call->tx_top;
		    __entry->tx_prepared = call->tx_prepared;
		    __entry->tx_winsize = call->tx_winsize;
			   ),

	    TP_printk("c=%08x %s f=%08x h=%08x n=%u/%u/%u/%u",
		      __entry->call,
		      __print_symbolic(__entry->why, rxrpc_txqueue_traces),
		      __entry->tx_bottom,
		      __entry->acks_hard_ack,
		      __entry->tx_top - __entry->tx_bottom,
		      __entry->tx_top - __entry->acks_hard_ack,
		      __entry->tx_prepared - __entry->tx_bottom,
		      __entry->tx_winsize)
	    );

TRACE_EVENT(rxrpc_rx_data,
	    TP_PROTO(unsigned int call, rxrpc_seq_t seq,
		     rxrpc_serial_t serial, u8 flags),

	    TP_ARGS(call, seq, serial, flags),

	    TP_STRUCT__entry(
		    __field(unsigned int,		call		)
		    __field(rxrpc_seq_t,		seq		)
		    __field(rxrpc_serial_t,		serial		)
		    __field(u8,				flags		)
			     ),

	    TP_fast_assign(
		    __entry->call = call;
		    __entry->seq = seq;
		    __entry->serial = serial;
		    __entry->flags = flags;
			   ),

	    TP_printk("c=%08x DATA %08x q=%08x fl=%02x",
		      __entry->call,
		      __entry->serial,
		      __entry->seq,
		      __entry->flags)
	    );

TRACE_EVENT(rxrpc_rx_ack,
	    TP_PROTO(struct rxrpc_call *call,
		     rxrpc_serial_t serial, rxrpc_serial_t ack_serial,
		     rxrpc_seq_t first, rxrpc_seq_t prev, u8 reason, u8 n_acks),

	    TP_ARGS(call, serial, ack_serial, first, prev, reason, n_acks),

	    TP_STRUCT__entry(
		    __field(unsigned int,		call		)
		    __field(rxrpc_serial_t,		serial		)
		    __field(rxrpc_serial_t,		ack_serial	)
		    __field(rxrpc_seq_t,		first		)
		    __field(rxrpc_seq_t,		prev		)
		    __field(u8,				reason		)
		    __field(u8,				n_acks		)
			     ),

	    TP_fast_assign(
		    __entry->call = call->debug_id;
		    __entry->serial = serial;
		    __entry->ack_serial = ack_serial;
		    __entry->first = first;
		    __entry->prev = prev;
		    __entry->reason = reason;
		    __entry->n_acks = n_acks;
			   ),

	    TP_printk("c=%08x %08x %s r=%08x f=%08x p=%08x n=%u",
		      __entry->call,
		      __entry->serial,
		      __print_symbolic(__entry->reason, rxrpc_ack_names),
		      __entry->ack_serial,
		      __entry->first,
		      __entry->prev,
		      __entry->n_acks)
	    );

TRACE_EVENT(rxrpc_rx_abort,
	    TP_PROTO(struct rxrpc_call *call, rxrpc_serial_t serial,
		     u32 abort_code),

	    TP_ARGS(call, serial, abort_code),

	    TP_STRUCT__entry(
		    __field(unsigned int,		call		)
		    __field(rxrpc_serial_t,		serial		)
		    __field(u32,			abort_code	)
			     ),

	    TP_fast_assign(
		    __entry->call = call->debug_id;
		    __entry->serial = serial;
		    __entry->abort_code = abort_code;
			   ),

	    TP_printk("c=%08x ABORT %08x ac=%d",
		      __entry->call,
		      __entry->serial,
		      __entry->abort_code)
	    );

TRACE_EVENT(rxrpc_rx_challenge,
	    TP_PROTO(struct rxrpc_connection *conn, rxrpc_serial_t serial,
		     u32 version, u32 nonce, u32 min_level),

	    TP_ARGS(conn, serial, version, nonce, min_level),

	    TP_STRUCT__entry(
		    __field(unsigned int,		conn		)
		    __field(rxrpc_serial_t,		serial		)
		    __field(u32,			version		)
		    __field(u32,			nonce		)
		    __field(u32,			min_level	)
			     ),

	    TP_fast_assign(
		    __entry->conn = conn->debug_id;
		    __entry->serial = serial;
		    __entry->version = version;
		    __entry->nonce = nonce;
		    __entry->min_level = min_level;
			   ),

	    TP_printk("C=%08x CHALLENGE %08x v=%x n=%x ml=%x",
		      __entry->conn,
		      __entry->serial,
		      __entry->version,
		      __entry->nonce,
		      __entry->min_level)
	    );

TRACE_EVENT(rxrpc_rx_response,
	    TP_PROTO(struct rxrpc_connection *conn, rxrpc_serial_t serial,
		     u32 version, u32 kvno, u32 ticket_len),

	    TP_ARGS(conn, serial, version, kvno, ticket_len),

	    TP_STRUCT__entry(
		    __field(unsigned int,		conn		)
		    __field(rxrpc_serial_t,		serial		)
		    __field(u32,			version		)
		    __field(u32,			kvno		)
		    __field(u32,			ticket_len	)
			     ),

	    TP_fast_assign(
		    __entry->conn = conn->debug_id;
		    __entry->serial = serial;
		    __entry->version = version;
		    __entry->kvno = kvno;
		    __entry->ticket_len = ticket_len;
			   ),

	    TP_printk("C=%08x RESPONSE %08x v=%x kvno=%x tl=%x",
		      __entry->conn,
		      __entry->serial,
		      __entry->version,
		      __entry->kvno,
		      __entry->ticket_len)
	    );

TRACE_EVENT(rxrpc_rx_rwind_change,
	    TP_PROTO(struct rxrpc_call *call, rxrpc_serial_t serial,
		     u32 rwind, bool wake),

	    TP_ARGS(call, serial, rwind, wake),

	    TP_STRUCT__entry(
		    __field(unsigned int,		call		)
		    __field(rxrpc_serial_t,		serial		)
		    __field(u32,			rwind		)
		    __field(bool,			wake		)
			     ),

	    TP_fast_assign(
		    __entry->call = call->debug_id;
		    __entry->serial = serial;
		    __entry->rwind = rwind;
		    __entry->wake = wake;
			   ),

	    TP_printk("c=%08x %08x rw=%u%s",
		      __entry->call,
		      __entry->serial,
		      __entry->rwind,
		      __entry->wake ? " wake" : "")
	    );

TRACE_EVENT(rxrpc_tx_packet,
	    TP_PROTO(unsigned int call_id, struct rxrpc_wire_header *whdr,
		     enum rxrpc_tx_point where),

	    TP_ARGS(call_id, whdr, where),

	    TP_STRUCT__entry(
		    __field(unsigned int,			call	)
		    __field(enum rxrpc_tx_point,		where	)
		    __field_struct(struct rxrpc_wire_header,	whdr	)
			     ),

	    TP_fast_assign(
		    __entry->call = call_id;
		    memcpy(&__entry->whdr, whdr, sizeof(__entry->whdr));
		    __entry->where = where;
			   ),

	    TP_printk("c=%08x %08x:%08x:%08x:%04x %08x %08x %02x %02x %s %s",
		      __entry->call,
		      ntohl(__entry->whdr.epoch),
		      ntohl(__entry->whdr.cid),
		      ntohl(__entry->whdr.callNumber),
		      ntohs(__entry->whdr.serviceId),
		      ntohl(__entry->whdr.serial),
		      ntohl(__entry->whdr.seq),
		      __entry->whdr.type, __entry->whdr.flags,
		      __entry->whdr.type <= 15 ?
		      __print_symbolic(__entry->whdr.type, rxrpc_pkts) : "?UNK",
		      __print_symbolic(__entry->where, rxrpc_tx_points))
	    );

TRACE_EVENT(rxrpc_tx_data,
	    TP_PROTO(struct rxrpc_call *call, rxrpc_seq_t seq,
		     rxrpc_serial_t serial, u8 flags, bool retrans, bool lose),

	    TP_ARGS(call, seq, serial, flags, retrans, lose),

	    TP_STRUCT__entry(
		    __field(unsigned int,		call		)
		    __field(rxrpc_seq_t,		seq		)
		    __field(rxrpc_serial_t,		serial		)
		    __field(u32,			cid		)
		    __field(u32,			call_id		)
		    __field(u8,				flags		)
		    __field(bool,			retrans		)
		    __field(bool,			lose		)
			     ),

	    TP_fast_assign(
		    __entry->call = call->debug_id;
		    __entry->cid = call->cid;
		    __entry->call_id = call->call_id;
		    __entry->seq = seq;
		    __entry->serial = serial;
		    __entry->flags = flags;
		    __entry->retrans = retrans;
		    __entry->lose = lose;
			   ),

	    TP_printk("c=%08x DATA %08x:%08x %08x q=%08x fl=%02x%s%s",
		      __entry->call,
		      __entry->cid,
		      __entry->call_id,
		      __entry->serial,
		      __entry->seq,
		      __entry->flags,
		      __entry->retrans ? " *RETRANS*" : "",
		      __entry->lose ? " *LOSE*" : "")
	    );

TRACE_EVENT(rxrpc_tx_ack,
	    TP_PROTO(unsigned int call, rxrpc_serial_t serial,
		     rxrpc_seq_t ack_first, rxrpc_serial_t ack_serial,
		     u8 reason, u8 n_acks),

	    TP_ARGS(call, serial, ack_first, ack_serial, reason, n_acks),

	    TP_STRUCT__entry(
		    __field(unsigned int,		call		)
		    __field(rxrpc_serial_t,		serial		)
		    __field(rxrpc_seq_t,		ack_first	)
		    __field(rxrpc_serial_t,		ack_serial	)
		    __field(u8,				reason		)
		    __field(u8,				n_acks		)
			     ),

	    TP_fast_assign(
		    __entry->call = call;
		    __entry->serial = serial;
		    __entry->ack_first = ack_first;
		    __entry->ack_serial = ack_serial;
		    __entry->reason = reason;
		    __entry->n_acks = n_acks;
			   ),

	    TP_printk(" c=%08x ACK  %08x %s f=%08x r=%08x n=%u",
		      __entry->call,
		      __entry->serial,
		      __print_symbolic(__entry->reason, rxrpc_ack_names),
		      __entry->ack_first,
		      __entry->ack_serial,
		      __entry->n_acks)
	    );

TRACE_EVENT(rxrpc_receive,
	    TP_PROTO(struct rxrpc_call *call, enum rxrpc_receive_trace why,
		     rxrpc_serial_t serial, rxrpc_seq_t seq),

	    TP_ARGS(call, why, serial, seq),

	    TP_STRUCT__entry(
		    __field(unsigned int,		call		)
		    __field(enum rxrpc_receive_trace,	why		)
		    __field(rxrpc_serial_t,		serial		)
		    __field(rxrpc_seq_t,		seq		)
		    __field(u64,			window		)
			     ),

	    TP_fast_assign(
		    __entry->call = call->debug_id;
		    __entry->why = why;
		    __entry->serial = serial;
		    __entry->seq = seq;
		    __entry->window = atomic64_read(&call->ackr_window);
			   ),

	    TP_printk("c=%08x %s r=%08x q=%08x w=%08x-%08x",
		      __entry->call,
		      __print_symbolic(__entry->why, rxrpc_receive_traces),
		      __entry->serial,
		      __entry->seq,
		      lower_32_bits(__entry->window),
		      upper_32_bits(__entry->window))
	    );

TRACE_EVENT(rxrpc_recvmsg,
	    TP_PROTO(unsigned int call_debug_id, enum rxrpc_recvmsg_trace why,
		     int ret),

	    TP_ARGS(call_debug_id, why, ret),

	    TP_STRUCT__entry(
		    __field(unsigned int,		call		)
		    __field(enum rxrpc_recvmsg_trace,	why		)
		    __field(int,			ret		)
			     ),

	    TP_fast_assign(
		    __entry->call = call_debug_id;
		    __entry->why = why;
		    __entry->ret = ret;
			   ),

	    TP_printk("c=%08x %s ret=%d",
		      __entry->call,
		      __print_symbolic(__entry->why, rxrpc_recvmsg_traces),
		      __entry->ret)
	    );

TRACE_EVENT(rxrpc_recvdata,
	    TP_PROTO(struct rxrpc_call *call, enum rxrpc_recvmsg_trace why,
		     int ret),

	    TP_ARGS(call, why, ret),

	    TP_STRUCT__entry(
		    __field(unsigned int,		call		)
		    __field(enum rxrpc_recvmsg_trace,	why		)
		    __field(int,			ret		)
			     ),

	    TP_fast_assign(
		    __entry->call = call ? call->debug_id : 0;
		    __entry->why = why;
		    __entry->ret = ret;
			   ),

	    TP_printk("c=%08x %s ret=%d",
		      __entry->call,
		      __print_symbolic(__entry->why, rxrpc_recvmsg_traces),
		      __entry->ret)
	    );

TRACE_EVENT(rxrpc_recvdata,
	    TP_PROTO(struct rxrpc_call *call, enum rxrpc_recvmsg_trace why,
		     rxrpc_seq_t seq, unsigned int offset, unsigned int len,
		     int ret),

	    TP_ARGS(call, why, seq, offset, len, ret),

	    TP_STRUCT__entry(
		    __field(unsigned int,		call		)
		    __field(enum rxrpc_recvmsg_trace,	why		)
		    __field(rxrpc_seq_t,		seq		)
		    __field(unsigned int,		offset		)
		    __field(unsigned int,		len		)
		    __field(int,			ret		)
			     ),

	    TP_fast_assign(
		    __entry->call = call ? call->debug_id : 0;
		    __entry->why = why;
		    __entry->seq = seq;
		    __entry->offset = offset;
		    __entry->len = len;
		    __entry->ret = ret;
			   ),

	    TP_printk("c=%08x %s q=%08x o=%u l=%u ret=%d",
		      __entry->call,
		      __print_symbolic(__entry->why, rxrpc_recvmsg_traces),
		      __entry->seq,
		      __entry->offset,
		      __entry->len,
		      __entry->ret)
	    );

TRACE_EVENT(rxrpc_rtt_tx,
	    TP_PROTO(struct rxrpc_call *call, enum rxrpc_rtt_tx_trace why,
		     int slot, rxrpc_serial_t send_serial),

	    TP_ARGS(call, why, slot, send_serial),

	    TP_STRUCT__entry(
		    __field(unsigned int,		call		)
		    __field(enum rxrpc_rtt_tx_trace,	why		)
		    __field(int,			slot		)
		    __field(rxrpc_serial_t,		send_serial	)
			     ),

	    TP_fast_assign(
		    __entry->call = call->debug_id;
		    __entry->why = why;
		    __entry->slot = slot;
		    __entry->send_serial = send_serial;
			   ),

	    TP_printk("c=%08x [%d] %s sr=%08x",
		      __entry->call,
		      __entry->slot,
		      __print_symbolic(__entry->why, rxrpc_rtt_tx_traces),
		      __entry->send_serial)
	    );

TRACE_EVENT(rxrpc_rtt_rx,
	    TP_PROTO(struct rxrpc_call *call, enum rxrpc_rtt_rx_trace why,
		     int slot,
		     rxrpc_serial_t send_serial, rxrpc_serial_t resp_serial,
		     u32 rtt, u32 rto),

	    TP_ARGS(call, why, slot, send_serial, resp_serial, rtt, rto),

	    TP_STRUCT__entry(
		    __field(unsigned int,		call		)
		    __field(enum rxrpc_rtt_rx_trace,	why		)
		    __field(int,			slot		)
		    __field(rxrpc_serial_t,		send_serial	)
		    __field(rxrpc_serial_t,		resp_serial	)
		    __field(u32,			rtt		)
		    __field(u32,			rto		)
			     ),

	    TP_fast_assign(
		    __entry->call = call->debug_id;
		    __entry->why = why;
		    __entry->slot = slot;
		    __entry->send_serial = send_serial;
		    __entry->resp_serial = resp_serial;
		    __entry->rtt = rtt;
		    __entry->rto = rto;
			   ),

	    TP_printk("c=%08x [%d] %s sr=%08x rr=%08x rtt=%u rto=%u",
		      __entry->call,
		      __entry->slot,
		      __print_symbolic(__entry->why, rxrpc_rtt_rx_traces),
		      __entry->send_serial,
		      __entry->resp_serial,
		      __entry->rtt,
		      __entry->rto)
	    );

TRACE_EVENT(rxrpc_timer,
	    TP_PROTO(struct rxrpc_call *call, enum rxrpc_timer_trace why,
		     unsigned long now),

	    TP_ARGS(call, why, now),

	    TP_STRUCT__entry(
		    __field(unsigned int,			call		)
		    __field(enum rxrpc_timer_trace,		why		)
		    __field(long,				now		)
		    __field(long,				ack_at		)
		    __field(long,				ack_lost_at	)
		    __field(long,				resend_at	)
		    __field(long,				ping_at		)
		    __field(long,				expect_rx_by	)
		    __field(long,				expect_req_by	)
		    __field(long,				expect_term_by	)
		    __field(long,				timer		)
			     ),

	    TP_fast_assign(
		    __entry->call		= call->debug_id;
		    __entry->why		= why;
		    __entry->now		= now;
		    __entry->ack_at		= call->delay_ack_at;
		    __entry->ack_lost_at	= call->ack_lost_at;
		    __entry->resend_at		= call->resend_at;
		    __entry->expect_rx_by	= call->expect_rx_by;
		    __entry->expect_req_by	= call->expect_req_by;
		    __entry->expect_term_by	= call->expect_term_by;
		    __entry->timer		= call->timer.expires;
			   ),

	    TP_printk("c=%08x %s a=%ld la=%ld r=%ld xr=%ld xq=%ld xt=%ld t=%ld",
		      __entry->call,
		      __print_symbolic(__entry->why, rxrpc_timer_traces),
		      __entry->ack_at - __entry->now,
		      __entry->ack_lost_at - __entry->now,
		      __entry->resend_at - __entry->now,
		      __entry->expect_rx_by - __entry->now,
		      __entry->expect_req_by - __entry->now,
		      __entry->expect_term_by - __entry->now,
		      __entry->timer - __entry->now)
	    );

TRACE_EVENT(rxrpc_timer_expired,
	    TP_PROTO(struct rxrpc_call *call, unsigned long now),

	    TP_ARGS(call, now),

	    TP_STRUCT__entry(
		    __field(unsigned int,			call		)
		    __field(long,				now		)
		    __field(long,				ack_at		)
		    __field(long,				ack_lost_at	)
		    __field(long,				resend_at	)
		    __field(long,				ping_at		)
		    __field(long,				expect_rx_by	)
		    __field(long,				expect_req_by	)
		    __field(long,				expect_term_by	)
		    __field(long,				timer		)
			     ),

	    TP_fast_assign(
		    __entry->call		= call->debug_id;
		    __entry->now		= now;
		    __entry->ack_at		= call->delay_ack_at;
		    __entry->ack_lost_at	= call->ack_lost_at;
		    __entry->resend_at		= call->resend_at;
		    __entry->expect_rx_by	= call->expect_rx_by;
		    __entry->expect_req_by	= call->expect_req_by;
		    __entry->expect_term_by	= call->expect_term_by;
		    __entry->timer		= call->timer.expires;
			   ),

	    TP_printk("c=%08x EXPIRED a=%ld la=%ld r=%ld xr=%ld xq=%ld xt=%ld t=%ld",
		      __entry->call,
		      __entry->ack_at - __entry->now,
		      __entry->ack_lost_at - __entry->now,
		      __entry->resend_at - __entry->now,
		      __entry->expect_rx_by - __entry->now,
		      __entry->expect_req_by - __entry->now,
		      __entry->expect_term_by - __entry->now,
		      __entry->timer - __entry->now)
	    );

TRACE_EVENT(rxrpc_rx_lose,
	    TP_PROTO(struct rxrpc_skb_priv *sp),

	    TP_ARGS(sp),

	    TP_STRUCT__entry(
		    __field_struct(struct rxrpc_host_header,	hdr		)
			     ),

	    TP_fast_assign(
		    memcpy(&__entry->hdr, &sp->hdr, sizeof(__entry->hdr));
			   ),

	    TP_printk("%08x:%08x:%08x:%04x %08x %08x %02x %02x %s *LOSE*",
		      __entry->hdr.epoch, __entry->hdr.cid,
		      __entry->hdr.callNumber, __entry->hdr.serviceId,
		      __entry->hdr.serial, __entry->hdr.seq,
		      __entry->hdr.type, __entry->hdr.flags,
		      __entry->hdr.type <= 15 ?
		      __print_symbolic(__entry->hdr.type, rxrpc_pkts) : "?UNK")
	    );

TRACE_EVENT(rxrpc_propose_ack,
	    TP_PROTO(struct rxrpc_call *call, enum rxrpc_propose_ack_trace why,
		     u8 ack_reason, rxrpc_serial_t serial),

	    TP_ARGS(call, why, ack_reason, serial),

	    TP_STRUCT__entry(
		    __field(unsigned int,			call		)
		    __field(enum rxrpc_propose_ack_trace,	why		)
		    __field(rxrpc_serial_t,			serial		)
		    __field(u8,					ack_reason	)
			     ),

	    TP_fast_assign(
		    __entry->call	= call->debug_id;
		    __entry->why	= why;
		    __entry->serial	= serial;
		    __entry->ack_reason	= ack_reason;
			   ),

	    TP_printk("c=%08x %s %s r=%08x",
		      __entry->call,
		      __print_symbolic(__entry->why, rxrpc_propose_ack_traces),
		      __print_symbolic(__entry->ack_reason, rxrpc_ack_names),
		      __entry->serial)
	    );

TRACE_EVENT(rxrpc_send_ack,
	    TP_PROTO(struct rxrpc_call *call, enum rxrpc_propose_ack_trace why,
		     u8 ack_reason, rxrpc_serial_t serial),

	    TP_ARGS(call, why, ack_reason, serial),

	    TP_STRUCT__entry(
		    __field(unsigned int,			call		)
		    __field(enum rxrpc_propose_ack_trace,	why		)
		    __field(rxrpc_serial_t,			serial		)
		    __field(u8,					ack_reason	)
			     ),

	    TP_fast_assign(
		    __entry->call	= call->debug_id;
		    __entry->why	= why;
		    __entry->serial	= serial;
		    __entry->ack_reason	= ack_reason;
			   ),

	    TP_printk("c=%08x %s %s r=%08x",
		      __entry->call,
		      __print_symbolic(__entry->why, rxrpc_propose_ack_traces),
		      __print_symbolic(__entry->ack_reason, rxrpc_ack_names),
		      __entry->serial)
	    );

TRACE_EVENT(rxrpc_drop_ack,
	    TP_PROTO(struct rxrpc_call *call, enum rxrpc_propose_ack_trace why,
		     u8 ack_reason, rxrpc_serial_t serial, bool nobuf),

	    TP_ARGS(call, why, ack_reason, serial, nobuf),

	    TP_STRUCT__entry(
		    __field(unsigned int,			call		)
		    __field(enum rxrpc_propose_ack_trace,	why		)
		    __field(rxrpc_serial_t,			serial		)
		    __field(u8,					ack_reason	)
		    __field(bool,				nobuf		)
			     ),

	    TP_fast_assign(
		    __entry->call	= call->debug_id;
		    __entry->why	= why;
		    __entry->serial	= serial;
		    __entry->ack_reason	= ack_reason;
		    __entry->nobuf	= nobuf;
			   ),

	    TP_printk("c=%08x %s %s r=%08x nbf=%u",
		      __entry->call,
		      __print_symbolic(__entry->why, rxrpc_propose_ack_traces),
		      __print_symbolic(__entry->ack_reason, rxrpc_ack_names),
		      __entry->serial, __entry->nobuf)
	    );

TRACE_EVENT(rxrpc_retransmit,
	    TP_PROTO(struct rxrpc_call *call, rxrpc_seq_t seq, s64 expiry),

	    TP_ARGS(call, seq, expiry),

	    TP_STRUCT__entry(
		    __field(unsigned int,		call		)
		    __field(rxrpc_seq_t,		seq		)
		    __field(s64,			expiry		)
			     ),

	    TP_fast_assign(
		    __entry->call = call->debug_id;
		    __entry->seq = seq;
		    __entry->expiry = expiry;
			   ),

	    TP_printk("c=%08x q=%x xp=%lld",
		      __entry->call,
		      __entry->seq,
		      __entry->expiry)
	    );

TRACE_EVENT(rxrpc_congest,
	    TP_PROTO(struct rxrpc_call *call, struct rxrpc_ack_summary *summary,
		     rxrpc_serial_t ack_serial, enum rxrpc_congest_change change),

	    TP_ARGS(call, summary, ack_serial, change),

	    TP_STRUCT__entry(
		    __field(unsigned int,			call		)
		    __field(enum rxrpc_congest_change,		change		)
		    __field(rxrpc_seq_t,			hard_ack	)
		    __field(rxrpc_seq_t,			top		)
		    __field(rxrpc_seq_t,			lowest_nak	)
		    __field(rxrpc_serial_t,			ack_serial	)
		    __field_struct(struct rxrpc_ack_summary,	sum		)
			     ),

	    TP_fast_assign(
		    __entry->call	= call->debug_id;
		    __entry->change	= change;
		    __entry->hard_ack	= call->acks_hard_ack;
		    __entry->top	= call->tx_top;
		    __entry->lowest_nak	= call->acks_lowest_nak;
		    __entry->ack_serial	= ack_serial;
		    memcpy(&__entry->sum, summary, sizeof(__entry->sum));
			   ),

	    TP_printk("c=%08x r=%08x %s q=%08x %s cw=%u ss=%u nA=%u,%u+%u r=%u b=%u u=%u d=%u l=%x%s%s%s",
		      __entry->call,
		      __entry->ack_serial,
		      __print_symbolic(__entry->sum.ack_reason, rxrpc_ack_names),
		      __entry->hard_ack,
		      __print_symbolic(__entry->sum.mode, rxrpc_congest_modes),
		      __entry->sum.cwnd,
		      __entry->sum.ssthresh,
		      __entry->sum.nr_acks, __entry->sum.saw_nacks,
		      __entry->sum.nr_new_acks,
		      __entry->sum.nr_rot_new_acks,
		      __entry->top - __entry->hard_ack,
		      __entry->sum.cumulative_acks,
		      __entry->sum.dup_acks,
		      __entry->lowest_nak, __entry->sum.new_low_nack ? "!" : "",
		      __print_symbolic(__entry->change, rxrpc_congest_changes),
		      __entry->sum.retrans_timeo ? " rTxTo" : "")
	    );

TRACE_EVENT(rxrpc_reset_cwnd,
	    TP_PROTO(struct rxrpc_call *call, ktime_t now),
<<<<<<< HEAD

	    TP_ARGS(call, now),

	    TP_STRUCT__entry(
		    __field(unsigned int,			call		)
		    __field(enum rxrpc_congest_mode,		mode		)
		    __field(unsigned short,			cwnd		)
		    __field(unsigned short,			extra		)
		    __field(rxrpc_seq_t,			hard_ack	)
		    __field(rxrpc_seq_t,			prepared	)
		    __field(ktime_t,				since_last_tx	)
		    __field(bool,				has_data	)
			     ),

	    TP_fast_assign(
		    __entry->call	= call->debug_id;
		    __entry->mode	= call->cong_mode;
		    __entry->cwnd	= call->cong_cwnd;
		    __entry->extra	= call->cong_extra;
		    __entry->hard_ack	= call->acks_hard_ack;
		    __entry->prepared	= call->tx_prepared - call->tx_bottom;
		    __entry->since_last_tx = ktime_sub(now, call->tx_last_sent);
		    __entry->has_data	= !list_empty(&call->tx_sendmsg);
			   ),

	    TP_printk("c=%08x q=%08x %s cw=%u+%u pr=%u tm=%llu d=%u",
		      __entry->call,
		      __entry->hard_ack,
		      __print_symbolic(__entry->mode, rxrpc_congest_modes),
		      __entry->cwnd,
		      __entry->extra,
		      __entry->prepared,
		      ktime_to_ns(__entry->since_last_tx),
		      __entry->has_data)
	    );

TRACE_EVENT(rxrpc_disconnect_call,
	    TP_PROTO(struct rxrpc_call *call),
=======
>>>>>>> e7a909d5

	    TP_ARGS(call, now),

	    TP_STRUCT__entry(
		    __field(unsigned int,			call		)
		    __field(enum rxrpc_congest_mode,		mode		)
		    __field(unsigned short,			cwnd		)
		    __field(unsigned short,			extra		)
		    __field(rxrpc_seq_t,			hard_ack	)
		    __field(rxrpc_seq_t,			prepared	)
		    __field(ktime_t,				since_last_tx	)
		    __field(bool,				has_data	)
			     ),

	    TP_fast_assign(
		    __entry->call	= call->debug_id;
		    __entry->mode	= call->cong_mode;
		    __entry->cwnd	= call->cong_cwnd;
		    __entry->extra	= call->cong_extra;
		    __entry->hard_ack	= call->acks_hard_ack;
		    __entry->prepared	= call->tx_prepared - call->tx_bottom;
		    __entry->since_last_tx = ktime_sub(now, call->tx_last_sent);
		    __entry->has_data	= !list_empty(&call->tx_sendmsg);
			   ),

	    TP_printk("c=%08x q=%08x %s cw=%u+%u pr=%u tm=%llu d=%u",
		      __entry->call,
		      __entry->hard_ack,
		      __print_symbolic(__entry->mode, rxrpc_congest_modes),
		      __entry->cwnd,
		      __entry->extra,
		      __entry->prepared,
		      ktime_to_ns(__entry->since_last_tx),
		      __entry->has_data)
	    );

TRACE_EVENT(rxrpc_disconnect_call,
	    TP_PROTO(struct rxrpc_call *call),

	    TP_ARGS(call),

	    TP_STRUCT__entry(
		    __field(unsigned int,		call		)
		    __field(u32,			abort_code	)
			     ),

	    TP_fast_assign(
		    __entry->call = call->debug_id;
		    __entry->abort_code = call->abort_code;
			   ),

	    TP_printk("c=%08x ab=%08x",
		      __entry->call,
		      __entry->abort_code)
	    );

TRACE_EVENT(rxrpc_improper_term,
	    TP_PROTO(struct rxrpc_call *call),

	    TP_ARGS(call),

	    TP_STRUCT__entry(
		    __field(unsigned int,		call		)
		    __field(u32,			abort_code	)
			     ),

	    TP_fast_assign(
		    __entry->call = call->debug_id;
		    __entry->abort_code = call->abort_code;
			   ),

	    TP_printk("c=%08x ab=%08x",
		      __entry->call,
		      __entry->abort_code)
	    );

TRACE_EVENT(rxrpc_connect_call,
	    TP_PROTO(struct rxrpc_call *call),

	    TP_ARGS(call),

	    TP_STRUCT__entry(
		    __field(unsigned int,		call		)
		    __field(unsigned long,		user_call_ID	)
		    __field(u32,			cid		)
		    __field(u32,			call_id		)
		    __field_struct(struct sockaddr_rxrpc, srx		)
			     ),

	    TP_fast_assign(
		    __entry->call = call->debug_id;
		    __entry->user_call_ID = call->user_call_ID;
		    __entry->cid = call->cid;
		    __entry->call_id = call->call_id;
		    __entry->srx = call->dest_srx;
			   ),

	    TP_printk("c=%08x u=%p %08x:%08x dst=%pISp",
		      __entry->call,
		      (void *)__entry->user_call_ID,
		      __entry->cid,
		      __entry->call_id,
		      &__entry->srx.transport)
	    );

TRACE_EVENT(rxrpc_resend,
	    TP_PROTO(struct rxrpc_call *call, struct sk_buff *ack),

	    TP_ARGS(call, ack),

	    TP_STRUCT__entry(
		    __field(unsigned int,		call		)
		    __field(rxrpc_seq_t,		seq		)
		    __field(rxrpc_seq_t,		transmitted	)
		    __field(rxrpc_serial_t,		ack_serial	)
			     ),

	    TP_fast_assign(
		    struct rxrpc_skb_priv *sp = ack ? rxrpc_skb(ack) : NULL;
		    __entry->call = call->debug_id;
		    __entry->seq = call->acks_hard_ack;
		    __entry->transmitted = call->tx_transmitted;
		    __entry->ack_serial = sp ? sp->hdr.serial : 0;
			   ),

	    TP_printk("c=%08x r=%x q=%x tq=%x",
		      __entry->call,
		      __entry->ack_serial,
		      __entry->seq,
		      __entry->transmitted)
	    );

TRACE_EVENT(rxrpc_rx_icmp,
	    TP_PROTO(struct rxrpc_peer *peer, struct sock_extended_err *ee,
		     struct sockaddr_rxrpc *srx),

	    TP_ARGS(peer, ee, srx),

	    TP_STRUCT__entry(
		    __field(unsigned int,			peer	)
		    __field_struct(struct sock_extended_err,	ee	)
		    __field_struct(struct sockaddr_rxrpc,	srx	)
			     ),

	    TP_fast_assign(
		    __entry->peer = peer->debug_id;
		    memcpy(&__entry->ee, ee, sizeof(__entry->ee));
		    memcpy(&__entry->srx, srx, sizeof(__entry->srx));
			   ),

	    TP_printk("P=%08x o=%u t=%u c=%u i=%u d=%u e=%d %pISp",
		      __entry->peer,
		      __entry->ee.ee_origin,
		      __entry->ee.ee_type,
		      __entry->ee.ee_code,
		      __entry->ee.ee_info,
		      __entry->ee.ee_data,
		      __entry->ee.ee_errno,
		      &__entry->srx.transport)
	    );

TRACE_EVENT(rxrpc_tx_fail,
	    TP_PROTO(unsigned int debug_id, rxrpc_serial_t serial, int ret,
		     enum rxrpc_tx_point where),

	    TP_ARGS(debug_id, serial, ret, where),

	    TP_STRUCT__entry(
		    __field(unsigned int,		debug_id	)
		    __field(rxrpc_serial_t,		serial		)
		    __field(int,			ret		)
		    __field(enum rxrpc_tx_point,	where		)
			     ),

	    TP_fast_assign(
		    __entry->debug_id = debug_id;
		    __entry->serial = serial;
		    __entry->ret = ret;
		    __entry->where = where;
			   ),

	    TP_printk("c=%08x r=%x ret=%d %s",
		      __entry->debug_id,
		      __entry->serial,
		      __entry->ret,
		      __print_symbolic(__entry->where, rxrpc_tx_points))
	    );

TRACE_EVENT(rxrpc_call_reset,
	    TP_PROTO(struct rxrpc_call *call),

	    TP_ARGS(call),

	    TP_STRUCT__entry(
		    __field(unsigned int,		debug_id	)
		    __field(u32,			cid		)
		    __field(u32,			call_id		)
		    __field(rxrpc_serial_t,		call_serial	)
		    __field(rxrpc_serial_t,		conn_serial	)
		    __field(rxrpc_seq_t,		tx_seq		)
		    __field(rxrpc_seq_t,		rx_seq		)
			     ),

	    TP_fast_assign(
		    __entry->debug_id = call->debug_id;
		    __entry->cid = call->cid;
		    __entry->call_id = call->call_id;
		    __entry->call_serial = call->rx_serial;
		    __entry->conn_serial = call->conn->hi_serial;
		    __entry->tx_seq = call->acks_hard_ack;
		    __entry->rx_seq = call->rx_highest_seq;
			   ),

	    TP_printk("c=%08x %08x:%08x r=%08x/%08x tx=%08x rx=%08x",
		      __entry->debug_id,
		      __entry->cid, __entry->call_id,
		      __entry->call_serial, __entry->conn_serial,
		      __entry->tx_seq, __entry->rx_seq)
	    );

TRACE_EVENT(rxrpc_notify_socket,
	    TP_PROTO(unsigned int debug_id, rxrpc_serial_t serial),

	    TP_ARGS(debug_id, serial),

	    TP_STRUCT__entry(
		    __field(unsigned int,		debug_id	)
		    __field(rxrpc_serial_t,		serial		)
			     ),

	    TP_fast_assign(
		    __entry->debug_id = debug_id;
		    __entry->serial = serial;
			   ),

	    TP_printk("c=%08x r=%08x",
		      __entry->debug_id,
		      __entry->serial)
	    );

TRACE_EVENT(rxrpc_rx_discard_ack,
	    TP_PROTO(unsigned int debug_id, rxrpc_serial_t serial,
		     rxrpc_seq_t first_soft_ack, rxrpc_seq_t call_ackr_first,
		     rxrpc_seq_t prev_pkt, rxrpc_seq_t call_ackr_prev),

	    TP_ARGS(debug_id, serial, first_soft_ack, call_ackr_first,
		    prev_pkt, call_ackr_prev),

	    TP_STRUCT__entry(
		    __field(unsigned int,	debug_id	)
		    __field(rxrpc_serial_t,	serial		)
		    __field(rxrpc_seq_t,	first_soft_ack)
		    __field(rxrpc_seq_t,	call_ackr_first)
		    __field(rxrpc_seq_t,	prev_pkt)
		    __field(rxrpc_seq_t,	call_ackr_prev)
			     ),

	    TP_fast_assign(
		    __entry->debug_id		= debug_id;
		    __entry->serial		= serial;
		    __entry->first_soft_ack	= first_soft_ack;
		    __entry->call_ackr_first	= call_ackr_first;
		    __entry->prev_pkt		= prev_pkt;
		    __entry->call_ackr_prev	= call_ackr_prev;
			   ),

	    TP_printk("c=%08x r=%08x %08x<%08x %08x<%08x",
		      __entry->debug_id,
		      __entry->serial,
		      __entry->first_soft_ack,
		      __entry->call_ackr_first,
		      __entry->prev_pkt,
		      __entry->call_ackr_prev)
	    );

TRACE_EVENT(rxrpc_req_ack,
	    TP_PROTO(unsigned int call_debug_id, rxrpc_seq_t seq,
		     enum rxrpc_req_ack_trace why),

	    TP_ARGS(call_debug_id, seq, why),

	    TP_STRUCT__entry(
		    __field(unsigned int,		call_debug_id	)
		    __field(rxrpc_seq_t,		seq		)
		    __field(enum rxrpc_req_ack_trace,	why		)
			     ),

	    TP_fast_assign(
		    __entry->call_debug_id = call_debug_id;
		    __entry->seq = seq;
		    __entry->why = why;
			   ),

	    TP_printk("c=%08x q=%08x REQ-%s",
		      __entry->call_debug_id,
		      __entry->seq,
		      __print_symbolic(__entry->why, rxrpc_req_ack_traces))
	    );

TRACE_EVENT(rxrpc_txbuf,
	    TP_PROTO(unsigned int debug_id,
		     unsigned int call_debug_id, rxrpc_seq_t seq,
		     int ref, enum rxrpc_txbuf_trace what),

	    TP_ARGS(debug_id, call_debug_id, seq, ref, what),

	    TP_STRUCT__entry(
		    __field(unsigned int,		debug_id	)
		    __field(unsigned int,		call_debug_id	)
		    __field(rxrpc_seq_t,		seq		)
		    __field(int,			ref		)
		    __field(enum rxrpc_txbuf_trace,	what		)
			     ),

	    TP_fast_assign(
		    __entry->debug_id = debug_id;
		    __entry->call_debug_id = call_debug_id;
		    __entry->seq = seq;
		    __entry->ref = ref;
		    __entry->what = what;
			   ),

	    TP_printk("B=%08x c=%08x q=%08x %s r=%d",
		      __entry->debug_id,
		      __entry->call_debug_id,
		      __entry->seq,
		      __print_symbolic(__entry->what, rxrpc_txbuf_traces),
		      __entry->ref)
	    );

TRACE_EVENT(rxrpc_poke_call,
	    TP_PROTO(struct rxrpc_call *call, bool busy,
		     enum rxrpc_call_poke_trace what),

	    TP_ARGS(call, busy, what),

	    TP_STRUCT__entry(
		    __field(unsigned int,		call_debug_id	)
		    __field(bool,			busy		)
		    __field(enum rxrpc_call_poke_trace,	what		)
			     ),

	    TP_fast_assign(
		    __entry->call_debug_id = call->debug_id;
		    __entry->busy = busy;
		    __entry->what = what;
			   ),

	    TP_printk("c=%08x %s%s",
		      __entry->call_debug_id,
		      __print_symbolic(__entry->what, rxrpc_call_poke_traces),
		      __entry->busy ? "!" : "")
	    );

TRACE_EVENT(rxrpc_call_poked,
	    TP_PROTO(struct rxrpc_call *call),

	    TP_ARGS(call),

	    TP_STRUCT__entry(
		    __field(unsigned int,		call_debug_id	)
			     ),

	    TP_fast_assign(
		    __entry->call_debug_id = call->debug_id;
			   ),

	    TP_printk("c=%08x",
		      __entry->call_debug_id)
	    );

#undef EM
#undef E_

#endif /* RXRPC_TRACE_ONLY_DEFINE_ENUMS */
#endif /* _TRACE_RXRPC_H */

/* This part must be outside protection */
#include <trace/define_trace.h><|MERGE_RESOLUTION|>--- conflicted
+++ resolved
@@ -16,9 +16,6 @@
 /*
  * Declare tracing information enums and their string mappings for display.
  */
-<<<<<<< HEAD
-#define rxrpc_call_poke_traces \
-=======
 #define rxrpc_abort_reasons \
 	/* AFS errors */						\
 	EM(afs_abort_general_error,		"afs-error")		\
@@ -120,7 +117,6 @@
 #define rxrpc_call_poke_traces \
 	EM(rxrpc_call_poke_abort,		"Abort")	\
 	EM(rxrpc_call_poke_complete,		"Compl")	\
->>>>>>> e7a909d5
 	EM(rxrpc_call_poke_error,		"Error")	\
 	EM(rxrpc_call_poke_idle,		"Idle")		\
 	EM(rxrpc_call_poke_start,		"Start")	\
@@ -130,10 +126,7 @@
 #define rxrpc_skb_traces \
 	EM(rxrpc_skb_eaten_by_unshare,		"ETN unshare  ") \
 	EM(rxrpc_skb_eaten_by_unshare_nomem,	"ETN unshar-nm") \
-<<<<<<< HEAD
-=======
 	EM(rxrpc_skb_get_conn_secured,		"GET conn-secd") \
->>>>>>> e7a909d5
 	EM(rxrpc_skb_get_conn_work,		"GET conn-work") \
 	EM(rxrpc_skb_get_local_work,		"GET locl-work") \
 	EM(rxrpc_skb_get_reject_work,		"GET rej-work ") \
@@ -143,10 +136,7 @@
 	EM(rxrpc_skb_new_error_report,		"NEW error-rpt") \
 	EM(rxrpc_skb_new_jumbo_subpacket,	"NEW jumbo-sub") \
 	EM(rxrpc_skb_new_unshared,		"NEW unshared ") \
-<<<<<<< HEAD
-=======
 	EM(rxrpc_skb_put_conn_secured,		"PUT conn-secd") \
->>>>>>> e7a909d5
 	EM(rxrpc_skb_put_conn_work,		"PUT conn-work") \
 	EM(rxrpc_skb_put_error_report,		"PUT error-rep") \
 	EM(rxrpc_skb_put_input,			"PUT input    ") \
@@ -188,10 +178,6 @@
 #define rxrpc_peer_traces \
 	EM(rxrpc_peer_free,			"FREE        ") \
 	EM(rxrpc_peer_get_accept,		"GET accept  ") \
-<<<<<<< HEAD
-	EM(rxrpc_peer_get_activate_call,	"GET act-call") \
-=======
->>>>>>> e7a909d5
 	EM(rxrpc_peer_get_bundle,		"GET bundle  ") \
 	EM(rxrpc_peer_get_client_conn,		"GET cln-conn") \
 	EM(rxrpc_peer_get_input,		"GET input   ") \
@@ -204,10 +190,6 @@
 	EM(rxrpc_peer_put_bundle,		"PUT bundle  ") \
 	EM(rxrpc_peer_put_call,			"PUT call    ") \
 	EM(rxrpc_peer_put_conn,			"PUT conn    ") \
-<<<<<<< HEAD
-	EM(rxrpc_peer_put_discard_tmp,		"PUT disc-tmp") \
-=======
->>>>>>> e7a909d5
 	EM(rxrpc_peer_put_input,		"PUT input   ") \
 	EM(rxrpc_peer_put_input_error,		"PUT inpt-err") \
 	E_(rxrpc_peer_put_keepalive,		"PUT keepaliv")
@@ -217,10 +199,7 @@
 	EM(rxrpc_bundle_get_client_call,	"GET clt-call") \
 	EM(rxrpc_bundle_get_client_conn,	"GET clt-conn") \
 	EM(rxrpc_bundle_get_service_conn,	"GET svc-conn") \
-<<<<<<< HEAD
-=======
 	EM(rxrpc_bundle_put_call,		"PUT call    ") \
->>>>>>> e7a909d5
 	EM(rxrpc_bundle_put_conn,		"PUT conn    ") \
 	EM(rxrpc_bundle_put_discard,		"PUT discard ") \
 	E_(rxrpc_bundle_new,			"NEW         ")
@@ -231,22 +210,14 @@
 	EM(rxrpc_conn_get_call_input,		"GET inp-call") \
 	EM(rxrpc_conn_get_conn_input,		"GET inp-conn") \
 	EM(rxrpc_conn_get_idle,			"GET idle    ") \
-<<<<<<< HEAD
-	EM(rxrpc_conn_get_poke,			"GET poke    ") \
-=======
 	EM(rxrpc_conn_get_poke_abort,		"GET pk-abort") \
 	EM(rxrpc_conn_get_poke_timer,		"GET poke    ") \
->>>>>>> e7a909d5
 	EM(rxrpc_conn_get_service_conn,		"GET svc-conn") \
 	EM(rxrpc_conn_new_client,		"NEW client  ") \
 	EM(rxrpc_conn_new_service,		"NEW service ") \
 	EM(rxrpc_conn_put_call,			"PUT call    ") \
 	EM(rxrpc_conn_put_call_input,		"PUT inp-call") \
 	EM(rxrpc_conn_put_conn_input,		"PUT inp-conn") \
-<<<<<<< HEAD
-	EM(rxrpc_conn_put_discard,		"PUT discard ") \
-=======
->>>>>>> e7a909d5
 	EM(rxrpc_conn_put_discard_idle,		"PUT disc-idl") \
 	EM(rxrpc_conn_put_local_dead,		"PUT loc-dead") \
 	EM(rxrpc_conn_put_noreuse,		"PUT noreuse ") \
@@ -254,17 +225,10 @@
 	EM(rxrpc_conn_put_service_reaped,	"PUT svc-reap") \
 	EM(rxrpc_conn_put_unbundle,		"PUT unbundle") \
 	EM(rxrpc_conn_put_unidle,		"PUT unidle  ") \
-<<<<<<< HEAD
-	EM(rxrpc_conn_queue_challenge,		"QUE chall   ") \
-	EM(rxrpc_conn_queue_retry_work,		"QUE retry-wk") \
-	EM(rxrpc_conn_queue_rx_work,		"QUE rx-work ") \
-	EM(rxrpc_conn_queue_timer,		"QUE timer   ") \
-=======
 	EM(rxrpc_conn_put_work,			"PUT work    ") \
 	EM(rxrpc_conn_queue_challenge,		"QUE chall   ") \
 	EM(rxrpc_conn_queue_retry_work,		"QUE retry-wk") \
 	EM(rxrpc_conn_queue_rx_work,		"QUE rx-work ") \
->>>>>>> e7a909d5
 	EM(rxrpc_conn_see_new_service_conn,	"SEE new-svc ") \
 	EM(rxrpc_conn_see_reap_service,		"SEE reap-svc") \
 	E_(rxrpc_conn_see_work,			"SEE work    ")
@@ -284,10 +248,7 @@
 	E_(rxrpc_client_to_idle,		"->Idle")
 
 #define rxrpc_call_traces \
-<<<<<<< HEAD
-=======
 	EM(rxrpc_call_get_io_thread,		"GET iothread") \
->>>>>>> e7a909d5
 	EM(rxrpc_call_get_input,		"GET input   ") \
 	EM(rxrpc_call_get_kernel_service,	"GET krnl-srv") \
 	EM(rxrpc_call_get_notify_socket,	"GET notify  ") \
@@ -300,10 +261,7 @@
 	EM(rxrpc_call_new_prealloc_service,	"NEW prealloc") \
 	EM(rxrpc_call_put_discard_prealloc,	"PUT disc-pre") \
 	EM(rxrpc_call_put_discard_error,	"PUT disc-err") \
-<<<<<<< HEAD
-=======
 	EM(rxrpc_call_put_io_thread,		"PUT iothread") \
->>>>>>> e7a909d5
 	EM(rxrpc_call_put_input,		"PUT input   ") \
 	EM(rxrpc_call_put_kernel,		"PUT kernel  ") \
 	EM(rxrpc_call_put_poke,			"PUT poke    ") \
@@ -313,18 +271,12 @@
 	EM(rxrpc_call_put_sendmsg,		"PUT sendmsg ") \
 	EM(rxrpc_call_put_unnotify,		"PUT unnotify") \
 	EM(rxrpc_call_put_userid_exists,	"PUT u-exists") \
-<<<<<<< HEAD
-=======
 	EM(rxrpc_call_put_userid,		"PUT user-id ") \
->>>>>>> e7a909d5
 	EM(rxrpc_call_see_accept,		"SEE accept  ") \
 	EM(rxrpc_call_see_activate_client,	"SEE act-clnt") \
 	EM(rxrpc_call_see_connect_failed,	"SEE con-fail") \
 	EM(rxrpc_call_see_connected,		"SEE connect ") \
-<<<<<<< HEAD
-=======
 	EM(rxrpc_call_see_disconnected,		"SEE disconn ") \
->>>>>>> e7a909d5
 	EM(rxrpc_call_see_distribute_error,	"SEE dist-err") \
 	EM(rxrpc_call_see_input,		"SEE input   ") \
 	EM(rxrpc_call_see_release,		"SEE release ") \
@@ -528,10 +480,7 @@
 #define EM(a, b) a,
 #define E_(a, b) a
 
-<<<<<<< HEAD
-=======
 enum rxrpc_abort_reason		{ rxrpc_abort_reasons } __mode(byte);
->>>>>>> e7a909d5
 enum rxrpc_bundle_trace		{ rxrpc_bundle_traces } __mode(byte);
 enum rxrpc_call_poke_trace	{ rxrpc_call_poke_traces } __mode(byte);
 enum rxrpc_call_trace		{ rxrpc_call_traces } __mode(byte);
@@ -566,10 +515,7 @@
 #define EM(a, b) TRACE_DEFINE_ENUM(a);
 #define E_(a, b) TRACE_DEFINE_ENUM(a);
 
-<<<<<<< HEAD
-=======
 rxrpc_abort_reasons;
->>>>>>> e7a909d5
 rxrpc_bundle_traces;
 rxrpc_call_poke_traces;
 rxrpc_call_traces;
@@ -1251,30 +1197,6 @@
 
 TRACE_EVENT(rxrpc_recvdata,
 	    TP_PROTO(struct rxrpc_call *call, enum rxrpc_recvmsg_trace why,
-		     int ret),
-
-	    TP_ARGS(call, why, ret),
-
-	    TP_STRUCT__entry(
-		    __field(unsigned int,		call		)
-		    __field(enum rxrpc_recvmsg_trace,	why		)
-		    __field(int,			ret		)
-			     ),
-
-	    TP_fast_assign(
-		    __entry->call = call ? call->debug_id : 0;
-		    __entry->why = why;
-		    __entry->ret = ret;
-			   ),
-
-	    TP_printk("c=%08x %s ret=%d",
-		      __entry->call,
-		      __print_symbolic(__entry->why, rxrpc_recvmsg_traces),
-		      __entry->ret)
-	    );
-
-TRACE_EVENT(rxrpc_recvdata,
-	    TP_PROTO(struct rxrpc_call *call, enum rxrpc_recvmsg_trace why,
 		     rxrpc_seq_t seq, unsigned int offset, unsigned int len,
 		     int ret),
 
@@ -1633,47 +1555,6 @@
 
 TRACE_EVENT(rxrpc_reset_cwnd,
 	    TP_PROTO(struct rxrpc_call *call, ktime_t now),
-<<<<<<< HEAD
-
-	    TP_ARGS(call, now),
-
-	    TP_STRUCT__entry(
-		    __field(unsigned int,			call		)
-		    __field(enum rxrpc_congest_mode,		mode		)
-		    __field(unsigned short,			cwnd		)
-		    __field(unsigned short,			extra		)
-		    __field(rxrpc_seq_t,			hard_ack	)
-		    __field(rxrpc_seq_t,			prepared	)
-		    __field(ktime_t,				since_last_tx	)
-		    __field(bool,				has_data	)
-			     ),
-
-	    TP_fast_assign(
-		    __entry->call	= call->debug_id;
-		    __entry->mode	= call->cong_mode;
-		    __entry->cwnd	= call->cong_cwnd;
-		    __entry->extra	= call->cong_extra;
-		    __entry->hard_ack	= call->acks_hard_ack;
-		    __entry->prepared	= call->tx_prepared - call->tx_bottom;
-		    __entry->since_last_tx = ktime_sub(now, call->tx_last_sent);
-		    __entry->has_data	= !list_empty(&call->tx_sendmsg);
-			   ),
-
-	    TP_printk("c=%08x q=%08x %s cw=%u+%u pr=%u tm=%llu d=%u",
-		      __entry->call,
-		      __entry->hard_ack,
-		      __print_symbolic(__entry->mode, rxrpc_congest_modes),
-		      __entry->cwnd,
-		      __entry->extra,
-		      __entry->prepared,
-		      ktime_to_ns(__entry->since_last_tx),
-		      __entry->has_data)
-	    );
-
-TRACE_EVENT(rxrpc_disconnect_call,
-	    TP_PROTO(struct rxrpc_call *call),
-=======
->>>>>>> e7a909d5
 
 	    TP_ARGS(call, now),
 
