--- conflicted
+++ resolved
@@ -171,26 +171,15 @@
 
 TRACE_EVENT(mm_khugepaged_scan_file,
 
-<<<<<<< HEAD
-	TP_PROTO(struct mm_struct *mm, struct page *page, const char *filename,
-		 int present, int swap, int result),
-
-	TP_ARGS(mm, page, filename, present, swap, result),
-=======
 	TP_PROTO(struct mm_struct *mm, struct page *page, struct file *file,
 		 int present, int swap, int result),
 
 	TP_ARGS(mm, page, file, present, swap, result),
->>>>>>> 0ee29814
 
 	TP_STRUCT__entry(
 		__field(struct mm_struct *, mm)
 		__field(unsigned long, pfn)
-<<<<<<< HEAD
-		__string(filename, filename)
-=======
 		__string(filename, file->f_path.dentry->d_iname)
->>>>>>> 0ee29814
 		__field(int, present)
 		__field(int, swap)
 		__field(int, result)
@@ -199,11 +188,7 @@
 	TP_fast_assign(
 		__entry->mm = mm;
 		__entry->pfn = page ? page_to_pfn(page) : -1;
-<<<<<<< HEAD
-		__assign_str(filename, filename);
-=======
 		__assign_str(filename, file->f_path.dentry->d_iname);
->>>>>>> 0ee29814
 		__entry->present = present;
 		__entry->swap = swap;
 		__entry->result = result;
