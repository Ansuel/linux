--- conflicted
+++ resolved
@@ -1,19 +1,10 @@
-<<<<<<< HEAD
 /* SPDX-License-Identifier: GPL-2.0-or-later */
-=======
-/* SPDX-License-Identifier: GPL-2.0+ */
->>>>>>> baf23edd
 /*
  * iSCSI over TCP/IP Data-Path lib
  *
  * Copyright (C) 2008 Mike Christie
  * Copyright (C) 2008 Red Hat, Inc.  All rights reserved.
  * maintained by open-iscsi@googlegroups.com
-<<<<<<< HEAD
- *
- * See the file COPYING included with this distribution for more details.
-=======
->>>>>>> baf23edd
  */
 
 #ifndef LIBISCSI_TCP_H
