--- conflicted
+++ resolved
@@ -392,11 +392,7 @@
 	SYS_COUNT_TX_GREEN_PRIO_5,
 	SYS_COUNT_TX_GREEN_PRIO_6,
 	SYS_COUNT_TX_GREEN_PRIO_7,
-<<<<<<< HEAD
-	SYS_COUNT_TX_AGING,
-=======
 	SYS_COUNT_TX_AGED,
->>>>>>> 9fecab24
 	SYS_COUNT_DROP_LOCAL,
 	SYS_COUNT_DROP_TAIL,
 	SYS_COUNT_DROP_YELLOW_PRIO_0,
@@ -415,13 +411,10 @@
 	SYS_COUNT_DROP_GREEN_PRIO_5,
 	SYS_COUNT_DROP_GREEN_PRIO_6,
 	SYS_COUNT_DROP_GREEN_PRIO_7,
-<<<<<<< HEAD
-=======
 	SYS_COUNT_SF_MATCHING_FRAMES,
 	SYS_COUNT_SF_NOT_PASSING_FRAMES,
 	SYS_COUNT_SF_NOT_PASSING_SDU,
 	SYS_COUNT_SF_RED_FRAMES,
->>>>>>> 9fecab24
 	SYS_RESET_CFG,
 	SYS_SR_ETYPE_CFG,
 	SYS_VLAN_ETYPE_CFG,
@@ -705,8 +698,6 @@
 	char name[ETH_GSTRING_LEN];
 };
 
-<<<<<<< HEAD
-=======
 /* 32-bit counter checked for wraparound by ocelot_port_update_stats()
  * and copied to ocelot->stats.
  */
@@ -813,7 +804,6 @@
 	OCELOT_STAT_ETHTOOL(DROP_GREEN_PRIO_6, "drop_green_prio_6"), \
 	OCELOT_STAT_ETHTOOL(DROP_GREEN_PRIO_7, "drop_green_prio_7")
 
->>>>>>> 9fecab24
 struct ocelot_stats_region {
 	struct list_head node;
 	u32 base;
@@ -1020,13 +1010,7 @@
 
 	struct ocelot_psfp_list		psfp;
 
-<<<<<<< HEAD
-	/* Workqueue to check statistics for overflow with its lock */
-	spinlock_t			stats_lock;
-	u64				*stats;
-=======
 	/* Workqueue to check statistics for overflow */
->>>>>>> 9fecab24
 	struct delayed_work		stats_work;
 	struct workqueue_struct		*stats_queue;
 	/* Lock for serializing access to the statistics array */
