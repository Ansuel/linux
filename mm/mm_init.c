--- conflicted
+++ resolved
@@ -1623,12 +1623,7 @@
 		panic("Failed to allocate %ld bytes for node %d memory map\n",
 		      size, pgdat->node_id);
 	pgdat->node_mem_map = map + offset;
-<<<<<<< HEAD
-	mod_node_early_perpage_metadata(pgdat->node_id,
-					DIV_ROUND_UP(size, PAGE_SIZE));
-=======
 	memmap_boot_pages_add(DIV_ROUND_UP(size, PAGE_SIZE));
->>>>>>> aa4674c5
 	pr_debug("%s: node %d, pgdat %08lx, node_mem_map %08lx\n",
 		 __func__, pgdat->node_id, (unsigned long)pgdat,
 		 (unsigned long)pgdat->node_mem_map);
@@ -2466,19 +2461,7 @@
 	}
 
 	/* pages were reserved and not allocated */
-<<<<<<< HEAD
-	if (mem_alloc_profiling_enabled()) {
-		union codetag_ref *ref = get_page_tag_ref(page);
-
-		if (ref) {
-			set_codetag_empty(ref);
-			put_page_tag_ref(ref);
-		}
-	}
-
-=======
 	clear_page_tag_ref(page);
->>>>>>> aa4674c5
 	__free_pages_core(page, order, MEMINIT_EARLY);
 }
 
