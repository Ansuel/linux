// SPDX-License-Identifier: GPL-2.0
#include <linux/mm.h>
#include <linux/mmzone.h>
#include <linux/memblock.h>
#include <linux/page_ext.h>
#include <linux/memory.h>
#include <linux/vmalloc.h>
#include <linux/kmemleak.h>
#include <linux/page_owner.h>
#include <linux/page_idle.h>
#include <linux/page_table_check.h>
#include <linux/rcupdate.h>

/*
 * struct page extension
 *
 * This is the feature to manage memory for extended data per page.
 *
 * Until now, we must modify struct page itself to store extra data per page.
 * This requires rebuilding the kernel and it is really time consuming process.
 * And, sometimes, rebuild is impossible due to third party module dependency.
 * At last, enlarging struct page could cause un-wanted system behaviour change.
 *
 * This feature is intended to overcome above mentioned problems. This feature
 * allocates memory for extended data per page in certain place rather than
 * the struct page itself. This memory can be accessed by the accessor
 * functions provided by this code. During the boot process, it checks whether
 * allocation of huge chunk of memory is needed or not. If not, it avoids
 * allocating memory at all. With this advantage, we can include this feature
 * into the kernel in default and can avoid rebuild and solve related problems.
 *
 * To help these things to work well, there are two callbacks for clients. One
 * is the need callback which is mandatory if user wants to avoid useless
 * memory allocation at boot-time. The other is optional, init callback, which
 * is used to do proper initialization after memory is allocated.
 *
 * The need callback is used to decide whether extended memory allocation is
 * needed or not. Sometimes users want to deactivate some features in this
 * boot and extra memory would be unnecessary. In this case, to avoid
 * allocating huge chunk of memory, each clients represent their need of
 * extra memory through the need callback. If one of the need callbacks
 * returns true, it means that someone needs extra memory so that
 * page extension core should allocates memory for page extension. If
 * none of need callbacks return true, memory isn't needed at all in this boot
 * and page extension core can skip to allocate memory. As result,
 * none of memory is wasted.
 *
 * When need callback returns true, page_ext checks if there is a request for
 * extra memory through size in struct page_ext_operations. If it is non-zero,
 * extra space is allocated for each page_ext entry and offset is returned to
 * user through offset in struct page_ext_operations.
 *
 * The init callback is used to do proper initialization after page extension
 * is completely initialized. In sparse memory system, extra memory is
 * allocated some time later than memmap is allocated. In other words, lifetime
 * of memory for page extension isn't same with memmap for struct page.
 * Therefore, clients can't store extra data until page extension is
 * initialized, even if pages are allocated and used freely. This could
 * cause inadequate state of extra data per page, so, to prevent it, client
 * can utilize this callback to initialize the state of it correctly.
 */

#ifdef CONFIG_SPARSEMEM
#define PAGE_EXT_INVALID       (0x1)
#endif

#if defined(CONFIG_PAGE_IDLE_FLAG) && !defined(CONFIG_64BIT)
static bool need_page_idle(void)
{
	return true;
}
static struct page_ext_operations page_idle_ops __initdata = {
	.need = need_page_idle,
};
#endif

static struct page_ext_operations *page_ext_ops[] __initdata = {
#ifdef CONFIG_PAGE_OWNER
	&page_owner_ops,
#endif
#if defined(CONFIG_PAGE_IDLE_FLAG) && !defined(CONFIG_64BIT)
	&page_idle_ops,
#endif
#ifdef CONFIG_PAGE_TABLE_CHECK
	&page_table_check_ops,
#endif
};

unsigned long page_ext_size = sizeof(struct page_ext);

static unsigned long total_usage;
static struct page_ext *lookup_page_ext(const struct page *page);

bool early_page_ext;
static int __init setup_early_page_ext(char *str)
{
	early_page_ext = true;
	return 0;
}
early_param("early_page_ext", setup_early_page_ext);

static bool __init invoke_need_callbacks(void)
{
	int i;
	int entries = ARRAY_SIZE(page_ext_ops);
	bool need = false;

	for (i = 0; i < entries; i++) {
		if (page_ext_ops[i]->need && page_ext_ops[i]->need()) {
			page_ext_ops[i]->offset = page_ext_size;
			page_ext_size += page_ext_ops[i]->size;
			need = true;
		}
	}

	return need;
}

static void __init invoke_init_callbacks(void)
{
	int i;
	int entries = ARRAY_SIZE(page_ext_ops);

	for (i = 0; i < entries; i++) {
		if (page_ext_ops[i]->init)
			page_ext_ops[i]->init();
	}
}

#ifndef CONFIG_SPARSEMEM
void __init page_ext_init_flatmem_late(void)
{
	invoke_init_callbacks();
}
#endif

static inline struct page_ext *get_entry(void *base, unsigned long index)
{
	return base + page_ext_size * index;
}

/**
 * page_ext_get() - Get the extended information for a page.
 * @page: The page we're interested in.
 *
 * Ensures that the page_ext will remain valid until page_ext_put()
 * is called.
 *
 * Return: NULL if no page_ext exists for this page.
 * Context: Any context.  Caller may not sleep until they have called
 * page_ext_put().
 */
struct page_ext *page_ext_get(struct page *page)
{
	struct page_ext *page_ext;

	rcu_read_lock();
	page_ext = lookup_page_ext(page);
	if (!page_ext) {
		rcu_read_unlock();
		return NULL;
	}

	return page_ext;
}

/**
 * page_ext_put() - Working with page extended information is done.
<<<<<<< HEAD
 * @page_ext - Page extended information received from page_ext_get().
=======
 * @page_ext: Page extended information received from page_ext_get().
>>>>>>> 0ee29814
 *
 * The page extended information of the page may not be valid after this
 * function is called.
 *
 * Return: None.
 * Context: Any context with corresponding page_ext_get() is called.
 */
void page_ext_put(struct page_ext *page_ext)
{
	if (unlikely(!page_ext))
		return;

	rcu_read_unlock();
}
#ifndef CONFIG_SPARSEMEM


void __meminit pgdat_page_ext_init(struct pglist_data *pgdat)
{
	pgdat->node_page_ext = NULL;
}

static struct page_ext *lookup_page_ext(const struct page *page)
{
	unsigned long pfn = page_to_pfn(page);
	unsigned long index;
	struct page_ext *base;

	WARN_ON_ONCE(!rcu_read_lock_held());
	base = NODE_DATA(page_to_nid(page))->node_page_ext;
	/*
	 * The sanity checks the page allocator does upon freeing a
	 * page can reach here before the page_ext arrays are
	 * allocated when feeding a range of pages to the allocator
	 * for the first time during bootup or memory hotplug.
	 */
	if (unlikely(!base))
		return NULL;
	index = pfn - round_down(node_start_pfn(page_to_nid(page)),
					MAX_ORDER_NR_PAGES);
	return get_entry(base, index);
}

static int __init alloc_node_page_ext(int nid)
{
	struct page_ext *base;
	unsigned long table_size;
	unsigned long nr_pages;

	nr_pages = NODE_DATA(nid)->node_spanned_pages;
	if (!nr_pages)
		return 0;

	/*
	 * Need extra space if node range is not aligned with
	 * MAX_ORDER_NR_PAGES. When page allocator's buddy algorithm
	 * checks buddy's status, range could be out of exact node range.
	 */
	if (!IS_ALIGNED(node_start_pfn(nid), MAX_ORDER_NR_PAGES) ||
		!IS_ALIGNED(node_end_pfn(nid), MAX_ORDER_NR_PAGES))
		nr_pages += MAX_ORDER_NR_PAGES;

	table_size = page_ext_size * nr_pages;

	base = memblock_alloc_try_nid(
			table_size, PAGE_SIZE, __pa(MAX_DMA_ADDRESS),
			MEMBLOCK_ALLOC_ACCESSIBLE, nid);
	if (!base)
		return -ENOMEM;
	NODE_DATA(nid)->node_page_ext = base;
	total_usage += table_size;
	return 0;
}

void __init page_ext_init_flatmem(void)
{

	int nid, fail;

	if (!invoke_need_callbacks())
		return;

	for_each_online_node(nid)  {
		fail = alloc_node_page_ext(nid);
		if (fail)
			goto fail;
	}
	pr_info("allocated %ld bytes of page_ext\n", total_usage);
	return;

fail:
	pr_crit("allocation of page_ext failed.\n");
	panic("Out of memory");
}

#else /* CONFIG_SPARSEMEM */
static bool page_ext_invalid(struct page_ext *page_ext)
{
	return !page_ext || (((unsigned long)page_ext & PAGE_EXT_INVALID) == PAGE_EXT_INVALID);
}

static struct page_ext *lookup_page_ext(const struct page *page)
{
	unsigned long pfn = page_to_pfn(page);
	struct mem_section *section = __pfn_to_section(pfn);
	struct page_ext *page_ext = READ_ONCE(section->page_ext);

	WARN_ON_ONCE(!rcu_read_lock_held());
	/*
	 * The sanity checks the page allocator does upon freeing a
	 * page can reach here before the page_ext arrays are
	 * allocated when feeding a range of pages to the allocator
	 * for the first time during bootup or memory hotplug.
	 */
	if (page_ext_invalid(page_ext))
		return NULL;
	return get_entry(page_ext, pfn);
}

static void *__meminit alloc_page_ext(size_t size, int nid)
{
	gfp_t flags = GFP_KERNEL | __GFP_ZERO | __GFP_NOWARN;
	void *addr = NULL;

	addr = alloc_pages_exact_nid(nid, size, flags);
	if (addr) {
		kmemleak_alloc(addr, size, 1, flags);
		return addr;
	}

	addr = vzalloc_node(size, nid);

	return addr;
}

static int __meminit init_section_page_ext(unsigned long pfn, int nid)
{
	struct mem_section *section;
	struct page_ext *base;
	unsigned long table_size;

	section = __pfn_to_section(pfn);

	if (section->page_ext)
		return 0;

	table_size = page_ext_size * PAGES_PER_SECTION;
	base = alloc_page_ext(table_size, nid);

	/*
	 * The value stored in section->page_ext is (base - pfn)
	 * and it does not point to the memory block allocated above,
	 * causing kmemleak false positives.
	 */
	kmemleak_not_leak(base);

	if (!base) {
		pr_err("page ext allocation failure\n");
		return -ENOMEM;
	}

	/*
	 * The passed "pfn" may not be aligned to SECTION.  For the calculation
	 * we need to apply a mask.
	 */
	pfn &= PAGE_SECTION_MASK;
	section->page_ext = (void *)base - page_ext_size * pfn;
	total_usage += table_size;
	return 0;
}

static void free_page_ext(void *addr)
{
	if (is_vmalloc_addr(addr)) {
		vfree(addr);
	} else {
		struct page *page = virt_to_page(addr);
		size_t table_size;

		table_size = page_ext_size * PAGES_PER_SECTION;

		BUG_ON(PageReserved(page));
		kmemleak_free(addr);
		free_pages_exact(addr, table_size);
	}
}

static void __free_page_ext(unsigned long pfn)
{
	struct mem_section *ms;
	struct page_ext *base;

	ms = __pfn_to_section(pfn);
	if (!ms || !ms->page_ext)
		return;

	base = READ_ONCE(ms->page_ext);
	/*
	 * page_ext here can be valid while doing the roll back
	 * operation in online_page_ext().
	 */
	if (page_ext_invalid(base))
		base = (void *)base - PAGE_EXT_INVALID;
	WRITE_ONCE(ms->page_ext, NULL);

	base = get_entry(base, pfn);
	free_page_ext(base);
}

static void __invalidate_page_ext(unsigned long pfn)
{
	struct mem_section *ms;
	void *val;

	ms = __pfn_to_section(pfn);
	if (!ms || !ms->page_ext)
		return;
	val = (void *)ms->page_ext + PAGE_EXT_INVALID;
	WRITE_ONCE(ms->page_ext, val);
}

static int __meminit online_page_ext(unsigned long start_pfn,
				unsigned long nr_pages,
				int nid)
{
	unsigned long start, end, pfn;
	int fail = 0;

	start = SECTION_ALIGN_DOWN(start_pfn);
	end = SECTION_ALIGN_UP(start_pfn + nr_pages);

	if (nid == NUMA_NO_NODE) {
		/*
		 * In this case, "nid" already exists and contains valid memory.
		 * "start_pfn" passed to us is a pfn which is an arg for
		 * online__pages(), and start_pfn should exist.
		 */
		nid = pfn_to_nid(start_pfn);
		VM_BUG_ON(!node_online(nid));
	}

	for (pfn = start; !fail && pfn < end; pfn += PAGES_PER_SECTION)
		fail = init_section_page_ext(pfn, nid);
	if (!fail)
		return 0;

	/* rollback */
	for (pfn = start; pfn < end; pfn += PAGES_PER_SECTION)
		__free_page_ext(pfn);

	return -ENOMEM;
}

static int __meminit offline_page_ext(unsigned long start_pfn,
				unsigned long nr_pages)
{
	unsigned long start, end, pfn;

	start = SECTION_ALIGN_DOWN(start_pfn);
	end = SECTION_ALIGN_UP(start_pfn + nr_pages);

	/*
	 * Freeing of page_ext is done in 3 steps to avoid
	 * use-after-free of it:
	 * 1) Traverse all the sections and mark their page_ext
	 *    as invalid.
	 * 2) Wait for all the existing users of page_ext who
	 *    started before invalidation to finish.
	 * 3) Free the page_ext.
	 */
	for (pfn = start; pfn < end; pfn += PAGES_PER_SECTION)
		__invalidate_page_ext(pfn);

	synchronize_rcu();

	for (pfn = start; pfn < end; pfn += PAGES_PER_SECTION)
		__free_page_ext(pfn);
	return 0;

}

static int __meminit page_ext_callback(struct notifier_block *self,
			       unsigned long action, void *arg)
{
	struct memory_notify *mn = arg;
	int ret = 0;

	switch (action) {
	case MEM_GOING_ONLINE:
		ret = online_page_ext(mn->start_pfn,
				   mn->nr_pages, mn->status_change_nid);
		break;
	case MEM_OFFLINE:
		offline_page_ext(mn->start_pfn,
				mn->nr_pages);
		break;
	case MEM_CANCEL_ONLINE:
		offline_page_ext(mn->start_pfn,
				mn->nr_pages);
		break;
	case MEM_GOING_OFFLINE:
		break;
	case MEM_ONLINE:
	case MEM_CANCEL_OFFLINE:
		break;
	}

	return notifier_from_errno(ret);
}

void __init page_ext_init(void)
{
	unsigned long pfn;
	int nid;

	if (!invoke_need_callbacks())
		return;

	for_each_node_state(nid, N_MEMORY) {
		unsigned long start_pfn, end_pfn;

		start_pfn = node_start_pfn(nid);
		end_pfn = node_end_pfn(nid);
		/*
		 * start_pfn and end_pfn may not be aligned to SECTION and the
		 * page->flags of out of node pages are not initialized.  So we
		 * scan [start_pfn, the biggest section's pfn < end_pfn) here.
		 */
		for (pfn = start_pfn; pfn < end_pfn;
			pfn = ALIGN(pfn + 1, PAGES_PER_SECTION)) {

			if (!pfn_valid(pfn))
				continue;
			/*
			 * Nodes's pfns can be overlapping.
			 * We know some arch can have a nodes layout such as
			 * -------------pfn-------------->
			 * N0 | N1 | N2 | N0 | N1 | N2|....
			 */
			if (pfn_to_nid(pfn) != nid)
				continue;
			if (init_section_page_ext(pfn, nid))
				goto oom;
			cond_resched();
		}
	}
	hotplug_memory_notifier(page_ext_callback, 0);
	pr_info("allocated %ld bytes of page_ext\n", total_usage);
	invoke_init_callbacks();
	return;

oom:
	panic("Out of memory");
}

void __meminit pgdat_page_ext_init(struct pglist_data *pgdat)
{
}

#endif<|MERGE_RESOLUTION|>--- conflicted
+++ resolved
@@ -166,11 +166,7 @@
 
 /**
  * page_ext_put() - Working with page extended information is done.
-<<<<<<< HEAD
- * @page_ext - Page extended information received from page_ext_get().
-=======
  * @page_ext: Page extended information received from page_ext_get().
->>>>>>> 0ee29814
  *
  * The page extended information of the page may not be valid after this
  * function is called.
