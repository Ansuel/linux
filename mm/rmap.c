--- conflicted
+++ resolved
@@ -2537,16 +2537,10 @@
 void hugepage_add_new_anon_rmap(struct folio *folio,
 			struct vm_area_struct *vma, unsigned long address)
 {
-	struct folio *folio = page_folio(page);
-
 	BUG_ON(address < vma->vm_start || address >= vma->vm_end);
 	/* increment count (starts at -1) */
 	atomic_set(&folio->_entire_mapcount, 0);
 	folio_clear_hugetlb_restore_reserve(folio);
-<<<<<<< HEAD
-	__page_set_anon_rmap(folio, page, vma, address, 1);
-=======
 	__page_set_anon_rmap(folio, &folio->page, vma, address, 1);
->>>>>>> f5d115a7
 }
 #endif /* CONFIG_HUGETLB_PAGE */