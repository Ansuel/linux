// SPDX-License-Identifier: GPL-2.0-or-later
/*
 * Algorithm testing framework and tests.
 *
 * Copyright (c) 2002 James Morris <jmorris@intercode.com.au>
 * Copyright (c) 2002 Jean-Francois Dive <jef@linuxbe.org>
 * Copyright (c) 2007 Nokia Siemens Networks
 * Copyright (c) 2008 Herbert Xu <herbert@gondor.apana.org.au>
 * Copyright (c) 2019 Google LLC
 *
 * Updated RFC4106 AES-GCM testing.
 *    Authors: Aidan O'Mahony (aidan.o.mahony@intel.com)
 *             Adrian Hoban <adrian.hoban@intel.com>
 *             Gabriele Paoloni <gabriele.paoloni@intel.com>
 *             Tadeusz Struk (tadeusz.struk@intel.com)
 *    Copyright (c) 2010, Intel Corporation.
 */

#include <crypto/aead.h>
#include <crypto/hash.h>
#include <crypto/skcipher.h>
#include <linux/err.h>
#include <linux/fips.h>
#include <linux/module.h>
#include <linux/once.h>
#include <linux/random.h>
#include <linux/scatterlist.h>
#include <linux/slab.h>
#include <linux/string.h>
#include <linux/uio.h>
#include <crypto/rng.h>
#include <crypto/drbg.h>
#include <crypto/akcipher.h>
#include <crypto/kpp.h>
#include <crypto/acompress.h>
#include <crypto/internal/cipher.h>
#include <crypto/internal/simd.h>

#include "internal.h"

MODULE_IMPORT_NS(CRYPTO_INTERNAL);

static bool notests;
module_param(notests, bool, 0644);
MODULE_PARM_DESC(notests, "disable crypto self-tests");

static bool panic_on_fail;
module_param(panic_on_fail, bool, 0444);

#ifdef CONFIG_CRYPTO_MANAGER_EXTRA_TESTS
static bool noextratests;
module_param(noextratests, bool, 0644);
MODULE_PARM_DESC(noextratests, "disable expensive crypto self-tests");

static unsigned int fuzz_iterations = 100;
module_param(fuzz_iterations, uint, 0644);
MODULE_PARM_DESC(fuzz_iterations, "number of fuzz test iterations");
#endif

#ifdef CONFIG_CRYPTO_MANAGER_DISABLE_TESTS

/* a perfect nop */
int alg_test(const char *driver, const char *alg, u32 type, u32 mask)
{
	return 0;
}

#else

#include "testmgr.h"

/*
 * Need slab memory for testing (size in number of pages).
 */
#define XBUFSIZE	8

/*
* Used by test_cipher()
*/
#define ENCRYPT 1
#define DECRYPT 0

struct aead_test_suite {
	const struct aead_testvec *vecs;
	unsigned int count;

	/*
	 * Set if trying to decrypt an inauthentic ciphertext with this
	 * algorithm might result in EINVAL rather than EBADMSG, due to other
	 * validation the algorithm does on the inputs such as length checks.
	 */
	unsigned int einval_allowed : 1;

	/*
	 * Set if this algorithm requires that the IV be located at the end of
	 * the AAD buffer, in addition to being given in the normal way.  The
	 * behavior when the two IV copies differ is implementation-defined.
	 */
	unsigned int aad_iv : 1;
};

struct cipher_test_suite {
	const struct cipher_testvec *vecs;
	unsigned int count;
};

struct comp_test_suite {
	struct {
		const struct comp_testvec *vecs;
		unsigned int count;
	} comp, decomp;
};

struct hash_test_suite {
	const struct hash_testvec *vecs;
	unsigned int count;
};

struct cprng_test_suite {
	const struct cprng_testvec *vecs;
	unsigned int count;
};

struct drbg_test_suite {
	const struct drbg_testvec *vecs;
	unsigned int count;
};

struct akcipher_test_suite {
	const struct akcipher_testvec *vecs;
	unsigned int count;
};

struct kpp_test_suite {
	const struct kpp_testvec *vecs;
	unsigned int count;
};

struct alg_test_desc {
	const char *alg;
	const char *generic_driver;
	int (*test)(const struct alg_test_desc *desc, const char *driver,
		    u32 type, u32 mask);
	int fips_allowed;	/* set if alg is allowed in fips mode */

	union {
		struct aead_test_suite aead;
		struct cipher_test_suite cipher;
		struct comp_test_suite comp;
		struct hash_test_suite hash;
		struct cprng_test_suite cprng;
		struct drbg_test_suite drbg;
		struct akcipher_test_suite akcipher;
		struct kpp_test_suite kpp;
	} suite;
};

static void hexdump(unsigned char *buf, unsigned int len)
{
	print_hex_dump(KERN_CONT, "", DUMP_PREFIX_OFFSET,
			16, 1,
			buf, len, false);
}

static int __testmgr_alloc_buf(char *buf[XBUFSIZE], int order)
{
	int i;

	for (i = 0; i < XBUFSIZE; i++) {
		buf[i] = (char *)__get_free_pages(GFP_KERNEL, order);
		if (!buf[i])
			goto err_free_buf;
	}

	return 0;

err_free_buf:
	while (i-- > 0)
		free_pages((unsigned long)buf[i], order);

	return -ENOMEM;
}

static int testmgr_alloc_buf(char *buf[XBUFSIZE])
{
	return __testmgr_alloc_buf(buf, 0);
}

static void __testmgr_free_buf(char *buf[XBUFSIZE], int order)
{
	int i;

	for (i = 0; i < XBUFSIZE; i++)
		free_pages((unsigned long)buf[i], order);
}

static void testmgr_free_buf(char *buf[XBUFSIZE])
{
	__testmgr_free_buf(buf, 0);
}

#define TESTMGR_POISON_BYTE	0xfe
#define TESTMGR_POISON_LEN	16

static inline void testmgr_poison(void *addr, size_t len)
{
	memset(addr, TESTMGR_POISON_BYTE, len);
}

/* Is the memory region still fully poisoned? */
static inline bool testmgr_is_poison(const void *addr, size_t len)
{
	return memchr_inv(addr, TESTMGR_POISON_BYTE, len) == NULL;
}

/* flush type for hash algorithms */
enum flush_type {
	/* merge with update of previous buffer(s) */
	FLUSH_TYPE_NONE = 0,

	/* update with previous buffer(s) before doing this one */
	FLUSH_TYPE_FLUSH,

	/* likewise, but also export and re-import the intermediate state */
	FLUSH_TYPE_REIMPORT,
};

/* finalization function for hash algorithms */
enum finalization_type {
	FINALIZATION_TYPE_FINAL,	/* use final() */
	FINALIZATION_TYPE_FINUP,	/* use finup() */
	FINALIZATION_TYPE_DIGEST,	/* use digest() */
};

/*
 * Whether the crypto operation will occur in-place, and if so whether the
 * source and destination scatterlist pointers will coincide (req->src ==
 * req->dst), or whether they'll merely point to two separate scatterlists
 * (req->src != req->dst) that reference the same underlying memory.
 *
 * This is only relevant for algorithm types that support in-place operation.
 */
enum inplace_mode {
	OUT_OF_PLACE,
	INPLACE_ONE_SGLIST,
	INPLACE_TWO_SGLISTS,
};

#define TEST_SG_TOTAL	10000

/**
 * struct test_sg_division - description of a scatterlist entry
 *
 * This struct describes one entry of a scatterlist being constructed to check a
 * crypto test vector.
 *
 * @proportion_of_total: length of this chunk relative to the total length,
 *			 given as a proportion out of TEST_SG_TOTAL so that it
 *			 scales to fit any test vector
 * @offset: byte offset into a 2-page buffer at which this chunk will start
 * @offset_relative_to_alignmask: if true, add the algorithm's alignmask to the
 *				  @offset
 * @flush_type: for hashes, whether an update() should be done now vs.
 *		continuing to accumulate data
 * @nosimd: if doing the pending update(), do it with SIMD disabled?
 */
struct test_sg_division {
	unsigned int proportion_of_total;
	unsigned int offset;
	bool offset_relative_to_alignmask;
	enum flush_type flush_type;
	bool nosimd;
};

/**
 * struct testvec_config - configuration for testing a crypto test vector
 *
 * This struct describes the data layout and other parameters with which each
 * crypto test vector can be tested.
 *
 * @name: name of this config, logged for debugging purposes if a test fails
 * @inplace_mode: whether and how to operate on the data in-place, if applicable
 * @req_flags: extra request_flags, e.g. CRYPTO_TFM_REQ_MAY_SLEEP
 * @src_divs: description of how to arrange the source scatterlist
 * @dst_divs: description of how to arrange the dst scatterlist, if applicable
 *	      for the algorithm type.  Defaults to @src_divs if unset.
 * @iv_offset: misalignment of the IV in the range [0..MAX_ALGAPI_ALIGNMASK+1],
 *	       where 0 is aligned to a 2*(MAX_ALGAPI_ALIGNMASK+1) byte boundary
 * @iv_offset_relative_to_alignmask: if true, add the algorithm's alignmask to
 *				     the @iv_offset
 * @key_offset: misalignment of the key, where 0 is default alignment
 * @key_offset_relative_to_alignmask: if true, add the algorithm's alignmask to
 *				      the @key_offset
 * @finalization_type: what finalization function to use for hashes
 * @nosimd: execute with SIMD disabled?  Requires !CRYPTO_TFM_REQ_MAY_SLEEP.
 */
struct testvec_config {
	const char *name;
	enum inplace_mode inplace_mode;
	u32 req_flags;
	struct test_sg_division src_divs[XBUFSIZE];
	struct test_sg_division dst_divs[XBUFSIZE];
	unsigned int iv_offset;
	unsigned int key_offset;
	bool iv_offset_relative_to_alignmask;
	bool key_offset_relative_to_alignmask;
	enum finalization_type finalization_type;
	bool nosimd;
};

#define TESTVEC_CONFIG_NAMELEN	192

/*
 * The following are the lists of testvec_configs to test for each algorithm
 * type when the basic crypto self-tests are enabled, i.e. when
 * CONFIG_CRYPTO_MANAGER_DISABLE_TESTS is unset.  They aim to provide good test
 * coverage, while keeping the test time much shorter than the full fuzz tests
 * so that the basic tests can be enabled in a wider range of circumstances.
 */

/* Configs for skciphers and aeads */
static const struct testvec_config default_cipher_testvec_configs[] = {
	{
		.name = "in-place (one sglist)",
		.inplace_mode = INPLACE_ONE_SGLIST,
		.src_divs = { { .proportion_of_total = 10000 } },
	}, {
		.name = "in-place (two sglists)",
		.inplace_mode = INPLACE_TWO_SGLISTS,
		.src_divs = { { .proportion_of_total = 10000 } },
	}, {
		.name = "out-of-place",
		.inplace_mode = OUT_OF_PLACE,
		.src_divs = { { .proportion_of_total = 10000 } },
	}, {
		.name = "unaligned buffer, offset=1",
		.src_divs = { { .proportion_of_total = 10000, .offset = 1 } },
		.iv_offset = 1,
		.key_offset = 1,
	}, {
		.name = "buffer aligned only to alignmask",
		.src_divs = {
			{
				.proportion_of_total = 10000,
				.offset = 1,
				.offset_relative_to_alignmask = true,
			},
		},
		.iv_offset = 1,
		.iv_offset_relative_to_alignmask = true,
		.key_offset = 1,
		.key_offset_relative_to_alignmask = true,
	}, {
		.name = "two even aligned splits",
		.src_divs = {
			{ .proportion_of_total = 5000 },
			{ .proportion_of_total = 5000 },
		},
	}, {
		.name = "uneven misaligned splits, may sleep",
		.req_flags = CRYPTO_TFM_REQ_MAY_SLEEP,
		.src_divs = {
			{ .proportion_of_total = 1900, .offset = 33 },
			{ .proportion_of_total = 3300, .offset = 7  },
			{ .proportion_of_total = 4800, .offset = 18 },
		},
		.iv_offset = 3,
		.key_offset = 3,
	}, {
		.name = "misaligned splits crossing pages, inplace",
		.inplace_mode = INPLACE_ONE_SGLIST,
		.src_divs = {
			{
				.proportion_of_total = 7500,
				.offset = PAGE_SIZE - 32
			}, {
				.proportion_of_total = 2500,
				.offset = PAGE_SIZE - 7
			},
		},
	}
};

static const struct testvec_config default_hash_testvec_configs[] = {
	{
		.name = "init+update+final aligned buffer",
		.src_divs = { { .proportion_of_total = 10000 } },
		.finalization_type = FINALIZATION_TYPE_FINAL,
	}, {
		.name = "init+finup aligned buffer",
		.src_divs = { { .proportion_of_total = 10000 } },
		.finalization_type = FINALIZATION_TYPE_FINUP,
	}, {
		.name = "digest aligned buffer",
		.src_divs = { { .proportion_of_total = 10000 } },
		.finalization_type = FINALIZATION_TYPE_DIGEST,
	}, {
		.name = "init+update+final misaligned buffer",
		.src_divs = { { .proportion_of_total = 10000, .offset = 1 } },
		.finalization_type = FINALIZATION_TYPE_FINAL,
		.key_offset = 1,
	}, {
		.name = "digest buffer aligned only to alignmask",
		.src_divs = {
			{
				.proportion_of_total = 10000,
				.offset = 1,
				.offset_relative_to_alignmask = true,
			},
		},
		.finalization_type = FINALIZATION_TYPE_DIGEST,
		.key_offset = 1,
		.key_offset_relative_to_alignmask = true,
	}, {
		.name = "init+update+update+final two even splits",
		.src_divs = {
			{ .proportion_of_total = 5000 },
			{
				.proportion_of_total = 5000,
				.flush_type = FLUSH_TYPE_FLUSH,
			},
		},
		.finalization_type = FINALIZATION_TYPE_FINAL,
	}, {
		.name = "digest uneven misaligned splits, may sleep",
		.req_flags = CRYPTO_TFM_REQ_MAY_SLEEP,
		.src_divs = {
			{ .proportion_of_total = 1900, .offset = 33 },
			{ .proportion_of_total = 3300, .offset = 7  },
			{ .proportion_of_total = 4800, .offset = 18 },
		},
		.finalization_type = FINALIZATION_TYPE_DIGEST,
	}, {
		.name = "digest misaligned splits crossing pages",
		.src_divs = {
			{
				.proportion_of_total = 7500,
				.offset = PAGE_SIZE - 32,
			}, {
				.proportion_of_total = 2500,
				.offset = PAGE_SIZE - 7,
			},
		},
		.finalization_type = FINALIZATION_TYPE_DIGEST,
	}, {
		.name = "import/export",
		.src_divs = {
			{
				.proportion_of_total = 6500,
				.flush_type = FLUSH_TYPE_REIMPORT,
			}, {
				.proportion_of_total = 3500,
				.flush_type = FLUSH_TYPE_REIMPORT,
			},
		},
		.finalization_type = FINALIZATION_TYPE_FINAL,
	}
};

static unsigned int count_test_sg_divisions(const struct test_sg_division *divs)
{
	unsigned int remaining = TEST_SG_TOTAL;
	unsigned int ndivs = 0;

	do {
		remaining -= divs[ndivs++].proportion_of_total;
	} while (remaining);

	return ndivs;
}

#define SGDIVS_HAVE_FLUSHES	BIT(0)
#define SGDIVS_HAVE_NOSIMD	BIT(1)

static bool valid_sg_divisions(const struct test_sg_division *divs,
			       unsigned int count, int *flags_ret)
{
	unsigned int total = 0;
	unsigned int i;

	for (i = 0; i < count && total != TEST_SG_TOTAL; i++) {
		if (divs[i].proportion_of_total <= 0 ||
		    divs[i].proportion_of_total > TEST_SG_TOTAL - total)
			return false;
		total += divs[i].proportion_of_total;
		if (divs[i].flush_type != FLUSH_TYPE_NONE)
			*flags_ret |= SGDIVS_HAVE_FLUSHES;
		if (divs[i].nosimd)
			*flags_ret |= SGDIVS_HAVE_NOSIMD;
	}
	return total == TEST_SG_TOTAL &&
		memchr_inv(&divs[i], 0, (count - i) * sizeof(divs[0])) == NULL;
}

/*
 * Check whether the given testvec_config is valid.  This isn't strictly needed
 * since every testvec_config should be valid, but check anyway so that people
 * don't unknowingly add broken configs that don't do what they wanted.
 */
static bool valid_testvec_config(const struct testvec_config *cfg)
{
	int flags = 0;

	if (cfg->name == NULL)
		return false;

	if (!valid_sg_divisions(cfg->src_divs, ARRAY_SIZE(cfg->src_divs),
				&flags))
		return false;

	if (cfg->dst_divs[0].proportion_of_total) {
		if (!valid_sg_divisions(cfg->dst_divs,
					ARRAY_SIZE(cfg->dst_divs), &flags))
			return false;
	} else {
		if (memchr_inv(cfg->dst_divs, 0, sizeof(cfg->dst_divs)))
			return false;
		/* defaults to dst_divs=src_divs */
	}

	if (cfg->iv_offset +
	    (cfg->iv_offset_relative_to_alignmask ? MAX_ALGAPI_ALIGNMASK : 0) >
	    MAX_ALGAPI_ALIGNMASK + 1)
		return false;

	if ((flags & (SGDIVS_HAVE_FLUSHES | SGDIVS_HAVE_NOSIMD)) &&
	    cfg->finalization_type == FINALIZATION_TYPE_DIGEST)
		return false;

	if ((cfg->nosimd || (flags & SGDIVS_HAVE_NOSIMD)) &&
	    (cfg->req_flags & CRYPTO_TFM_REQ_MAY_SLEEP))
		return false;

	return true;
}

struct test_sglist {
	char *bufs[XBUFSIZE];
	struct scatterlist sgl[XBUFSIZE];
	struct scatterlist sgl_saved[XBUFSIZE];
	struct scatterlist *sgl_ptr;
	unsigned int nents;
};

static int init_test_sglist(struct test_sglist *tsgl)
{
	return __testmgr_alloc_buf(tsgl->bufs, 1 /* two pages per buffer */);
}

static void destroy_test_sglist(struct test_sglist *tsgl)
{
	return __testmgr_free_buf(tsgl->bufs, 1 /* two pages per buffer */);
}

/**
 * build_test_sglist() - build a scatterlist for a crypto test
 *
 * @tsgl: the scatterlist to build.  @tsgl->bufs[] contains an array of 2-page
 *	  buffers which the scatterlist @tsgl->sgl[] will be made to point into.
 * @divs: the layout specification on which the scatterlist will be based
 * @alignmask: the algorithm's alignmask
 * @total_len: the total length of the scatterlist to build in bytes
 * @data: if non-NULL, the buffers will be filled with this data until it ends.
 *	  Otherwise the buffers will be poisoned.  In both cases, some bytes
 *	  past the end of each buffer will be poisoned to help detect overruns.
 * @out_divs: if non-NULL, the test_sg_division to which each scatterlist entry
 *	      corresponds will be returned here.  This will match @divs except
 *	      that divisions resolving to a length of 0 are omitted as they are
 *	      not included in the scatterlist.
 *
 * Return: 0 or a -errno value
 */
static int build_test_sglist(struct test_sglist *tsgl,
			     const struct test_sg_division *divs,
			     const unsigned int alignmask,
			     const unsigned int total_len,
			     struct iov_iter *data,
			     const struct test_sg_division *out_divs[XBUFSIZE])
{
	struct {
		const struct test_sg_division *div;
		size_t length;
	} partitions[XBUFSIZE];
	const unsigned int ndivs = count_test_sg_divisions(divs);
	unsigned int len_remaining = total_len;
	unsigned int i;

	BUILD_BUG_ON(ARRAY_SIZE(partitions) != ARRAY_SIZE(tsgl->sgl));
	if (WARN_ON(ndivs > ARRAY_SIZE(partitions)))
		return -EINVAL;

	/* Calculate the (div, length) pairs */
	tsgl->nents = 0;
	for (i = 0; i < ndivs; i++) {
		unsigned int len_this_sg =
			min(len_remaining,
			    (total_len * divs[i].proportion_of_total +
			     TEST_SG_TOTAL / 2) / TEST_SG_TOTAL);

		if (len_this_sg != 0) {
			partitions[tsgl->nents].div = &divs[i];
			partitions[tsgl->nents].length = len_this_sg;
			tsgl->nents++;
			len_remaining -= len_this_sg;
		}
	}
	if (tsgl->nents == 0) {
		partitions[tsgl->nents].div = &divs[0];
		partitions[tsgl->nents].length = 0;
		tsgl->nents++;
	}
	partitions[tsgl->nents - 1].length += len_remaining;

	/* Set up the sgl entries and fill the data or poison */
	sg_init_table(tsgl->sgl, tsgl->nents);
	for (i = 0; i < tsgl->nents; i++) {
		unsigned int offset = partitions[i].div->offset;
		void *addr;

		if (partitions[i].div->offset_relative_to_alignmask)
			offset += alignmask;

		while (offset + partitions[i].length + TESTMGR_POISON_LEN >
		       2 * PAGE_SIZE) {
			if (WARN_ON(offset <= 0))
				return -EINVAL;
			offset /= 2;
		}

		addr = &tsgl->bufs[i][offset];
		sg_set_buf(&tsgl->sgl[i], addr, partitions[i].length);

		if (out_divs)
			out_divs[i] = partitions[i].div;

		if (data) {
			size_t copy_len, copied;

			copy_len = min(partitions[i].length, data->count);
			copied = copy_from_iter(addr, copy_len, data);
			if (WARN_ON(copied != copy_len))
				return -EINVAL;
			testmgr_poison(addr + copy_len, partitions[i].length +
				       TESTMGR_POISON_LEN - copy_len);
		} else {
			testmgr_poison(addr, partitions[i].length +
				       TESTMGR_POISON_LEN);
		}
	}

	sg_mark_end(&tsgl->sgl[tsgl->nents - 1]);
	tsgl->sgl_ptr = tsgl->sgl;
	memcpy(tsgl->sgl_saved, tsgl->sgl, tsgl->nents * sizeof(tsgl->sgl[0]));
	return 0;
}

/*
 * Verify that a scatterlist crypto operation produced the correct output.
 *
 * @tsgl: scatterlist containing the actual output
 * @expected_output: buffer containing the expected output
 * @len_to_check: length of @expected_output in bytes
 * @unchecked_prefix_len: number of ignored bytes in @tsgl prior to real result
 * @check_poison: verify that the poison bytes after each chunk are intact?
 *
 * Return: 0 if correct, -EINVAL if incorrect, -EOVERFLOW if buffer overrun.
 */
static int verify_correct_output(const struct test_sglist *tsgl,
				 const char *expected_output,
				 unsigned int len_to_check,
				 unsigned int unchecked_prefix_len,
				 bool check_poison)
{
	unsigned int i;

	for (i = 0; i < tsgl->nents; i++) {
		struct scatterlist *sg = &tsgl->sgl_ptr[i];
		unsigned int len = sg->length;
		unsigned int offset = sg->offset;
		const char *actual_output;

		if (unchecked_prefix_len) {
			if (unchecked_prefix_len >= len) {
				unchecked_prefix_len -= len;
				continue;
			}
			offset += unchecked_prefix_len;
			len -= unchecked_prefix_len;
			unchecked_prefix_len = 0;
		}
		len = min(len, len_to_check);
		actual_output = page_address(sg_page(sg)) + offset;
		if (memcmp(expected_output, actual_output, len) != 0)
			return -EINVAL;
		if (check_poison &&
		    !testmgr_is_poison(actual_output + len, TESTMGR_POISON_LEN))
			return -EOVERFLOW;
		len_to_check -= len;
		expected_output += len;
	}
	if (WARN_ON(len_to_check != 0))
		return -EINVAL;
	return 0;
}

static bool is_test_sglist_corrupted(const struct test_sglist *tsgl)
{
	unsigned int i;

	for (i = 0; i < tsgl->nents; i++) {
		if (tsgl->sgl[i].page_link != tsgl->sgl_saved[i].page_link)
			return true;
		if (tsgl->sgl[i].offset != tsgl->sgl_saved[i].offset)
			return true;
		if (tsgl->sgl[i].length != tsgl->sgl_saved[i].length)
			return true;
	}
	return false;
}

struct cipher_test_sglists {
	struct test_sglist src;
	struct test_sglist dst;
};

static struct cipher_test_sglists *alloc_cipher_test_sglists(void)
{
	struct cipher_test_sglists *tsgls;

	tsgls = kmalloc(sizeof(*tsgls), GFP_KERNEL);
	if (!tsgls)
		return NULL;

	if (init_test_sglist(&tsgls->src) != 0)
		goto fail_kfree;
	if (init_test_sglist(&tsgls->dst) != 0)
		goto fail_destroy_src;

	return tsgls;

fail_destroy_src:
	destroy_test_sglist(&tsgls->src);
fail_kfree:
	kfree(tsgls);
	return NULL;
}

static void free_cipher_test_sglists(struct cipher_test_sglists *tsgls)
{
	if (tsgls) {
		destroy_test_sglist(&tsgls->src);
		destroy_test_sglist(&tsgls->dst);
		kfree(tsgls);
	}
}

/* Build the src and dst scatterlists for an skcipher or AEAD test */
static int build_cipher_test_sglists(struct cipher_test_sglists *tsgls,
				     const struct testvec_config *cfg,
				     unsigned int alignmask,
				     unsigned int src_total_len,
				     unsigned int dst_total_len,
				     const struct kvec *inputs,
				     unsigned int nr_inputs)
{
	struct iov_iter input;
	int err;

	iov_iter_kvec(&input, ITER_SOURCE, inputs, nr_inputs, src_total_len);
	err = build_test_sglist(&tsgls->src, cfg->src_divs, alignmask,
				cfg->inplace_mode != OUT_OF_PLACE ?
					max(dst_total_len, src_total_len) :
					src_total_len,
				&input, NULL);
	if (err)
		return err;

	/*
	 * In-place crypto operations can use the same scatterlist for both the
	 * source and destination (req->src == req->dst), or can use separate
	 * scatterlists (req->src != req->dst) which point to the same
	 * underlying memory.  Make sure to test both cases.
	 */
	if (cfg->inplace_mode == INPLACE_ONE_SGLIST) {
		tsgls->dst.sgl_ptr = tsgls->src.sgl;
		tsgls->dst.nents = tsgls->src.nents;
		return 0;
	}
	if (cfg->inplace_mode == INPLACE_TWO_SGLISTS) {
		/*
		 * For now we keep it simple and only test the case where the
		 * two scatterlists have identical entries, rather than
		 * different entries that split up the same memory differently.
		 */
		memcpy(tsgls->dst.sgl, tsgls->src.sgl,
		       tsgls->src.nents * sizeof(tsgls->src.sgl[0]));
		memcpy(tsgls->dst.sgl_saved, tsgls->src.sgl,
		       tsgls->src.nents * sizeof(tsgls->src.sgl[0]));
		tsgls->dst.sgl_ptr = tsgls->dst.sgl;
		tsgls->dst.nents = tsgls->src.nents;
		return 0;
	}
	/* Out of place */
	return build_test_sglist(&tsgls->dst,
				 cfg->dst_divs[0].proportion_of_total ?
					cfg->dst_divs : cfg->src_divs,
				 alignmask, dst_total_len, NULL, NULL);
}

/*
 * Support for testing passing a misaligned key to setkey():
 *
 * If cfg->key_offset is set, copy the key into a new buffer at that offset,
 * optionally adding alignmask.  Else, just use the key directly.
 */
static int prepare_keybuf(const u8 *key, unsigned int ksize,
			  const struct testvec_config *cfg,
			  unsigned int alignmask,
			  const u8 **keybuf_ret, const u8 **keyptr_ret)
{
	unsigned int key_offset = cfg->key_offset;
	u8 *keybuf = NULL, *keyptr = (u8 *)key;

	if (key_offset != 0) {
		if (cfg->key_offset_relative_to_alignmask)
			key_offset += alignmask;
		keybuf = kmalloc(key_offset + ksize, GFP_KERNEL);
		if (!keybuf)
			return -ENOMEM;
		keyptr = keybuf + key_offset;
		memcpy(keyptr, key, ksize);
	}
	*keybuf_ret = keybuf;
	*keyptr_ret = keyptr;
	return 0;
}

/* Like setkey_f(tfm, key, ksize), but sometimes misalign the key */
#define do_setkey(setkey_f, tfm, key, ksize, cfg, alignmask)		\
({									\
	const u8 *keybuf, *keyptr;					\
	int err;							\
									\
	err = prepare_keybuf((key), (ksize), (cfg), (alignmask),	\
			     &keybuf, &keyptr);				\
	if (err == 0) {							\
		err = setkey_f((tfm), keyptr, (ksize));			\
		kfree(keybuf);						\
	}								\
	err;								\
})

#ifdef CONFIG_CRYPTO_MANAGER_EXTRA_TESTS

/* Generate a random length in range [0, max_len], but prefer smaller values */
static unsigned int generate_random_length(unsigned int max_len)
{
<<<<<<< HEAD
	unsigned int len = prandom_u32_max(max_len + 1);

	switch (prandom_u32_max(4)) {
=======
	unsigned int len = get_random_u32_below(max_len + 1);

	switch (get_random_u32_below(4)) {
>>>>>>> 0ee29814
	case 0:
		return len % 64;
	case 1:
		return len % 256;
	case 2:
		return len % 1024;
	default:
		return len;
	}
}

/* Flip a random bit in the given nonempty data buffer */
static void flip_random_bit(u8 *buf, size_t size)
{
	size_t bitpos;

<<<<<<< HEAD
	bitpos = prandom_u32_max(size * 8);
=======
	bitpos = get_random_u32_below(size * 8);
>>>>>>> 0ee29814
	buf[bitpos / 8] ^= 1 << (bitpos % 8);
}

/* Flip a random byte in the given nonempty data buffer */
static void flip_random_byte(u8 *buf, size_t size)
{
<<<<<<< HEAD
	buf[prandom_u32_max(size)] ^= 0xff;
=======
	buf[get_random_u32_below(size)] ^= 0xff;
>>>>>>> 0ee29814
}

/* Sometimes make some random changes to the given nonempty data buffer */
static void mutate_buffer(u8 *buf, size_t size)
{
	size_t num_flips;
	size_t i;

	/* Sometimes flip some bits */
<<<<<<< HEAD
	if (prandom_u32_max(4) == 0) {
		num_flips = min_t(size_t, 1 << prandom_u32_max(8), size * 8);
=======
	if (get_random_u32_below(4) == 0) {
		num_flips = min_t(size_t, 1 << get_random_u32_below(8), size * 8);
>>>>>>> 0ee29814
		for (i = 0; i < num_flips; i++)
			flip_random_bit(buf, size);
	}

	/* Sometimes flip some bytes */
<<<<<<< HEAD
	if (prandom_u32_max(4) == 0) {
		num_flips = min_t(size_t, 1 << prandom_u32_max(8), size);
=======
	if (get_random_u32_below(4) == 0) {
		num_flips = min_t(size_t, 1 << get_random_u32_below(8), size);
>>>>>>> 0ee29814
		for (i = 0; i < num_flips; i++)
			flip_random_byte(buf, size);
	}
}

/* Randomly generate 'count' bytes, but sometimes make them "interesting" */
static void generate_random_bytes(u8 *buf, size_t count)
{
	u8 b;
	u8 increment;
	size_t i;

	if (count == 0)
		return;

<<<<<<< HEAD
	switch (prandom_u32_max(8)) { /* Choose a generation strategy */
	case 0:
	case 1:
		/* All the same byte, plus optional mutations */
		switch (prandom_u32_max(4)) {
=======
	switch (get_random_u32_below(8)) { /* Choose a generation strategy */
	case 0:
	case 1:
		/* All the same byte, plus optional mutations */
		switch (get_random_u32_below(4)) {
>>>>>>> 0ee29814
		case 0:
			b = 0x00;
			break;
		case 1:
			b = 0xff;
			break;
		default:
			b = get_random_u8();
			break;
		}
		memset(buf, b, count);
		mutate_buffer(buf, count);
		break;
	case 2:
		/* Ascending or descending bytes, plus optional mutations */
		increment = get_random_u8();
		b = get_random_u8();
		for (i = 0; i < count; i++, b += increment)
			buf[i] = b;
		mutate_buffer(buf, count);
		break;
	default:
		/* Fully random bytes */
		for (i = 0; i < count; i++)
			buf[i] = get_random_u8();
	}
}

static char *generate_random_sgl_divisions(struct test_sg_division *divs,
					   size_t max_divs, char *p, char *end,
					   bool gen_flushes, u32 req_flags)
{
	struct test_sg_division *div = divs;
	unsigned int remaining = TEST_SG_TOTAL;

	do {
		unsigned int this_len;
		const char *flushtype_str;

<<<<<<< HEAD
		if (div == &divs[max_divs - 1] || prandom_u32_max(2) == 0)
			this_len = remaining;
		else
			this_len = 1 + prandom_u32_max(remaining);
		div->proportion_of_total = this_len;

		if (prandom_u32_max(4) == 0)
			div->offset = (PAGE_SIZE - 128) + prandom_u32_max(128);
		else if (prandom_u32_max(2) == 0)
			div->offset = prandom_u32_max(32);
		else
			div->offset = prandom_u32_max(PAGE_SIZE);
		if (prandom_u32_max(8) == 0)
=======
		if (div == &divs[max_divs - 1] || get_random_u32_below(2) == 0)
			this_len = remaining;
		else
			this_len = get_random_u32_inclusive(1, remaining);
		div->proportion_of_total = this_len;

		if (get_random_u32_below(4) == 0)
			div->offset = get_random_u32_inclusive(PAGE_SIZE - 128, PAGE_SIZE - 1);
		else if (get_random_u32_below(2) == 0)
			div->offset = get_random_u32_below(32);
		else
			div->offset = get_random_u32_below(PAGE_SIZE);
		if (get_random_u32_below(8) == 0)
>>>>>>> 0ee29814
			div->offset_relative_to_alignmask = true;

		div->flush_type = FLUSH_TYPE_NONE;
		if (gen_flushes) {
<<<<<<< HEAD
			switch (prandom_u32_max(4)) {
=======
			switch (get_random_u32_below(4)) {
>>>>>>> 0ee29814
			case 0:
				div->flush_type = FLUSH_TYPE_REIMPORT;
				break;
			case 1:
				div->flush_type = FLUSH_TYPE_FLUSH;
				break;
			}
		}

		if (div->flush_type != FLUSH_TYPE_NONE &&
		    !(req_flags & CRYPTO_TFM_REQ_MAY_SLEEP) &&
<<<<<<< HEAD
		    prandom_u32_max(2) == 0)
=======
		    get_random_u32_below(2) == 0)
>>>>>>> 0ee29814
			div->nosimd = true;

		switch (div->flush_type) {
		case FLUSH_TYPE_FLUSH:
			if (div->nosimd)
				flushtype_str = "<flush,nosimd>";
			else
				flushtype_str = "<flush>";
			break;
		case FLUSH_TYPE_REIMPORT:
			if (div->nosimd)
				flushtype_str = "<reimport,nosimd>";
			else
				flushtype_str = "<reimport>";
			break;
		default:
			flushtype_str = "";
			break;
		}

		BUILD_BUG_ON(TEST_SG_TOTAL != 10000); /* for "%u.%u%%" */
		p += scnprintf(p, end - p, "%s%u.%u%%@%s+%u%s", flushtype_str,
			       this_len / 100, this_len % 100,
			       div->offset_relative_to_alignmask ?
					"alignmask" : "",
			       div->offset, this_len == remaining ? "" : ", ");
		remaining -= this_len;
		div++;
	} while (remaining);

	return p;
}

/* Generate a random testvec_config for fuzz testing */
static void generate_random_testvec_config(struct testvec_config *cfg,
					   char *name, size_t max_namelen)
{
	char *p = name;
	char * const end = name + max_namelen;

	memset(cfg, 0, sizeof(*cfg));

	cfg->name = name;

	p += scnprintf(p, end - p, "random:");

<<<<<<< HEAD
	switch (prandom_u32_max(4)) {
=======
	switch (get_random_u32_below(4)) {
>>>>>>> 0ee29814
	case 0:
	case 1:
		cfg->inplace_mode = OUT_OF_PLACE;
		break;
	case 2:
		cfg->inplace_mode = INPLACE_ONE_SGLIST;
		p += scnprintf(p, end - p, " inplace_one_sglist");
		break;
	default:
		cfg->inplace_mode = INPLACE_TWO_SGLISTS;
		p += scnprintf(p, end - p, " inplace_two_sglists");
		break;
	}

<<<<<<< HEAD
	if (prandom_u32_max(2) == 0) {
=======
	if (get_random_u32_below(2) == 0) {
>>>>>>> 0ee29814
		cfg->req_flags |= CRYPTO_TFM_REQ_MAY_SLEEP;
		p += scnprintf(p, end - p, " may_sleep");
	}

<<<<<<< HEAD
	switch (prandom_u32_max(4)) {
=======
	switch (get_random_u32_below(4)) {
>>>>>>> 0ee29814
	case 0:
		cfg->finalization_type = FINALIZATION_TYPE_FINAL;
		p += scnprintf(p, end - p, " use_final");
		break;
	case 1:
		cfg->finalization_type = FINALIZATION_TYPE_FINUP;
		p += scnprintf(p, end - p, " use_finup");
		break;
	default:
		cfg->finalization_type = FINALIZATION_TYPE_DIGEST;
		p += scnprintf(p, end - p, " use_digest");
		break;
	}

	if (!(cfg->req_flags & CRYPTO_TFM_REQ_MAY_SLEEP) &&
<<<<<<< HEAD
	    prandom_u32_max(2) == 0) {
=======
	    get_random_u32_below(2) == 0) {
>>>>>>> 0ee29814
		cfg->nosimd = true;
		p += scnprintf(p, end - p, " nosimd");
	}

	p += scnprintf(p, end - p, " src_divs=[");
	p = generate_random_sgl_divisions(cfg->src_divs,
					  ARRAY_SIZE(cfg->src_divs), p, end,
					  (cfg->finalization_type !=
					   FINALIZATION_TYPE_DIGEST),
					  cfg->req_flags);
	p += scnprintf(p, end - p, "]");

<<<<<<< HEAD
	if (cfg->inplace_mode == OUT_OF_PLACE && prandom_u32_max(2) == 0) {
=======
	if (cfg->inplace_mode == OUT_OF_PLACE && get_random_u32_below(2) == 0) {
>>>>>>> 0ee29814
		p += scnprintf(p, end - p, " dst_divs=[");
		p = generate_random_sgl_divisions(cfg->dst_divs,
						  ARRAY_SIZE(cfg->dst_divs),
						  p, end, false,
						  cfg->req_flags);
		p += scnprintf(p, end - p, "]");
	}

<<<<<<< HEAD
	if (prandom_u32_max(2) == 0) {
		cfg->iv_offset = 1 + prandom_u32_max(MAX_ALGAPI_ALIGNMASK);
		p += scnprintf(p, end - p, " iv_offset=%u", cfg->iv_offset);
	}

	if (prandom_u32_max(2) == 0) {
		cfg->key_offset = 1 + prandom_u32_max(MAX_ALGAPI_ALIGNMASK);
=======
	if (get_random_u32_below(2) == 0) {
		cfg->iv_offset = get_random_u32_inclusive(1, MAX_ALGAPI_ALIGNMASK);
		p += scnprintf(p, end - p, " iv_offset=%u", cfg->iv_offset);
	}

	if (get_random_u32_below(2) == 0) {
		cfg->key_offset = get_random_u32_inclusive(1, MAX_ALGAPI_ALIGNMASK);
>>>>>>> 0ee29814
		p += scnprintf(p, end - p, " key_offset=%u", cfg->key_offset);
	}

	WARN_ON_ONCE(!valid_testvec_config(cfg));
}

static void crypto_disable_simd_for_test(void)
{
	migrate_disable();
	__this_cpu_write(crypto_simd_disabled_for_test, true);
}

static void crypto_reenable_simd_for_test(void)
{
	__this_cpu_write(crypto_simd_disabled_for_test, false);
	migrate_enable();
}

/*
 * Given an algorithm name, build the name of the generic implementation of that
 * algorithm, assuming the usual naming convention.  Specifically, this appends
 * "-generic" to every part of the name that is not a template name.  Examples:
 *
 *	aes => aes-generic
 *	cbc(aes) => cbc(aes-generic)
 *	cts(cbc(aes)) => cts(cbc(aes-generic))
 *	rfc7539(chacha20,poly1305) => rfc7539(chacha20-generic,poly1305-generic)
 *
 * Return: 0 on success, or -ENAMETOOLONG if the generic name would be too long
 */
static int build_generic_driver_name(const char *algname,
				     char driver_name[CRYPTO_MAX_ALG_NAME])
{
	const char *in = algname;
	char *out = driver_name;
	size_t len = strlen(algname);

	if (len >= CRYPTO_MAX_ALG_NAME)
		goto too_long;
	do {
		const char *in_saved = in;

		while (*in && *in != '(' && *in != ')' && *in != ',')
			*out++ = *in++;
		if (*in != '(' && in > in_saved) {
			len += 8;
			if (len >= CRYPTO_MAX_ALG_NAME)
				goto too_long;
			memcpy(out, "-generic", 8);
			out += 8;
		}
	} while ((*out++ = *in++) != '\0');
	return 0;

too_long:
	pr_err("alg: generic driver name for \"%s\" would be too long\n",
	       algname);
	return -ENAMETOOLONG;
}
#else /* !CONFIG_CRYPTO_MANAGER_EXTRA_TESTS */
static void crypto_disable_simd_for_test(void)
{
}

static void crypto_reenable_simd_for_test(void)
{
}
#endif /* !CONFIG_CRYPTO_MANAGER_EXTRA_TESTS */

static int build_hash_sglist(struct test_sglist *tsgl,
			     const struct hash_testvec *vec,
			     const struct testvec_config *cfg,
			     unsigned int alignmask,
			     const struct test_sg_division *divs[XBUFSIZE])
{
	struct kvec kv;
	struct iov_iter input;

	kv.iov_base = (void *)vec->plaintext;
	kv.iov_len = vec->psize;
	iov_iter_kvec(&input, ITER_SOURCE, &kv, 1, vec->psize);
	return build_test_sglist(tsgl, cfg->src_divs, alignmask, vec->psize,
				 &input, divs);
}

static int check_hash_result(const char *type,
			     const u8 *result, unsigned int digestsize,
			     const struct hash_testvec *vec,
			     const char *vec_name,
			     const char *driver,
			     const struct testvec_config *cfg)
{
	if (memcmp(result, vec->digest, digestsize) != 0) {
		pr_err("alg: %s: %s test failed (wrong result) on test vector %s, cfg=\"%s\"\n",
		       type, driver, vec_name, cfg->name);
		return -EINVAL;
	}
	if (!testmgr_is_poison(&result[digestsize], TESTMGR_POISON_LEN)) {
		pr_err("alg: %s: %s overran result buffer on test vector %s, cfg=\"%s\"\n",
		       type, driver, vec_name, cfg->name);
		return -EOVERFLOW;
	}
	return 0;
}

static inline int check_shash_op(const char *op, int err,
				 const char *driver, const char *vec_name,
				 const struct testvec_config *cfg)
{
	if (err)
		pr_err("alg: shash: %s %s() failed with err %d on test vector %s, cfg=\"%s\"\n",
		       driver, op, err, vec_name, cfg->name);
	return err;
}

/* Test one hash test vector in one configuration, using the shash API */
static int test_shash_vec_cfg(const struct hash_testvec *vec,
			      const char *vec_name,
			      const struct testvec_config *cfg,
			      struct shash_desc *desc,
			      struct test_sglist *tsgl,
			      u8 *hashstate)
{
	struct crypto_shash *tfm = desc->tfm;
	const unsigned int alignmask = crypto_shash_alignmask(tfm);
	const unsigned int digestsize = crypto_shash_digestsize(tfm);
	const unsigned int statesize = crypto_shash_statesize(tfm);
	const char *driver = crypto_shash_driver_name(tfm);
	const struct test_sg_division *divs[XBUFSIZE];
	unsigned int i;
	u8 result[HASH_MAX_DIGESTSIZE + TESTMGR_POISON_LEN];
	int err;

	/* Set the key, if specified */
	if (vec->ksize) {
		err = do_setkey(crypto_shash_setkey, tfm, vec->key, vec->ksize,
				cfg, alignmask);
		if (err) {
			if (err == vec->setkey_error)
				return 0;
			pr_err("alg: shash: %s setkey failed on test vector %s; expected_error=%d, actual_error=%d, flags=%#x\n",
			       driver, vec_name, vec->setkey_error, err,
			       crypto_shash_get_flags(tfm));
			return err;
		}
		if (vec->setkey_error) {
			pr_err("alg: shash: %s setkey unexpectedly succeeded on test vector %s; expected_error=%d\n",
			       driver, vec_name, vec->setkey_error);
			return -EINVAL;
		}
	}

	/* Build the scatterlist for the source data */
	err = build_hash_sglist(tsgl, vec, cfg, alignmask, divs);
	if (err) {
		pr_err("alg: shash: %s: error preparing scatterlist for test vector %s, cfg=\"%s\"\n",
		       driver, vec_name, cfg->name);
		return err;
	}

	/* Do the actual hashing */

	testmgr_poison(desc->__ctx, crypto_shash_descsize(tfm));
	testmgr_poison(result, digestsize + TESTMGR_POISON_LEN);

	if (cfg->finalization_type == FINALIZATION_TYPE_DIGEST ||
	    vec->digest_error) {
		/* Just using digest() */
		if (tsgl->nents != 1)
			return 0;
		if (cfg->nosimd)
			crypto_disable_simd_for_test();
		err = crypto_shash_digest(desc, sg_virt(&tsgl->sgl[0]),
					  tsgl->sgl[0].length, result);
		if (cfg->nosimd)
			crypto_reenable_simd_for_test();
		if (err) {
			if (err == vec->digest_error)
				return 0;
			pr_err("alg: shash: %s digest() failed on test vector %s; expected_error=%d, actual_error=%d, cfg=\"%s\"\n",
			       driver, vec_name, vec->digest_error, err,
			       cfg->name);
			return err;
		}
		if (vec->digest_error) {
			pr_err("alg: shash: %s digest() unexpectedly succeeded on test vector %s; expected_error=%d, cfg=\"%s\"\n",
			       driver, vec_name, vec->digest_error, cfg->name);
			return -EINVAL;
		}
		goto result_ready;
	}

	/* Using init(), zero or more update(), then final() or finup() */

	if (cfg->nosimd)
		crypto_disable_simd_for_test();
	err = crypto_shash_init(desc);
	if (cfg->nosimd)
		crypto_reenable_simd_for_test();
	err = check_shash_op("init", err, driver, vec_name, cfg);
	if (err)
		return err;

	for (i = 0; i < tsgl->nents; i++) {
		if (i + 1 == tsgl->nents &&
		    cfg->finalization_type == FINALIZATION_TYPE_FINUP) {
			if (divs[i]->nosimd)
				crypto_disable_simd_for_test();
			err = crypto_shash_finup(desc, sg_virt(&tsgl->sgl[i]),
						 tsgl->sgl[i].length, result);
			if (divs[i]->nosimd)
				crypto_reenable_simd_for_test();
			err = check_shash_op("finup", err, driver, vec_name,
					     cfg);
			if (err)
				return err;
			goto result_ready;
		}
		if (divs[i]->nosimd)
			crypto_disable_simd_for_test();
		err = crypto_shash_update(desc, sg_virt(&tsgl->sgl[i]),
					  tsgl->sgl[i].length);
		if (divs[i]->nosimd)
			crypto_reenable_simd_for_test();
		err = check_shash_op("update", err, driver, vec_name, cfg);
		if (err)
			return err;
		if (divs[i]->flush_type == FLUSH_TYPE_REIMPORT) {
			/* Test ->export() and ->import() */
			testmgr_poison(hashstate + statesize,
				       TESTMGR_POISON_LEN);
			err = crypto_shash_export(desc, hashstate);
			err = check_shash_op("export", err, driver, vec_name,
					     cfg);
			if (err)
				return err;
			if (!testmgr_is_poison(hashstate + statesize,
					       TESTMGR_POISON_LEN)) {
				pr_err("alg: shash: %s export() overran state buffer on test vector %s, cfg=\"%s\"\n",
				       driver, vec_name, cfg->name);
				return -EOVERFLOW;
			}
			testmgr_poison(desc->__ctx, crypto_shash_descsize(tfm));
			err = crypto_shash_import(desc, hashstate);
			err = check_shash_op("import", err, driver, vec_name,
					     cfg);
			if (err)
				return err;
		}
	}

	if (cfg->nosimd)
		crypto_disable_simd_for_test();
	err = crypto_shash_final(desc, result);
	if (cfg->nosimd)
		crypto_reenable_simd_for_test();
	err = check_shash_op("final", err, driver, vec_name, cfg);
	if (err)
		return err;
result_ready:
	return check_hash_result("shash", result, digestsize, vec, vec_name,
				 driver, cfg);
}

static int do_ahash_op(int (*op)(struct ahash_request *req),
		       struct ahash_request *req,
		       struct crypto_wait *wait, bool nosimd)
{
	int err;

	if (nosimd)
		crypto_disable_simd_for_test();

	err = op(req);

	if (nosimd)
		crypto_reenable_simd_for_test();

	return crypto_wait_req(err, wait);
}

static int check_nonfinal_ahash_op(const char *op, int err,
				   u8 *result, unsigned int digestsize,
				   const char *driver, const char *vec_name,
				   const struct testvec_config *cfg)
{
	if (err) {
		pr_err("alg: ahash: %s %s() failed with err %d on test vector %s, cfg=\"%s\"\n",
		       driver, op, err, vec_name, cfg->name);
		return err;
	}
	if (!testmgr_is_poison(result, digestsize)) {
		pr_err("alg: ahash: %s %s() used result buffer on test vector %s, cfg=\"%s\"\n",
		       driver, op, vec_name, cfg->name);
		return -EINVAL;
	}
	return 0;
}

/* Test one hash test vector in one configuration, using the ahash API */
static int test_ahash_vec_cfg(const struct hash_testvec *vec,
			      const char *vec_name,
			      const struct testvec_config *cfg,
			      struct ahash_request *req,
			      struct test_sglist *tsgl,
			      u8 *hashstate)
{
	struct crypto_ahash *tfm = crypto_ahash_reqtfm(req);
	const unsigned int alignmask = crypto_ahash_alignmask(tfm);
	const unsigned int digestsize = crypto_ahash_digestsize(tfm);
	const unsigned int statesize = crypto_ahash_statesize(tfm);
	const char *driver = crypto_ahash_driver_name(tfm);
	const u32 req_flags = CRYPTO_TFM_REQ_MAY_BACKLOG | cfg->req_flags;
	const struct test_sg_division *divs[XBUFSIZE];
	DECLARE_CRYPTO_WAIT(wait);
	unsigned int i;
	struct scatterlist *pending_sgl;
	unsigned int pending_len;
	u8 result[HASH_MAX_DIGESTSIZE + TESTMGR_POISON_LEN];
	int err;

	/* Set the key, if specified */
	if (vec->ksize) {
		err = do_setkey(crypto_ahash_setkey, tfm, vec->key, vec->ksize,
				cfg, alignmask);
		if (err) {
			if (err == vec->setkey_error)
				return 0;
			pr_err("alg: ahash: %s setkey failed on test vector %s; expected_error=%d, actual_error=%d, flags=%#x\n",
			       driver, vec_name, vec->setkey_error, err,
			       crypto_ahash_get_flags(tfm));
			return err;
		}
		if (vec->setkey_error) {
			pr_err("alg: ahash: %s setkey unexpectedly succeeded on test vector %s; expected_error=%d\n",
			       driver, vec_name, vec->setkey_error);
			return -EINVAL;
		}
	}

	/* Build the scatterlist for the source data */
	err = build_hash_sglist(tsgl, vec, cfg, alignmask, divs);
	if (err) {
		pr_err("alg: ahash: %s: error preparing scatterlist for test vector %s, cfg=\"%s\"\n",
		       driver, vec_name, cfg->name);
		return err;
	}

	/* Do the actual hashing */

	testmgr_poison(req->__ctx, crypto_ahash_reqsize(tfm));
	testmgr_poison(result, digestsize + TESTMGR_POISON_LEN);

	if (cfg->finalization_type == FINALIZATION_TYPE_DIGEST ||
	    vec->digest_error) {
		/* Just using digest() */
		ahash_request_set_callback(req, req_flags, crypto_req_done,
					   &wait);
		ahash_request_set_crypt(req, tsgl->sgl, result, vec->psize);
		err = do_ahash_op(crypto_ahash_digest, req, &wait, cfg->nosimd);
		if (err) {
			if (err == vec->digest_error)
				return 0;
			pr_err("alg: ahash: %s digest() failed on test vector %s; expected_error=%d, actual_error=%d, cfg=\"%s\"\n",
			       driver, vec_name, vec->digest_error, err,
			       cfg->name);
			return err;
		}
		if (vec->digest_error) {
			pr_err("alg: ahash: %s digest() unexpectedly succeeded on test vector %s; expected_error=%d, cfg=\"%s\"\n",
			       driver, vec_name, vec->digest_error, cfg->name);
			return -EINVAL;
		}
		goto result_ready;
	}

	/* Using init(), zero or more update(), then final() or finup() */

	ahash_request_set_callback(req, req_flags, crypto_req_done, &wait);
	ahash_request_set_crypt(req, NULL, result, 0);
	err = do_ahash_op(crypto_ahash_init, req, &wait, cfg->nosimd);
	err = check_nonfinal_ahash_op("init", err, result, digestsize,
				      driver, vec_name, cfg);
	if (err)
		return err;

	pending_sgl = NULL;
	pending_len = 0;
	for (i = 0; i < tsgl->nents; i++) {
		if (divs[i]->flush_type != FLUSH_TYPE_NONE &&
		    pending_sgl != NULL) {
			/* update() with the pending data */
			ahash_request_set_callback(req, req_flags,
						   crypto_req_done, &wait);
			ahash_request_set_crypt(req, pending_sgl, result,
						pending_len);
			err = do_ahash_op(crypto_ahash_update, req, &wait,
					  divs[i]->nosimd);
			err = check_nonfinal_ahash_op("update", err,
						      result, digestsize,
						      driver, vec_name, cfg);
			if (err)
				return err;
			pending_sgl = NULL;
			pending_len = 0;
		}
		if (divs[i]->flush_type == FLUSH_TYPE_REIMPORT) {
			/* Test ->export() and ->import() */
			testmgr_poison(hashstate + statesize,
				       TESTMGR_POISON_LEN);
			err = crypto_ahash_export(req, hashstate);
			err = check_nonfinal_ahash_op("export", err,
						      result, digestsize,
						      driver, vec_name, cfg);
			if (err)
				return err;
			if (!testmgr_is_poison(hashstate + statesize,
					       TESTMGR_POISON_LEN)) {
				pr_err("alg: ahash: %s export() overran state buffer on test vector %s, cfg=\"%s\"\n",
				       driver, vec_name, cfg->name);
				return -EOVERFLOW;
			}

			testmgr_poison(req->__ctx, crypto_ahash_reqsize(tfm));
			err = crypto_ahash_import(req, hashstate);
			err = check_nonfinal_ahash_op("import", err,
						      result, digestsize,
						      driver, vec_name, cfg);
			if (err)
				return err;
		}
		if (pending_sgl == NULL)
			pending_sgl = &tsgl->sgl[i];
		pending_len += tsgl->sgl[i].length;
	}

	ahash_request_set_callback(req, req_flags, crypto_req_done, &wait);
	ahash_request_set_crypt(req, pending_sgl, result, pending_len);
	if (cfg->finalization_type == FINALIZATION_TYPE_FINAL) {
		/* finish with update() and final() */
		err = do_ahash_op(crypto_ahash_update, req, &wait, cfg->nosimd);
		err = check_nonfinal_ahash_op("update", err, result, digestsize,
					      driver, vec_name, cfg);
		if (err)
			return err;
		err = do_ahash_op(crypto_ahash_final, req, &wait, cfg->nosimd);
		if (err) {
			pr_err("alg: ahash: %s final() failed with err %d on test vector %s, cfg=\"%s\"\n",
			       driver, err, vec_name, cfg->name);
			return err;
		}
	} else {
		/* finish with finup() */
		err = do_ahash_op(crypto_ahash_finup, req, &wait, cfg->nosimd);
		if (err) {
			pr_err("alg: ahash: %s finup() failed with err %d on test vector %s, cfg=\"%s\"\n",
			       driver, err, vec_name, cfg->name);
			return err;
		}
	}

result_ready:
	return check_hash_result("ahash", result, digestsize, vec, vec_name,
				 driver, cfg);
}

static int test_hash_vec_cfg(const struct hash_testvec *vec,
			     const char *vec_name,
			     const struct testvec_config *cfg,
			     struct ahash_request *req,
			     struct shash_desc *desc,
			     struct test_sglist *tsgl,
			     u8 *hashstate)
{
	int err;

	/*
	 * For algorithms implemented as "shash", most bugs will be detected by
	 * both the shash and ahash tests.  Test the shash API first so that the
	 * failures involve less indirection, so are easier to debug.
	 */

	if (desc) {
		err = test_shash_vec_cfg(vec, vec_name, cfg, desc, tsgl,
					 hashstate);
		if (err)
			return err;
	}

	return test_ahash_vec_cfg(vec, vec_name, cfg, req, tsgl, hashstate);
}

static int test_hash_vec(const struct hash_testvec *vec, unsigned int vec_num,
			 struct ahash_request *req, struct shash_desc *desc,
			 struct test_sglist *tsgl, u8 *hashstate)
{
	char vec_name[16];
	unsigned int i;
	int err;

	sprintf(vec_name, "%u", vec_num);

	for (i = 0; i < ARRAY_SIZE(default_hash_testvec_configs); i++) {
		err = test_hash_vec_cfg(vec, vec_name,
					&default_hash_testvec_configs[i],
					req, desc, tsgl, hashstate);
		if (err)
			return err;
	}

#ifdef CONFIG_CRYPTO_MANAGER_EXTRA_TESTS
	if (!noextratests) {
		struct testvec_config cfg;
		char cfgname[TESTVEC_CONFIG_NAMELEN];

		for (i = 0; i < fuzz_iterations; i++) {
			generate_random_testvec_config(&cfg, cfgname,
						       sizeof(cfgname));
			err = test_hash_vec_cfg(vec, vec_name, &cfg,
						req, desc, tsgl, hashstate);
			if (err)
				return err;
			cond_resched();
		}
	}
#endif
	return 0;
}

#ifdef CONFIG_CRYPTO_MANAGER_EXTRA_TESTS
/*
 * Generate a hash test vector from the given implementation.
 * Assumes the buffers in 'vec' were already allocated.
 */
static void generate_random_hash_testvec(struct shash_desc *desc,
					 struct hash_testvec *vec,
					 unsigned int maxkeysize,
					 unsigned int maxdatasize,
					 char *name, size_t max_namelen)
{
	/* Data */
	vec->psize = generate_random_length(maxdatasize);
	generate_random_bytes((u8 *)vec->plaintext, vec->psize);

	/*
	 * Key: length in range [1, maxkeysize], but usually choose maxkeysize.
	 * If algorithm is unkeyed, then maxkeysize == 0 and set ksize = 0.
	 */
	vec->setkey_error = 0;
	vec->ksize = 0;
	if (maxkeysize) {
		vec->ksize = maxkeysize;
<<<<<<< HEAD
		if (prandom_u32_max(4) == 0)
			vec->ksize = 1 + prandom_u32_max(maxkeysize);
=======
		if (get_random_u32_below(4) == 0)
			vec->ksize = get_random_u32_inclusive(1, maxkeysize);
>>>>>>> 0ee29814
		generate_random_bytes((u8 *)vec->key, vec->ksize);

		vec->setkey_error = crypto_shash_setkey(desc->tfm, vec->key,
							vec->ksize);
		/* If the key couldn't be set, no need to continue to digest. */
		if (vec->setkey_error)
			goto done;
	}

	/* Digest */
	vec->digest_error = crypto_shash_digest(desc, vec->plaintext,
						vec->psize, (u8 *)vec->digest);
done:
	snprintf(name, max_namelen, "\"random: psize=%u ksize=%u\"",
		 vec->psize, vec->ksize);
}

/*
 * Test the hash algorithm represented by @req against the corresponding generic
 * implementation, if one is available.
 */
static int test_hash_vs_generic_impl(const char *generic_driver,
				     unsigned int maxkeysize,
				     struct ahash_request *req,
				     struct shash_desc *desc,
				     struct test_sglist *tsgl,
				     u8 *hashstate)
{
	struct crypto_ahash *tfm = crypto_ahash_reqtfm(req);
	const unsigned int digestsize = crypto_ahash_digestsize(tfm);
	const unsigned int blocksize = crypto_ahash_blocksize(tfm);
	const unsigned int maxdatasize = (2 * PAGE_SIZE) - TESTMGR_POISON_LEN;
	const char *algname = crypto_hash_alg_common(tfm)->base.cra_name;
	const char *driver = crypto_ahash_driver_name(tfm);
	char _generic_driver[CRYPTO_MAX_ALG_NAME];
	struct crypto_shash *generic_tfm = NULL;
	struct shash_desc *generic_desc = NULL;
	unsigned int i;
	struct hash_testvec vec = { 0 };
	char vec_name[64];
	struct testvec_config *cfg;
	char cfgname[TESTVEC_CONFIG_NAMELEN];
	int err;

	if (noextratests)
		return 0;

	if (!generic_driver) { /* Use default naming convention? */
		err = build_generic_driver_name(algname, _generic_driver);
		if (err)
			return err;
		generic_driver = _generic_driver;
	}

	if (strcmp(generic_driver, driver) == 0) /* Already the generic impl? */
		return 0;

	generic_tfm = crypto_alloc_shash(generic_driver, 0, 0);
	if (IS_ERR(generic_tfm)) {
		err = PTR_ERR(generic_tfm);
		if (err == -ENOENT) {
			pr_warn("alg: hash: skipping comparison tests for %s because %s is unavailable\n",
				driver, generic_driver);
			return 0;
		}
		pr_err("alg: hash: error allocating %s (generic impl of %s): %d\n",
		       generic_driver, algname, err);
		return err;
	}

	cfg = kzalloc(sizeof(*cfg), GFP_KERNEL);
	if (!cfg) {
		err = -ENOMEM;
		goto out;
	}

	generic_desc = kzalloc(sizeof(*desc) +
			       crypto_shash_descsize(generic_tfm), GFP_KERNEL);
	if (!generic_desc) {
		err = -ENOMEM;
		goto out;
	}
	generic_desc->tfm = generic_tfm;

	/* Check the algorithm properties for consistency. */

	if (digestsize != crypto_shash_digestsize(generic_tfm)) {
		pr_err("alg: hash: digestsize for %s (%u) doesn't match generic impl (%u)\n",
		       driver, digestsize,
		       crypto_shash_digestsize(generic_tfm));
		err = -EINVAL;
		goto out;
	}

	if (blocksize != crypto_shash_blocksize(generic_tfm)) {
		pr_err("alg: hash: blocksize for %s (%u) doesn't match generic impl (%u)\n",
		       driver, blocksize, crypto_shash_blocksize(generic_tfm));
		err = -EINVAL;
		goto out;
	}

	/*
	 * Now generate test vectors using the generic implementation, and test
	 * the other implementation against them.
	 */

	vec.key = kmalloc(maxkeysize, GFP_KERNEL);
	vec.plaintext = kmalloc(maxdatasize, GFP_KERNEL);
	vec.digest = kmalloc(digestsize, GFP_KERNEL);
	if (!vec.key || !vec.plaintext || !vec.digest) {
		err = -ENOMEM;
		goto out;
	}

	for (i = 0; i < fuzz_iterations * 8; i++) {
		generate_random_hash_testvec(generic_desc, &vec,
					     maxkeysize, maxdatasize,
					     vec_name, sizeof(vec_name));
		generate_random_testvec_config(cfg, cfgname, sizeof(cfgname));

		err = test_hash_vec_cfg(&vec, vec_name, cfg,
					req, desc, tsgl, hashstate);
		if (err)
			goto out;
		cond_resched();
	}
	err = 0;
out:
	kfree(cfg);
	kfree(vec.key);
	kfree(vec.plaintext);
	kfree(vec.digest);
	crypto_free_shash(generic_tfm);
	kfree_sensitive(generic_desc);
	return err;
}
#else /* !CONFIG_CRYPTO_MANAGER_EXTRA_TESTS */
static int test_hash_vs_generic_impl(const char *generic_driver,
				     unsigned int maxkeysize,
				     struct ahash_request *req,
				     struct shash_desc *desc,
				     struct test_sglist *tsgl,
				     u8 *hashstate)
{
	return 0;
}
#endif /* !CONFIG_CRYPTO_MANAGER_EXTRA_TESTS */

static int alloc_shash(const char *driver, u32 type, u32 mask,
		       struct crypto_shash **tfm_ret,
		       struct shash_desc **desc_ret)
{
	struct crypto_shash *tfm;
	struct shash_desc *desc;

	tfm = crypto_alloc_shash(driver, type, mask);
	if (IS_ERR(tfm)) {
		if (PTR_ERR(tfm) == -ENOENT) {
			/*
			 * This algorithm is only available through the ahash
			 * API, not the shash API, so skip the shash tests.
			 */
			return 0;
		}
		pr_err("alg: hash: failed to allocate shash transform for %s: %ld\n",
		       driver, PTR_ERR(tfm));
		return PTR_ERR(tfm);
	}

	desc = kmalloc(sizeof(*desc) + crypto_shash_descsize(tfm), GFP_KERNEL);
	if (!desc) {
		crypto_free_shash(tfm);
		return -ENOMEM;
	}
	desc->tfm = tfm;

	*tfm_ret = tfm;
	*desc_ret = desc;
	return 0;
}

static int __alg_test_hash(const struct hash_testvec *vecs,
			   unsigned int num_vecs, const char *driver,
			   u32 type, u32 mask,
			   const char *generic_driver, unsigned int maxkeysize)
{
	struct crypto_ahash *atfm = NULL;
	struct ahash_request *req = NULL;
	struct crypto_shash *stfm = NULL;
	struct shash_desc *desc = NULL;
	struct test_sglist *tsgl = NULL;
	u8 *hashstate = NULL;
	unsigned int statesize;
	unsigned int i;
	int err;

	/*
	 * Always test the ahash API.  This works regardless of whether the
	 * algorithm is implemented as ahash or shash.
	 */

	atfm = crypto_alloc_ahash(driver, type, mask);
	if (IS_ERR(atfm)) {
		pr_err("alg: hash: failed to allocate transform for %s: %ld\n",
		       driver, PTR_ERR(atfm));
		return PTR_ERR(atfm);
	}
	driver = crypto_ahash_driver_name(atfm);

	req = ahash_request_alloc(atfm, GFP_KERNEL);
	if (!req) {
		pr_err("alg: hash: failed to allocate request for %s\n",
		       driver);
		err = -ENOMEM;
		goto out;
	}

	/*
	 * If available also test the shash API, to cover corner cases that may
	 * be missed by testing the ahash API only.
	 */
	err = alloc_shash(driver, type, mask, &stfm, &desc);
	if (err)
		goto out;

	tsgl = kmalloc(sizeof(*tsgl), GFP_KERNEL);
	if (!tsgl || init_test_sglist(tsgl) != 0) {
		pr_err("alg: hash: failed to allocate test buffers for %s\n",
		       driver);
		kfree(tsgl);
		tsgl = NULL;
		err = -ENOMEM;
		goto out;
	}

	statesize = crypto_ahash_statesize(atfm);
	if (stfm)
		statesize = max(statesize, crypto_shash_statesize(stfm));
	hashstate = kmalloc(statesize + TESTMGR_POISON_LEN, GFP_KERNEL);
	if (!hashstate) {
		pr_err("alg: hash: failed to allocate hash state buffer for %s\n",
		       driver);
		err = -ENOMEM;
		goto out;
	}

	for (i = 0; i < num_vecs; i++) {
		if (fips_enabled && vecs[i].fips_skip)
			continue;

		err = test_hash_vec(&vecs[i], i, req, desc, tsgl, hashstate);
		if (err)
			goto out;
		cond_resched();
	}
	err = test_hash_vs_generic_impl(generic_driver, maxkeysize, req,
					desc, tsgl, hashstate);
out:
	kfree(hashstate);
	if (tsgl) {
		destroy_test_sglist(tsgl);
		kfree(tsgl);
	}
	kfree(desc);
	crypto_free_shash(stfm);
	ahash_request_free(req);
	crypto_free_ahash(atfm);
	return err;
}

static int alg_test_hash(const struct alg_test_desc *desc, const char *driver,
			 u32 type, u32 mask)
{
	const struct hash_testvec *template = desc->suite.hash.vecs;
	unsigned int tcount = desc->suite.hash.count;
	unsigned int nr_unkeyed, nr_keyed;
	unsigned int maxkeysize = 0;
	int err;

	/*
	 * For OPTIONAL_KEY algorithms, we have to do all the unkeyed tests
	 * first, before setting a key on the tfm.  To make this easier, we
	 * require that the unkeyed test vectors (if any) are listed first.
	 */

	for (nr_unkeyed = 0; nr_unkeyed < tcount; nr_unkeyed++) {
		if (template[nr_unkeyed].ksize)
			break;
	}
	for (nr_keyed = 0; nr_unkeyed + nr_keyed < tcount; nr_keyed++) {
		if (!template[nr_unkeyed + nr_keyed].ksize) {
			pr_err("alg: hash: test vectors for %s out of order, "
			       "unkeyed ones must come first\n", desc->alg);
			return -EINVAL;
		}
		maxkeysize = max_t(unsigned int, maxkeysize,
				   template[nr_unkeyed + nr_keyed].ksize);
	}

	err = 0;
	if (nr_unkeyed) {
		err = __alg_test_hash(template, nr_unkeyed, driver, type, mask,
				      desc->generic_driver, maxkeysize);
		template += nr_unkeyed;
	}

	if (!err && nr_keyed)
		err = __alg_test_hash(template, nr_keyed, driver, type, mask,
				      desc->generic_driver, maxkeysize);

	return err;
}

static int test_aead_vec_cfg(int enc, const struct aead_testvec *vec,
			     const char *vec_name,
			     const struct testvec_config *cfg,
			     struct aead_request *req,
			     struct cipher_test_sglists *tsgls)
{
	struct crypto_aead *tfm = crypto_aead_reqtfm(req);
	const unsigned int alignmask = crypto_aead_alignmask(tfm);
	const unsigned int ivsize = crypto_aead_ivsize(tfm);
	const unsigned int authsize = vec->clen - vec->plen;
	const char *driver = crypto_aead_driver_name(tfm);
	const u32 req_flags = CRYPTO_TFM_REQ_MAY_BACKLOG | cfg->req_flags;
	const char *op = enc ? "encryption" : "decryption";
	DECLARE_CRYPTO_WAIT(wait);
	u8 _iv[3 * (MAX_ALGAPI_ALIGNMASK + 1) + MAX_IVLEN];
	u8 *iv = PTR_ALIGN(&_iv[0], 2 * (MAX_ALGAPI_ALIGNMASK + 1)) +
		 cfg->iv_offset +
		 (cfg->iv_offset_relative_to_alignmask ? alignmask : 0);
	struct kvec input[2];
	int err;

	/* Set the key */
	if (vec->wk)
		crypto_aead_set_flags(tfm, CRYPTO_TFM_REQ_FORBID_WEAK_KEYS);
	else
		crypto_aead_clear_flags(tfm, CRYPTO_TFM_REQ_FORBID_WEAK_KEYS);

	err = do_setkey(crypto_aead_setkey, tfm, vec->key, vec->klen,
			cfg, alignmask);
	if (err && err != vec->setkey_error) {
		pr_err("alg: aead: %s setkey failed on test vector %s; expected_error=%d, actual_error=%d, flags=%#x\n",
		       driver, vec_name, vec->setkey_error, err,
		       crypto_aead_get_flags(tfm));
		return err;
	}
	if (!err && vec->setkey_error) {
		pr_err("alg: aead: %s setkey unexpectedly succeeded on test vector %s; expected_error=%d\n",
		       driver, vec_name, vec->setkey_error);
		return -EINVAL;
	}

	/* Set the authentication tag size */
	err = crypto_aead_setauthsize(tfm, authsize);
	if (err && err != vec->setauthsize_error) {
		pr_err("alg: aead: %s setauthsize failed on test vector %s; expected_error=%d, actual_error=%d\n",
		       driver, vec_name, vec->setauthsize_error, err);
		return err;
	}
	if (!err && vec->setauthsize_error) {
		pr_err("alg: aead: %s setauthsize unexpectedly succeeded on test vector %s; expected_error=%d\n",
		       driver, vec_name, vec->setauthsize_error);
		return -EINVAL;
	}

	if (vec->setkey_error || vec->setauthsize_error)
		return 0;

	/* The IV must be copied to a buffer, as the algorithm may modify it */
	if (WARN_ON(ivsize > MAX_IVLEN))
		return -EINVAL;
	if (vec->iv)
		memcpy(iv, vec->iv, ivsize);
	else
		memset(iv, 0, ivsize);

	/* Build the src/dst scatterlists */
	input[0].iov_base = (void *)vec->assoc;
	input[0].iov_len = vec->alen;
	input[1].iov_base = enc ? (void *)vec->ptext : (void *)vec->ctext;
	input[1].iov_len = enc ? vec->plen : vec->clen;
	err = build_cipher_test_sglists(tsgls, cfg, alignmask,
					vec->alen + (enc ? vec->plen :
						     vec->clen),
					vec->alen + (enc ? vec->clen :
						     vec->plen),
					input, 2);
	if (err) {
		pr_err("alg: aead: %s %s: error preparing scatterlists for test vector %s, cfg=\"%s\"\n",
		       driver, op, vec_name, cfg->name);
		return err;
	}

	/* Do the actual encryption or decryption */
	testmgr_poison(req->__ctx, crypto_aead_reqsize(tfm));
	aead_request_set_callback(req, req_flags, crypto_req_done, &wait);
	aead_request_set_crypt(req, tsgls->src.sgl_ptr, tsgls->dst.sgl_ptr,
			       enc ? vec->plen : vec->clen, iv);
	aead_request_set_ad(req, vec->alen);
	if (cfg->nosimd)
		crypto_disable_simd_for_test();
	err = enc ? crypto_aead_encrypt(req) : crypto_aead_decrypt(req);
	if (cfg->nosimd)
		crypto_reenable_simd_for_test();
	err = crypto_wait_req(err, &wait);

	/* Check that the algorithm didn't overwrite things it shouldn't have */
	if (req->cryptlen != (enc ? vec->plen : vec->clen) ||
	    req->assoclen != vec->alen ||
	    req->iv != iv ||
	    req->src != tsgls->src.sgl_ptr ||
	    req->dst != tsgls->dst.sgl_ptr ||
	    crypto_aead_reqtfm(req) != tfm ||
	    req->base.complete != crypto_req_done ||
	    req->base.flags != req_flags ||
	    req->base.data != &wait) {
		pr_err("alg: aead: %s %s corrupted request struct on test vector %s, cfg=\"%s\"\n",
		       driver, op, vec_name, cfg->name);
		if (req->cryptlen != (enc ? vec->plen : vec->clen))
			pr_err("alg: aead: changed 'req->cryptlen'\n");
		if (req->assoclen != vec->alen)
			pr_err("alg: aead: changed 'req->assoclen'\n");
		if (req->iv != iv)
			pr_err("alg: aead: changed 'req->iv'\n");
		if (req->src != tsgls->src.sgl_ptr)
			pr_err("alg: aead: changed 'req->src'\n");
		if (req->dst != tsgls->dst.sgl_ptr)
			pr_err("alg: aead: changed 'req->dst'\n");
		if (crypto_aead_reqtfm(req) != tfm)
			pr_err("alg: aead: changed 'req->base.tfm'\n");
		if (req->base.complete != crypto_req_done)
			pr_err("alg: aead: changed 'req->base.complete'\n");
		if (req->base.flags != req_flags)
			pr_err("alg: aead: changed 'req->base.flags'\n");
		if (req->base.data != &wait)
			pr_err("alg: aead: changed 'req->base.data'\n");
		return -EINVAL;
	}
	if (is_test_sglist_corrupted(&tsgls->src)) {
		pr_err("alg: aead: %s %s corrupted src sgl on test vector %s, cfg=\"%s\"\n",
		       driver, op, vec_name, cfg->name);
		return -EINVAL;
	}
	if (tsgls->dst.sgl_ptr != tsgls->src.sgl &&
	    is_test_sglist_corrupted(&tsgls->dst)) {
		pr_err("alg: aead: %s %s corrupted dst sgl on test vector %s, cfg=\"%s\"\n",
		       driver, op, vec_name, cfg->name);
		return -EINVAL;
	}

	/* Check for unexpected success or failure, or wrong error code */
	if ((err == 0 && vec->novrfy) ||
	    (err != vec->crypt_error && !(err == -EBADMSG && vec->novrfy))) {
		char expected_error[32];

		if (vec->novrfy &&
		    vec->crypt_error != 0 && vec->crypt_error != -EBADMSG)
			sprintf(expected_error, "-EBADMSG or %d",
				vec->crypt_error);
		else if (vec->novrfy)
			sprintf(expected_error, "-EBADMSG");
		else
			sprintf(expected_error, "%d", vec->crypt_error);
		if (err) {
			pr_err("alg: aead: %s %s failed on test vector %s; expected_error=%s, actual_error=%d, cfg=\"%s\"\n",
			       driver, op, vec_name, expected_error, err,
			       cfg->name);
			return err;
		}
		pr_err("alg: aead: %s %s unexpectedly succeeded on test vector %s; expected_error=%s, cfg=\"%s\"\n",
		       driver, op, vec_name, expected_error, cfg->name);
		return -EINVAL;
	}
	if (err) /* Expectedly failed. */
		return 0;

	/* Check for the correct output (ciphertext or plaintext) */
	err = verify_correct_output(&tsgls->dst, enc ? vec->ctext : vec->ptext,
				    enc ? vec->clen : vec->plen,
				    vec->alen,
				    enc || cfg->inplace_mode == OUT_OF_PLACE);
	if (err == -EOVERFLOW) {
		pr_err("alg: aead: %s %s overran dst buffer on test vector %s, cfg=\"%s\"\n",
		       driver, op, vec_name, cfg->name);
		return err;
	}
	if (err) {
		pr_err("alg: aead: %s %s test failed (wrong result) on test vector %s, cfg=\"%s\"\n",
		       driver, op, vec_name, cfg->name);
		return err;
	}

	return 0;
}

static int test_aead_vec(int enc, const struct aead_testvec *vec,
			 unsigned int vec_num, struct aead_request *req,
			 struct cipher_test_sglists *tsgls)
{
	char vec_name[16];
	unsigned int i;
	int err;

	if (enc && vec->novrfy)
		return 0;

	sprintf(vec_name, "%u", vec_num);

	for (i = 0; i < ARRAY_SIZE(default_cipher_testvec_configs); i++) {
		err = test_aead_vec_cfg(enc, vec, vec_name,
					&default_cipher_testvec_configs[i],
					req, tsgls);
		if (err)
			return err;
	}

#ifdef CONFIG_CRYPTO_MANAGER_EXTRA_TESTS
	if (!noextratests) {
		struct testvec_config cfg;
		char cfgname[TESTVEC_CONFIG_NAMELEN];

		for (i = 0; i < fuzz_iterations; i++) {
			generate_random_testvec_config(&cfg, cfgname,
						       sizeof(cfgname));
			err = test_aead_vec_cfg(enc, vec, vec_name,
						&cfg, req, tsgls);
			if (err)
				return err;
			cond_resched();
		}
	}
#endif
	return 0;
}

#ifdef CONFIG_CRYPTO_MANAGER_EXTRA_TESTS

struct aead_extra_tests_ctx {
	struct aead_request *req;
	struct crypto_aead *tfm;
	const struct alg_test_desc *test_desc;
	struct cipher_test_sglists *tsgls;
	unsigned int maxdatasize;
	unsigned int maxkeysize;

	struct aead_testvec vec;
	char vec_name[64];
	char cfgname[TESTVEC_CONFIG_NAMELEN];
	struct testvec_config cfg;
};

/*
 * Make at least one random change to a (ciphertext, AAD) pair.  "Ciphertext"
 * here means the full ciphertext including the authentication tag.  The
 * authentication tag (and hence also the ciphertext) is assumed to be nonempty.
 */
static void mutate_aead_message(struct aead_testvec *vec, bool aad_iv,
				unsigned int ivsize)
{
	const unsigned int aad_tail_size = aad_iv ? ivsize : 0;
	const unsigned int authsize = vec->clen - vec->plen;

<<<<<<< HEAD
	if (prandom_u32_max(2) == 0 && vec->alen > aad_tail_size) {
		 /* Mutate the AAD */
		flip_random_bit((u8 *)vec->assoc, vec->alen - aad_tail_size);
		if (prandom_u32_max(2) == 0)
			return;
	}
	if (prandom_u32_max(2) == 0) {
=======
	if (get_random_u32_below(2) == 0 && vec->alen > aad_tail_size) {
		 /* Mutate the AAD */
		flip_random_bit((u8 *)vec->assoc, vec->alen - aad_tail_size);
		if (get_random_u32_below(2) == 0)
			return;
	}
	if (get_random_u32_below(2) == 0) {
>>>>>>> 0ee29814
		/* Mutate auth tag (assuming it's at the end of ciphertext) */
		flip_random_bit((u8 *)vec->ctext + vec->plen, authsize);
	} else {
		/* Mutate any part of the ciphertext */
		flip_random_bit((u8 *)vec->ctext, vec->clen);
	}
}

/*
 * Minimum authentication tag size in bytes at which we assume that we can
 * reliably generate inauthentic messages, i.e. not generate an authentic
 * message by chance.
 */
#define MIN_COLLISION_FREE_AUTHSIZE 8

static void generate_aead_message(struct aead_request *req,
				  const struct aead_test_suite *suite,
				  struct aead_testvec *vec,
				  bool prefer_inauthentic)
{
	struct crypto_aead *tfm = crypto_aead_reqtfm(req);
	const unsigned int ivsize = crypto_aead_ivsize(tfm);
	const unsigned int authsize = vec->clen - vec->plen;
	const bool inauthentic = (authsize >= MIN_COLLISION_FREE_AUTHSIZE) &&
<<<<<<< HEAD
				 (prefer_inauthentic || prandom_u32_max(4) == 0);
=======
				 (prefer_inauthentic || get_random_u32_below(4) == 0);
>>>>>>> 0ee29814

	/* Generate the AAD. */
	generate_random_bytes((u8 *)vec->assoc, vec->alen);
	if (suite->aad_iv && vec->alen >= ivsize)
		/* Avoid implementation-defined behavior. */
		memcpy((u8 *)vec->assoc + vec->alen - ivsize, vec->iv, ivsize);

<<<<<<< HEAD
	if (inauthentic && prandom_u32_max(2) == 0) {
=======
	if (inauthentic && get_random_u32_below(2) == 0) {
>>>>>>> 0ee29814
		/* Generate a random ciphertext. */
		generate_random_bytes((u8 *)vec->ctext, vec->clen);
	} else {
		int i = 0;
		struct scatterlist src[2], dst;
		u8 iv[MAX_IVLEN];
		DECLARE_CRYPTO_WAIT(wait);

		/* Generate a random plaintext and encrypt it. */
		sg_init_table(src, 2);
		if (vec->alen)
			sg_set_buf(&src[i++], vec->assoc, vec->alen);
		if (vec->plen) {
			generate_random_bytes((u8 *)vec->ptext, vec->plen);
			sg_set_buf(&src[i++], vec->ptext, vec->plen);
		}
		sg_init_one(&dst, vec->ctext, vec->alen + vec->clen);
		memcpy(iv, vec->iv, ivsize);
		aead_request_set_callback(req, 0, crypto_req_done, &wait);
		aead_request_set_crypt(req, src, &dst, vec->plen, iv);
		aead_request_set_ad(req, vec->alen);
		vec->crypt_error = crypto_wait_req(crypto_aead_encrypt(req),
						   &wait);
		/* If encryption failed, we're done. */
		if (vec->crypt_error != 0)
			return;
		memmove((u8 *)vec->ctext, vec->ctext + vec->alen, vec->clen);
		if (!inauthentic)
			return;
		/*
		 * Mutate the authentic (ciphertext, AAD) pair to get an
		 * inauthentic one.
		 */
		mutate_aead_message(vec, suite->aad_iv, ivsize);
	}
	vec->novrfy = 1;
	if (suite->einval_allowed)
		vec->crypt_error = -EINVAL;
}

/*
 * Generate an AEAD test vector 'vec' using the implementation specified by
 * 'req'.  The buffers in 'vec' must already be allocated.
 *
 * If 'prefer_inauthentic' is true, then this function will generate inauthentic
 * test vectors (i.e. vectors with 'vec->novrfy=1') more often.
 */
static void generate_random_aead_testvec(struct aead_request *req,
					 struct aead_testvec *vec,
					 const struct aead_test_suite *suite,
					 unsigned int maxkeysize,
					 unsigned int maxdatasize,
					 char *name, size_t max_namelen,
					 bool prefer_inauthentic)
{
	struct crypto_aead *tfm = crypto_aead_reqtfm(req);
	const unsigned int ivsize = crypto_aead_ivsize(tfm);
	const unsigned int maxauthsize = crypto_aead_maxauthsize(tfm);
	unsigned int authsize;
	unsigned int total_len;

	/* Key: length in [0, maxkeysize], but usually choose maxkeysize */
	vec->klen = maxkeysize;
<<<<<<< HEAD
	if (prandom_u32_max(4) == 0)
		vec->klen = prandom_u32_max(maxkeysize + 1);
=======
	if (get_random_u32_below(4) == 0)
		vec->klen = get_random_u32_below(maxkeysize + 1);
>>>>>>> 0ee29814
	generate_random_bytes((u8 *)vec->key, vec->klen);
	vec->setkey_error = crypto_aead_setkey(tfm, vec->key, vec->klen);

	/* IV */
	generate_random_bytes((u8 *)vec->iv, ivsize);

	/* Tag length: in [0, maxauthsize], but usually choose maxauthsize */
	authsize = maxauthsize;
<<<<<<< HEAD
	if (prandom_u32_max(4) == 0)
		authsize = prandom_u32_max(maxauthsize + 1);
=======
	if (get_random_u32_below(4) == 0)
		authsize = get_random_u32_below(maxauthsize + 1);
>>>>>>> 0ee29814
	if (prefer_inauthentic && authsize < MIN_COLLISION_FREE_AUTHSIZE)
		authsize = MIN_COLLISION_FREE_AUTHSIZE;
	if (WARN_ON(authsize > maxdatasize))
		authsize = maxdatasize;
	maxdatasize -= authsize;
	vec->setauthsize_error = crypto_aead_setauthsize(tfm, authsize);

	/* AAD, plaintext, and ciphertext lengths */
	total_len = generate_random_length(maxdatasize);
<<<<<<< HEAD
	if (prandom_u32_max(4) == 0)
=======
	if (get_random_u32_below(4) == 0)
>>>>>>> 0ee29814
		vec->alen = 0;
	else
		vec->alen = generate_random_length(total_len);
	vec->plen = total_len - vec->alen;
	vec->clen = vec->plen + authsize;

	/*
	 * Generate the AAD, plaintext, and ciphertext.  Not applicable if the
	 * key or the authentication tag size couldn't be set.
	 */
	vec->novrfy = 0;
	vec->crypt_error = 0;
	if (vec->setkey_error == 0 && vec->setauthsize_error == 0)
		generate_aead_message(req, suite, vec, prefer_inauthentic);
	snprintf(name, max_namelen,
		 "\"random: alen=%u plen=%u authsize=%u klen=%u novrfy=%d\"",
		 vec->alen, vec->plen, authsize, vec->klen, vec->novrfy);
}

static void try_to_generate_inauthentic_testvec(
					struct aead_extra_tests_ctx *ctx)
{
	int i;

	for (i = 0; i < 10; i++) {
		generate_random_aead_testvec(ctx->req, &ctx->vec,
					     &ctx->test_desc->suite.aead,
					     ctx->maxkeysize, ctx->maxdatasize,
					     ctx->vec_name,
					     sizeof(ctx->vec_name), true);
		if (ctx->vec.novrfy)
			return;
	}
}

/*
 * Generate inauthentic test vectors (i.e. ciphertext, AAD pairs that aren't the
 * result of an encryption with the key) and verify that decryption fails.
 */
static int test_aead_inauthentic_inputs(struct aead_extra_tests_ctx *ctx)
{
	unsigned int i;
	int err;

	for (i = 0; i < fuzz_iterations * 8; i++) {
		/*
		 * Since this part of the tests isn't comparing the
		 * implementation to another, there's no point in testing any
		 * test vectors other than inauthentic ones (vec.novrfy=1) here.
		 *
		 * If we're having trouble generating such a test vector, e.g.
		 * if the algorithm keeps rejecting the generated keys, don't
		 * retry forever; just continue on.
		 */
		try_to_generate_inauthentic_testvec(ctx);
		if (ctx->vec.novrfy) {
			generate_random_testvec_config(&ctx->cfg, ctx->cfgname,
						       sizeof(ctx->cfgname));
			err = test_aead_vec_cfg(DECRYPT, &ctx->vec,
						ctx->vec_name, &ctx->cfg,
						ctx->req, ctx->tsgls);
			if (err)
				return err;
		}
		cond_resched();
	}
	return 0;
}

/*
 * Test the AEAD algorithm against the corresponding generic implementation, if
 * one is available.
 */
static int test_aead_vs_generic_impl(struct aead_extra_tests_ctx *ctx)
{
	struct crypto_aead *tfm = ctx->tfm;
	const char *algname = crypto_aead_alg(tfm)->base.cra_name;
	const char *driver = crypto_aead_driver_name(tfm);
	const char *generic_driver = ctx->test_desc->generic_driver;
	char _generic_driver[CRYPTO_MAX_ALG_NAME];
	struct crypto_aead *generic_tfm = NULL;
	struct aead_request *generic_req = NULL;
	unsigned int i;
	int err;

	if (!generic_driver) { /* Use default naming convention? */
		err = build_generic_driver_name(algname, _generic_driver);
		if (err)
			return err;
		generic_driver = _generic_driver;
	}

	if (strcmp(generic_driver, driver) == 0) /* Already the generic impl? */
		return 0;

	generic_tfm = crypto_alloc_aead(generic_driver, 0, 0);
	if (IS_ERR(generic_tfm)) {
		err = PTR_ERR(generic_tfm);
		if (err == -ENOENT) {
			pr_warn("alg: aead: skipping comparison tests for %s because %s is unavailable\n",
				driver, generic_driver);
			return 0;
		}
		pr_err("alg: aead: error allocating %s (generic impl of %s): %d\n",
		       generic_driver, algname, err);
		return err;
	}

	generic_req = aead_request_alloc(generic_tfm, GFP_KERNEL);
	if (!generic_req) {
		err = -ENOMEM;
		goto out;
	}

	/* Check the algorithm properties for consistency. */

	if (crypto_aead_maxauthsize(tfm) !=
	    crypto_aead_maxauthsize(generic_tfm)) {
		pr_err("alg: aead: maxauthsize for %s (%u) doesn't match generic impl (%u)\n",
		       driver, crypto_aead_maxauthsize(tfm),
		       crypto_aead_maxauthsize(generic_tfm));
		err = -EINVAL;
		goto out;
	}

	if (crypto_aead_ivsize(tfm) != crypto_aead_ivsize(generic_tfm)) {
		pr_err("alg: aead: ivsize for %s (%u) doesn't match generic impl (%u)\n",
		       driver, crypto_aead_ivsize(tfm),
		       crypto_aead_ivsize(generic_tfm));
		err = -EINVAL;
		goto out;
	}

	if (crypto_aead_blocksize(tfm) != crypto_aead_blocksize(generic_tfm)) {
		pr_err("alg: aead: blocksize for %s (%u) doesn't match generic impl (%u)\n",
		       driver, crypto_aead_blocksize(tfm),
		       crypto_aead_blocksize(generic_tfm));
		err = -EINVAL;
		goto out;
	}

	/*
	 * Now generate test vectors using the generic implementation, and test
	 * the other implementation against them.
	 */
	for (i = 0; i < fuzz_iterations * 8; i++) {
		generate_random_aead_testvec(generic_req, &ctx->vec,
					     &ctx->test_desc->suite.aead,
					     ctx->maxkeysize, ctx->maxdatasize,
					     ctx->vec_name,
					     sizeof(ctx->vec_name), false);
		generate_random_testvec_config(&ctx->cfg, ctx->cfgname,
					       sizeof(ctx->cfgname));
		if (!ctx->vec.novrfy) {
			err = test_aead_vec_cfg(ENCRYPT, &ctx->vec,
						ctx->vec_name, &ctx->cfg,
						ctx->req, ctx->tsgls);
			if (err)
				goto out;
		}
		if (ctx->vec.crypt_error == 0 || ctx->vec.novrfy) {
			err = test_aead_vec_cfg(DECRYPT, &ctx->vec,
						ctx->vec_name, &ctx->cfg,
						ctx->req, ctx->tsgls);
			if (err)
				goto out;
		}
		cond_resched();
	}
	err = 0;
out:
	crypto_free_aead(generic_tfm);
	aead_request_free(generic_req);
	return err;
}

static int test_aead_extra(const struct alg_test_desc *test_desc,
			   struct aead_request *req,
			   struct cipher_test_sglists *tsgls)
{
	struct aead_extra_tests_ctx *ctx;
	unsigned int i;
	int err;

	if (noextratests)
		return 0;

	ctx = kzalloc(sizeof(*ctx), GFP_KERNEL);
	if (!ctx)
		return -ENOMEM;
	ctx->req = req;
	ctx->tfm = crypto_aead_reqtfm(req);
	ctx->test_desc = test_desc;
	ctx->tsgls = tsgls;
	ctx->maxdatasize = (2 * PAGE_SIZE) - TESTMGR_POISON_LEN;
	ctx->maxkeysize = 0;
	for (i = 0; i < test_desc->suite.aead.count; i++)
		ctx->maxkeysize = max_t(unsigned int, ctx->maxkeysize,
					test_desc->suite.aead.vecs[i].klen);

	ctx->vec.key = kmalloc(ctx->maxkeysize, GFP_KERNEL);
	ctx->vec.iv = kmalloc(crypto_aead_ivsize(ctx->tfm), GFP_KERNEL);
	ctx->vec.assoc = kmalloc(ctx->maxdatasize, GFP_KERNEL);
	ctx->vec.ptext = kmalloc(ctx->maxdatasize, GFP_KERNEL);
	ctx->vec.ctext = kmalloc(ctx->maxdatasize, GFP_KERNEL);
	if (!ctx->vec.key || !ctx->vec.iv || !ctx->vec.assoc ||
	    !ctx->vec.ptext || !ctx->vec.ctext) {
		err = -ENOMEM;
		goto out;
	}

	err = test_aead_vs_generic_impl(ctx);
	if (err)
		goto out;

	err = test_aead_inauthentic_inputs(ctx);
out:
	kfree(ctx->vec.key);
	kfree(ctx->vec.iv);
	kfree(ctx->vec.assoc);
	kfree(ctx->vec.ptext);
	kfree(ctx->vec.ctext);
	kfree(ctx);
	return err;
}
#else /* !CONFIG_CRYPTO_MANAGER_EXTRA_TESTS */
static int test_aead_extra(const struct alg_test_desc *test_desc,
			   struct aead_request *req,
			   struct cipher_test_sglists *tsgls)
{
	return 0;
}
#endif /* !CONFIG_CRYPTO_MANAGER_EXTRA_TESTS */

static int test_aead(int enc, const struct aead_test_suite *suite,
		     struct aead_request *req,
		     struct cipher_test_sglists *tsgls)
{
	unsigned int i;
	int err;

	for (i = 0; i < suite->count; i++) {
		err = test_aead_vec(enc, &suite->vecs[i], i, req, tsgls);
		if (err)
			return err;
		cond_resched();
	}
	return 0;
}

static int alg_test_aead(const struct alg_test_desc *desc, const char *driver,
			 u32 type, u32 mask)
{
	const struct aead_test_suite *suite = &desc->suite.aead;
	struct crypto_aead *tfm;
	struct aead_request *req = NULL;
	struct cipher_test_sglists *tsgls = NULL;
	int err;

	if (suite->count <= 0) {
		pr_err("alg: aead: empty test suite for %s\n", driver);
		return -EINVAL;
	}

	tfm = crypto_alloc_aead(driver, type, mask);
	if (IS_ERR(tfm)) {
		pr_err("alg: aead: failed to allocate transform for %s: %ld\n",
		       driver, PTR_ERR(tfm));
		return PTR_ERR(tfm);
	}
	driver = crypto_aead_driver_name(tfm);

	req = aead_request_alloc(tfm, GFP_KERNEL);
	if (!req) {
		pr_err("alg: aead: failed to allocate request for %s\n",
		       driver);
		err = -ENOMEM;
		goto out;
	}

	tsgls = alloc_cipher_test_sglists();
	if (!tsgls) {
		pr_err("alg: aead: failed to allocate test buffers for %s\n",
		       driver);
		err = -ENOMEM;
		goto out;
	}

	err = test_aead(ENCRYPT, suite, req, tsgls);
	if (err)
		goto out;

	err = test_aead(DECRYPT, suite, req, tsgls);
	if (err)
		goto out;

	err = test_aead_extra(desc, req, tsgls);
out:
	free_cipher_test_sglists(tsgls);
	aead_request_free(req);
	crypto_free_aead(tfm);
	return err;
}

static int test_cipher(struct crypto_cipher *tfm, int enc,
		       const struct cipher_testvec *template,
		       unsigned int tcount)
{
	const char *algo = crypto_tfm_alg_driver_name(crypto_cipher_tfm(tfm));
	unsigned int i, j, k;
	char *q;
	const char *e;
	const char *input, *result;
	void *data;
	char *xbuf[XBUFSIZE];
	int ret = -ENOMEM;

	if (testmgr_alloc_buf(xbuf))
		goto out_nobuf;

	if (enc == ENCRYPT)
	        e = "encryption";
	else
		e = "decryption";

	j = 0;
	for (i = 0; i < tcount; i++) {

		if (fips_enabled && template[i].fips_skip)
			continue;

		input  = enc ? template[i].ptext : template[i].ctext;
		result = enc ? template[i].ctext : template[i].ptext;
		j++;

		ret = -EINVAL;
		if (WARN_ON(template[i].len > PAGE_SIZE))
			goto out;

		data = xbuf[0];
		memcpy(data, input, template[i].len);

		crypto_cipher_clear_flags(tfm, ~0);
		if (template[i].wk)
			crypto_cipher_set_flags(tfm, CRYPTO_TFM_REQ_FORBID_WEAK_KEYS);

		ret = crypto_cipher_setkey(tfm, template[i].key,
					   template[i].klen);
		if (ret) {
			if (ret == template[i].setkey_error)
				continue;
			pr_err("alg: cipher: %s setkey failed on test vector %u; expected_error=%d, actual_error=%d, flags=%#x\n",
			       algo, j, template[i].setkey_error, ret,
			       crypto_cipher_get_flags(tfm));
			goto out;
		}
		if (template[i].setkey_error) {
			pr_err("alg: cipher: %s setkey unexpectedly succeeded on test vector %u; expected_error=%d\n",
			       algo, j, template[i].setkey_error);
			ret = -EINVAL;
			goto out;
		}

		for (k = 0; k < template[i].len;
		     k += crypto_cipher_blocksize(tfm)) {
			if (enc)
				crypto_cipher_encrypt_one(tfm, data + k,
							  data + k);
			else
				crypto_cipher_decrypt_one(tfm, data + k,
							  data + k);
		}

		q = data;
		if (memcmp(q, result, template[i].len)) {
			printk(KERN_ERR "alg: cipher: Test %d failed "
			       "on %s for %s\n", j, e, algo);
			hexdump(q, template[i].len);
			ret = -EINVAL;
			goto out;
		}
	}

	ret = 0;

out:
	testmgr_free_buf(xbuf);
out_nobuf:
	return ret;
}

static int test_skcipher_vec_cfg(int enc, const struct cipher_testvec *vec,
				 const char *vec_name,
				 const struct testvec_config *cfg,
				 struct skcipher_request *req,
				 struct cipher_test_sglists *tsgls)
{
	struct crypto_skcipher *tfm = crypto_skcipher_reqtfm(req);
	const unsigned int alignmask = crypto_skcipher_alignmask(tfm);
	const unsigned int ivsize = crypto_skcipher_ivsize(tfm);
	const char *driver = crypto_skcipher_driver_name(tfm);
	const u32 req_flags = CRYPTO_TFM_REQ_MAY_BACKLOG | cfg->req_flags;
	const char *op = enc ? "encryption" : "decryption";
	DECLARE_CRYPTO_WAIT(wait);
	u8 _iv[3 * (MAX_ALGAPI_ALIGNMASK + 1) + MAX_IVLEN];
	u8 *iv = PTR_ALIGN(&_iv[0], 2 * (MAX_ALGAPI_ALIGNMASK + 1)) +
		 cfg->iv_offset +
		 (cfg->iv_offset_relative_to_alignmask ? alignmask : 0);
	struct kvec input;
	int err;

	/* Set the key */
	if (vec->wk)
		crypto_skcipher_set_flags(tfm, CRYPTO_TFM_REQ_FORBID_WEAK_KEYS);
	else
		crypto_skcipher_clear_flags(tfm,
					    CRYPTO_TFM_REQ_FORBID_WEAK_KEYS);
	err = do_setkey(crypto_skcipher_setkey, tfm, vec->key, vec->klen,
			cfg, alignmask);
	if (err) {
		if (err == vec->setkey_error)
			return 0;
		pr_err("alg: skcipher: %s setkey failed on test vector %s; expected_error=%d, actual_error=%d, flags=%#x\n",
		       driver, vec_name, vec->setkey_error, err,
		       crypto_skcipher_get_flags(tfm));
		return err;
	}
	if (vec->setkey_error) {
		pr_err("alg: skcipher: %s setkey unexpectedly succeeded on test vector %s; expected_error=%d\n",
		       driver, vec_name, vec->setkey_error);
		return -EINVAL;
	}

	/* The IV must be copied to a buffer, as the algorithm may modify it */
	if (ivsize) {
		if (WARN_ON(ivsize > MAX_IVLEN))
			return -EINVAL;
		if (vec->generates_iv && !enc)
			memcpy(iv, vec->iv_out, ivsize);
		else if (vec->iv)
			memcpy(iv, vec->iv, ivsize);
		else
			memset(iv, 0, ivsize);
	} else {
		if (vec->generates_iv) {
			pr_err("alg: skcipher: %s has ivsize=0 but test vector %s generates IV!\n",
			       driver, vec_name);
			return -EINVAL;
		}
		iv = NULL;
	}

	/* Build the src/dst scatterlists */
	input.iov_base = enc ? (void *)vec->ptext : (void *)vec->ctext;
	input.iov_len = vec->len;
	err = build_cipher_test_sglists(tsgls, cfg, alignmask,
					vec->len, vec->len, &input, 1);
	if (err) {
		pr_err("alg: skcipher: %s %s: error preparing scatterlists for test vector %s, cfg=\"%s\"\n",
		       driver, op, vec_name, cfg->name);
		return err;
	}

	/* Do the actual encryption or decryption */
	testmgr_poison(req->__ctx, crypto_skcipher_reqsize(tfm));
	skcipher_request_set_callback(req, req_flags, crypto_req_done, &wait);
	skcipher_request_set_crypt(req, tsgls->src.sgl_ptr, tsgls->dst.sgl_ptr,
				   vec->len, iv);
	if (cfg->nosimd)
		crypto_disable_simd_for_test();
	err = enc ? crypto_skcipher_encrypt(req) : crypto_skcipher_decrypt(req);
	if (cfg->nosimd)
		crypto_reenable_simd_for_test();
	err = crypto_wait_req(err, &wait);

	/* Check that the algorithm didn't overwrite things it shouldn't have */
	if (req->cryptlen != vec->len ||
	    req->iv != iv ||
	    req->src != tsgls->src.sgl_ptr ||
	    req->dst != tsgls->dst.sgl_ptr ||
	    crypto_skcipher_reqtfm(req) != tfm ||
	    req->base.complete != crypto_req_done ||
	    req->base.flags != req_flags ||
	    req->base.data != &wait) {
		pr_err("alg: skcipher: %s %s corrupted request struct on test vector %s, cfg=\"%s\"\n",
		       driver, op, vec_name, cfg->name);
		if (req->cryptlen != vec->len)
			pr_err("alg: skcipher: changed 'req->cryptlen'\n");
		if (req->iv != iv)
			pr_err("alg: skcipher: changed 'req->iv'\n");
		if (req->src != tsgls->src.sgl_ptr)
			pr_err("alg: skcipher: changed 'req->src'\n");
		if (req->dst != tsgls->dst.sgl_ptr)
			pr_err("alg: skcipher: changed 'req->dst'\n");
		if (crypto_skcipher_reqtfm(req) != tfm)
			pr_err("alg: skcipher: changed 'req->base.tfm'\n");
		if (req->base.complete != crypto_req_done)
			pr_err("alg: skcipher: changed 'req->base.complete'\n");
		if (req->base.flags != req_flags)
			pr_err("alg: skcipher: changed 'req->base.flags'\n");
		if (req->base.data != &wait)
			pr_err("alg: skcipher: changed 'req->base.data'\n");
		return -EINVAL;
	}
	if (is_test_sglist_corrupted(&tsgls->src)) {
		pr_err("alg: skcipher: %s %s corrupted src sgl on test vector %s, cfg=\"%s\"\n",
		       driver, op, vec_name, cfg->name);
		return -EINVAL;
	}
	if (tsgls->dst.sgl_ptr != tsgls->src.sgl &&
	    is_test_sglist_corrupted(&tsgls->dst)) {
		pr_err("alg: skcipher: %s %s corrupted dst sgl on test vector %s, cfg=\"%s\"\n",
		       driver, op, vec_name, cfg->name);
		return -EINVAL;
	}

	/* Check for success or failure */
	if (err) {
		if (err == vec->crypt_error)
			return 0;
		pr_err("alg: skcipher: %s %s failed on test vector %s; expected_error=%d, actual_error=%d, cfg=\"%s\"\n",
		       driver, op, vec_name, vec->crypt_error, err, cfg->name);
		return err;
	}
	if (vec->crypt_error) {
		pr_err("alg: skcipher: %s %s unexpectedly succeeded on test vector %s; expected_error=%d, cfg=\"%s\"\n",
		       driver, op, vec_name, vec->crypt_error, cfg->name);
		return -EINVAL;
	}

	/* Check for the correct output (ciphertext or plaintext) */
	err = verify_correct_output(&tsgls->dst, enc ? vec->ctext : vec->ptext,
				    vec->len, 0, true);
	if (err == -EOVERFLOW) {
		pr_err("alg: skcipher: %s %s overran dst buffer on test vector %s, cfg=\"%s\"\n",
		       driver, op, vec_name, cfg->name);
		return err;
	}
	if (err) {
		pr_err("alg: skcipher: %s %s test failed (wrong result) on test vector %s, cfg=\"%s\"\n",
		       driver, op, vec_name, cfg->name);
		return err;
	}

	/* If applicable, check that the algorithm generated the correct IV */
	if (vec->iv_out && memcmp(iv, vec->iv_out, ivsize) != 0) {
		pr_err("alg: skcipher: %s %s test failed (wrong output IV) on test vector %s, cfg=\"%s\"\n",
		       driver, op, vec_name, cfg->name);
		hexdump(iv, ivsize);
		return -EINVAL;
	}

	return 0;
}

static int test_skcipher_vec(int enc, const struct cipher_testvec *vec,
			     unsigned int vec_num,
			     struct skcipher_request *req,
			     struct cipher_test_sglists *tsgls)
{
	char vec_name[16];
	unsigned int i;
	int err;

	if (fips_enabled && vec->fips_skip)
		return 0;

	sprintf(vec_name, "%u", vec_num);

	for (i = 0; i < ARRAY_SIZE(default_cipher_testvec_configs); i++) {
		err = test_skcipher_vec_cfg(enc, vec, vec_name,
					    &default_cipher_testvec_configs[i],
					    req, tsgls);
		if (err)
			return err;
	}

#ifdef CONFIG_CRYPTO_MANAGER_EXTRA_TESTS
	if (!noextratests) {
		struct testvec_config cfg;
		char cfgname[TESTVEC_CONFIG_NAMELEN];

		for (i = 0; i < fuzz_iterations; i++) {
			generate_random_testvec_config(&cfg, cfgname,
						       sizeof(cfgname));
			err = test_skcipher_vec_cfg(enc, vec, vec_name,
						    &cfg, req, tsgls);
			if (err)
				return err;
			cond_resched();
		}
	}
#endif
	return 0;
}

#ifdef CONFIG_CRYPTO_MANAGER_EXTRA_TESTS
/*
 * Generate a symmetric cipher test vector from the given implementation.
 * Assumes the buffers in 'vec' were already allocated.
 */
static void generate_random_cipher_testvec(struct skcipher_request *req,
					   struct cipher_testvec *vec,
					   unsigned int maxdatasize,
					   char *name, size_t max_namelen)
{
	struct crypto_skcipher *tfm = crypto_skcipher_reqtfm(req);
	const unsigned int maxkeysize = crypto_skcipher_max_keysize(tfm);
	const unsigned int ivsize = crypto_skcipher_ivsize(tfm);
	struct scatterlist src, dst;
	u8 iv[MAX_IVLEN];
	DECLARE_CRYPTO_WAIT(wait);

	/* Key: length in [0, maxkeysize], but usually choose maxkeysize */
	vec->klen = maxkeysize;
<<<<<<< HEAD
	if (prandom_u32_max(4) == 0)
		vec->klen = prandom_u32_max(maxkeysize + 1);
=======
	if (get_random_u32_below(4) == 0)
		vec->klen = get_random_u32_below(maxkeysize + 1);
>>>>>>> 0ee29814
	generate_random_bytes((u8 *)vec->key, vec->klen);
	vec->setkey_error = crypto_skcipher_setkey(tfm, vec->key, vec->klen);

	/* IV */
	generate_random_bytes((u8 *)vec->iv, ivsize);

	/* Plaintext */
	vec->len = generate_random_length(maxdatasize);
	generate_random_bytes((u8 *)vec->ptext, vec->len);

	/* If the key couldn't be set, no need to continue to encrypt. */
	if (vec->setkey_error)
		goto done;

	/* Ciphertext */
	sg_init_one(&src, vec->ptext, vec->len);
	sg_init_one(&dst, vec->ctext, vec->len);
	memcpy(iv, vec->iv, ivsize);
	skcipher_request_set_callback(req, 0, crypto_req_done, &wait);
	skcipher_request_set_crypt(req, &src, &dst, vec->len, iv);
	vec->crypt_error = crypto_wait_req(crypto_skcipher_encrypt(req), &wait);
	if (vec->crypt_error != 0) {
		/*
		 * The only acceptable error here is for an invalid length, so
		 * skcipher decryption should fail with the same error too.
		 * We'll test for this.  But to keep the API usage well-defined,
		 * explicitly initialize the ciphertext buffer too.
		 */
		memset((u8 *)vec->ctext, 0, vec->len);
	}
done:
	snprintf(name, max_namelen, "\"random: len=%u klen=%u\"",
		 vec->len, vec->klen);
}

/*
 * Test the skcipher algorithm represented by @req against the corresponding
 * generic implementation, if one is available.
 */
static int test_skcipher_vs_generic_impl(const char *generic_driver,
					 struct skcipher_request *req,
					 struct cipher_test_sglists *tsgls)
{
	struct crypto_skcipher *tfm = crypto_skcipher_reqtfm(req);
	const unsigned int maxkeysize = crypto_skcipher_max_keysize(tfm);
	const unsigned int ivsize = crypto_skcipher_ivsize(tfm);
	const unsigned int blocksize = crypto_skcipher_blocksize(tfm);
	const unsigned int maxdatasize = (2 * PAGE_SIZE) - TESTMGR_POISON_LEN;
	const char *algname = crypto_skcipher_alg(tfm)->base.cra_name;
	const char *driver = crypto_skcipher_driver_name(tfm);
	char _generic_driver[CRYPTO_MAX_ALG_NAME];
	struct crypto_skcipher *generic_tfm = NULL;
	struct skcipher_request *generic_req = NULL;
	unsigned int i;
	struct cipher_testvec vec = { 0 };
	char vec_name[64];
	struct testvec_config *cfg;
	char cfgname[TESTVEC_CONFIG_NAMELEN];
	int err;

	if (noextratests)
		return 0;

	/* Keywrap isn't supported here yet as it handles its IV differently. */
	if (strncmp(algname, "kw(", 3) == 0)
		return 0;

	if (!generic_driver) { /* Use default naming convention? */
		err = build_generic_driver_name(algname, _generic_driver);
		if (err)
			return err;
		generic_driver = _generic_driver;
	}

	if (strcmp(generic_driver, driver) == 0) /* Already the generic impl? */
		return 0;

	generic_tfm = crypto_alloc_skcipher(generic_driver, 0, 0);
	if (IS_ERR(generic_tfm)) {
		err = PTR_ERR(generic_tfm);
		if (err == -ENOENT) {
			pr_warn("alg: skcipher: skipping comparison tests for %s because %s is unavailable\n",
				driver, generic_driver);
			return 0;
		}
		pr_err("alg: skcipher: error allocating %s (generic impl of %s): %d\n",
		       generic_driver, algname, err);
		return err;
	}

	cfg = kzalloc(sizeof(*cfg), GFP_KERNEL);
	if (!cfg) {
		err = -ENOMEM;
		goto out;
	}

	generic_req = skcipher_request_alloc(generic_tfm, GFP_KERNEL);
	if (!generic_req) {
		err = -ENOMEM;
		goto out;
	}

	/* Check the algorithm properties for consistency. */

	if (crypto_skcipher_min_keysize(tfm) !=
	    crypto_skcipher_min_keysize(generic_tfm)) {
		pr_err("alg: skcipher: min keysize for %s (%u) doesn't match generic impl (%u)\n",
		       driver, crypto_skcipher_min_keysize(tfm),
		       crypto_skcipher_min_keysize(generic_tfm));
		err = -EINVAL;
		goto out;
	}

	if (maxkeysize != crypto_skcipher_max_keysize(generic_tfm)) {
		pr_err("alg: skcipher: max keysize for %s (%u) doesn't match generic impl (%u)\n",
		       driver, maxkeysize,
		       crypto_skcipher_max_keysize(generic_tfm));
		err = -EINVAL;
		goto out;
	}

	if (ivsize != crypto_skcipher_ivsize(generic_tfm)) {
		pr_err("alg: skcipher: ivsize for %s (%u) doesn't match generic impl (%u)\n",
		       driver, ivsize, crypto_skcipher_ivsize(generic_tfm));
		err = -EINVAL;
		goto out;
	}

	if (blocksize != crypto_skcipher_blocksize(generic_tfm)) {
		pr_err("alg: skcipher: blocksize for %s (%u) doesn't match generic impl (%u)\n",
		       driver, blocksize,
		       crypto_skcipher_blocksize(generic_tfm));
		err = -EINVAL;
		goto out;
	}

	/*
	 * Now generate test vectors using the generic implementation, and test
	 * the other implementation against them.
	 */

	vec.key = kmalloc(maxkeysize, GFP_KERNEL);
	vec.iv = kmalloc(ivsize, GFP_KERNEL);
	vec.ptext = kmalloc(maxdatasize, GFP_KERNEL);
	vec.ctext = kmalloc(maxdatasize, GFP_KERNEL);
	if (!vec.key || !vec.iv || !vec.ptext || !vec.ctext) {
		err = -ENOMEM;
		goto out;
	}

	for (i = 0; i < fuzz_iterations * 8; i++) {
		generate_random_cipher_testvec(generic_req, &vec, maxdatasize,
					       vec_name, sizeof(vec_name));
		generate_random_testvec_config(cfg, cfgname, sizeof(cfgname));

		err = test_skcipher_vec_cfg(ENCRYPT, &vec, vec_name,
					    cfg, req, tsgls);
		if (err)
			goto out;
		err = test_skcipher_vec_cfg(DECRYPT, &vec, vec_name,
					    cfg, req, tsgls);
		if (err)
			goto out;
		cond_resched();
	}
	err = 0;
out:
	kfree(cfg);
	kfree(vec.key);
	kfree(vec.iv);
	kfree(vec.ptext);
	kfree(vec.ctext);
	crypto_free_skcipher(generic_tfm);
	skcipher_request_free(generic_req);
	return err;
}
#else /* !CONFIG_CRYPTO_MANAGER_EXTRA_TESTS */
static int test_skcipher_vs_generic_impl(const char *generic_driver,
					 struct skcipher_request *req,
					 struct cipher_test_sglists *tsgls)
{
	return 0;
}
#endif /* !CONFIG_CRYPTO_MANAGER_EXTRA_TESTS */

static int test_skcipher(int enc, const struct cipher_test_suite *suite,
			 struct skcipher_request *req,
			 struct cipher_test_sglists *tsgls)
{
	unsigned int i;
	int err;

	for (i = 0; i < suite->count; i++) {
		err = test_skcipher_vec(enc, &suite->vecs[i], i, req, tsgls);
		if (err)
			return err;
		cond_resched();
	}
	return 0;
}

static int alg_test_skcipher(const struct alg_test_desc *desc,
			     const char *driver, u32 type, u32 mask)
{
	const struct cipher_test_suite *suite = &desc->suite.cipher;
	struct crypto_skcipher *tfm;
	struct skcipher_request *req = NULL;
	struct cipher_test_sglists *tsgls = NULL;
	int err;

	if (suite->count <= 0) {
		pr_err("alg: skcipher: empty test suite for %s\n", driver);
		return -EINVAL;
	}

	tfm = crypto_alloc_skcipher(driver, type, mask);
	if (IS_ERR(tfm)) {
		pr_err("alg: skcipher: failed to allocate transform for %s: %ld\n",
		       driver, PTR_ERR(tfm));
		return PTR_ERR(tfm);
	}
	driver = crypto_skcipher_driver_name(tfm);

	req = skcipher_request_alloc(tfm, GFP_KERNEL);
	if (!req) {
		pr_err("alg: skcipher: failed to allocate request for %s\n",
		       driver);
		err = -ENOMEM;
		goto out;
	}

	tsgls = alloc_cipher_test_sglists();
	if (!tsgls) {
		pr_err("alg: skcipher: failed to allocate test buffers for %s\n",
		       driver);
		err = -ENOMEM;
		goto out;
	}

	err = test_skcipher(ENCRYPT, suite, req, tsgls);
	if (err)
		goto out;

	err = test_skcipher(DECRYPT, suite, req, tsgls);
	if (err)
		goto out;

	err = test_skcipher_vs_generic_impl(desc->generic_driver, req, tsgls);
out:
	free_cipher_test_sglists(tsgls);
	skcipher_request_free(req);
	crypto_free_skcipher(tfm);
	return err;
}

static int test_comp(struct crypto_comp *tfm,
		     const struct comp_testvec *ctemplate,
		     const struct comp_testvec *dtemplate,
		     int ctcount, int dtcount)
{
	const char *algo = crypto_tfm_alg_driver_name(crypto_comp_tfm(tfm));
	char *output, *decomp_output;
	unsigned int i;
	int ret;

	output = kmalloc(COMP_BUF_SIZE, GFP_KERNEL);
	if (!output)
		return -ENOMEM;

	decomp_output = kmalloc(COMP_BUF_SIZE, GFP_KERNEL);
	if (!decomp_output) {
		kfree(output);
		return -ENOMEM;
	}

	for (i = 0; i < ctcount; i++) {
		int ilen;
		unsigned int dlen = COMP_BUF_SIZE;

		memset(output, 0, COMP_BUF_SIZE);
		memset(decomp_output, 0, COMP_BUF_SIZE);

		ilen = ctemplate[i].inlen;
		ret = crypto_comp_compress(tfm, ctemplate[i].input,
					   ilen, output, &dlen);
		if (ret) {
			printk(KERN_ERR "alg: comp: compression failed "
			       "on test %d for %s: ret=%d\n", i + 1, algo,
			       -ret);
			goto out;
		}

		ilen = dlen;
		dlen = COMP_BUF_SIZE;
		ret = crypto_comp_decompress(tfm, output,
					     ilen, decomp_output, &dlen);
		if (ret) {
			pr_err("alg: comp: compression failed: decompress: on test %d for %s failed: ret=%d\n",
			       i + 1, algo, -ret);
			goto out;
		}

		if (dlen != ctemplate[i].inlen) {
			printk(KERN_ERR "alg: comp: Compression test %d "
			       "failed for %s: output len = %d\n", i + 1, algo,
			       dlen);
			ret = -EINVAL;
			goto out;
		}

		if (memcmp(decomp_output, ctemplate[i].input,
			   ctemplate[i].inlen)) {
			pr_err("alg: comp: compression failed: output differs: on test %d for %s\n",
			       i + 1, algo);
			hexdump(decomp_output, dlen);
			ret = -EINVAL;
			goto out;
		}
	}

	for (i = 0; i < dtcount; i++) {
		int ilen;
		unsigned int dlen = COMP_BUF_SIZE;

		memset(decomp_output, 0, COMP_BUF_SIZE);

		ilen = dtemplate[i].inlen;
		ret = crypto_comp_decompress(tfm, dtemplate[i].input,
					     ilen, decomp_output, &dlen);
		if (ret) {
			printk(KERN_ERR "alg: comp: decompression failed "
			       "on test %d for %s: ret=%d\n", i + 1, algo,
			       -ret);
			goto out;
		}

		if (dlen != dtemplate[i].outlen) {
			printk(KERN_ERR "alg: comp: Decompression test %d "
			       "failed for %s: output len = %d\n", i + 1, algo,
			       dlen);
			ret = -EINVAL;
			goto out;
		}

		if (memcmp(decomp_output, dtemplate[i].output, dlen)) {
			printk(KERN_ERR "alg: comp: Decompression test %d "
			       "failed for %s\n", i + 1, algo);
			hexdump(decomp_output, dlen);
			ret = -EINVAL;
			goto out;
		}
	}

	ret = 0;

out:
	kfree(decomp_output);
	kfree(output);
	return ret;
}

static int test_acomp(struct crypto_acomp *tfm,
		      const struct comp_testvec *ctemplate,
		      const struct comp_testvec *dtemplate,
		      int ctcount, int dtcount)
{
	const char *algo = crypto_tfm_alg_driver_name(crypto_acomp_tfm(tfm));
	unsigned int i;
	char *output, *decomp_out;
	int ret;
	struct scatterlist src, dst;
	struct acomp_req *req;
	struct crypto_wait wait;

	output = kmalloc(COMP_BUF_SIZE, GFP_KERNEL);
	if (!output)
		return -ENOMEM;

	decomp_out = kmalloc(COMP_BUF_SIZE, GFP_KERNEL);
	if (!decomp_out) {
		kfree(output);
		return -ENOMEM;
	}

	for (i = 0; i < ctcount; i++) {
		unsigned int dlen = COMP_BUF_SIZE;
		int ilen = ctemplate[i].inlen;
		void *input_vec;

		input_vec = kmemdup(ctemplate[i].input, ilen, GFP_KERNEL);
		if (!input_vec) {
			ret = -ENOMEM;
			goto out;
		}

		memset(output, 0, dlen);
		crypto_init_wait(&wait);
		sg_init_one(&src, input_vec, ilen);
		sg_init_one(&dst, output, dlen);

		req = acomp_request_alloc(tfm);
		if (!req) {
			pr_err("alg: acomp: request alloc failed for %s\n",
			       algo);
			kfree(input_vec);
			ret = -ENOMEM;
			goto out;
		}

		acomp_request_set_params(req, &src, &dst, ilen, dlen);
		acomp_request_set_callback(req, CRYPTO_TFM_REQ_MAY_BACKLOG,
					   crypto_req_done, &wait);

		ret = crypto_wait_req(crypto_acomp_compress(req), &wait);
		if (ret) {
			pr_err("alg: acomp: compression failed on test %d for %s: ret=%d\n",
			       i + 1, algo, -ret);
			kfree(input_vec);
			acomp_request_free(req);
			goto out;
		}

		ilen = req->dlen;
		dlen = COMP_BUF_SIZE;
		sg_init_one(&src, output, ilen);
		sg_init_one(&dst, decomp_out, dlen);
		crypto_init_wait(&wait);
		acomp_request_set_params(req, &src, &dst, ilen, dlen);

		ret = crypto_wait_req(crypto_acomp_decompress(req), &wait);
		if (ret) {
			pr_err("alg: acomp: compression failed on test %d for %s: ret=%d\n",
			       i + 1, algo, -ret);
			kfree(input_vec);
			acomp_request_free(req);
			goto out;
		}

		if (req->dlen != ctemplate[i].inlen) {
			pr_err("alg: acomp: Compression test %d failed for %s: output len = %d\n",
			       i + 1, algo, req->dlen);
			ret = -EINVAL;
			kfree(input_vec);
			acomp_request_free(req);
			goto out;
		}

		if (memcmp(input_vec, decomp_out, req->dlen)) {
			pr_err("alg: acomp: Compression test %d failed for %s\n",
			       i + 1, algo);
			hexdump(output, req->dlen);
			ret = -EINVAL;
			kfree(input_vec);
			acomp_request_free(req);
			goto out;
		}

#ifdef CONFIG_CRYPTO_MANAGER_EXTRA_TESTS
		crypto_init_wait(&wait);
		sg_init_one(&src, input_vec, ilen);
		acomp_request_set_params(req, &src, NULL, ilen, 0);

		ret = crypto_wait_req(crypto_acomp_compress(req), &wait);
		if (ret) {
			pr_err("alg: acomp: compression failed on NULL dst buffer test %d for %s: ret=%d\n",
			       i + 1, algo, -ret);
			kfree(input_vec);
			acomp_request_free(req);
			goto out;
		}
#endif

		kfree(input_vec);
		acomp_request_free(req);
	}

	for (i = 0; i < dtcount; i++) {
		unsigned int dlen = COMP_BUF_SIZE;
		int ilen = dtemplate[i].inlen;
		void *input_vec;

		input_vec = kmemdup(dtemplate[i].input, ilen, GFP_KERNEL);
		if (!input_vec) {
			ret = -ENOMEM;
			goto out;
		}

		memset(output, 0, dlen);
		crypto_init_wait(&wait);
		sg_init_one(&src, input_vec, ilen);
		sg_init_one(&dst, output, dlen);

		req = acomp_request_alloc(tfm);
		if (!req) {
			pr_err("alg: acomp: request alloc failed for %s\n",
			       algo);
			kfree(input_vec);
			ret = -ENOMEM;
			goto out;
		}

		acomp_request_set_params(req, &src, &dst, ilen, dlen);
		acomp_request_set_callback(req, CRYPTO_TFM_REQ_MAY_BACKLOG,
					   crypto_req_done, &wait);

		ret = crypto_wait_req(crypto_acomp_decompress(req), &wait);
		if (ret) {
			pr_err("alg: acomp: decompression failed on test %d for %s: ret=%d\n",
			       i + 1, algo, -ret);
			kfree(input_vec);
			acomp_request_free(req);
			goto out;
		}

		if (req->dlen != dtemplate[i].outlen) {
			pr_err("alg: acomp: Decompression test %d failed for %s: output len = %d\n",
			       i + 1, algo, req->dlen);
			ret = -EINVAL;
			kfree(input_vec);
			acomp_request_free(req);
			goto out;
		}

		if (memcmp(output, dtemplate[i].output, req->dlen)) {
			pr_err("alg: acomp: Decompression test %d failed for %s\n",
			       i + 1, algo);
			hexdump(output, req->dlen);
			ret = -EINVAL;
			kfree(input_vec);
			acomp_request_free(req);
			goto out;
		}

#ifdef CONFIG_CRYPTO_MANAGER_EXTRA_TESTS
		crypto_init_wait(&wait);
		acomp_request_set_params(req, &src, NULL, ilen, 0);

		ret = crypto_wait_req(crypto_acomp_decompress(req), &wait);
		if (ret) {
			pr_err("alg: acomp: decompression failed on NULL dst buffer test %d for %s: ret=%d\n",
			       i + 1, algo, -ret);
			kfree(input_vec);
			acomp_request_free(req);
			goto out;
		}
#endif

		kfree(input_vec);
		acomp_request_free(req);
	}

	ret = 0;

out:
	kfree(decomp_out);
	kfree(output);
	return ret;
}

static int test_cprng(struct crypto_rng *tfm,
		      const struct cprng_testvec *template,
		      unsigned int tcount)
{
	const char *algo = crypto_tfm_alg_driver_name(crypto_rng_tfm(tfm));
	int err = 0, i, j, seedsize;
	u8 *seed;
	char result[32];

	seedsize = crypto_rng_seedsize(tfm);

	seed = kmalloc(seedsize, GFP_KERNEL);
	if (!seed) {
		printk(KERN_ERR "alg: cprng: Failed to allocate seed space "
		       "for %s\n", algo);
		return -ENOMEM;
	}

	for (i = 0; i < tcount; i++) {
		memset(result, 0, 32);

		memcpy(seed, template[i].v, template[i].vlen);
		memcpy(seed + template[i].vlen, template[i].key,
		       template[i].klen);
		memcpy(seed + template[i].vlen + template[i].klen,
		       template[i].dt, template[i].dtlen);

		err = crypto_rng_reset(tfm, seed, seedsize);
		if (err) {
			printk(KERN_ERR "alg: cprng: Failed to reset rng "
			       "for %s\n", algo);
			goto out;
		}

		for (j = 0; j < template[i].loops; j++) {
			err = crypto_rng_get_bytes(tfm, result,
						   template[i].rlen);
			if (err < 0) {
				printk(KERN_ERR "alg: cprng: Failed to obtain "
				       "the correct amount of random data for "
				       "%s (requested %d)\n", algo,
				       template[i].rlen);
				goto out;
			}
		}

		err = memcmp(result, template[i].result,
			     template[i].rlen);
		if (err) {
			printk(KERN_ERR "alg: cprng: Test %d failed for %s\n",
			       i, algo);
			hexdump(result, template[i].rlen);
			err = -EINVAL;
			goto out;
		}
	}

out:
	kfree(seed);
	return err;
}

static int alg_test_cipher(const struct alg_test_desc *desc,
			   const char *driver, u32 type, u32 mask)
{
	const struct cipher_test_suite *suite = &desc->suite.cipher;
	struct crypto_cipher *tfm;
	int err;

	tfm = crypto_alloc_cipher(driver, type, mask);
	if (IS_ERR(tfm)) {
		printk(KERN_ERR "alg: cipher: Failed to load transform for "
		       "%s: %ld\n", driver, PTR_ERR(tfm));
		return PTR_ERR(tfm);
	}

	err = test_cipher(tfm, ENCRYPT, suite->vecs, suite->count);
	if (!err)
		err = test_cipher(tfm, DECRYPT, suite->vecs, suite->count);

	crypto_free_cipher(tfm);
	return err;
}

static int alg_test_comp(const struct alg_test_desc *desc, const char *driver,
			 u32 type, u32 mask)
{
	struct crypto_comp *comp;
	struct crypto_acomp *acomp;
	int err;
	u32 algo_type = type & CRYPTO_ALG_TYPE_ACOMPRESS_MASK;

	if (algo_type == CRYPTO_ALG_TYPE_ACOMPRESS) {
		acomp = crypto_alloc_acomp(driver, type, mask);
		if (IS_ERR(acomp)) {
			pr_err("alg: acomp: Failed to load transform for %s: %ld\n",
			       driver, PTR_ERR(acomp));
			return PTR_ERR(acomp);
		}
		err = test_acomp(acomp, desc->suite.comp.comp.vecs,
				 desc->suite.comp.decomp.vecs,
				 desc->suite.comp.comp.count,
				 desc->suite.comp.decomp.count);
		crypto_free_acomp(acomp);
	} else {
		comp = crypto_alloc_comp(driver, type, mask);
		if (IS_ERR(comp)) {
			pr_err("alg: comp: Failed to load transform for %s: %ld\n",
			       driver, PTR_ERR(comp));
			return PTR_ERR(comp);
		}

		err = test_comp(comp, desc->suite.comp.comp.vecs,
				desc->suite.comp.decomp.vecs,
				desc->suite.comp.comp.count,
				desc->suite.comp.decomp.count);

		crypto_free_comp(comp);
	}
	return err;
}

static int alg_test_crc32c(const struct alg_test_desc *desc,
			   const char *driver, u32 type, u32 mask)
{
	struct crypto_shash *tfm;
	__le32 val;
	int err;

	err = alg_test_hash(desc, driver, type, mask);
	if (err)
		return err;

	tfm = crypto_alloc_shash(driver, type, mask);
	if (IS_ERR(tfm)) {
		if (PTR_ERR(tfm) == -ENOENT) {
			/*
			 * This crc32c implementation is only available through
			 * ahash API, not the shash API, so the remaining part
			 * of the test is not applicable to it.
			 */
			return 0;
		}
		printk(KERN_ERR "alg: crc32c: Failed to load transform for %s: "
		       "%ld\n", driver, PTR_ERR(tfm));
		return PTR_ERR(tfm);
	}
	driver = crypto_shash_driver_name(tfm);

	do {
		SHASH_DESC_ON_STACK(shash, tfm);
		u32 *ctx = (u32 *)shash_desc_ctx(shash);

		shash->tfm = tfm;

		*ctx = 420553207;
		err = crypto_shash_final(shash, (u8 *)&val);
		if (err) {
			printk(KERN_ERR "alg: crc32c: Operation failed for "
			       "%s: %d\n", driver, err);
			break;
		}

		if (val != cpu_to_le32(~420553207)) {
			pr_err("alg: crc32c: Test failed for %s: %u\n",
			       driver, le32_to_cpu(val));
			err = -EINVAL;
		}
	} while (0);

	crypto_free_shash(tfm);

	return err;
}

static int alg_test_cprng(const struct alg_test_desc *desc, const char *driver,
			  u32 type, u32 mask)
{
	struct crypto_rng *rng;
	int err;

	rng = crypto_alloc_rng(driver, type, mask);
	if (IS_ERR(rng)) {
		printk(KERN_ERR "alg: cprng: Failed to load transform for %s: "
		       "%ld\n", driver, PTR_ERR(rng));
		return PTR_ERR(rng);
	}

	err = test_cprng(rng, desc->suite.cprng.vecs, desc->suite.cprng.count);

	crypto_free_rng(rng);

	return err;
}


static int drbg_cavs_test(const struct drbg_testvec *test, int pr,
			  const char *driver, u32 type, u32 mask)
{
	int ret = -EAGAIN;
	struct crypto_rng *drng;
	struct drbg_test_data test_data;
	struct drbg_string addtl, pers, testentropy;
	unsigned char *buf = kzalloc(test->expectedlen, GFP_KERNEL);

	if (!buf)
		return -ENOMEM;

	drng = crypto_alloc_rng(driver, type, mask);
	if (IS_ERR(drng)) {
		printk(KERN_ERR "alg: drbg: could not allocate DRNG handle for "
		       "%s\n", driver);
		kfree_sensitive(buf);
		return -ENOMEM;
	}

	test_data.testentropy = &testentropy;
	drbg_string_fill(&testentropy, test->entropy, test->entropylen);
	drbg_string_fill(&pers, test->pers, test->perslen);
	ret = crypto_drbg_reset_test(drng, &pers, &test_data);
	if (ret) {
		printk(KERN_ERR "alg: drbg: Failed to reset rng\n");
		goto outbuf;
	}

	drbg_string_fill(&addtl, test->addtla, test->addtllen);
	if (pr) {
		drbg_string_fill(&testentropy, test->entpra, test->entprlen);
		ret = crypto_drbg_get_bytes_addtl_test(drng,
			buf, test->expectedlen, &addtl,	&test_data);
	} else {
		ret = crypto_drbg_get_bytes_addtl(drng,
			buf, test->expectedlen, &addtl);
	}
	if (ret < 0) {
		printk(KERN_ERR "alg: drbg: could not obtain random data for "
		       "driver %s\n", driver);
		goto outbuf;
	}

	drbg_string_fill(&addtl, test->addtlb, test->addtllen);
	if (pr) {
		drbg_string_fill(&testentropy, test->entprb, test->entprlen);
		ret = crypto_drbg_get_bytes_addtl_test(drng,
			buf, test->expectedlen, &addtl, &test_data);
	} else {
		ret = crypto_drbg_get_bytes_addtl(drng,
			buf, test->expectedlen, &addtl);
	}
	if (ret < 0) {
		printk(KERN_ERR "alg: drbg: could not obtain random data for "
		       "driver %s\n", driver);
		goto outbuf;
	}

	ret = memcmp(test->expected, buf, test->expectedlen);

outbuf:
	crypto_free_rng(drng);
	kfree_sensitive(buf);
	return ret;
}


static int alg_test_drbg(const struct alg_test_desc *desc, const char *driver,
			 u32 type, u32 mask)
{
	int err = 0;
	int pr = 0;
	int i = 0;
	const struct drbg_testvec *template = desc->suite.drbg.vecs;
	unsigned int tcount = desc->suite.drbg.count;

	if (0 == memcmp(driver, "drbg_pr_", 8))
		pr = 1;

	for (i = 0; i < tcount; i++) {
		err = drbg_cavs_test(&template[i], pr, driver, type, mask);
		if (err) {
			printk(KERN_ERR "alg: drbg: Test %d failed for %s\n",
			       i, driver);
			err = -EINVAL;
			break;
		}
	}
	return err;

}

static int do_test_kpp(struct crypto_kpp *tfm, const struct kpp_testvec *vec,
		       const char *alg)
{
	struct kpp_request *req;
	void *input_buf = NULL;
	void *output_buf = NULL;
	void *a_public = NULL;
	void *a_ss = NULL;
	void *shared_secret = NULL;
	struct crypto_wait wait;
	unsigned int out_len_max;
	int err = -ENOMEM;
	struct scatterlist src, dst;

	req = kpp_request_alloc(tfm, GFP_KERNEL);
	if (!req)
		return err;

	crypto_init_wait(&wait);

	err = crypto_kpp_set_secret(tfm, vec->secret, vec->secret_size);
	if (err < 0)
		goto free_req;

	out_len_max = crypto_kpp_maxsize(tfm);
	output_buf = kzalloc(out_len_max, GFP_KERNEL);
	if (!output_buf) {
		err = -ENOMEM;
		goto free_req;
	}

	/* Use appropriate parameter as base */
	kpp_request_set_input(req, NULL, 0);
	sg_init_one(&dst, output_buf, out_len_max);
	kpp_request_set_output(req, &dst, out_len_max);
	kpp_request_set_callback(req, CRYPTO_TFM_REQ_MAY_BACKLOG,
				 crypto_req_done, &wait);

	/* Compute party A's public key */
	err = crypto_wait_req(crypto_kpp_generate_public_key(req), &wait);
	if (err) {
		pr_err("alg: %s: Party A: generate public key test failed. err %d\n",
		       alg, err);
		goto free_output;
	}

	if (vec->genkey) {
		/* Save party A's public key */
		a_public = kmemdup(sg_virt(req->dst), out_len_max, GFP_KERNEL);
		if (!a_public) {
			err = -ENOMEM;
			goto free_output;
		}
	} else {
		/* Verify calculated public key */
		if (memcmp(vec->expected_a_public, sg_virt(req->dst),
			   vec->expected_a_public_size)) {
			pr_err("alg: %s: Party A: generate public key test failed. Invalid output\n",
			       alg);
			err = -EINVAL;
			goto free_output;
		}
	}

	/* Calculate shared secret key by using counter part (b) public key. */
	input_buf = kmemdup(vec->b_public, vec->b_public_size, GFP_KERNEL);
	if (!input_buf) {
		err = -ENOMEM;
		goto free_output;
	}

	sg_init_one(&src, input_buf, vec->b_public_size);
	sg_init_one(&dst, output_buf, out_len_max);
	kpp_request_set_input(req, &src, vec->b_public_size);
	kpp_request_set_output(req, &dst, out_len_max);
	kpp_request_set_callback(req, CRYPTO_TFM_REQ_MAY_BACKLOG,
				 crypto_req_done, &wait);
	err = crypto_wait_req(crypto_kpp_compute_shared_secret(req), &wait);
	if (err) {
		pr_err("alg: %s: Party A: compute shared secret test failed. err %d\n",
		       alg, err);
		goto free_all;
	}

	if (vec->genkey) {
		/* Save the shared secret obtained by party A */
		a_ss = kmemdup(sg_virt(req->dst), vec->expected_ss_size, GFP_KERNEL);
		if (!a_ss) {
			err = -ENOMEM;
			goto free_all;
		}

		/*
		 * Calculate party B's shared secret by using party A's
		 * public key.
		 */
		err = crypto_kpp_set_secret(tfm, vec->b_secret,
					    vec->b_secret_size);
		if (err < 0)
			goto free_all;

		sg_init_one(&src, a_public, vec->expected_a_public_size);
		sg_init_one(&dst, output_buf, out_len_max);
		kpp_request_set_input(req, &src, vec->expected_a_public_size);
		kpp_request_set_output(req, &dst, out_len_max);
		kpp_request_set_callback(req, CRYPTO_TFM_REQ_MAY_BACKLOG,
					 crypto_req_done, &wait);
		err = crypto_wait_req(crypto_kpp_compute_shared_secret(req),
				      &wait);
		if (err) {
			pr_err("alg: %s: Party B: compute shared secret failed. err %d\n",
			       alg, err);
			goto free_all;
		}

		shared_secret = a_ss;
	} else {
		shared_secret = (void *)vec->expected_ss;
	}

	/*
	 * verify shared secret from which the user will derive
	 * secret key by executing whatever hash it has chosen
	 */
	if (memcmp(shared_secret, sg_virt(req->dst),
		   vec->expected_ss_size)) {
		pr_err("alg: %s: compute shared secret test failed. Invalid output\n",
		       alg);
		err = -EINVAL;
	}

free_all:
	kfree(a_ss);
	kfree(input_buf);
free_output:
	kfree(a_public);
	kfree(output_buf);
free_req:
	kpp_request_free(req);
	return err;
}

static int test_kpp(struct crypto_kpp *tfm, const char *alg,
		    const struct kpp_testvec *vecs, unsigned int tcount)
{
	int ret, i;

	for (i = 0; i < tcount; i++) {
		ret = do_test_kpp(tfm, vecs++, alg);
		if (ret) {
			pr_err("alg: %s: test failed on vector %d, err=%d\n",
			       alg, i + 1, ret);
			return ret;
		}
	}
	return 0;
}

static int alg_test_kpp(const struct alg_test_desc *desc, const char *driver,
			u32 type, u32 mask)
{
	struct crypto_kpp *tfm;
	int err = 0;

	tfm = crypto_alloc_kpp(driver, type, mask);
	if (IS_ERR(tfm)) {
		pr_err("alg: kpp: Failed to load tfm for %s: %ld\n",
		       driver, PTR_ERR(tfm));
		return PTR_ERR(tfm);
	}
	if (desc->suite.kpp.vecs)
		err = test_kpp(tfm, desc->alg, desc->suite.kpp.vecs,
			       desc->suite.kpp.count);

	crypto_free_kpp(tfm);
	return err;
}

static u8 *test_pack_u32(u8 *dst, u32 val)
{
	memcpy(dst, &val, sizeof(val));
	return dst + sizeof(val);
}

static int test_akcipher_one(struct crypto_akcipher *tfm,
			     const struct akcipher_testvec *vecs)
{
	char *xbuf[XBUFSIZE];
	struct akcipher_request *req;
	void *outbuf_enc = NULL;
	void *outbuf_dec = NULL;
	struct crypto_wait wait;
	unsigned int out_len_max, out_len = 0;
	int err = -ENOMEM;
	struct scatterlist src, dst, src_tab[3];
	const char *m, *c;
	unsigned int m_size, c_size;
	const char *op;
	u8 *key, *ptr;

	if (testmgr_alloc_buf(xbuf))
		return err;

	req = akcipher_request_alloc(tfm, GFP_KERNEL);
	if (!req)
		goto free_xbuf;

	crypto_init_wait(&wait);

	key = kmalloc(vecs->key_len + sizeof(u32) * 2 + vecs->param_len,
		      GFP_KERNEL);
	if (!key)
		goto free_req;
	memcpy(key, vecs->key, vecs->key_len);
	ptr = key + vecs->key_len;
	ptr = test_pack_u32(ptr, vecs->algo);
	ptr = test_pack_u32(ptr, vecs->param_len);
	memcpy(ptr, vecs->params, vecs->param_len);

	if (vecs->public_key_vec)
		err = crypto_akcipher_set_pub_key(tfm, key, vecs->key_len);
	else
		err = crypto_akcipher_set_priv_key(tfm, key, vecs->key_len);
	if (err)
		goto free_key;

	/*
	 * First run test which do not require a private key, such as
	 * encrypt or verify.
	 */
	err = -ENOMEM;
	out_len_max = crypto_akcipher_maxsize(tfm);
	outbuf_enc = kzalloc(out_len_max, GFP_KERNEL);
	if (!outbuf_enc)
		goto free_key;

	if (!vecs->siggen_sigver_test) {
		m = vecs->m;
		m_size = vecs->m_size;
		c = vecs->c;
		c_size = vecs->c_size;
		op = "encrypt";
	} else {
		/* Swap args so we could keep plaintext (digest)
		 * in vecs->m, and cooked signature in vecs->c.
		 */
		m = vecs->c; /* signature */
		m_size = vecs->c_size;
		c = vecs->m; /* digest */
		c_size = vecs->m_size;
		op = "verify";
	}

	err = -E2BIG;
	if (WARN_ON(m_size > PAGE_SIZE))
		goto free_all;
	memcpy(xbuf[0], m, m_size);

	sg_init_table(src_tab, 3);
	sg_set_buf(&src_tab[0], xbuf[0], 8);
	sg_set_buf(&src_tab[1], xbuf[0] + 8, m_size - 8);
	if (vecs->siggen_sigver_test) {
		if (WARN_ON(c_size > PAGE_SIZE))
			goto free_all;
		memcpy(xbuf[1], c, c_size);
		sg_set_buf(&src_tab[2], xbuf[1], c_size);
		akcipher_request_set_crypt(req, src_tab, NULL, m_size, c_size);
	} else {
		sg_init_one(&dst, outbuf_enc, out_len_max);
		akcipher_request_set_crypt(req, src_tab, &dst, m_size,
					   out_len_max);
	}
	akcipher_request_set_callback(req, CRYPTO_TFM_REQ_MAY_BACKLOG,
				      crypto_req_done, &wait);

	err = crypto_wait_req(vecs->siggen_sigver_test ?
			      /* Run asymmetric signature verification */
			      crypto_akcipher_verify(req) :
			      /* Run asymmetric encrypt */
			      crypto_akcipher_encrypt(req), &wait);
	if (err) {
		pr_err("alg: akcipher: %s test failed. err %d\n", op, err);
		goto free_all;
	}
	if (!vecs->siggen_sigver_test && c) {
		if (req->dst_len != c_size) {
			pr_err("alg: akcipher: %s test failed. Invalid output len\n",
			       op);
			err = -EINVAL;
			goto free_all;
		}
		/* verify that encrypted message is equal to expected */
		if (memcmp(c, outbuf_enc, c_size) != 0) {
			pr_err("alg: akcipher: %s test failed. Invalid output\n",
			       op);
			hexdump(outbuf_enc, c_size);
			err = -EINVAL;
			goto free_all;
		}
	}

	/*
	 * Don't invoke (decrypt or sign) test which require a private key
	 * for vectors with only a public key.
	 */
	if (vecs->public_key_vec) {
		err = 0;
		goto free_all;
	}
	outbuf_dec = kzalloc(out_len_max, GFP_KERNEL);
	if (!outbuf_dec) {
		err = -ENOMEM;
		goto free_all;
	}

	if (!vecs->siggen_sigver_test && !c) {
		c = outbuf_enc;
		c_size = req->dst_len;
	}

	err = -E2BIG;
	op = vecs->siggen_sigver_test ? "sign" : "decrypt";
	if (WARN_ON(c_size > PAGE_SIZE))
		goto free_all;
	memcpy(xbuf[0], c, c_size);

	sg_init_one(&src, xbuf[0], c_size);
	sg_init_one(&dst, outbuf_dec, out_len_max);
	crypto_init_wait(&wait);
	akcipher_request_set_crypt(req, &src, &dst, c_size, out_len_max);

	err = crypto_wait_req(vecs->siggen_sigver_test ?
			      /* Run asymmetric signature generation */
			      crypto_akcipher_sign(req) :
			      /* Run asymmetric decrypt */
			      crypto_akcipher_decrypt(req), &wait);
	if (err) {
		pr_err("alg: akcipher: %s test failed. err %d\n", op, err);
		goto free_all;
	}
	out_len = req->dst_len;
	if (out_len < m_size) {
		pr_err("alg: akcipher: %s test failed. Invalid output len %u\n",
		       op, out_len);
		err = -EINVAL;
		goto free_all;
	}
	/* verify that decrypted message is equal to the original msg */
	if (memchr_inv(outbuf_dec, 0, out_len - m_size) ||
	    memcmp(m, outbuf_dec + out_len - m_size, m_size)) {
		pr_err("alg: akcipher: %s test failed. Invalid output\n", op);
		hexdump(outbuf_dec, out_len);
		err = -EINVAL;
	}
free_all:
	kfree(outbuf_dec);
	kfree(outbuf_enc);
free_key:
	kfree(key);
free_req:
	akcipher_request_free(req);
free_xbuf:
	testmgr_free_buf(xbuf);
	return err;
}

static int test_akcipher(struct crypto_akcipher *tfm, const char *alg,
			 const struct akcipher_testvec *vecs,
			 unsigned int tcount)
{
	const char *algo =
		crypto_tfm_alg_driver_name(crypto_akcipher_tfm(tfm));
	int ret, i;

	for (i = 0; i < tcount; i++) {
		ret = test_akcipher_one(tfm, vecs++);
		if (!ret)
			continue;

		pr_err("alg: akcipher: test %d failed for %s, err=%d\n",
		       i + 1, algo, ret);
		return ret;
	}
	return 0;
}

static int alg_test_akcipher(const struct alg_test_desc *desc,
			     const char *driver, u32 type, u32 mask)
{
	struct crypto_akcipher *tfm;
	int err = 0;

	tfm = crypto_alloc_akcipher(driver, type, mask);
	if (IS_ERR(tfm)) {
		pr_err("alg: akcipher: Failed to load tfm for %s: %ld\n",
		       driver, PTR_ERR(tfm));
		return PTR_ERR(tfm);
	}
	if (desc->suite.akcipher.vecs)
		err = test_akcipher(tfm, desc->alg, desc->suite.akcipher.vecs,
				    desc->suite.akcipher.count);

	crypto_free_akcipher(tfm);
	return err;
}

static int alg_test_null(const struct alg_test_desc *desc,
			     const char *driver, u32 type, u32 mask)
{
	return 0;
}

#define ____VECS(tv)	.vecs = tv, .count = ARRAY_SIZE(tv)
#define __VECS(tv)	{ ____VECS(tv) }

/* Please keep this list sorted by algorithm name. */
static const struct alg_test_desc alg_test_descs[] = {
	{
		.alg = "adiantum(xchacha12,aes)",
		.generic_driver = "adiantum(xchacha12-generic,aes-generic,nhpoly1305-generic)",
		.test = alg_test_skcipher,
		.suite = {
			.cipher = __VECS(adiantum_xchacha12_aes_tv_template)
		},
	}, {
		.alg = "adiantum(xchacha20,aes)",
		.generic_driver = "adiantum(xchacha20-generic,aes-generic,nhpoly1305-generic)",
		.test = alg_test_skcipher,
		.suite = {
			.cipher = __VECS(adiantum_xchacha20_aes_tv_template)
		},
	}, {
		.alg = "aegis128",
		.test = alg_test_aead,
		.suite = {
			.aead = __VECS(aegis128_tv_template)
		}
	}, {
		.alg = "ansi_cprng",
		.test = alg_test_cprng,
		.suite = {
			.cprng = __VECS(ansi_cprng_aes_tv_template)
		}
	}, {
		.alg = "authenc(hmac(md5),ecb(cipher_null))",
		.test = alg_test_aead,
		.suite = {
			.aead = __VECS(hmac_md5_ecb_cipher_null_tv_template)
		}
	}, {
		.alg = "authenc(hmac(sha1),cbc(aes))",
		.test = alg_test_aead,
		.fips_allowed = 1,
		.suite = {
			.aead = __VECS(hmac_sha1_aes_cbc_tv_temp)
		}
	}, {
		.alg = "authenc(hmac(sha1),cbc(des))",
		.test = alg_test_aead,
		.suite = {
			.aead = __VECS(hmac_sha1_des_cbc_tv_temp)
		}
	}, {
		.alg = "authenc(hmac(sha1),cbc(des3_ede))",
		.test = alg_test_aead,
		.suite = {
			.aead = __VECS(hmac_sha1_des3_ede_cbc_tv_temp)
		}
	}, {
		.alg = "authenc(hmac(sha1),ctr(aes))",
		.test = alg_test_null,
		.fips_allowed = 1,
	}, {
		.alg = "authenc(hmac(sha1),ecb(cipher_null))",
		.test = alg_test_aead,
		.suite = {
			.aead = __VECS(hmac_sha1_ecb_cipher_null_tv_temp)
		}
	}, {
		.alg = "authenc(hmac(sha1),rfc3686(ctr(aes)))",
		.test = alg_test_null,
		.fips_allowed = 1,
	}, {
		.alg = "authenc(hmac(sha224),cbc(des))",
		.test = alg_test_aead,
		.suite = {
			.aead = __VECS(hmac_sha224_des_cbc_tv_temp)
		}
	}, {
		.alg = "authenc(hmac(sha224),cbc(des3_ede))",
		.test = alg_test_aead,
		.suite = {
			.aead = __VECS(hmac_sha224_des3_ede_cbc_tv_temp)
		}
	}, {
		.alg = "authenc(hmac(sha256),cbc(aes))",
		.test = alg_test_aead,
		.fips_allowed = 1,
		.suite = {
			.aead = __VECS(hmac_sha256_aes_cbc_tv_temp)
		}
	}, {
		.alg = "authenc(hmac(sha256),cbc(des))",
		.test = alg_test_aead,
		.suite = {
			.aead = __VECS(hmac_sha256_des_cbc_tv_temp)
		}
	}, {
		.alg = "authenc(hmac(sha256),cbc(des3_ede))",
		.test = alg_test_aead,
		.suite = {
			.aead = __VECS(hmac_sha256_des3_ede_cbc_tv_temp)
		}
	}, {
		.alg = "authenc(hmac(sha256),ctr(aes))",
		.test = alg_test_null,
		.fips_allowed = 1,
	}, {
		.alg = "authenc(hmac(sha256),rfc3686(ctr(aes)))",
		.test = alg_test_null,
		.fips_allowed = 1,
	}, {
		.alg = "authenc(hmac(sha384),cbc(des))",
		.test = alg_test_aead,
		.suite = {
			.aead = __VECS(hmac_sha384_des_cbc_tv_temp)
		}
	}, {
		.alg = "authenc(hmac(sha384),cbc(des3_ede))",
		.test = alg_test_aead,
		.suite = {
			.aead = __VECS(hmac_sha384_des3_ede_cbc_tv_temp)
		}
	}, {
		.alg = "authenc(hmac(sha384),ctr(aes))",
		.test = alg_test_null,
		.fips_allowed = 1,
	}, {
		.alg = "authenc(hmac(sha384),rfc3686(ctr(aes)))",
		.test = alg_test_null,
		.fips_allowed = 1,
	}, {
		.alg = "authenc(hmac(sha512),cbc(aes))",
		.fips_allowed = 1,
		.test = alg_test_aead,
		.suite = {
			.aead = __VECS(hmac_sha512_aes_cbc_tv_temp)
		}
	}, {
		.alg = "authenc(hmac(sha512),cbc(des))",
		.test = alg_test_aead,
		.suite = {
			.aead = __VECS(hmac_sha512_des_cbc_tv_temp)
		}
	}, {
		.alg = "authenc(hmac(sha512),cbc(des3_ede))",
		.test = alg_test_aead,
		.suite = {
			.aead = __VECS(hmac_sha512_des3_ede_cbc_tv_temp)
		}
	}, {
		.alg = "authenc(hmac(sha512),ctr(aes))",
		.test = alg_test_null,
		.fips_allowed = 1,
	}, {
		.alg = "authenc(hmac(sha512),rfc3686(ctr(aes)))",
		.test = alg_test_null,
		.fips_allowed = 1,
	}, {
		.alg = "blake2b-160",
		.test = alg_test_hash,
		.fips_allowed = 0,
		.suite = {
			.hash = __VECS(blake2b_160_tv_template)
		}
	}, {
		.alg = "blake2b-256",
		.test = alg_test_hash,
		.fips_allowed = 0,
		.suite = {
			.hash = __VECS(blake2b_256_tv_template)
		}
	}, {
		.alg = "blake2b-384",
		.test = alg_test_hash,
		.fips_allowed = 0,
		.suite = {
			.hash = __VECS(blake2b_384_tv_template)
		}
	}, {
		.alg = "blake2b-512",
		.test = alg_test_hash,
		.fips_allowed = 0,
		.suite = {
			.hash = __VECS(blake2b_512_tv_template)
		}
	}, {
		.alg = "cbc(aes)",
		.test = alg_test_skcipher,
		.fips_allowed = 1,
		.suite = {
			.cipher = __VECS(aes_cbc_tv_template)
		},
	}, {
		.alg = "cbc(anubis)",
		.test = alg_test_skcipher,
		.suite = {
			.cipher = __VECS(anubis_cbc_tv_template)
		},
	}, {
		.alg = "cbc(aria)",
		.test = alg_test_skcipher,
		.suite = {
			.cipher = __VECS(aria_cbc_tv_template)
		},
	}, {
		.alg = "cbc(blowfish)",
		.test = alg_test_skcipher,
		.suite = {
			.cipher = __VECS(bf_cbc_tv_template)
		},
	}, {
		.alg = "cbc(camellia)",
		.test = alg_test_skcipher,
		.suite = {
			.cipher = __VECS(camellia_cbc_tv_template)
		},
	}, {
		.alg = "cbc(cast5)",
		.test = alg_test_skcipher,
		.suite = {
			.cipher = __VECS(cast5_cbc_tv_template)
		},
	}, {
		.alg = "cbc(cast6)",
		.test = alg_test_skcipher,
		.suite = {
			.cipher = __VECS(cast6_cbc_tv_template)
		},
	}, {
		.alg = "cbc(des)",
		.test = alg_test_skcipher,
		.suite = {
			.cipher = __VECS(des_cbc_tv_template)
		},
	}, {
		.alg = "cbc(des3_ede)",
		.test = alg_test_skcipher,
		.suite = {
			.cipher = __VECS(des3_ede_cbc_tv_template)
		},
	}, {
		/* Same as cbc(aes) except the key is stored in
		 * hardware secure memory which we reference by index
		 */
		.alg = "cbc(paes)",
		.test = alg_test_null,
		.fips_allowed = 1,
	}, {
		/* Same as cbc(sm4) except the key is stored in
		 * hardware secure memory which we reference by index
		 */
		.alg = "cbc(psm4)",
		.test = alg_test_null,
	}, {
		.alg = "cbc(serpent)",
		.test = alg_test_skcipher,
		.suite = {
			.cipher = __VECS(serpent_cbc_tv_template)
		},
	}, {
		.alg = "cbc(sm4)",
		.test = alg_test_skcipher,
		.suite = {
			.cipher = __VECS(sm4_cbc_tv_template)
		}
	}, {
		.alg = "cbc(twofish)",
		.test = alg_test_skcipher,
		.suite = {
			.cipher = __VECS(tf_cbc_tv_template)
		},
	}, {
#if IS_ENABLED(CONFIG_CRYPTO_PAES_S390)
		.alg = "cbc-paes-s390",
		.fips_allowed = 1,
		.test = alg_test_skcipher,
		.suite = {
			.cipher = __VECS(aes_cbc_tv_template)
		}
	}, {
#endif
		.alg = "cbcmac(aes)",
		.fips_allowed = 1,
		.test = alg_test_hash,
		.suite = {
			.hash = __VECS(aes_cbcmac_tv_template)
		}
	}, {
		.alg = "cbcmac(sm4)",
		.test = alg_test_hash,
		.suite = {
			.hash = __VECS(sm4_cbcmac_tv_template)
		}
	}, {
		.alg = "ccm(aes)",
		.generic_driver = "ccm_base(ctr(aes-generic),cbcmac(aes-generic))",
		.test = alg_test_aead,
		.fips_allowed = 1,
		.suite = {
			.aead = {
				____VECS(aes_ccm_tv_template),
				.einval_allowed = 1,
			}
		}
	}, {
		.alg = "ccm(sm4)",
		.generic_driver = "ccm_base(ctr(sm4-generic),cbcmac(sm4-generic))",
		.test = alg_test_aead,
		.suite = {
			.aead = {
				____VECS(sm4_ccm_tv_template),
				.einval_allowed = 1,
			}
		}
	}, {
		.alg = "cfb(aes)",
		.test = alg_test_skcipher,
		.fips_allowed = 1,
		.suite = {
			.cipher = __VECS(aes_cfb_tv_template)
		},
	}, {
		.alg = "cfb(aria)",
		.test = alg_test_skcipher,
		.suite = {
			.cipher = __VECS(aria_cfb_tv_template)
		},
	}, {
		.alg = "cfb(sm4)",
		.test = alg_test_skcipher,
		.suite = {
			.cipher = __VECS(sm4_cfb_tv_template)
		}
	}, {
		.alg = "chacha20",
		.test = alg_test_skcipher,
		.suite = {
			.cipher = __VECS(chacha20_tv_template)
		},
	}, {
		.alg = "cmac(aes)",
		.fips_allowed = 1,
		.test = alg_test_hash,
		.suite = {
			.hash = __VECS(aes_cmac128_tv_template)
		}
	}, {
		.alg = "cmac(des3_ede)",
		.test = alg_test_hash,
		.suite = {
			.hash = __VECS(des3_ede_cmac64_tv_template)
		}
	}, {
		.alg = "cmac(sm4)",
		.test = alg_test_hash,
		.suite = {
			.hash = __VECS(sm4_cmac128_tv_template)
		}
	}, {
		.alg = "compress_null",
		.test = alg_test_null,
	}, {
		.alg = "crc32",
		.test = alg_test_hash,
		.fips_allowed = 1,
		.suite = {
			.hash = __VECS(crc32_tv_template)
		}
	}, {
		.alg = "crc32c",
		.test = alg_test_crc32c,
		.fips_allowed = 1,
		.suite = {
			.hash = __VECS(crc32c_tv_template)
		}
	}, {
		.alg = "crc64-rocksoft",
		.test = alg_test_hash,
		.fips_allowed = 1,
		.suite = {
			.hash = __VECS(crc64_rocksoft_tv_template)
		}
	}, {
		.alg = "crct10dif",
		.test = alg_test_hash,
		.fips_allowed = 1,
		.suite = {
			.hash = __VECS(crct10dif_tv_template)
		}
	}, {
		.alg = "ctr(aes)",
		.test = alg_test_skcipher,
		.fips_allowed = 1,
		.suite = {
			.cipher = __VECS(aes_ctr_tv_template)
		}
	}, {
		.alg = "ctr(aria)",
		.test = alg_test_skcipher,
		.suite = {
			.cipher = __VECS(aria_ctr_tv_template)
		}
	}, {
		.alg = "ctr(blowfish)",
		.test = alg_test_skcipher,
		.suite = {
			.cipher = __VECS(bf_ctr_tv_template)
		}
	}, {
		.alg = "ctr(camellia)",
		.test = alg_test_skcipher,
		.suite = {
			.cipher = __VECS(camellia_ctr_tv_template)
		}
	}, {
		.alg = "ctr(cast5)",
		.test = alg_test_skcipher,
		.suite = {
			.cipher = __VECS(cast5_ctr_tv_template)
		}
	}, {
		.alg = "ctr(cast6)",
		.test = alg_test_skcipher,
		.suite = {
			.cipher = __VECS(cast6_ctr_tv_template)
		}
	}, {
		.alg = "ctr(des)",
		.test = alg_test_skcipher,
		.suite = {
			.cipher = __VECS(des_ctr_tv_template)
		}
	}, {
		.alg = "ctr(des3_ede)",
		.test = alg_test_skcipher,
		.suite = {
			.cipher = __VECS(des3_ede_ctr_tv_template)
		}
	}, {
		/* Same as ctr(aes) except the key is stored in
		 * hardware secure memory which we reference by index
		 */
		.alg = "ctr(paes)",
		.test = alg_test_null,
		.fips_allowed = 1,
	}, {

		/* Same as ctr(sm4) except the key is stored in
		 * hardware secure memory which we reference by index
		 */
		.alg = "ctr(psm4)",
		.test = alg_test_null,
	}, {
		.alg = "ctr(serpent)",
		.test = alg_test_skcipher,
		.suite = {
			.cipher = __VECS(serpent_ctr_tv_template)
		}
	}, {
		.alg = "ctr(sm4)",
		.test = alg_test_skcipher,
		.suite = {
			.cipher = __VECS(sm4_ctr_tv_template)
		}
	}, {
		.alg = "ctr(twofish)",
		.test = alg_test_skcipher,
		.suite = {
			.cipher = __VECS(tf_ctr_tv_template)
		}
	}, {
#if IS_ENABLED(CONFIG_CRYPTO_PAES_S390)
		.alg = "ctr-paes-s390",
		.fips_allowed = 1,
		.test = alg_test_skcipher,
		.suite = {
			.cipher = __VECS(aes_ctr_tv_template)
		}
	}, {
#endif
		.alg = "cts(cbc(aes))",
		.test = alg_test_skcipher,
		.fips_allowed = 1,
		.suite = {
			.cipher = __VECS(cts_mode_tv_template)
		}
	}, {
		/* Same as cts(cbc((aes)) except the key is stored in
		 * hardware secure memory which we reference by index
		 */
		.alg = "cts(cbc(paes))",
		.test = alg_test_null,
		.fips_allowed = 1,
	}, {
		.alg = "curve25519",
		.test = alg_test_kpp,
		.suite = {
			.kpp = __VECS(curve25519_tv_template)
		}
	}, {
		.alg = "deflate",
		.test = alg_test_comp,
		.fips_allowed = 1,
		.suite = {
			.comp = {
				.comp = __VECS(deflate_comp_tv_template),
				.decomp = __VECS(deflate_decomp_tv_template)
			}
		}
	}, {
		.alg = "dh",
		.test = alg_test_kpp,
		.suite = {
			.kpp = __VECS(dh_tv_template)
		}
	}, {
		.alg = "digest_null",
		.test = alg_test_null,
	}, {
		.alg = "drbg_nopr_ctr_aes128",
		.test = alg_test_drbg,
		.fips_allowed = 1,
		.suite = {
			.drbg = __VECS(drbg_nopr_ctr_aes128_tv_template)
		}
	}, {
		.alg = "drbg_nopr_ctr_aes192",
		.test = alg_test_drbg,
		.fips_allowed = 1,
		.suite = {
			.drbg = __VECS(drbg_nopr_ctr_aes192_tv_template)
		}
	}, {
		.alg = "drbg_nopr_ctr_aes256",
		.test = alg_test_drbg,
		.fips_allowed = 1,
		.suite = {
			.drbg = __VECS(drbg_nopr_ctr_aes256_tv_template)
		}
	}, {
		/*
		 * There is no need to specifically test the DRBG with every
		 * backend cipher -- covered by drbg_nopr_hmac_sha256 test
		 */
		.alg = "drbg_nopr_hmac_sha1",
		.fips_allowed = 1,
		.test = alg_test_null,
	}, {
		.alg = "drbg_nopr_hmac_sha256",
		.test = alg_test_drbg,
		.fips_allowed = 1,
		.suite = {
			.drbg = __VECS(drbg_nopr_hmac_sha256_tv_template)
		}
	}, {
		/* covered by drbg_nopr_hmac_sha256 test */
		.alg = "drbg_nopr_hmac_sha384",
		.fips_allowed = 1,
		.test = alg_test_null,
	}, {
		.alg = "drbg_nopr_hmac_sha512",
		.test = alg_test_drbg,
		.fips_allowed = 1,
		.suite = {
			.drbg = __VECS(drbg_nopr_hmac_sha512_tv_template)
		}
	}, {
		.alg = "drbg_nopr_sha1",
		.fips_allowed = 1,
		.test = alg_test_null,
	}, {
		.alg = "drbg_nopr_sha256",
		.test = alg_test_drbg,
		.fips_allowed = 1,
		.suite = {
			.drbg = __VECS(drbg_nopr_sha256_tv_template)
		}
	}, {
		/* covered by drbg_nopr_sha256 test */
		.alg = "drbg_nopr_sha384",
		.fips_allowed = 1,
		.test = alg_test_null,
	}, {
		.alg = "drbg_nopr_sha512",
		.fips_allowed = 1,
		.test = alg_test_null,
	}, {
		.alg = "drbg_pr_ctr_aes128",
		.test = alg_test_drbg,
		.fips_allowed = 1,
		.suite = {
			.drbg = __VECS(drbg_pr_ctr_aes128_tv_template)
		}
	}, {
		/* covered by drbg_pr_ctr_aes128 test */
		.alg = "drbg_pr_ctr_aes192",
		.fips_allowed = 1,
		.test = alg_test_null,
	}, {
		.alg = "drbg_pr_ctr_aes256",
		.fips_allowed = 1,
		.test = alg_test_null,
	}, {
		.alg = "drbg_pr_hmac_sha1",
		.fips_allowed = 1,
		.test = alg_test_null,
	}, {
		.alg = "drbg_pr_hmac_sha256",
		.test = alg_test_drbg,
		.fips_allowed = 1,
		.suite = {
			.drbg = __VECS(drbg_pr_hmac_sha256_tv_template)
		}
	}, {
		/* covered by drbg_pr_hmac_sha256 test */
		.alg = "drbg_pr_hmac_sha384",
		.fips_allowed = 1,
		.test = alg_test_null,
	}, {
		.alg = "drbg_pr_hmac_sha512",
		.test = alg_test_null,
		.fips_allowed = 1,
	}, {
		.alg = "drbg_pr_sha1",
		.fips_allowed = 1,
		.test = alg_test_null,
	}, {
		.alg = "drbg_pr_sha256",
		.test = alg_test_drbg,
		.fips_allowed = 1,
		.suite = {
			.drbg = __VECS(drbg_pr_sha256_tv_template)
		}
	}, {
		/* covered by drbg_pr_sha256 test */
		.alg = "drbg_pr_sha384",
		.fips_allowed = 1,
		.test = alg_test_null,
	}, {
		.alg = "drbg_pr_sha512",
		.fips_allowed = 1,
		.test = alg_test_null,
	}, {
		.alg = "ecb(aes)",
		.test = alg_test_skcipher,
		.fips_allowed = 1,
		.suite = {
			.cipher = __VECS(aes_tv_template)
		}
	}, {
		.alg = "ecb(anubis)",
		.test = alg_test_skcipher,
		.suite = {
			.cipher = __VECS(anubis_tv_template)
		}
	}, {
		.alg = "ecb(arc4)",
		.generic_driver = "ecb(arc4)-generic",
		.test = alg_test_skcipher,
		.suite = {
			.cipher = __VECS(arc4_tv_template)
		}
	}, {
		.alg = "ecb(aria)",
		.test = alg_test_skcipher,
		.suite = {
			.cipher = __VECS(aria_tv_template)
		}
	}, {
		.alg = "ecb(blowfish)",
		.test = alg_test_skcipher,
		.suite = {
			.cipher = __VECS(bf_tv_template)
		}
	}, {
		.alg = "ecb(camellia)",
		.test = alg_test_skcipher,
		.suite = {
			.cipher = __VECS(camellia_tv_template)
		}
	}, {
		.alg = "ecb(cast5)",
		.test = alg_test_skcipher,
		.suite = {
			.cipher = __VECS(cast5_tv_template)
		}
	}, {
		.alg = "ecb(cast6)",
		.test = alg_test_skcipher,
		.suite = {
			.cipher = __VECS(cast6_tv_template)
		}
	}, {
		.alg = "ecb(cipher_null)",
		.test = alg_test_null,
		.fips_allowed = 1,
	}, {
		.alg = "ecb(des)",
		.test = alg_test_skcipher,
		.suite = {
			.cipher = __VECS(des_tv_template)
		}
	}, {
		.alg = "ecb(des3_ede)",
		.test = alg_test_skcipher,
		.suite = {
			.cipher = __VECS(des3_ede_tv_template)
		}
	}, {
		.alg = "ecb(fcrypt)",
		.test = alg_test_skcipher,
		.suite = {
			.cipher = {
				.vecs = fcrypt_pcbc_tv_template,
				.count = 1
			}
		}
	}, {
		.alg = "ecb(khazad)",
		.test = alg_test_skcipher,
		.suite = {
			.cipher = __VECS(khazad_tv_template)
		}
	}, {
		/* Same as ecb(aes) except the key is stored in
		 * hardware secure memory which we reference by index
		 */
		.alg = "ecb(paes)",
		.test = alg_test_null,
		.fips_allowed = 1,
	}, {
		.alg = "ecb(seed)",
		.test = alg_test_skcipher,
		.suite = {
			.cipher = __VECS(seed_tv_template)
		}
	}, {
		.alg = "ecb(serpent)",
		.test = alg_test_skcipher,
		.suite = {
			.cipher = __VECS(serpent_tv_template)
		}
	}, {
		.alg = "ecb(sm4)",
		.test = alg_test_skcipher,
		.suite = {
			.cipher = __VECS(sm4_tv_template)
		}
	}, {
		.alg = "ecb(tea)",
		.test = alg_test_skcipher,
		.suite = {
			.cipher = __VECS(tea_tv_template)
		}
	}, {
		.alg = "ecb(twofish)",
		.test = alg_test_skcipher,
		.suite = {
			.cipher = __VECS(tf_tv_template)
		}
	}, {
		.alg = "ecb(xeta)",
		.test = alg_test_skcipher,
		.suite = {
			.cipher = __VECS(xeta_tv_template)
		}
	}, {
		.alg = "ecb(xtea)",
		.test = alg_test_skcipher,
		.suite = {
			.cipher = __VECS(xtea_tv_template)
		}
	}, {
#if IS_ENABLED(CONFIG_CRYPTO_PAES_S390)
		.alg = "ecb-paes-s390",
		.fips_allowed = 1,
		.test = alg_test_skcipher,
		.suite = {
			.cipher = __VECS(aes_tv_template)
		}
	}, {
#endif
		.alg = "ecdh-nist-p192",
		.test = alg_test_kpp,
		.suite = {
			.kpp = __VECS(ecdh_p192_tv_template)
		}
	}, {
		.alg = "ecdh-nist-p256",
		.test = alg_test_kpp,
		.fips_allowed = 1,
		.suite = {
			.kpp = __VECS(ecdh_p256_tv_template)
		}
	}, {
		.alg = "ecdh-nist-p384",
		.test = alg_test_kpp,
		.fips_allowed = 1,
		.suite = {
			.kpp = __VECS(ecdh_p384_tv_template)
		}
	}, {
		.alg = "ecdsa-nist-p192",
		.test = alg_test_akcipher,
		.suite = {
			.akcipher = __VECS(ecdsa_nist_p192_tv_template)
		}
	}, {
		.alg = "ecdsa-nist-p256",
		.test = alg_test_akcipher,
		.suite = {
			.akcipher = __VECS(ecdsa_nist_p256_tv_template)
		}
	}, {
		.alg = "ecdsa-nist-p384",
		.test = alg_test_akcipher,
		.suite = {
			.akcipher = __VECS(ecdsa_nist_p384_tv_template)
		}
	}, {
		.alg = "ecrdsa",
		.test = alg_test_akcipher,
		.suite = {
			.akcipher = __VECS(ecrdsa_tv_template)
		}
	}, {
		.alg = "essiv(authenc(hmac(sha256),cbc(aes)),sha256)",
		.test = alg_test_aead,
		.fips_allowed = 1,
		.suite = {
			.aead = __VECS(essiv_hmac_sha256_aes_cbc_tv_temp)
		}
	}, {
		.alg = "essiv(cbc(aes),sha256)",
		.test = alg_test_skcipher,
		.fips_allowed = 1,
		.suite = {
			.cipher = __VECS(essiv_aes_cbc_tv_template)
		}
	}, {
#if IS_ENABLED(CONFIG_CRYPTO_DH_RFC7919_GROUPS)
		.alg = "ffdhe2048(dh)",
		.test = alg_test_kpp,
		.fips_allowed = 1,
		.suite = {
			.kpp = __VECS(ffdhe2048_dh_tv_template)
		}
	}, {
		.alg = "ffdhe3072(dh)",
		.test = alg_test_kpp,
		.fips_allowed = 1,
		.suite = {
			.kpp = __VECS(ffdhe3072_dh_tv_template)
		}
	}, {
		.alg = "ffdhe4096(dh)",
		.test = alg_test_kpp,
		.fips_allowed = 1,
		.suite = {
			.kpp = __VECS(ffdhe4096_dh_tv_template)
		}
	}, {
		.alg = "ffdhe6144(dh)",
		.test = alg_test_kpp,
		.fips_allowed = 1,
		.suite = {
			.kpp = __VECS(ffdhe6144_dh_tv_template)
		}
	}, {
		.alg = "ffdhe8192(dh)",
		.test = alg_test_kpp,
		.fips_allowed = 1,
		.suite = {
			.kpp = __VECS(ffdhe8192_dh_tv_template)
		}
	}, {
#endif /* CONFIG_CRYPTO_DH_RFC7919_GROUPS */
		.alg = "gcm(aes)",
		.generic_driver = "gcm_base(ctr(aes-generic),ghash-generic)",
		.test = alg_test_aead,
		.fips_allowed = 1,
		.suite = {
			.aead = __VECS(aes_gcm_tv_template)
		}
	}, {
		.alg = "gcm(aria)",
		.generic_driver = "gcm_base(ctr(aria-generic),ghash-generic)",
		.test = alg_test_aead,
		.suite = {
			.aead = __VECS(aria_gcm_tv_template)
		}
	}, {
		.alg = "gcm(sm4)",
		.generic_driver = "gcm_base(ctr(sm4-generic),ghash-generic)",
		.test = alg_test_aead,
		.suite = {
			.aead = __VECS(sm4_gcm_tv_template)
		}
	}, {
		.alg = "ghash",
		.test = alg_test_hash,
		.fips_allowed = 1,
		.suite = {
			.hash = __VECS(ghash_tv_template)
		}
	}, {
		.alg = "hctr2(aes)",
		.generic_driver =
		    "hctr2_base(xctr(aes-generic),polyval-generic)",
		.test = alg_test_skcipher,
		.suite = {
			.cipher = __VECS(aes_hctr2_tv_template)
		}
	}, {
		.alg = "hmac(md5)",
		.test = alg_test_hash,
		.suite = {
			.hash = __VECS(hmac_md5_tv_template)
		}
	}, {
		.alg = "hmac(rmd160)",
		.test = alg_test_hash,
		.suite = {
			.hash = __VECS(hmac_rmd160_tv_template)
		}
	}, {
		.alg = "hmac(sha1)",
		.test = alg_test_hash,
		.fips_allowed = 1,
		.suite = {
			.hash = __VECS(hmac_sha1_tv_template)
		}
	}, {
		.alg = "hmac(sha224)",
		.test = alg_test_hash,
		.fips_allowed = 1,
		.suite = {
			.hash = __VECS(hmac_sha224_tv_template)
		}
	}, {
		.alg = "hmac(sha256)",
		.test = alg_test_hash,
		.fips_allowed = 1,
		.suite = {
			.hash = __VECS(hmac_sha256_tv_template)
		}
	}, {
		.alg = "hmac(sha3-224)",
		.test = alg_test_hash,
		.fips_allowed = 1,
		.suite = {
			.hash = __VECS(hmac_sha3_224_tv_template)
		}
	}, {
		.alg = "hmac(sha3-256)",
		.test = alg_test_hash,
		.fips_allowed = 1,
		.suite = {
			.hash = __VECS(hmac_sha3_256_tv_template)
		}
	}, {
		.alg = "hmac(sha3-384)",
		.test = alg_test_hash,
		.fips_allowed = 1,
		.suite = {
			.hash = __VECS(hmac_sha3_384_tv_template)
		}
	}, {
		.alg = "hmac(sha3-512)",
		.test = alg_test_hash,
		.fips_allowed = 1,
		.suite = {
			.hash = __VECS(hmac_sha3_512_tv_template)
		}
	}, {
		.alg = "hmac(sha384)",
		.test = alg_test_hash,
		.fips_allowed = 1,
		.suite = {
			.hash = __VECS(hmac_sha384_tv_template)
		}
	}, {
		.alg = "hmac(sha512)",
		.test = alg_test_hash,
		.fips_allowed = 1,
		.suite = {
			.hash = __VECS(hmac_sha512_tv_template)
		}
	}, {
		.alg = "hmac(sm3)",
		.test = alg_test_hash,
		.suite = {
			.hash = __VECS(hmac_sm3_tv_template)
		}
	}, {
		.alg = "hmac(streebog256)",
		.test = alg_test_hash,
		.suite = {
			.hash = __VECS(hmac_streebog256_tv_template)
		}
	}, {
		.alg = "hmac(streebog512)",
		.test = alg_test_hash,
		.suite = {
			.hash = __VECS(hmac_streebog512_tv_template)
		}
	}, {
		.alg = "jitterentropy_rng",
		.fips_allowed = 1,
		.test = alg_test_null,
	}, {
		.alg = "kw(aes)",
		.test = alg_test_skcipher,
		.fips_allowed = 1,
		.suite = {
			.cipher = __VECS(aes_kw_tv_template)
		}
	}, {
		.alg = "lrw(aes)",
		.generic_driver = "lrw(ecb(aes-generic))",
		.test = alg_test_skcipher,
		.suite = {
			.cipher = __VECS(aes_lrw_tv_template)
		}
	}, {
		.alg = "lrw(camellia)",
		.generic_driver = "lrw(ecb(camellia-generic))",
		.test = alg_test_skcipher,
		.suite = {
			.cipher = __VECS(camellia_lrw_tv_template)
		}
	}, {
		.alg = "lrw(cast6)",
		.generic_driver = "lrw(ecb(cast6-generic))",
		.test = alg_test_skcipher,
		.suite = {
			.cipher = __VECS(cast6_lrw_tv_template)
		}
	}, {
		.alg = "lrw(serpent)",
		.generic_driver = "lrw(ecb(serpent-generic))",
		.test = alg_test_skcipher,
		.suite = {
			.cipher = __VECS(serpent_lrw_tv_template)
		}
	}, {
		.alg = "lrw(twofish)",
		.generic_driver = "lrw(ecb(twofish-generic))",
		.test = alg_test_skcipher,
		.suite = {
			.cipher = __VECS(tf_lrw_tv_template)
		}
	}, {
		.alg = "lz4",
		.test = alg_test_comp,
		.fips_allowed = 1,
		.suite = {
			.comp = {
				.comp = __VECS(lz4_comp_tv_template),
				.decomp = __VECS(lz4_decomp_tv_template)
			}
		}
	}, {
		.alg = "lz4hc",
		.test = alg_test_comp,
		.fips_allowed = 1,
		.suite = {
			.comp = {
				.comp = __VECS(lz4hc_comp_tv_template),
				.decomp = __VECS(lz4hc_decomp_tv_template)
			}
		}
	}, {
		.alg = "lzo",
		.test = alg_test_comp,
		.fips_allowed = 1,
		.suite = {
			.comp = {
				.comp = __VECS(lzo_comp_tv_template),
				.decomp = __VECS(lzo_decomp_tv_template)
			}
		}
	}, {
		.alg = "lzo-rle",
		.test = alg_test_comp,
		.fips_allowed = 1,
		.suite = {
			.comp = {
				.comp = __VECS(lzorle_comp_tv_template),
				.decomp = __VECS(lzorle_decomp_tv_template)
			}
		}
	}, {
		.alg = "md4",
		.test = alg_test_hash,
		.suite = {
			.hash = __VECS(md4_tv_template)
		}
	}, {
		.alg = "md5",
		.test = alg_test_hash,
		.suite = {
			.hash = __VECS(md5_tv_template)
		}
	}, {
		.alg = "michael_mic",
		.test = alg_test_hash,
		.suite = {
			.hash = __VECS(michael_mic_tv_template)
		}
	}, {
		.alg = "nhpoly1305",
		.test = alg_test_hash,
		.suite = {
			.hash = __VECS(nhpoly1305_tv_template)
		}
	}, {
		.alg = "ofb(aes)",
		.test = alg_test_skcipher,
		.fips_allowed = 1,
		.suite = {
			.cipher = __VECS(aes_ofb_tv_template)
		}
	}, {
		/* Same as ofb(aes) except the key is stored in
		 * hardware secure memory which we reference by index
		 */
		.alg = "ofb(paes)",
		.test = alg_test_null,
		.fips_allowed = 1,
	}, {
		.alg = "ofb(sm4)",
		.test = alg_test_skcipher,
		.suite = {
			.cipher = __VECS(sm4_ofb_tv_template)
		}
	}, {
		.alg = "pcbc(fcrypt)",
		.test = alg_test_skcipher,
		.suite = {
			.cipher = __VECS(fcrypt_pcbc_tv_template)
		}
	}, {
		.alg = "pkcs1pad(rsa,sha224)",
		.test = alg_test_null,
		.fips_allowed = 1,
	}, {
		.alg = "pkcs1pad(rsa,sha256)",
		.test = alg_test_akcipher,
		.fips_allowed = 1,
		.suite = {
			.akcipher = __VECS(pkcs1pad_rsa_tv_template)
		}
	}, {
		.alg = "pkcs1pad(rsa,sha384)",
		.test = alg_test_null,
		.fips_allowed = 1,
	}, {
		.alg = "pkcs1pad(rsa,sha512)",
		.test = alg_test_null,
		.fips_allowed = 1,
	}, {
		.alg = "poly1305",
		.test = alg_test_hash,
		.suite = {
			.hash = __VECS(poly1305_tv_template)
		}
	}, {
		.alg = "polyval",
		.test = alg_test_hash,
		.suite = {
			.hash = __VECS(polyval_tv_template)
		}
	}, {
		.alg = "rfc3686(ctr(aes))",
		.test = alg_test_skcipher,
		.fips_allowed = 1,
		.suite = {
			.cipher = __VECS(aes_ctr_rfc3686_tv_template)
		}
	}, {
		.alg = "rfc3686(ctr(sm4))",
		.test = alg_test_skcipher,
		.suite = {
			.cipher = __VECS(sm4_ctr_rfc3686_tv_template)
		}
	}, {
		.alg = "rfc4106(gcm(aes))",
		.generic_driver = "rfc4106(gcm_base(ctr(aes-generic),ghash-generic))",
		.test = alg_test_aead,
		.fips_allowed = 1,
		.suite = {
			.aead = {
				____VECS(aes_gcm_rfc4106_tv_template),
				.einval_allowed = 1,
				.aad_iv = 1,
			}
		}
	}, {
		.alg = "rfc4309(ccm(aes))",
		.generic_driver = "rfc4309(ccm_base(ctr(aes-generic),cbcmac(aes-generic)))",
		.test = alg_test_aead,
		.fips_allowed = 1,
		.suite = {
			.aead = {
				____VECS(aes_ccm_rfc4309_tv_template),
				.einval_allowed = 1,
				.aad_iv = 1,
			}
		}
	}, {
		.alg = "rfc4543(gcm(aes))",
		.generic_driver = "rfc4543(gcm_base(ctr(aes-generic),ghash-generic))",
		.test = alg_test_aead,
		.suite = {
			.aead = {
				____VECS(aes_gcm_rfc4543_tv_template),
				.einval_allowed = 1,
				.aad_iv = 1,
			}
		}
	}, {
		.alg = "rfc7539(chacha20,poly1305)",
		.test = alg_test_aead,
		.suite = {
			.aead = __VECS(rfc7539_tv_template)
		}
	}, {
		.alg = "rfc7539esp(chacha20,poly1305)",
		.test = alg_test_aead,
		.suite = {
			.aead = {
				____VECS(rfc7539esp_tv_template),
				.einval_allowed = 1,
				.aad_iv = 1,
			}
		}
	}, {
		.alg = "rmd160",
		.test = alg_test_hash,
		.suite = {
			.hash = __VECS(rmd160_tv_template)
		}
	}, {
		.alg = "rsa",
		.test = alg_test_akcipher,
		.fips_allowed = 1,
		.suite = {
			.akcipher = __VECS(rsa_tv_template)
		}
	}, {
		.alg = "sha1",
		.test = alg_test_hash,
		.fips_allowed = 1,
		.suite = {
			.hash = __VECS(sha1_tv_template)
		}
	}, {
		.alg = "sha224",
		.test = alg_test_hash,
		.fips_allowed = 1,
		.suite = {
			.hash = __VECS(sha224_tv_template)
		}
	}, {
		.alg = "sha256",
		.test = alg_test_hash,
		.fips_allowed = 1,
		.suite = {
			.hash = __VECS(sha256_tv_template)
		}
	}, {
		.alg = "sha3-224",
		.test = alg_test_hash,
		.fips_allowed = 1,
		.suite = {
			.hash = __VECS(sha3_224_tv_template)
		}
	}, {
		.alg = "sha3-256",
		.test = alg_test_hash,
		.fips_allowed = 1,
		.suite = {
			.hash = __VECS(sha3_256_tv_template)
		}
	}, {
		.alg = "sha3-384",
		.test = alg_test_hash,
		.fips_allowed = 1,
		.suite = {
			.hash = __VECS(sha3_384_tv_template)
		}
	}, {
		.alg = "sha3-512",
		.test = alg_test_hash,
		.fips_allowed = 1,
		.suite = {
			.hash = __VECS(sha3_512_tv_template)
		}
	}, {
		.alg = "sha384",
		.test = alg_test_hash,
		.fips_allowed = 1,
		.suite = {
			.hash = __VECS(sha384_tv_template)
		}
	}, {
		.alg = "sha512",
		.test = alg_test_hash,
		.fips_allowed = 1,
		.suite = {
			.hash = __VECS(sha512_tv_template)
		}
	}, {
		.alg = "sm2",
		.test = alg_test_akcipher,
		.suite = {
			.akcipher = __VECS(sm2_tv_template)
		}
	}, {
		.alg = "sm3",
		.test = alg_test_hash,
		.suite = {
			.hash = __VECS(sm3_tv_template)
		}
	}, {
		.alg = "streebog256",
		.test = alg_test_hash,
		.suite = {
			.hash = __VECS(streebog256_tv_template)
		}
	}, {
		.alg = "streebog512",
		.test = alg_test_hash,
		.suite = {
			.hash = __VECS(streebog512_tv_template)
		}
	}, {
		.alg = "vmac64(aes)",
		.test = alg_test_hash,
		.suite = {
			.hash = __VECS(vmac64_aes_tv_template)
		}
	}, {
		.alg = "wp256",
		.test = alg_test_hash,
		.suite = {
			.hash = __VECS(wp256_tv_template)
		}
	}, {
		.alg = "wp384",
		.test = alg_test_hash,
		.suite = {
			.hash = __VECS(wp384_tv_template)
		}
	}, {
		.alg = "wp512",
		.test = alg_test_hash,
		.suite = {
			.hash = __VECS(wp512_tv_template)
		}
	}, {
		.alg = "xcbc(aes)",
		.test = alg_test_hash,
		.suite = {
			.hash = __VECS(aes_xcbc128_tv_template)
		}
	}, {
		.alg = "xchacha12",
		.test = alg_test_skcipher,
		.suite = {
			.cipher = __VECS(xchacha12_tv_template)
		},
	}, {
		.alg = "xchacha20",
		.test = alg_test_skcipher,
		.suite = {
			.cipher = __VECS(xchacha20_tv_template)
		},
	}, {
		.alg = "xctr(aes)",
		.test = alg_test_skcipher,
		.suite = {
			.cipher = __VECS(aes_xctr_tv_template)
		}
	}, {
		.alg = "xts(aes)",
		.generic_driver = "xts(ecb(aes-generic))",
		.test = alg_test_skcipher,
		.fips_allowed = 1,
		.suite = {
			.cipher = __VECS(aes_xts_tv_template)
		}
	}, {
		.alg = "xts(camellia)",
		.generic_driver = "xts(ecb(camellia-generic))",
		.test = alg_test_skcipher,
		.suite = {
			.cipher = __VECS(camellia_xts_tv_template)
		}
	}, {
		.alg = "xts(cast6)",
		.generic_driver = "xts(ecb(cast6-generic))",
		.test = alg_test_skcipher,
		.suite = {
			.cipher = __VECS(cast6_xts_tv_template)
		}
	}, {
		/* Same as xts(aes) except the key is stored in
		 * hardware secure memory which we reference by index
		 */
		.alg = "xts(paes)",
		.test = alg_test_null,
		.fips_allowed = 1,
	}, {
		.alg = "xts(serpent)",
		.generic_driver = "xts(ecb(serpent-generic))",
		.test = alg_test_skcipher,
		.suite = {
			.cipher = __VECS(serpent_xts_tv_template)
		}
	}, {
		.alg = "xts(twofish)",
		.generic_driver = "xts(ecb(twofish-generic))",
		.test = alg_test_skcipher,
		.suite = {
			.cipher = __VECS(tf_xts_tv_template)
		}
	}, {
#if IS_ENABLED(CONFIG_CRYPTO_PAES_S390)
		.alg = "xts-paes-s390",
		.fips_allowed = 1,
		.test = alg_test_skcipher,
		.suite = {
			.cipher = __VECS(aes_xts_tv_template)
		}
	}, {
#endif
		.alg = "xts4096(paes)",
		.test = alg_test_null,
		.fips_allowed = 1,
	}, {
		.alg = "xts512(paes)",
		.test = alg_test_null,
		.fips_allowed = 1,
	}, {
		.alg = "xxhash64",
		.test = alg_test_hash,
		.fips_allowed = 1,
		.suite = {
			.hash = __VECS(xxhash64_tv_template)
		}
	}, {
		.alg = "zlib-deflate",
		.test = alg_test_comp,
		.fips_allowed = 1,
		.suite = {
			.comp = {
				.comp = __VECS(zlib_deflate_comp_tv_template),
				.decomp = __VECS(zlib_deflate_decomp_tv_template)
			}
		}
	}, {
		.alg = "zstd",
		.test = alg_test_comp,
		.fips_allowed = 1,
		.suite = {
			.comp = {
				.comp = __VECS(zstd_comp_tv_template),
				.decomp = __VECS(zstd_decomp_tv_template)
			}
		}
	}
};

static void alg_check_test_descs_order(void)
{
	int i;

	for (i = 1; i < ARRAY_SIZE(alg_test_descs); i++) {
		int diff = strcmp(alg_test_descs[i - 1].alg,
				  alg_test_descs[i].alg);

		if (WARN_ON(diff > 0)) {
			pr_warn("testmgr: alg_test_descs entries in wrong order: '%s' before '%s'\n",
				alg_test_descs[i - 1].alg,
				alg_test_descs[i].alg);
		}

		if (WARN_ON(diff == 0)) {
			pr_warn("testmgr: duplicate alg_test_descs entry: '%s'\n",
				alg_test_descs[i].alg);
		}
	}
}

static void alg_check_testvec_configs(void)
{
	int i;

	for (i = 0; i < ARRAY_SIZE(default_cipher_testvec_configs); i++)
		WARN_ON(!valid_testvec_config(
				&default_cipher_testvec_configs[i]));

	for (i = 0; i < ARRAY_SIZE(default_hash_testvec_configs); i++)
		WARN_ON(!valid_testvec_config(
				&default_hash_testvec_configs[i]));
}

static void testmgr_onetime_init(void)
{
	alg_check_test_descs_order();
	alg_check_testvec_configs();

#ifdef CONFIG_CRYPTO_MANAGER_EXTRA_TESTS
	pr_warn("alg: extra crypto tests enabled.  This is intended for developer use only.\n");
#endif
}

static int alg_find_test(const char *alg)
{
	int start = 0;
	int end = ARRAY_SIZE(alg_test_descs);

	while (start < end) {
		int i = (start + end) / 2;
		int diff = strcmp(alg_test_descs[i].alg, alg);

		if (diff > 0) {
			end = i;
			continue;
		}

		if (diff < 0) {
			start = i + 1;
			continue;
		}

		return i;
	}

	return -1;
}

static int alg_fips_disabled(const char *driver, const char *alg)
{
	pr_info("alg: %s (%s) is disabled due to FIPS\n", alg, driver);

	return -ECANCELED;
}

int alg_test(const char *driver, const char *alg, u32 type, u32 mask)
{
	int i;
	int j;
	int rc;

	if (!fips_enabled && notests) {
		printk_once(KERN_INFO "alg: self-tests disabled\n");
		return 0;
	}

	DO_ONCE(testmgr_onetime_init);

	if ((type & CRYPTO_ALG_TYPE_MASK) == CRYPTO_ALG_TYPE_CIPHER) {
		char nalg[CRYPTO_MAX_ALG_NAME];

		if (snprintf(nalg, sizeof(nalg), "ecb(%s)", alg) >=
		    sizeof(nalg))
			return -ENAMETOOLONG;

		i = alg_find_test(nalg);
		if (i < 0)
			goto notest;

		if (fips_enabled && !alg_test_descs[i].fips_allowed)
			goto non_fips_alg;

		rc = alg_test_cipher(alg_test_descs + i, driver, type, mask);
		goto test_done;
	}

	i = alg_find_test(alg);
	j = alg_find_test(driver);
	if (i < 0 && j < 0)
		goto notest;

	if (fips_enabled) {
		if (j >= 0 && !alg_test_descs[j].fips_allowed)
			return -EINVAL;

		if (i >= 0 && !alg_test_descs[i].fips_allowed)
			goto non_fips_alg;
	}

	rc = 0;
	if (i >= 0)
		rc |= alg_test_descs[i].test(alg_test_descs + i, driver,
					     type, mask);
	if (j >= 0 && j != i)
		rc |= alg_test_descs[j].test(alg_test_descs + j, driver,
					     type, mask);

test_done:
	if (rc) {
		if (fips_enabled || panic_on_fail) {
			fips_fail_notify();
			panic("alg: self-tests for %s (%s) failed in %s mode!\n",
			      driver, alg,
			      fips_enabled ? "fips" : "panic_on_fail");
		}
		pr_warn("alg: self-tests for %s using %s failed (rc=%d)",
			alg, driver, rc);
		WARN(rc != -ENOENT,
		     "alg: self-tests for %s using %s failed (rc=%d)",
		     alg, driver, rc);
	} else {
		if (fips_enabled)
			pr_info("alg: self-tests for %s (%s) passed\n",
				driver, alg);
	}

	return rc;

notest:
	printk(KERN_INFO "alg: No test for %s (%s)\n", alg, driver);

	if (type & CRYPTO_ALG_FIPS_INTERNAL)
		return alg_fips_disabled(driver, alg);

	return 0;
non_fips_alg:
	return alg_fips_disabled(driver, alg);
}

#endif /* CONFIG_CRYPTO_MANAGER_DISABLE_TESTS */

EXPORT_SYMBOL_GPL(alg_test);<|MERGE_RESOLUTION|>--- conflicted
+++ resolved
@@ -855,15 +855,9 @@
 /* Generate a random length in range [0, max_len], but prefer smaller values */
 static unsigned int generate_random_length(unsigned int max_len)
 {
-<<<<<<< HEAD
-	unsigned int len = prandom_u32_max(max_len + 1);
-
-	switch (prandom_u32_max(4)) {
-=======
 	unsigned int len = get_random_u32_below(max_len + 1);
 
 	switch (get_random_u32_below(4)) {
->>>>>>> 0ee29814
 	case 0:
 		return len % 64;
 	case 1:
@@ -880,22 +874,14 @@
 {
 	size_t bitpos;
 
-<<<<<<< HEAD
-	bitpos = prandom_u32_max(size * 8);
-=======
 	bitpos = get_random_u32_below(size * 8);
->>>>>>> 0ee29814
 	buf[bitpos / 8] ^= 1 << (bitpos % 8);
 }
 
 /* Flip a random byte in the given nonempty data buffer */
 static void flip_random_byte(u8 *buf, size_t size)
 {
-<<<<<<< HEAD
-	buf[prandom_u32_max(size)] ^= 0xff;
-=======
 	buf[get_random_u32_below(size)] ^= 0xff;
->>>>>>> 0ee29814
 }
 
 /* Sometimes make some random changes to the given nonempty data buffer */
@@ -905,25 +891,15 @@
 	size_t i;
 
 	/* Sometimes flip some bits */
-<<<<<<< HEAD
-	if (prandom_u32_max(4) == 0) {
-		num_flips = min_t(size_t, 1 << prandom_u32_max(8), size * 8);
-=======
 	if (get_random_u32_below(4) == 0) {
 		num_flips = min_t(size_t, 1 << get_random_u32_below(8), size * 8);
->>>>>>> 0ee29814
 		for (i = 0; i < num_flips; i++)
 			flip_random_bit(buf, size);
 	}
 
 	/* Sometimes flip some bytes */
-<<<<<<< HEAD
-	if (prandom_u32_max(4) == 0) {
-		num_flips = min_t(size_t, 1 << prandom_u32_max(8), size);
-=======
 	if (get_random_u32_below(4) == 0) {
 		num_flips = min_t(size_t, 1 << get_random_u32_below(8), size);
->>>>>>> 0ee29814
 		for (i = 0; i < num_flips; i++)
 			flip_random_byte(buf, size);
 	}
@@ -939,19 +915,11 @@
 	if (count == 0)
 		return;
 
-<<<<<<< HEAD
-	switch (prandom_u32_max(8)) { /* Choose a generation strategy */
-	case 0:
-	case 1:
-		/* All the same byte, plus optional mutations */
-		switch (prandom_u32_max(4)) {
-=======
 	switch (get_random_u32_below(8)) { /* Choose a generation strategy */
 	case 0:
 	case 1:
 		/* All the same byte, plus optional mutations */
 		switch (get_random_u32_below(4)) {
->>>>>>> 0ee29814
 		case 0:
 			b = 0x00;
 			break;
@@ -991,21 +959,6 @@
 		unsigned int this_len;
 		const char *flushtype_str;
 
-<<<<<<< HEAD
-		if (div == &divs[max_divs - 1] || prandom_u32_max(2) == 0)
-			this_len = remaining;
-		else
-			this_len = 1 + prandom_u32_max(remaining);
-		div->proportion_of_total = this_len;
-
-		if (prandom_u32_max(4) == 0)
-			div->offset = (PAGE_SIZE - 128) + prandom_u32_max(128);
-		else if (prandom_u32_max(2) == 0)
-			div->offset = prandom_u32_max(32);
-		else
-			div->offset = prandom_u32_max(PAGE_SIZE);
-		if (prandom_u32_max(8) == 0)
-=======
 		if (div == &divs[max_divs - 1] || get_random_u32_below(2) == 0)
 			this_len = remaining;
 		else
@@ -1019,16 +972,11 @@
 		else
 			div->offset = get_random_u32_below(PAGE_SIZE);
 		if (get_random_u32_below(8) == 0)
->>>>>>> 0ee29814
 			div->offset_relative_to_alignmask = true;
 
 		div->flush_type = FLUSH_TYPE_NONE;
 		if (gen_flushes) {
-<<<<<<< HEAD
-			switch (prandom_u32_max(4)) {
-=======
 			switch (get_random_u32_below(4)) {
->>>>>>> 0ee29814
 			case 0:
 				div->flush_type = FLUSH_TYPE_REIMPORT;
 				break;
@@ -1040,11 +988,7 @@
 
 		if (div->flush_type != FLUSH_TYPE_NONE &&
 		    !(req_flags & CRYPTO_TFM_REQ_MAY_SLEEP) &&
-<<<<<<< HEAD
-		    prandom_u32_max(2) == 0)
-=======
 		    get_random_u32_below(2) == 0)
->>>>>>> 0ee29814
 			div->nosimd = true;
 
 		switch (div->flush_type) {
@@ -1091,11 +1035,7 @@
 
 	p += scnprintf(p, end - p, "random:");
 
-<<<<<<< HEAD
-	switch (prandom_u32_max(4)) {
-=======
 	switch (get_random_u32_below(4)) {
->>>>>>> 0ee29814
 	case 0:
 	case 1:
 		cfg->inplace_mode = OUT_OF_PLACE;
@@ -1110,20 +1050,12 @@
 		break;
 	}
 
-<<<<<<< HEAD
-	if (prandom_u32_max(2) == 0) {
-=======
 	if (get_random_u32_below(2) == 0) {
->>>>>>> 0ee29814
 		cfg->req_flags |= CRYPTO_TFM_REQ_MAY_SLEEP;
 		p += scnprintf(p, end - p, " may_sleep");
 	}
 
-<<<<<<< HEAD
-	switch (prandom_u32_max(4)) {
-=======
 	switch (get_random_u32_below(4)) {
->>>>>>> 0ee29814
 	case 0:
 		cfg->finalization_type = FINALIZATION_TYPE_FINAL;
 		p += scnprintf(p, end - p, " use_final");
@@ -1139,11 +1071,7 @@
 	}
 
 	if (!(cfg->req_flags & CRYPTO_TFM_REQ_MAY_SLEEP) &&
-<<<<<<< HEAD
-	    prandom_u32_max(2) == 0) {
-=======
 	    get_random_u32_below(2) == 0) {
->>>>>>> 0ee29814
 		cfg->nosimd = true;
 		p += scnprintf(p, end - p, " nosimd");
 	}
@@ -1156,11 +1084,7 @@
 					  cfg->req_flags);
 	p += scnprintf(p, end - p, "]");
 
-<<<<<<< HEAD
-	if (cfg->inplace_mode == OUT_OF_PLACE && prandom_u32_max(2) == 0) {
-=======
 	if (cfg->inplace_mode == OUT_OF_PLACE && get_random_u32_below(2) == 0) {
->>>>>>> 0ee29814
 		p += scnprintf(p, end - p, " dst_divs=[");
 		p = generate_random_sgl_divisions(cfg->dst_divs,
 						  ARRAY_SIZE(cfg->dst_divs),
@@ -1169,15 +1093,6 @@
 		p += scnprintf(p, end - p, "]");
 	}
 
-<<<<<<< HEAD
-	if (prandom_u32_max(2) == 0) {
-		cfg->iv_offset = 1 + prandom_u32_max(MAX_ALGAPI_ALIGNMASK);
-		p += scnprintf(p, end - p, " iv_offset=%u", cfg->iv_offset);
-	}
-
-	if (prandom_u32_max(2) == 0) {
-		cfg->key_offset = 1 + prandom_u32_max(MAX_ALGAPI_ALIGNMASK);
-=======
 	if (get_random_u32_below(2) == 0) {
 		cfg->iv_offset = get_random_u32_inclusive(1, MAX_ALGAPI_ALIGNMASK);
 		p += scnprintf(p, end - p, " iv_offset=%u", cfg->iv_offset);
@@ -1185,7 +1100,6 @@
 
 	if (get_random_u32_below(2) == 0) {
 		cfg->key_offset = get_random_u32_inclusive(1, MAX_ALGAPI_ALIGNMASK);
->>>>>>> 0ee29814
 		p += scnprintf(p, end - p, " key_offset=%u", cfg->key_offset);
 	}
 
@@ -1738,13 +1652,8 @@
 	vec->ksize = 0;
 	if (maxkeysize) {
 		vec->ksize = maxkeysize;
-<<<<<<< HEAD
-		if (prandom_u32_max(4) == 0)
-			vec->ksize = 1 + prandom_u32_max(maxkeysize);
-=======
 		if (get_random_u32_below(4) == 0)
 			vec->ksize = get_random_u32_inclusive(1, maxkeysize);
->>>>>>> 0ee29814
 		generate_random_bytes((u8 *)vec->key, vec->ksize);
 
 		vec->setkey_error = crypto_shash_setkey(desc->tfm, vec->key,
@@ -2309,15 +2218,6 @@
 	const unsigned int aad_tail_size = aad_iv ? ivsize : 0;
 	const unsigned int authsize = vec->clen - vec->plen;
 
-<<<<<<< HEAD
-	if (prandom_u32_max(2) == 0 && vec->alen > aad_tail_size) {
-		 /* Mutate the AAD */
-		flip_random_bit((u8 *)vec->assoc, vec->alen - aad_tail_size);
-		if (prandom_u32_max(2) == 0)
-			return;
-	}
-	if (prandom_u32_max(2) == 0) {
-=======
 	if (get_random_u32_below(2) == 0 && vec->alen > aad_tail_size) {
 		 /* Mutate the AAD */
 		flip_random_bit((u8 *)vec->assoc, vec->alen - aad_tail_size);
@@ -2325,7 +2225,6 @@
 			return;
 	}
 	if (get_random_u32_below(2) == 0) {
->>>>>>> 0ee29814
 		/* Mutate auth tag (assuming it's at the end of ciphertext) */
 		flip_random_bit((u8 *)vec->ctext + vec->plen, authsize);
 	} else {
@@ -2350,11 +2249,7 @@
 	const unsigned int ivsize = crypto_aead_ivsize(tfm);
 	const unsigned int authsize = vec->clen - vec->plen;
 	const bool inauthentic = (authsize >= MIN_COLLISION_FREE_AUTHSIZE) &&
-<<<<<<< HEAD
-				 (prefer_inauthentic || prandom_u32_max(4) == 0);
-=======
 				 (prefer_inauthentic || get_random_u32_below(4) == 0);
->>>>>>> 0ee29814
 
 	/* Generate the AAD. */
 	generate_random_bytes((u8 *)vec->assoc, vec->alen);
@@ -2362,11 +2257,7 @@
 		/* Avoid implementation-defined behavior. */
 		memcpy((u8 *)vec->assoc + vec->alen - ivsize, vec->iv, ivsize);
 
-<<<<<<< HEAD
-	if (inauthentic && prandom_u32_max(2) == 0) {
-=======
 	if (inauthentic && get_random_u32_below(2) == 0) {
->>>>>>> 0ee29814
 		/* Generate a random ciphertext. */
 		generate_random_bytes((u8 *)vec->ctext, vec->clen);
 	} else {
@@ -2430,13 +2321,8 @@
 
 	/* Key: length in [0, maxkeysize], but usually choose maxkeysize */
 	vec->klen = maxkeysize;
-<<<<<<< HEAD
-	if (prandom_u32_max(4) == 0)
-		vec->klen = prandom_u32_max(maxkeysize + 1);
-=======
 	if (get_random_u32_below(4) == 0)
 		vec->klen = get_random_u32_below(maxkeysize + 1);
->>>>>>> 0ee29814
 	generate_random_bytes((u8 *)vec->key, vec->klen);
 	vec->setkey_error = crypto_aead_setkey(tfm, vec->key, vec->klen);
 
@@ -2445,13 +2331,8 @@
 
 	/* Tag length: in [0, maxauthsize], but usually choose maxauthsize */
 	authsize = maxauthsize;
-<<<<<<< HEAD
-	if (prandom_u32_max(4) == 0)
-		authsize = prandom_u32_max(maxauthsize + 1);
-=======
 	if (get_random_u32_below(4) == 0)
 		authsize = get_random_u32_below(maxauthsize + 1);
->>>>>>> 0ee29814
 	if (prefer_inauthentic && authsize < MIN_COLLISION_FREE_AUTHSIZE)
 		authsize = MIN_COLLISION_FREE_AUTHSIZE;
 	if (WARN_ON(authsize > maxdatasize))
@@ -2461,11 +2342,7 @@
 
 	/* AAD, plaintext, and ciphertext lengths */
 	total_len = generate_random_length(maxdatasize);
-<<<<<<< HEAD
-	if (prandom_u32_max(4) == 0)
-=======
 	if (get_random_u32_below(4) == 0)
->>>>>>> 0ee29814
 		vec->alen = 0;
 	else
 		vec->alen = generate_random_length(total_len);
@@ -3081,13 +2958,8 @@
 
 	/* Key: length in [0, maxkeysize], but usually choose maxkeysize */
 	vec->klen = maxkeysize;
-<<<<<<< HEAD
-	if (prandom_u32_max(4) == 0)
-		vec->klen = prandom_u32_max(maxkeysize + 1);
-=======
 	if (get_random_u32_below(4) == 0)
 		vec->klen = get_random_u32_below(maxkeysize + 1);
->>>>>>> 0ee29814
 	generate_random_bytes((u8 *)vec->key, vec->klen);
 	vec->setkey_error = crypto_skcipher_setkey(tfm, vec->key, vec->klen);
 
