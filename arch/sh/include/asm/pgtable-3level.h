/* SPDX-License-Identifier: GPL-2.0 */
#ifndef __ASM_SH_PGTABLE_3LEVEL_H
#define __ASM_SH_PGTABLE_3LEVEL_H

#include <asm-generic/pgtable-nopud.h>

/*
 * Some cores need a 3-level page table layout, for example when using
 * 64-bit PTEs and 4K pages.
 */
#define PAGETABLE_LEVELS	3

#define PTE_MAGNITUDE		3	/* 64-bit PTEs on SH-X2 TLB */

/* PGD bits */
#define PGDIR_SHIFT		30

#define PTRS_PER_PGD		4
#define USER_PTRS_PER_PGD	2

/* PMD bits */
#define PMD_SHIFT	(PAGE_SHIFT + (PAGE_SHIFT - PTE_MAGNITUDE))
#define PMD_SIZE	(1UL << PMD_SHIFT)
#define PMD_MASK	(~(PMD_SIZE-1))

#define PTRS_PER_PMD	((1 << PGDIR_SHIFT) / PMD_SIZE)

#define pmd_ERROR(e) \
	printk("%s:%d: bad pmd %016llx.\n", __FILE__, __LINE__, pmd_val(e))

<<<<<<< HEAD
typedef struct {
=======
typedef union {
>>>>>>> e7a909d5
	struct {
		unsigned long pmd_low;
		unsigned long pmd_high;
	};
	unsigned long long pmd;
} pmd_t;
#define pmd_val(x)	((x).pmd)
#define __pmd(x)	((pmd_t) { .pmd = (x) } )

static inline pmd_t *pud_pgtable(pud_t pud)
{
	return (pmd_t *)(unsigned long)pud_val(pud);
}

/* only used by the stubbed out hugetlb gup code, should never be called */
#define pud_page(pud)		NULL
#define pud_none(x)	(!pud_val(x))
#define pud_present(x)	(pud_val(x))
#define pud_clear(xp)	do { set_pud(xp, __pud(0)); } while (0)
#define	pud_bad(x)	(pud_val(x) & ~PAGE_MASK)

/*
 * (puds are folded into pgds so this doesn't get actually called,
 * but the define is needed for a generic inline function.)
 */
#define set_pud(pudptr, pudval) do { *(pudptr) = (pudval); } while(0)

#endif /* __ASM_SH_PGTABLE_3LEVEL_H */<|MERGE_RESOLUTION|>--- conflicted
+++ resolved
@@ -28,11 +28,7 @@
 #define pmd_ERROR(e) \
 	printk("%s:%d: bad pmd %016llx.\n", __FILE__, __LINE__, pmd_val(e))
 
-<<<<<<< HEAD
-typedef struct {
-=======
 typedef union {
->>>>>>> e7a909d5
 	struct {
 		unsigned long pmd_low;
 		unsigned long pmd_high;
