--- conflicted
+++ resolved
@@ -46,10 +46,6 @@
 
 /* This keeps a track of which one is the crashing cpu. */
 int crashing_cpu = -1;
-<<<<<<< HEAD
-static atomic_t cpus_in_crash;
-=======
->>>>>>> e2920638
 static int time_to_dump;
 
 #define CRASH_HANDLER_MAX 3
