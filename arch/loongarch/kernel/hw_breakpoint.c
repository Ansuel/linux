// SPDX-License-Identifier: GPL-2.0
/*
 * Copyright (C) 2022-2023 Loongson Technology Corporation Limited
 */
#define pr_fmt(fmt) "hw-breakpoint: " fmt

#include <linux/hw_breakpoint.h>
#include <linux/kprobes.h>
#include <linux/perf_event.h>

#include <asm/hw_breakpoint.h>

/* Breakpoint currently in use for each BRP. */
static DEFINE_PER_CPU(struct perf_event *, bp_on_reg[LOONGARCH_MAX_BRP]);

/* Watchpoint currently in use for each WRP. */
static DEFINE_PER_CPU(struct perf_event *, wp_on_reg[LOONGARCH_MAX_WRP]);

int hw_breakpoint_slots(int type)
{
	/*
	 * We can be called early, so don't rely on
	 * our static variables being initialised.
	 */
	switch (type) {
	case TYPE_INST:
		return get_num_brps();
	case TYPE_DATA:
		return get_num_wrps();
	default:
		pr_warn("unknown slot type: %d\n", type);
		return 0;
	}
}

#define READ_WB_REG_CASE(OFF, N, REG, T, VAL)		\
	case (OFF + N):					\
		LOONGARCH_CSR_WATCH_READ(N, REG, T, VAL);	\
		break

#define WRITE_WB_REG_CASE(OFF, N, REG, T, VAL)		\
	case (OFF + N):					\
		LOONGARCH_CSR_WATCH_WRITE(N, REG, T, VAL);	\
		break

#define GEN_READ_WB_REG_CASES(OFF, REG, T, VAL)		\
	READ_WB_REG_CASE(OFF, 0, REG, T, VAL);		\
	READ_WB_REG_CASE(OFF, 1, REG, T, VAL);		\
	READ_WB_REG_CASE(OFF, 2, REG, T, VAL);		\
	READ_WB_REG_CASE(OFF, 3, REG, T, VAL);		\
	READ_WB_REG_CASE(OFF, 4, REG, T, VAL);		\
	READ_WB_REG_CASE(OFF, 5, REG, T, VAL);		\
	READ_WB_REG_CASE(OFF, 6, REG, T, VAL);		\
	READ_WB_REG_CASE(OFF, 7, REG, T, VAL);

#define GEN_WRITE_WB_REG_CASES(OFF, REG, T, VAL)	\
	WRITE_WB_REG_CASE(OFF, 0, REG, T, VAL);		\
	WRITE_WB_REG_CASE(OFF, 1, REG, T, VAL);		\
	WRITE_WB_REG_CASE(OFF, 2, REG, T, VAL);		\
	WRITE_WB_REG_CASE(OFF, 3, REG, T, VAL);		\
	WRITE_WB_REG_CASE(OFF, 4, REG, T, VAL);		\
	WRITE_WB_REG_CASE(OFF, 5, REG, T, VAL);		\
	WRITE_WB_REG_CASE(OFF, 6, REG, T, VAL);		\
	WRITE_WB_REG_CASE(OFF, 7, REG, T, VAL);

static u64 read_wb_reg(int reg, int n, int t)
{
	u64 val = 0;

	switch (reg + n) {
	GEN_READ_WB_REG_CASES(CSR_CFG_ADDR, ADDR, t, val);
	GEN_READ_WB_REG_CASES(CSR_CFG_MASK, MASK, t, val);
	GEN_READ_WB_REG_CASES(CSR_CFG_CTRL, CTRL, t, val);
	GEN_READ_WB_REG_CASES(CSR_CFG_ASID, ASID, t, val);
	default:
		pr_warn("Attempt to read from unknown breakpoint register %d\n", n);
	}

	return val;
}
NOKPROBE_SYMBOL(read_wb_reg);

static void write_wb_reg(int reg, int n, int t, u64 val)
{
	switch (reg + n) {
	GEN_WRITE_WB_REG_CASES(CSR_CFG_ADDR, ADDR, t, val);
	GEN_WRITE_WB_REG_CASES(CSR_CFG_MASK, MASK, t, val);
	GEN_WRITE_WB_REG_CASES(CSR_CFG_CTRL, CTRL, t, val);
	GEN_WRITE_WB_REG_CASES(CSR_CFG_ASID, ASID, t, val);
	default:
		pr_warn("Attempt to write to unknown breakpoint register %d\n", n);
	}
}
NOKPROBE_SYMBOL(write_wb_reg);

enum hw_breakpoint_ops {
	HW_BREAKPOINT_INSTALL,
	HW_BREAKPOINT_UNINSTALL,
};

/*
 * hw_breakpoint_slot_setup - Find and setup a perf slot according to operations
 *
 * @slots: pointer to array of slots
 * @max_slots: max number of slots
 * @bp: perf_event to setup
 * @ops: operation to be carried out on the slot
 *
 * Return:
 *	slot index on success
 *	-ENOSPC if no slot is available/matches
 *	-EINVAL on wrong operations parameter
 */

static int hw_breakpoint_slot_setup(struct perf_event **slots, int max_slots,
				    struct perf_event *bp, enum hw_breakpoint_ops ops)
{
	int i;
	struct perf_event **slot;

	for (i = 0; i < max_slots; ++i) {
		slot = &slots[i];
		switch (ops) {
		case HW_BREAKPOINT_INSTALL:
			if (!*slot) {
				*slot = bp;
				return i;
			}
			break;
		case HW_BREAKPOINT_UNINSTALL:
			if (*slot == bp) {
				*slot = NULL;
				return i;
			}
			break;
		default:
			pr_warn_once("Unhandled hw breakpoint ops %d\n", ops);
			return -EINVAL;
		}
	}

	return -ENOSPC;
}

void ptrace_hw_copy_thread(struct task_struct *tsk)
{
	memset(tsk->thread.hbp_break, 0, sizeof(tsk->thread.hbp_break));
	memset(tsk->thread.hbp_watch, 0, sizeof(tsk->thread.hbp_watch));
}

/*
 * Unregister breakpoints from this task and reset the pointers in the thread_struct.
 */
void flush_ptrace_hw_breakpoint(struct task_struct *tsk)
{
	int i;
	struct thread_struct *t = &tsk->thread;

	for (i = 0; i < LOONGARCH_MAX_BRP; i++) {
		if (t->hbp_break[i]) {
			unregister_hw_breakpoint(t->hbp_break[i]);
			t->hbp_break[i] = NULL;
		}
	}

	for (i = 0; i < LOONGARCH_MAX_WRP; i++) {
		if (t->hbp_watch[i]) {
			unregister_hw_breakpoint(t->hbp_watch[i]);
			t->hbp_watch[i] = NULL;
		}
	}
}

static int hw_breakpoint_control(struct perf_event *bp,
				 enum hw_breakpoint_ops ops)
{
	u32 ctrl, privilege;
	int i, max_slots, enable;
	struct pt_regs *regs;
	struct perf_event **slots;
	struct arch_hw_breakpoint *info = counter_arch_bp(bp);

	if (arch_check_bp_in_kernelspace(info))
		privilege = CTRL_PLV0_ENABLE;
	else
		privilege = CTRL_PLV3_ENABLE;

	/*  Whether bp belongs to a task. */
	if (bp->hw.target)
		regs = task_pt_regs(bp->hw.target);

	if (info->ctrl.type == LOONGARCH_BREAKPOINT_EXECUTE) {
		/* Breakpoint */
		slots = this_cpu_ptr(bp_on_reg);
		max_slots = boot_cpu_data.watch_ireg_count;
	} else {
		/* Watchpoint */
		slots = this_cpu_ptr(wp_on_reg);
		max_slots = boot_cpu_data.watch_dreg_count;
	}

	i = hw_breakpoint_slot_setup(slots, max_slots, bp, ops);

	if (WARN_ONCE(i < 0, "Can't find any breakpoint slot"))
		return i;

	switch (ops) {
	case HW_BREAKPOINT_INSTALL:
		/* Set the FWPnCFG/MWPnCFG 1~4 register. */
		if (info->ctrl.type == LOONGARCH_BREAKPOINT_EXECUTE) {
			write_wb_reg(CSR_CFG_ADDR, i, 0, info->address);
			write_wb_reg(CSR_CFG_MASK, i, 0, info->mask);
			write_wb_reg(CSR_CFG_ASID, i, 0, 0);
			write_wb_reg(CSR_CFG_CTRL, i, 0, privilege);
		} else {
			write_wb_reg(CSR_CFG_ADDR, i, 1, info->address);
			write_wb_reg(CSR_CFG_MASK, i, 1, info->mask);
			write_wb_reg(CSR_CFG_ASID, i, 1, 0);
			ctrl = encode_ctrl_reg(info->ctrl);
			write_wb_reg(CSR_CFG_CTRL, i, 1, ctrl | privilege);
		}
		enable = csr_read64(LOONGARCH_CSR_CRMD);
		csr_write64(CSR_CRMD_WE | enable, LOONGARCH_CSR_CRMD);
<<<<<<< HEAD
		if (bp->hw.target)
=======
		if (bp->hw.target && test_tsk_thread_flag(bp->hw.target, TIF_LOAD_WATCH))
>>>>>>> de9c2c66
			regs->csr_prmd |= CSR_PRMD_PWE;
		break;
	case HW_BREAKPOINT_UNINSTALL:
		/* Reset the FWPnCFG/MWPnCFG 1~4 register. */
		if (info->ctrl.type == LOONGARCH_BREAKPOINT_EXECUTE) {
			write_wb_reg(CSR_CFG_ADDR, i, 0, 0);
			write_wb_reg(CSR_CFG_MASK, i, 0, 0);
			write_wb_reg(CSR_CFG_CTRL, i, 0, 0);
			write_wb_reg(CSR_CFG_ASID, i, 0, 0);
		} else {
			write_wb_reg(CSR_CFG_ADDR, i, 1, 0);
			write_wb_reg(CSR_CFG_MASK, i, 1, 0);
			write_wb_reg(CSR_CFG_CTRL, i, 1, 0);
			write_wb_reg(CSR_CFG_ASID, i, 1, 0);
		}
		if (bp->hw.target)
			regs->csr_prmd &= ~CSR_PRMD_PWE;
		break;
	}

	return 0;
}

/*
 * Install a perf counter breakpoint.
 */
int arch_install_hw_breakpoint(struct perf_event *bp)
{
	return hw_breakpoint_control(bp, HW_BREAKPOINT_INSTALL);
}

void arch_uninstall_hw_breakpoint(struct perf_event *bp)
{
	hw_breakpoint_control(bp, HW_BREAKPOINT_UNINSTALL);
}

static int get_hbp_len(u8 hbp_len)
{
	unsigned int len_in_bytes = 0;

	switch (hbp_len) {
	case LOONGARCH_BREAKPOINT_LEN_1:
		len_in_bytes = 1;
		break;
	case LOONGARCH_BREAKPOINT_LEN_2:
		len_in_bytes = 2;
		break;
	case LOONGARCH_BREAKPOINT_LEN_4:
		len_in_bytes = 4;
		break;
	case LOONGARCH_BREAKPOINT_LEN_8:
		len_in_bytes = 8;
		break;
	}

	return len_in_bytes;
}

/*
 * Check whether bp virtual address is in kernel space.
 */
int arch_check_bp_in_kernelspace(struct arch_hw_breakpoint *hw)
{
	unsigned int len;
	unsigned long va;

	va = hw->address;
	len = get_hbp_len(hw->ctrl.len);

	return (va >= TASK_SIZE) && ((va + len - 1) >= TASK_SIZE);
}

/*
 * Extract generic type and length encodings from an arch_hw_breakpoint_ctrl.
 * Hopefully this will disappear when ptrace can bypass the conversion
 * to generic breakpoint descriptions.
 */
int arch_bp_generic_fields(struct arch_hw_breakpoint_ctrl ctrl,
			   int *gen_len, int *gen_type)
{
	/* Type */
	switch (ctrl.type) {
	case LOONGARCH_BREAKPOINT_EXECUTE:
		*gen_type = HW_BREAKPOINT_X;
		break;
	case LOONGARCH_BREAKPOINT_LOAD:
		*gen_type = HW_BREAKPOINT_R;
		break;
	case LOONGARCH_BREAKPOINT_STORE:
		*gen_type = HW_BREAKPOINT_W;
		break;
	case LOONGARCH_BREAKPOINT_LOAD | LOONGARCH_BREAKPOINT_STORE:
		*gen_type = HW_BREAKPOINT_RW;
		break;
	default:
		return -EINVAL;
	}

	/* Len */
	switch (ctrl.len) {
	case LOONGARCH_BREAKPOINT_LEN_1:
		*gen_len = HW_BREAKPOINT_LEN_1;
		break;
	case LOONGARCH_BREAKPOINT_LEN_2:
		*gen_len = HW_BREAKPOINT_LEN_2;
		break;
	case LOONGARCH_BREAKPOINT_LEN_4:
		*gen_len = HW_BREAKPOINT_LEN_4;
		break;
	case LOONGARCH_BREAKPOINT_LEN_8:
		*gen_len = HW_BREAKPOINT_LEN_8;
		break;
	default:
		return -EINVAL;
	}

	return 0;
}

/*
 * Construct an arch_hw_breakpoint from a perf_event.
 */
static int arch_build_bp_info(struct perf_event *bp,
			      const struct perf_event_attr *attr,
			      struct arch_hw_breakpoint *hw)
{
	/* Type */
	switch (attr->bp_type) {
	case HW_BREAKPOINT_X:
		hw->ctrl.type = LOONGARCH_BREAKPOINT_EXECUTE;
		break;
	case HW_BREAKPOINT_R:
		hw->ctrl.type = LOONGARCH_BREAKPOINT_LOAD;
		break;
	case HW_BREAKPOINT_W:
		hw->ctrl.type = LOONGARCH_BREAKPOINT_STORE;
		break;
	case HW_BREAKPOINT_RW:
		hw->ctrl.type = LOONGARCH_BREAKPOINT_LOAD | LOONGARCH_BREAKPOINT_STORE;
		break;
	default:
		return -EINVAL;
	}

	/* Len */
	switch (attr->bp_len) {
	case HW_BREAKPOINT_LEN_1:
		hw->ctrl.len = LOONGARCH_BREAKPOINT_LEN_1;
		break;
	case HW_BREAKPOINT_LEN_2:
		hw->ctrl.len = LOONGARCH_BREAKPOINT_LEN_2;
		break;
	case HW_BREAKPOINT_LEN_4:
		hw->ctrl.len = LOONGARCH_BREAKPOINT_LEN_4;
		break;
	case HW_BREAKPOINT_LEN_8:
		hw->ctrl.len = LOONGARCH_BREAKPOINT_LEN_8;
		break;
	default:
		return -EINVAL;
	}

	/* Address */
	hw->address = attr->bp_addr;

	return 0;
}

/*
 * Validate the arch-specific HW Breakpoint register settings.
 */
int hw_breakpoint_arch_parse(struct perf_event *bp,
			     const struct perf_event_attr *attr,
			     struct arch_hw_breakpoint *hw)
{
	int ret;
	u64 alignment_mask;

	/* Build the arch_hw_breakpoint. */
	ret = arch_build_bp_info(bp, attr, hw);
	if (ret)
		return ret;

	if (hw->ctrl.type == LOONGARCH_BREAKPOINT_EXECUTE) {
		alignment_mask = 0x3;
		hw->address &= ~alignment_mask;
	}

	return 0;
}

static void update_bp_registers(struct pt_regs *regs, int enable, int type)
{
	u32 ctrl;
	int i, max_slots;
	struct perf_event **slots;
	struct arch_hw_breakpoint *info;

	switch (type) {
	case 0:
		slots = this_cpu_ptr(bp_on_reg);
		max_slots = boot_cpu_data.watch_ireg_count;
		break;
	case 1:
		slots = this_cpu_ptr(wp_on_reg);
		max_slots = boot_cpu_data.watch_dreg_count;
		break;
	default:
		return;
	}

	for (i = 0; i < max_slots; ++i) {
		if (!slots[i])
			continue;

		info = counter_arch_bp(slots[i]);
		if (enable) {
			if ((info->ctrl.type == LOONGARCH_BREAKPOINT_EXECUTE) && (type == 0)) {
				write_wb_reg(CSR_CFG_CTRL, i, 0, CTRL_PLV_ENABLE);
				write_wb_reg(CSR_CFG_CTRL, i, 0, CTRL_PLV_ENABLE);
			} else {
				ctrl = read_wb_reg(CSR_CFG_CTRL, i, 1);
				if (info->ctrl.type == LOONGARCH_BREAKPOINT_LOAD)
					ctrl |= 0x1 << MWPnCFG3_LoadEn;
				if (info->ctrl.type == LOONGARCH_BREAKPOINT_STORE)
					ctrl |= 0x1 << MWPnCFG3_StoreEn;
				write_wb_reg(CSR_CFG_CTRL, i, 1, ctrl);
			}
			regs->csr_prmd |= CSR_PRMD_PWE;
		} else {
			if ((info->ctrl.type == LOONGARCH_BREAKPOINT_EXECUTE) && (type == 0)) {
				write_wb_reg(CSR_CFG_CTRL, i, 0, 0);
			} else {
				ctrl = read_wb_reg(CSR_CFG_CTRL, i, 1);
				if (info->ctrl.type == LOONGARCH_BREAKPOINT_LOAD)
					ctrl &= ~0x1 << MWPnCFG3_LoadEn;
				if (info->ctrl.type == LOONGARCH_BREAKPOINT_STORE)
					ctrl &= ~0x1 << MWPnCFG3_StoreEn;
				write_wb_reg(CSR_CFG_CTRL, i, 1, ctrl);
			}
			regs->csr_prmd &= ~CSR_PRMD_PWE;
		}
	}
}
NOKPROBE_SYMBOL(update_bp_registers);

/*
 * Debug exception handlers.
 */
void breakpoint_handler(struct pt_regs *regs)
{
	int i;
	struct perf_event *bp, **slots;

	slots = this_cpu_ptr(bp_on_reg);

	for (i = 0; i < boot_cpu_data.watch_ireg_count; ++i) {
		if ((csr_read32(LOONGARCH_CSR_FWPS) & (0x1 << i))) {
			bp = slots[i];
			if (bp == NULL)
				continue;
			perf_bp_event(bp, regs);
			csr_write32(0x1 << i, LOONGARCH_CSR_FWPS);
			update_bp_registers(regs, 0, 0);
		}
	}
}
NOKPROBE_SYMBOL(breakpoint_handler);

void watchpoint_handler(struct pt_regs *regs)
{
	int i;
	struct perf_event *wp, **slots;

	slots = this_cpu_ptr(wp_on_reg);

	for (i = 0; i < boot_cpu_data.watch_dreg_count; ++i) {
		if ((csr_read32(LOONGARCH_CSR_MWPS) & (0x1 << i))) {
			wp = slots[i];
			if (wp == NULL)
				continue;
			perf_bp_event(wp, regs);
			csr_write32(0x1 << i, LOONGARCH_CSR_MWPS);
			update_bp_registers(regs, 0, 1);
		}
	}
}
NOKPROBE_SYMBOL(watchpoint_handler);

static int __init arch_hw_breakpoint_init(void)
{
	int cpu;

	boot_cpu_data.watch_ireg_count = get_num_brps();
	boot_cpu_data.watch_dreg_count = get_num_wrps();

	pr_info("Found %d breakpoint and %d watchpoint registers.\n",
		boot_cpu_data.watch_ireg_count, boot_cpu_data.watch_dreg_count);

	for (cpu = 1; cpu < NR_CPUS; cpu++) {
		cpu_data[cpu].watch_ireg_count = boot_cpu_data.watch_ireg_count;
		cpu_data[cpu].watch_dreg_count = boot_cpu_data.watch_dreg_count;
	}

	return 0;
}
arch_initcall(arch_hw_breakpoint_init);

void hw_breakpoint_thread_switch(struct task_struct *next)
{
	u64 addr, mask;
	struct pt_regs *regs = task_pt_regs(next);

	if (test_tsk_thread_flag(next, TIF_SINGLESTEP)) {
		addr = read_wb_reg(CSR_CFG_ADDR, 0, 0);
		mask = read_wb_reg(CSR_CFG_MASK, 0, 0);
		if (!((regs->csr_era ^ addr) & ~mask))
			csr_write32(CSR_FWPC_SKIP, LOONGARCH_CSR_FWPS);
		regs->csr_prmd |= CSR_PRMD_PWE;
	} else {
		/* Update breakpoints */
		update_bp_registers(regs, 1, 0);
		/* Update watchpoints */
		update_bp_registers(regs, 1, 1);
	}
}

void hw_breakpoint_pmu_read(struct perf_event *bp)
{
}

/*
 * Dummy function to register with die_notifier.
 */
int hw_breakpoint_exceptions_notify(struct notifier_block *unused,
				    unsigned long val, void *data)
{
	return NOTIFY_DONE;
}<|MERGE_RESOLUTION|>--- conflicted
+++ resolved
@@ -221,11 +221,7 @@
 		}
 		enable = csr_read64(LOONGARCH_CSR_CRMD);
 		csr_write64(CSR_CRMD_WE | enable, LOONGARCH_CSR_CRMD);
-<<<<<<< HEAD
-		if (bp->hw.target)
-=======
 		if (bp->hw.target && test_tsk_thread_flag(bp->hw.target, TIF_LOAD_WATCH))
->>>>>>> de9c2c66
 			regs->csr_prmd |= CSR_PRMD_PWE;
 		break;
 	case HW_BREAKPOINT_UNINSTALL:
