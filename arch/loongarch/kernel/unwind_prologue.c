// SPDX-License-Identifier: GPL-2.0
/*
 * Copyright (C) 2022 Loongson Technology Corporation Limited
 */
<<<<<<< HEAD
=======
#include <linux/cpumask.h>
>>>>>>> e7a909d5
#include <linux/ftrace.h>
#include <linux/kallsyms.h>

#include <asm/inst.h>
#include <asm/loongson.h>
#include <asm/ptrace.h>
#include <asm/setup.h>
#include <asm/unwind.h>

<<<<<<< HEAD
static inline void unwind_state_fixup(struct unwind_state *state)
{
#ifdef CONFIG_DYNAMIC_FTRACE
	static unsigned long ftrace = (unsigned long)ftrace_call + 4;

	if (state->pc == ftrace)
		state->is_ftrace = true;
#endif
}

unsigned long unwind_get_return_address(struct unwind_state *state)
=======
extern const int unwind_hint_ade;
extern const int unwind_hint_ale;
extern const int unwind_hint_bp;
extern const int unwind_hint_fpe;
extern const int unwind_hint_fpu;
extern const int unwind_hint_lsx;
extern const int unwind_hint_lasx;
extern const int unwind_hint_lbt;
extern const int unwind_hint_ri;
extern const int unwind_hint_watch;
extern unsigned long eentry;
#ifdef CONFIG_NUMA
extern unsigned long pcpu_handlers[NR_CPUS];
#endif

static inline bool scan_handlers(unsigned long entry_offset)
>>>>>>> e7a909d5
{
	int idx, offset;

	if (entry_offset >= EXCCODE_INT_START * VECSIZE)
		return false;

	idx = entry_offset / VECSIZE;
	offset = entry_offset % VECSIZE;
	switch (idx) {
	case EXCCODE_ADE:
		return offset == unwind_hint_ade;
	case EXCCODE_ALE:
		return offset == unwind_hint_ale;
	case EXCCODE_BP:
		return offset == unwind_hint_bp;
	case EXCCODE_FPE:
		return offset == unwind_hint_fpe;
	case EXCCODE_FPDIS:
		return offset == unwind_hint_fpu;
	case EXCCODE_LSXDIS:
		return offset == unwind_hint_lsx;
	case EXCCODE_LASXDIS:
		return offset == unwind_hint_lasx;
	case EXCCODE_BTDIS:
		return offset == unwind_hint_lbt;
	case EXCCODE_INE:
		return offset == unwind_hint_ri;
	case EXCCODE_WATCH:
		return offset == unwind_hint_watch;
	default:
		return false;
	}
}

static inline bool fix_exception(unsigned long pc)
{
#ifdef CONFIG_NUMA
	int cpu;

<<<<<<< HEAD
	for (state->sp += sizeof(unsigned long);
	     state->sp < info->end;
	     state->sp += sizeof(unsigned long)) {
		addr = *(unsigned long *)(state->sp);
		state->pc = ftrace_graph_ret_addr(state->task, &state->graph_idx,
				addr, (unsigned long *)(state->sp - GRAPH_FAKE_OFFSET));
		if (__kernel_text_address(addr))
=======
	for_each_possible_cpu(cpu) {
		if (!pcpu_handlers[cpu])
			continue;
		if (scan_handlers(pc - pcpu_handlers[cpu]))
>>>>>>> e7a909d5
			return true;
	}
#endif
	return scan_handlers(pc - eentry);
}

/*
 * As we meet ftrace_regs_entry, reset first flag like first doing
 * tracing. Prologue analysis will stop soon because PC is at entry.
 */
static inline bool fix_ftrace(unsigned long pc)
{
#ifdef CONFIG_DYNAMIC_FTRACE
	return pc == (unsigned long)ftrace_call + LOONGARCH_INSN_SIZE;
#else
	return false;
#endif
}

static inline bool unwind_state_fixup(struct unwind_state *state)
{
	if (!fix_exception(state->pc) && !fix_ftrace(state->pc))
		return false;

	state->reset = true;
	return true;
}

/*
 * LoongArch function prologue is like follows,
 *     [instructions not use stack var]
 *     addi.d sp, sp, -imm
 *     st.d   xx, sp, offset <- save callee saved regs and
 *     st.d   yy, sp, offset    save ra if function is nest.
 *     [others instructions]
 */
static bool unwind_by_prologue(struct unwind_state *state)
{
	long frame_ra = -1;
	unsigned long frame_size = 0;
<<<<<<< HEAD
	unsigned long size, offset, pc = state->pc;
=======
	unsigned long size, offset, pc;
>>>>>>> e7a909d5
	struct pt_regs *regs;
	struct stack_info *info = &state->stack_info;
	union loongarch_instruction *ip, *ip_end;

	if (state->sp >= info->end || state->sp < info->begin)
		return false;

<<<<<<< HEAD
	if (state->is_ftrace) {
		/*
		 * As we meet ftrace_regs_entry, reset first flag like first doing
		 * tracing. Prologue analysis will stop soon because PC is at entry.
		 */
		regs = (struct pt_regs *)state->sp;
		state->first = true;
		state->is_ftrace = false;
=======
	if (state->reset) {
		regs = (struct pt_regs *)state->sp;
		state->first = true;
		state->reset = false;
>>>>>>> e7a909d5
		state->pc = regs->csr_era;
		state->ra = regs->regs[1];
		state->sp = regs->regs[3];
		return true;
	}

<<<<<<< HEAD
=======
	/*
	 * When first is not set, the PC is a return address in the previous frame.
	 * We need to adjust its value in case overflow to the next symbol.
	 */
	pc = state->pc - (state->first ? 0 : LOONGARCH_INSN_SIZE);
>>>>>>> e7a909d5
	if (!kallsyms_lookup_size_offset(pc, &size, &offset))
		return false;

	ip = (union loongarch_instruction *)(pc - offset);
	ip_end = (union loongarch_instruction *)pc;

	while (ip < ip_end) {
		if (is_stack_alloc_ins(ip)) {
			frame_size = (1 << 12) - ip->reg2i12_format.immediate;
			ip++;
			break;
		}
		ip++;
	}

	/*
	 * Can't find stack alloc action, PC may be in a leaf function. Only the
	 * first being true is reasonable, otherwise indicate analysis is broken.
	 */
	if (!frame_size) {
		if (state->first)
			goto first;

		return false;
	}

	while (ip < ip_end) {
		if (is_ra_save_ins(ip)) {
			frame_ra = ip->reg2i12_format.immediate;
			break;
		}
		if (is_branch_ins(ip))
			break;
		ip++;
	}

	/* Can't find save $ra action, PC may be in a leaf function, too. */
	if (frame_ra < 0) {
		if (state->first) {
			state->sp = state->sp + frame_size;
			goto first;
		}
		return false;
	}

	state->pc = *(unsigned long *)(state->sp + frame_ra);
	state->sp = state->sp + frame_size;
	goto out;

first:
	state->pc = state->ra;

out:
<<<<<<< HEAD
	unwind_state_fixup(state);
	return !!__kernel_text_address(state->pc);
}

void unwind_start(struct unwind_state *state, struct task_struct *task,
		    struct pt_regs *regs)
{
	memset(state, 0, sizeof(*state));

	if (regs &&  __kernel_text_address(regs->csr_era)) {
		state->pc = regs->csr_era;
		state->sp = regs->regs[3];
		state->ra = regs->regs[1];
		state->type = UNWINDER_PROLOGUE;
	}

	state->task = task;
	state->first = true;

	get_stack_info(state->sp, state->task, &state->stack_info);

	if (!unwind_done(state) && !__kernel_text_address(state->pc))
		unwind_next_frame(state);
=======
	state->first = false;
	return unwind_state_fixup(state) || __kernel_text_address(state->pc);
>>>>>>> e7a909d5
}

static bool next_frame(struct unwind_state *state)
{
	unsigned long pc;
	struct pt_regs *regs;
	struct stack_info *info = &state->stack_info;

	if (unwind_done(state))
		return false;

	do {
<<<<<<< HEAD
		switch (state->type) {
		case UNWINDER_GUESS:
			state->first = false;
			if (unwind_by_guess(state))
				return true;
			break;

		case UNWINDER_PROLOGUE:
			if (unwind_by_prologue(state)) {
				state->pc = ftrace_graph_ret_addr(state->task, &state->graph_idx,
						state->pc, (unsigned long *)(state->sp - GRAPH_FAKE_OFFSET));
				return true;
			}
=======
		if (unwind_by_prologue(state)) {
			state->pc = unwind_graph_addr(state, state->pc, state->sp);
			return true;
		}
>>>>>>> e7a909d5

		if (info->type == STACK_TYPE_IRQ && info->end == state->sp) {
			regs = (struct pt_regs *)info->next_sp;
			pc = regs->csr_era;

			if (user_mode(regs) || !__kernel_text_address(pc))
				return false;

<<<<<<< HEAD
				state->first = true;
				state->ra = regs->regs[1];
				state->sp = regs->regs[3];
				state->pc = ftrace_graph_ret_addr(state->task, &state->graph_idx,
						pc, (unsigned long *)(state->sp - GRAPH_FAKE_OFFSET));
				get_stack_info(state->sp, state->task, info);
=======
			state->first = true;
			state->pc = pc;
			state->ra = regs->regs[1];
			state->sp = regs->regs[3];
			get_stack_info(state->sp, state->task, info);
>>>>>>> e7a909d5

			return true;
		}

		state->sp = info->next_sp;

	} while (!get_stack_info(state->sp, state->task, info));

	return false;
}

unsigned long unwind_get_return_address(struct unwind_state *state)
{
	return __unwind_get_return_address(state);
}
EXPORT_SYMBOL_GPL(unwind_get_return_address);

void unwind_start(struct unwind_state *state, struct task_struct *task,
		    struct pt_regs *regs)
{
	__unwind_start(state, task, regs);
	state->type = UNWINDER_PROLOGUE;
	state->first = true;

	/*
	 * The current PC is not kernel text address, we cannot find its
	 * relative symbol. Thus, prologue analysis will be broken. Luckily,
	 * we can use the default_next_frame().
	 */
	if (!__kernel_text_address(state->pc)) {
		state->type = UNWINDER_GUESS;
		if (!unwind_done(state))
			unwind_next_frame(state);
	}
}
EXPORT_SYMBOL_GPL(unwind_start);

bool unwind_next_frame(struct unwind_state *state)
{
	return state->type == UNWINDER_PROLOGUE ?
			next_frame(state) : default_next_frame(state);
}
EXPORT_SYMBOL_GPL(unwind_next_frame);<|MERGE_RESOLUTION|>--- conflicted
+++ resolved
@@ -2,10 +2,7 @@
 /*
  * Copyright (C) 2022 Loongson Technology Corporation Limited
  */
-<<<<<<< HEAD
-=======
 #include <linux/cpumask.h>
->>>>>>> e7a909d5
 #include <linux/ftrace.h>
 #include <linux/kallsyms.h>
 
@@ -15,19 +12,6 @@
 #include <asm/setup.h>
 #include <asm/unwind.h>
 
-<<<<<<< HEAD
-static inline void unwind_state_fixup(struct unwind_state *state)
-{
-#ifdef CONFIG_DYNAMIC_FTRACE
-	static unsigned long ftrace = (unsigned long)ftrace_call + 4;
-
-	if (state->pc == ftrace)
-		state->is_ftrace = true;
-#endif
-}
-
-unsigned long unwind_get_return_address(struct unwind_state *state)
-=======
 extern const int unwind_hint_ade;
 extern const int unwind_hint_ale;
 extern const int unwind_hint_bp;
@@ -44,7 +28,6 @@
 #endif
 
 static inline bool scan_handlers(unsigned long entry_offset)
->>>>>>> e7a909d5
 {
 	int idx, offset;
 
@@ -84,20 +67,10 @@
 #ifdef CONFIG_NUMA
 	int cpu;
 
-<<<<<<< HEAD
-	for (state->sp += sizeof(unsigned long);
-	     state->sp < info->end;
-	     state->sp += sizeof(unsigned long)) {
-		addr = *(unsigned long *)(state->sp);
-		state->pc = ftrace_graph_ret_addr(state->task, &state->graph_idx,
-				addr, (unsigned long *)(state->sp - GRAPH_FAKE_OFFSET));
-		if (__kernel_text_address(addr))
-=======
 	for_each_possible_cpu(cpu) {
 		if (!pcpu_handlers[cpu])
 			continue;
 		if (scan_handlers(pc - pcpu_handlers[cpu]))
->>>>>>> e7a909d5
 			return true;
 	}
 #endif
@@ -138,11 +111,7 @@
 {
 	long frame_ra = -1;
 	unsigned long frame_size = 0;
-<<<<<<< HEAD
-	unsigned long size, offset, pc = state->pc;
-=======
 	unsigned long size, offset, pc;
->>>>>>> e7a909d5
 	struct pt_regs *regs;
 	struct stack_info *info = &state->stack_info;
 	union loongarch_instruction *ip, *ip_end;
@@ -150,35 +119,21 @@
 	if (state->sp >= info->end || state->sp < info->begin)
 		return false;
 
-<<<<<<< HEAD
-	if (state->is_ftrace) {
-		/*
-		 * As we meet ftrace_regs_entry, reset first flag like first doing
-		 * tracing. Prologue analysis will stop soon because PC is at entry.
-		 */
-		regs = (struct pt_regs *)state->sp;
-		state->first = true;
-		state->is_ftrace = false;
-=======
 	if (state->reset) {
 		regs = (struct pt_regs *)state->sp;
 		state->first = true;
 		state->reset = false;
->>>>>>> e7a909d5
 		state->pc = regs->csr_era;
 		state->ra = regs->regs[1];
 		state->sp = regs->regs[3];
 		return true;
 	}
 
-<<<<<<< HEAD
-=======
 	/*
 	 * When first is not set, the PC is a return address in the previous frame.
 	 * We need to adjust its value in case overflow to the next symbol.
 	 */
 	pc = state->pc - (state->first ? 0 : LOONGARCH_INSN_SIZE);
->>>>>>> e7a909d5
 	if (!kallsyms_lookup_size_offset(pc, &size, &offset))
 		return false;
 
@@ -232,34 +187,8 @@
 	state->pc = state->ra;
 
 out:
-<<<<<<< HEAD
-	unwind_state_fixup(state);
-	return !!__kernel_text_address(state->pc);
-}
-
-void unwind_start(struct unwind_state *state, struct task_struct *task,
-		    struct pt_regs *regs)
-{
-	memset(state, 0, sizeof(*state));
-
-	if (regs &&  __kernel_text_address(regs->csr_era)) {
-		state->pc = regs->csr_era;
-		state->sp = regs->regs[3];
-		state->ra = regs->regs[1];
-		state->type = UNWINDER_PROLOGUE;
-	}
-
-	state->task = task;
-	state->first = true;
-
-	get_stack_info(state->sp, state->task, &state->stack_info);
-
-	if (!unwind_done(state) && !__kernel_text_address(state->pc))
-		unwind_next_frame(state);
-=======
 	state->first = false;
 	return unwind_state_fixup(state) || __kernel_text_address(state->pc);
->>>>>>> e7a909d5
 }
 
 static bool next_frame(struct unwind_state *state)
@@ -272,26 +201,10 @@
 		return false;
 
 	do {
-<<<<<<< HEAD
-		switch (state->type) {
-		case UNWINDER_GUESS:
-			state->first = false;
-			if (unwind_by_guess(state))
-				return true;
-			break;
-
-		case UNWINDER_PROLOGUE:
-			if (unwind_by_prologue(state)) {
-				state->pc = ftrace_graph_ret_addr(state->task, &state->graph_idx,
-						state->pc, (unsigned long *)(state->sp - GRAPH_FAKE_OFFSET));
-				return true;
-			}
-=======
 		if (unwind_by_prologue(state)) {
 			state->pc = unwind_graph_addr(state, state->pc, state->sp);
 			return true;
 		}
->>>>>>> e7a909d5
 
 		if (info->type == STACK_TYPE_IRQ && info->end == state->sp) {
 			regs = (struct pt_regs *)info->next_sp;
@@ -300,20 +213,11 @@
 			if (user_mode(regs) || !__kernel_text_address(pc))
 				return false;
 
-<<<<<<< HEAD
-				state->first = true;
-				state->ra = regs->regs[1];
-				state->sp = regs->regs[3];
-				state->pc = ftrace_graph_ret_addr(state->task, &state->graph_idx,
-						pc, (unsigned long *)(state->sp - GRAPH_FAKE_OFFSET));
-				get_stack_info(state->sp, state->task, info);
-=======
 			state->first = true;
 			state->pc = pc;
 			state->ra = regs->regs[1];
 			state->sp = regs->regs[3];
 			get_stack_info(state->sp, state->task, info);
->>>>>>> e7a909d5
 
 			return true;
 		}
