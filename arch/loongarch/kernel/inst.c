// SPDX-License-Identifier: GPL-2.0
/*
 * Copyright (C) 2020-2022 Loongson Technology Corporation Limited
 */
#include <linux/sizes.h>
#include <linux/uaccess.h>

#include <asm/cacheflush.h>
#include <asm/inst.h>

static DEFINE_RAW_SPINLOCK(patch_lock);

int larch_insn_read(void *addr, u32 *insnp)
{
	int ret;
	u32 val;

	ret = copy_from_kernel_nofault(&val, addr, LOONGARCH_INSN_SIZE);
	if (!ret)
		*insnp = val;

	return ret;
}

int larch_insn_write(void *addr, u32 insn)
{
	int ret;
	unsigned long flags = 0;

	raw_spin_lock_irqsave(&patch_lock, flags);
	ret = copy_to_kernel_nofault(addr, &insn, LOONGARCH_INSN_SIZE);
	raw_spin_unlock_irqrestore(&patch_lock, flags);

	return ret;
}

int larch_insn_patch_text(void *addr, u32 insn)
{
	int ret;
	u32 *tp = addr;

	if ((unsigned long)tp & 3)
		return -EINVAL;

	ret = larch_insn_write(tp, insn);
	if (!ret)
		flush_icache_range((unsigned long)tp,
				   (unsigned long)tp + LOONGARCH_INSN_SIZE);

	return ret;
}

u32 larch_insn_gen_nop(void)
{
	return INSN_NOP;
}

u32 larch_insn_gen_b(unsigned long pc, unsigned long dest)
{
	long offset = dest - pc;
<<<<<<< HEAD
	unsigned int immediate_l, immediate_h;
=======
>>>>>>> e7a909d5
	union loongarch_instruction insn;

	if ((offset & 3) || offset < -SZ_128M || offset >= SZ_128M) {
		pr_warn("The generated b instruction is out of range.\n");
		return INSN_BREAK;
	}

<<<<<<< HEAD
	offset >>= 2;

	immediate_l = offset & 0xffff;
	offset >>= 16;
	immediate_h = offset & 0x3ff;

	insn.reg0i26_format.opcode = b_op;
	insn.reg0i26_format.immediate_l = immediate_l;
	insn.reg0i26_format.immediate_h = immediate_h;
=======
	emit_b(&insn, offset >> 2);
>>>>>>> e7a909d5

	return insn.word;
}

u32 larch_insn_gen_bl(unsigned long pc, unsigned long dest)
{
	long offset = dest - pc;
<<<<<<< HEAD
	unsigned int immediate_l, immediate_h;
=======
>>>>>>> e7a909d5
	union loongarch_instruction insn;

	if ((offset & 3) || offset < -SZ_128M || offset >= SZ_128M) {
		pr_warn("The generated bl instruction is out of range.\n");
		return INSN_BREAK;
	}

<<<<<<< HEAD
	offset >>= 2;

	immediate_l = offset & 0xffff;
	offset >>= 16;
	immediate_h = offset & 0x3ff;

	insn.reg0i26_format.opcode = bl_op;
	insn.reg0i26_format.immediate_l = immediate_l;
	insn.reg0i26_format.immediate_h = immediate_h;
=======
	emit_bl(&insn, offset >> 2);
>>>>>>> e7a909d5

	return insn.word;
}

u32 larch_insn_gen_or(enum loongarch_gpr rd, enum loongarch_gpr rj, enum loongarch_gpr rk)
{
	union loongarch_instruction insn;

<<<<<<< HEAD
	insn.reg3_format.opcode = or_op;
	insn.reg3_format.rd = rd;
	insn.reg3_format.rj = rj;
	insn.reg3_format.rk = rk;
=======
	emit_or(&insn, rd, rj, rk);
>>>>>>> e7a909d5

	return insn.word;
}

u32 larch_insn_gen_move(enum loongarch_gpr rd, enum loongarch_gpr rj)
{
	return larch_insn_gen_or(rd, rj, 0);
}

u32 larch_insn_gen_lu12iw(enum loongarch_gpr rd, int imm)
{
	union loongarch_instruction insn;

<<<<<<< HEAD
	insn.reg1i20_format.opcode = lu12iw_op;
	insn.reg1i20_format.rd = rd;
	insn.reg1i20_format.immediate = imm;
=======
	emit_lu12iw(&insn, rd, imm);
>>>>>>> e7a909d5

	return insn.word;
}

u32 larch_insn_gen_lu32id(enum loongarch_gpr rd, int imm)
{
	union loongarch_instruction insn;

	emit_lu32id(&insn, rd, imm);

	return insn.word;
}

u32 larch_insn_gen_lu52id(enum loongarch_gpr rd, enum loongarch_gpr rj, int imm)
{
	union loongarch_instruction insn;

	emit_lu52id(&insn, rd, rj, imm);

	return insn.word;
}

u32 larch_insn_gen_jirl(enum loongarch_gpr rd, enum loongarch_gpr rj, unsigned long pc, unsigned long dest)
{
	union loongarch_instruction insn;

	emit_jirl(&insn, rj, rd, (dest - pc) >> 2);

	return insn.word;
}<|MERGE_RESOLUTION|>--- conflicted
+++ resolved
@@ -58,10 +58,6 @@
 u32 larch_insn_gen_b(unsigned long pc, unsigned long dest)
 {
 	long offset = dest - pc;
-<<<<<<< HEAD
-	unsigned int immediate_l, immediate_h;
-=======
->>>>>>> e7a909d5
 	union loongarch_instruction insn;
 
 	if ((offset & 3) || offset < -SZ_128M || offset >= SZ_128M) {
@@ -69,19 +65,7 @@
 		return INSN_BREAK;
 	}
 
-<<<<<<< HEAD
-	offset >>= 2;
-
-	immediate_l = offset & 0xffff;
-	offset >>= 16;
-	immediate_h = offset & 0x3ff;
-
-	insn.reg0i26_format.opcode = b_op;
-	insn.reg0i26_format.immediate_l = immediate_l;
-	insn.reg0i26_format.immediate_h = immediate_h;
-=======
 	emit_b(&insn, offset >> 2);
->>>>>>> e7a909d5
 
 	return insn.word;
 }
@@ -89,10 +73,6 @@
 u32 larch_insn_gen_bl(unsigned long pc, unsigned long dest)
 {
 	long offset = dest - pc;
-<<<<<<< HEAD
-	unsigned int immediate_l, immediate_h;
-=======
->>>>>>> e7a909d5
 	union loongarch_instruction insn;
 
 	if ((offset & 3) || offset < -SZ_128M || offset >= SZ_128M) {
@@ -100,19 +80,7 @@
 		return INSN_BREAK;
 	}
 
-<<<<<<< HEAD
-	offset >>= 2;
-
-	immediate_l = offset & 0xffff;
-	offset >>= 16;
-	immediate_h = offset & 0x3ff;
-
-	insn.reg0i26_format.opcode = bl_op;
-	insn.reg0i26_format.immediate_l = immediate_l;
-	insn.reg0i26_format.immediate_h = immediate_h;
-=======
 	emit_bl(&insn, offset >> 2);
->>>>>>> e7a909d5
 
 	return insn.word;
 }
@@ -121,14 +89,7 @@
 {
 	union loongarch_instruction insn;
 
-<<<<<<< HEAD
-	insn.reg3_format.opcode = or_op;
-	insn.reg3_format.rd = rd;
-	insn.reg3_format.rj = rj;
-	insn.reg3_format.rk = rk;
-=======
 	emit_or(&insn, rd, rj, rk);
->>>>>>> e7a909d5
 
 	return insn.word;
 }
@@ -142,13 +103,7 @@
 {
 	union loongarch_instruction insn;
 
-<<<<<<< HEAD
-	insn.reg1i20_format.opcode = lu12iw_op;
-	insn.reg1i20_format.rd = rd;
-	insn.reg1i20_format.immediate = imm;
-=======
 	emit_lu12iw(&insn, rd, imm);
->>>>>>> e7a909d5
 
 	return insn.word;
 }
