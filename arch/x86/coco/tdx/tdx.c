--- conflicted
+++ resolved
@@ -39,15 +39,12 @@
 
 #define ATTR_SEPT_VE_DISABLE	BIT(28)
 
-<<<<<<< HEAD
-=======
 /* TDX Module call error codes */
 #define TDCALL_RETURN_CODE(a)	((a) >> 32)
 #define TDCALL_INVALID_OPERAND	0xc0000100
 
 #define TDREPORT_SUBTYPE_0	0
 
->>>>>>> 0ee29814
 /*
  * Wrapper for standard use of __tdx_hypercall with no output aside from
  * return code.
@@ -112,8 +109,6 @@
 		panic("TDCALL %lld failed (Buggy TDX module!)\n", fn);
 }
 
-<<<<<<< HEAD
-=======
 /**
  * tdx_mcall_get_report0() - Wrapper to get TDREPORT0 (a.k.a. TDREPORT
  *                           subtype 0) using TDG.MR.REPORT TDCALL.
@@ -145,7 +140,6 @@
 }
 EXPORT_SYMBOL_GPL(tdx_mcall_get_report0);
 
->>>>>>> 0ee29814
 static void tdx_parse_tdinfo(u64 *cc_mask)
 {
 	struct tdx_module_output out;
