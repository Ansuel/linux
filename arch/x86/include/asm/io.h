--- conflicted
+++ resolved
@@ -210,8 +210,6 @@
 #define memcpy_toio memcpy_toio
 #define memset_io memset_io
 
-<<<<<<< HEAD
-=======
 #ifdef CONFIG_X86_64
 /*
  * Commit 0f07496144c2 ("[PATCH] Add faster __iowrite32_copy routine for
@@ -229,7 +227,6 @@
 #define __iowrite32_copy __iowrite32_copy
 #endif
 
->>>>>>> 0c383648
 /*
  * ISA space is 'always mapped' on a typical x86 system, no need to
  * explicitly ioremap() it. The fact that the ISA IO space is mapped
