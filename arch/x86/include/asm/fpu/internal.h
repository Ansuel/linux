/* SPDX-License-Identifier: GPL-2.0 */
/*
 * Copyright (C) 1994 Linus Torvalds
 *
 * Pentium III FXSR, SSE support
 * General FPU state handling cleanups
 *	Gareth Hughes <gareth@valinux.com>, May 2000
 * x86-64 work by Andi Kleen 2002
 */

#ifndef _ASM_X86_FPU_INTERNAL_H
#define _ASM_X86_FPU_INTERNAL_H

#include <linux/compat.h>
#include <linux/sched.h>
#include <linux/slab.h>
#include <linux/mm.h>

#include <asm/user.h>
#include <asm/fpu/api.h>
#include <asm/fpu/xstate.h>
#include <asm/cpufeature.h>
#include <asm/trace/fpu.h>

/*
 * High level FPU state handling functions:
 */
extern void fpu__prepare_read(struct fpu *fpu);
extern void fpu__prepare_write(struct fpu *fpu);
extern void fpu__save(struct fpu *fpu);
extern int  fpu__restore_sig(void __user *buf, int ia32_frame);
extern void fpu__drop(struct fpu *fpu);
extern int  fpu__copy(struct task_struct *dst, struct task_struct *src);
extern void fpu__clear(struct fpu *fpu);
extern int  fpu__exception_code(struct fpu *fpu, int trap_nr);
extern int  dump_fpu(struct pt_regs *ptregs, struct user_i387_struct *fpstate);

/*
 * Boot time FPU initialization functions:
 */
extern void fpu__init_cpu(void);
extern void fpu__init_system_xstate(void);
extern void fpu__init_cpu_xstate(void);
extern void fpu__init_system(struct cpuinfo_x86 *c);
extern void fpu__init_check_bugs(void);
extern void fpu__resume_cpu(void);
extern u64 fpu__get_supported_xfeatures_mask(void);

/*
 * Debugging facility:
 */
#ifdef CONFIG_X86_DEBUG_FPU
# define WARN_ON_FPU(x) WARN_ON_ONCE(x)
#else
# define WARN_ON_FPU(x) ({ (void)(x); 0; })
#endif

/*
 * FPU related CPU feature flag helper routines:
 */
static __always_inline __pure bool use_xsaveopt(void)
{
	return static_cpu_has(X86_FEATURE_XSAVEOPT);
}

static __always_inline __pure bool use_xsave(void)
{
	return static_cpu_has(X86_FEATURE_XSAVE);
}

static __always_inline __pure bool use_fxsr(void)
{
	return static_cpu_has(X86_FEATURE_FXSR);
}

/*
 * fpstate handling functions:
 */

extern union fpregs_state init_fpstate;

extern void fpstate_init(union fpregs_state *state);
#ifdef CONFIG_MATH_EMULATION
extern void fpstate_init_soft(struct swregs_state *soft);
#else
static inline void fpstate_init_soft(struct swregs_state *soft) {}
#endif

static inline void fpstate_init_xstate(struct xregs_state *xsave)
{
	/*
	 * XRSTORS requires these bits set in xcomp_bv, or it will
	 * trigger #GP:
	 */
	xsave->header.xcomp_bv = XCOMP_BV_COMPACTED_FORMAT | xfeatures_mask;
}

static inline void fpstate_init_fxstate(struct fxregs_state *fx)
{
	fx->cwd = 0x37f;
	fx->mxcsr = MXCSR_DEFAULT;
}
extern void fpstate_sanitize_xstate(struct fpu *fpu);

#define user_insn(insn, output, input...)				\
({									\
	int err;							\
									\
	might_fault();							\
									\
	asm volatile(ASM_STAC "\n"					\
		     "1:" #insn "\n\t"					\
		     "2: " ASM_CLAC "\n"				\
		     ".section .fixup,\"ax\"\n"				\
		     "3:  movl $-1,%[err]\n"				\
		     "    jmp  2b\n"					\
		     ".previous\n"					\
		     _ASM_EXTABLE(1b, 3b)				\
		     : [err] "=r" (err), output				\
		     : "0"(0), input);					\
	err;								\
})

#define kernel_insn_err(insn, output, input...)				\
({									\
	int err;							\
	asm volatile("1:" #insn "\n\t"					\
		     "2:\n"						\
		     ".section .fixup,\"ax\"\n"				\
		     "3:  movl $-1,%[err]\n"				\
		     "    jmp  2b\n"					\
		     ".previous\n"					\
		     _ASM_EXTABLE(1b, 3b)				\
		     : [err] "=r" (err), output				\
		     : "0"(0), input);					\
	err;								\
})

#define kernel_insn(insn, output, input...)				\
	asm volatile("1:" #insn "\n\t"					\
		     "2:\n"						\
		     _ASM_EXTABLE_HANDLE(1b, 2b, ex_handler_fprestore)	\
		     : output : input)

static inline int copy_fregs_to_user(struct fregs_state __user *fx)
{
	return user_insn(fnsave %[fx]; fwait,  [fx] "=m" (*fx), "m" (*fx));
}

static inline int copy_fxregs_to_user(struct fxregs_state __user *fx)
{
	if (IS_ENABLED(CONFIG_X86_32))
		return user_insn(fxsave %[fx], [fx] "=m" (*fx), "m" (*fx));
	else
		return user_insn(fxsaveq %[fx], [fx] "=m" (*fx), "m" (*fx));

}

static inline void copy_kernel_to_fxregs(struct fxregs_state *fx)
{
	if (IS_ENABLED(CONFIG_X86_32))
		kernel_insn(fxrstor %[fx], "=m" (*fx), [fx] "m" (*fx));
	else
		kernel_insn(fxrstorq %[fx], "=m" (*fx), [fx] "m" (*fx));
<<<<<<< HEAD
=======
}

static inline int copy_kernel_to_fxregs_err(struct fxregs_state *fx)
{
	if (IS_ENABLED(CONFIG_X86_32))
		return kernel_insn_err(fxrstor %[fx], "=m" (*fx), [fx] "m" (*fx));
	else
		return kernel_insn_err(fxrstorq %[fx], "=m" (*fx), [fx] "m" (*fx));
>>>>>>> 0ecfebd2
}

static inline int copy_user_to_fxregs(struct fxregs_state __user *fx)
{
	if (IS_ENABLED(CONFIG_X86_32))
		return user_insn(fxrstor %[fx], "=m" (*fx), [fx] "m" (*fx));
	else
		return user_insn(fxrstorq %[fx], "=m" (*fx), [fx] "m" (*fx));
}

static inline void copy_kernel_to_fregs(struct fregs_state *fx)
{
	kernel_insn(frstor %[fx], "=m" (*fx), [fx] "m" (*fx));
}

static inline int copy_kernel_to_fregs_err(struct fregs_state *fx)
{
	return kernel_insn_err(frstor %[fx], "=m" (*fx), [fx] "m" (*fx));
}

static inline int copy_user_to_fregs(struct fregs_state __user *fx)
{
	return user_insn(frstor %[fx], "=m" (*fx), [fx] "m" (*fx));
}

static inline void copy_fxregs_to_kernel(struct fpu *fpu)
{
	if (IS_ENABLED(CONFIG_X86_32))
		asm volatile( "fxsave %[fx]" : [fx] "=m" (fpu->state.fxsave));
	else
		asm volatile("fxsaveq %[fx]" : [fx] "=m" (fpu->state.fxsave));
}

/* These macros all use (%edi)/(%rdi) as the single memory argument. */
#define XSAVE		".byte " REX_PREFIX "0x0f,0xae,0x27"
#define XSAVEOPT	".byte " REX_PREFIX "0x0f,0xae,0x37"
#define XSAVES		".byte " REX_PREFIX "0x0f,0xc7,0x2f"
#define XRSTOR		".byte " REX_PREFIX "0x0f,0xae,0x2f"
#define XRSTORS		".byte " REX_PREFIX "0x0f,0xc7,0x1f"

#define XSTATE_OP(op, st, lmask, hmask, err)				\
	asm volatile("1:" op "\n\t"					\
		     "xor %[err], %[err]\n"				\
		     "2:\n\t"						\
		     ".pushsection .fixup,\"ax\"\n\t"			\
		     "3: movl $-2,%[err]\n\t"				\
		     "jmp 2b\n\t"					\
		     ".popsection\n\t"					\
		     _ASM_EXTABLE(1b, 3b)				\
		     : [err] "=r" (err)					\
		     : "D" (st), "m" (*st), "a" (lmask), "d" (hmask)	\
		     : "memory")

/*
 * If XSAVES is enabled, it replaces XSAVEOPT because it supports a compact
 * format and supervisor states in addition to modified optimization in
 * XSAVEOPT.
 *
 * Otherwise, if XSAVEOPT is enabled, XSAVEOPT replaces XSAVE because XSAVEOPT
 * supports modified optimization which is not supported by XSAVE.
 *
 * We use XSAVE as a fallback.
 *
 * The 661 label is defined in the ALTERNATIVE* macros as the address of the
 * original instruction which gets replaced. We need to use it here as the
 * address of the instruction where we might get an exception at.
 */
#define XSTATE_XSAVE(st, lmask, hmask, err)				\
	asm volatile(ALTERNATIVE_2(XSAVE,				\
				   XSAVEOPT, X86_FEATURE_XSAVEOPT,	\
				   XSAVES,   X86_FEATURE_XSAVES)	\
		     "\n"						\
		     "xor %[err], %[err]\n"				\
		     "3:\n"						\
		     ".pushsection .fixup,\"ax\"\n"			\
		     "4: movl $-2, %[err]\n"				\
		     "jmp 3b\n"						\
		     ".popsection\n"					\
		     _ASM_EXTABLE(661b, 4b)				\
		     : [err] "=r" (err)					\
		     : "D" (st), "m" (*st), "a" (lmask), "d" (hmask)	\
		     : "memory")

/*
 * Use XRSTORS to restore context if it is enabled. XRSTORS supports compact
 * XSAVE area format.
 */
#define XSTATE_XRESTORE(st, lmask, hmask)				\
	asm volatile(ALTERNATIVE(XRSTOR,				\
				 XRSTORS, X86_FEATURE_XSAVES)		\
		     "\n"						\
		     "3:\n"						\
		     _ASM_EXTABLE_HANDLE(661b, 3b, ex_handler_fprestore)\
		     :							\
		     : "D" (st), "m" (*st), "a" (lmask), "d" (hmask)	\
		     : "memory")

/*
 * This function is called only during boot time when x86 caps are not set
 * up and alternative can not be used yet.
 */
static inline void copy_xregs_to_kernel_booting(struct xregs_state *xstate)
{
	u64 mask = -1;
	u32 lmask = mask;
	u32 hmask = mask >> 32;
	int err;

	WARN_ON(system_state != SYSTEM_BOOTING);

	if (boot_cpu_has(X86_FEATURE_XSAVES))
		XSTATE_OP(XSAVES, xstate, lmask, hmask, err);
	else
		XSTATE_OP(XSAVE, xstate, lmask, hmask, err);

	/* We should never fault when copying to a kernel buffer: */
	WARN_ON_FPU(err);
}

/*
 * This function is called only during boot time when x86 caps are not set
 * up and alternative can not be used yet.
 */
static inline void copy_kernel_to_xregs_booting(struct xregs_state *xstate)
{
	u64 mask = -1;
	u32 lmask = mask;
	u32 hmask = mask >> 32;
	int err;

	WARN_ON(system_state != SYSTEM_BOOTING);

	if (boot_cpu_has(X86_FEATURE_XSAVES))
		XSTATE_OP(XRSTORS, xstate, lmask, hmask, err);
	else
		XSTATE_OP(XRSTOR, xstate, lmask, hmask, err);

	/*
	 * We should never fault when copying from a kernel buffer, and the FPU
	 * state we set at boot time should be valid.
	 */
	WARN_ON_FPU(err);
}

/*
 * Save processor xstate to xsave area.
 */
static inline void copy_xregs_to_kernel(struct xregs_state *xstate)
{
	u64 mask = -1;
	u32 lmask = mask;
	u32 hmask = mask >> 32;
	int err;

	WARN_ON_FPU(!alternatives_patched);

	XSTATE_XSAVE(xstate, lmask, hmask, err);

	/* We should never fault when copying to a kernel buffer: */
	WARN_ON_FPU(err);
}

/*
 * Restore processor xstate from xsave area.
 */
static inline void copy_kernel_to_xregs(struct xregs_state *xstate, u64 mask)
{
	u32 lmask = mask;
	u32 hmask = mask >> 32;

	XSTATE_XRESTORE(xstate, lmask, hmask);
}

/*
 * Save xstate to user space xsave area.
 *
 * We don't use modified optimization because xrstor/xrstors might track
 * a different application.
 *
 * We don't use compacted format xsave area for
 * backward compatibility for old applications which don't understand
 * compacted format of xsave area.
 */
static inline int copy_xregs_to_user(struct xregs_state __user *buf)
{
	int err;

	/*
	 * Clear the xsave header first, so that reserved fields are
	 * initialized to zero.
	 */
	err = __clear_user(&buf->header, sizeof(buf->header));
	if (unlikely(err))
		return -EFAULT;

	stac();
	XSTATE_OP(XSAVE, buf, -1, -1, err);
	clac();

	return err;
}

/*
 * Restore xstate from user space xsave area.
 */
static inline int copy_user_to_xregs(struct xregs_state __user *buf, u64 mask)
{
	struct xregs_state *xstate = ((__force struct xregs_state *)buf);
	u32 lmask = mask;
	u32 hmask = mask >> 32;
	int err;

	stac();
	XSTATE_OP(XRSTOR, xstate, lmask, hmask, err);
	clac();

	return err;
}

/*
 * Restore xstate from kernel space xsave area, return an error code instead of
 * an exception.
 */
static inline int copy_kernel_to_xregs_err(struct xregs_state *xstate, u64 mask)
{
	u32 lmask = mask;
	u32 hmask = mask >> 32;
	int err;

	XSTATE_OP(XRSTOR, xstate, lmask, hmask, err);

	return err;
}

/*
 * These must be called with preempt disabled. Returns
 * 'true' if the FPU state is still intact and we can
 * keep registers active.
 *
 * The legacy FNSAVE instruction cleared all FPU state
 * unconditionally, so registers are essentially destroyed.
 * Modern FPU state can be kept in registers, if there are
 * no pending FP exceptions.
 */
static inline int copy_fpregs_to_fpstate(struct fpu *fpu)
{
	if (likely(use_xsave())) {
		copy_xregs_to_kernel(&fpu->state.xsave);

		/*
		 * AVX512 state is tracked here because its use is
		 * known to slow the max clock speed of the core.
		 */
		if (fpu->state.xsave.header.xfeatures & XFEATURE_MASK_AVX512)
			fpu->avx512_timestamp = jiffies;
		return 1;
	}

	if (likely(use_fxsr())) {
		copy_fxregs_to_kernel(fpu);
		return 1;
	}

	/*
	 * Legacy FPU register saving, FNSAVE always clears FPU registers,
	 * so we have to mark them inactive:
	 */
	asm volatile("fnsave %[fp]; fwait" : [fp] "=m" (fpu->state.fsave));

	return 0;
}

static inline void __copy_kernel_to_fpregs(union fpregs_state *fpstate, u64 mask)
{
	if (use_xsave()) {
		copy_kernel_to_xregs(&fpstate->xsave, mask);
	} else {
		if (use_fxsr())
			copy_kernel_to_fxregs(&fpstate->fxsave);
		else
			copy_kernel_to_fregs(&fpstate->fsave);
	}
}

static inline void copy_kernel_to_fpregs(union fpregs_state *fpstate)
{
	/*
	 * AMD K7/K8 CPUs don't save/restore FDP/FIP/FOP unless an exception is
	 * pending. Clear the x87 state here by setting it to fixed values.
	 * "m" is a random variable that should be in L1.
	 */
	if (unlikely(static_cpu_has_bug(X86_BUG_FXSAVE_LEAK))) {
		asm volatile(
			"fnclex\n\t"
			"emms\n\t"
			"fildl %P[addr]"	/* set F?P to defined value */
			: : [addr] "m" (fpstate));
	}

	__copy_kernel_to_fpregs(fpstate, -1);
}

extern int copy_fpstate_to_sigframe(void __user *buf, void __user *fp, int size);

/*
 * FPU context switch related helper methods:
 */

DECLARE_PER_CPU(struct fpu *, fpu_fpregs_owner_ctx);

/*
 * The in-register FPU state for an FPU context on a CPU is assumed to be
 * valid if the fpu->last_cpu matches the CPU, and the fpu_fpregs_owner_ctx
 * matches the FPU.
 *
 * If the FPU register state is valid, the kernel can skip restoring the
 * FPU state from memory.
 *
 * Any code that clobbers the FPU registers or updates the in-memory
 * FPU state for a task MUST let the rest of the kernel know that the
 * FPU registers are no longer valid for this task.
 *
 * Either one of these invalidation functions is enough. Invalidate
 * a resource you control: CPU if using the CPU for something else
 * (with preemption disabled), FPU for the current task, or a task that
 * is prevented from running by the current task.
 */
static inline void __cpu_invalidate_fpregs_state(void)
{
	__this_cpu_write(fpu_fpregs_owner_ctx, NULL);
}

static inline void __fpu_invalidate_fpregs_state(struct fpu *fpu)
{
	fpu->last_cpu = -1;
}

static inline int fpregs_state_valid(struct fpu *fpu, unsigned int cpu)
{
	return fpu == this_cpu_read_stable(fpu_fpregs_owner_ctx) && cpu == fpu->last_cpu;
}

/*
 * These generally need preemption protection to work,
 * do try to avoid using these on their own:
 */
static inline void fpregs_deactivate(struct fpu *fpu)
{
	this_cpu_write(fpu_fpregs_owner_ctx, NULL);
	trace_x86_fpu_regs_deactivated(fpu);
}

static inline void fpregs_activate(struct fpu *fpu)
{
	this_cpu_write(fpu_fpregs_owner_ctx, fpu);
	trace_x86_fpu_regs_activated(fpu);
}

/*
 * Internal helper, do not use directly. Use switch_fpu_return() instead.
 */
static inline void __fpregs_load_activate(void)
{
	struct fpu *fpu = &current->thread.fpu;
	int cpu = smp_processor_id();

	if (WARN_ON_ONCE(current->flags & PF_KTHREAD))
		return;

	if (!fpregs_state_valid(fpu, cpu)) {
		copy_kernel_to_fpregs(&fpu->state);
		fpregs_activate(fpu);
		fpu->last_cpu = cpu;
	}
	clear_thread_flag(TIF_NEED_FPU_LOAD);
}

/*
 * FPU state switching for scheduling.
 *
 * This is a two-stage process:
 *
 *  - switch_fpu_prepare() saves the old state.
 *    This is done within the context of the old process.
 *
 *  - switch_fpu_finish() sets TIF_NEED_FPU_LOAD; the floating point state
 *    will get loaded on return to userspace, or when the kernel needs it.
 *
 * If TIF_NEED_FPU_LOAD is cleared then the CPU's FPU registers
 * are saved in the current thread's FPU register state.
 *
 * If TIF_NEED_FPU_LOAD is set then CPU's FPU registers may not
 * hold current()'s FPU registers. It is required to load the
 * registers before returning to userland or using the content
 * otherwise.
 *
 * The FPU context is only stored/restored for a user task and
 * PF_KTHREAD is used to distinguish between kernel and user threads.
 */
static inline void switch_fpu_prepare(struct fpu *old_fpu, int cpu)
{
	if (static_cpu_has(X86_FEATURE_FPU) && !(current->flags & PF_KTHREAD)) {
		if (!copy_fpregs_to_fpstate(old_fpu))
			old_fpu->last_cpu = -1;
		else
			old_fpu->last_cpu = cpu;

		/* But leave fpu_fpregs_owner_ctx! */
		trace_x86_fpu_regs_deactivated(old_fpu);
	}
}

/*
 * Misc helper functions:
 */

/*
 * Load PKRU from the FPU context if available. Delay loading of the
 * complete FPU state until the return to userland.
 */
static inline void switch_fpu_finish(struct fpu *new_fpu)
{
	u32 pkru_val = init_pkru_value;
	struct pkru_state *pk;

	if (!static_cpu_has(X86_FEATURE_FPU))
		return;

	set_thread_flag(TIF_NEED_FPU_LOAD);

	if (!cpu_feature_enabled(X86_FEATURE_OSPKE))
		return;

	/*
	 * PKRU state is switched eagerly because it needs to be valid before we
	 * return to userland e.g. for a copy_to_user() operation.
	 */
	if (current->mm) {
		pk = get_xsave_addr(&new_fpu->state.xsave, XFEATURE_PKRU);
		if (pk)
			pkru_val = pk->pkru;
	}
	__write_pkru(pkru_val);
}

/*
 * MXCSR and XCR definitions:
 */

extern unsigned int mxcsr_feature_mask;

#define XCR_XFEATURE_ENABLED_MASK	0x00000000

static inline u64 xgetbv(u32 index)
{
	u32 eax, edx;

	asm volatile(".byte 0x0f,0x01,0xd0" /* xgetbv */
		     : "=a" (eax), "=d" (edx)
		     : "c" (index));
	return eax + ((u64)edx << 32);
}

static inline void xsetbv(u32 index, u64 value)
{
	u32 eax = value;
	u32 edx = value >> 32;

	asm volatile(".byte 0x0f,0x01,0xd1" /* xsetbv */
		     : : "a" (eax), "d" (edx), "c" (index));
}

#endif /* _ASM_X86_FPU_INTERNAL_H */<|MERGE_RESOLUTION|>--- conflicted
+++ resolved
@@ -162,8 +162,6 @@
 		kernel_insn(fxrstor %[fx], "=m" (*fx), [fx] "m" (*fx));
 	else
 		kernel_insn(fxrstorq %[fx], "=m" (*fx), [fx] "m" (*fx));
-<<<<<<< HEAD
-=======
 }
 
 static inline int copy_kernel_to_fxregs_err(struct fxregs_state *fx)
@@ -172,7 +170,6 @@
 		return kernel_insn_err(fxrstor %[fx], "=m" (*fx), [fx] "m" (*fx));
 	else
 		return kernel_insn_err(fxrstorq %[fx], "=m" (*fx), [fx] "m" (*fx));
->>>>>>> 0ecfebd2
 }
 
 static inline int copy_user_to_fxregs(struct fxregs_state __user *fx)
