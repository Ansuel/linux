--- conflicted
+++ resolved
@@ -1437,8 +1437,6 @@
 static inline bool arch_has_hw_pte_young(void)
 {
 	return true;
-<<<<<<< HEAD
-=======
 }
 
 #ifdef CONFIG_XEN_PV
@@ -1446,7 +1444,6 @@
 static inline bool arch_has_hw_nonleaf_pmd_young(void)
 {
 	return !cpu_feature_enabled(X86_FEATURE_XENPV);
->>>>>>> 0ee29814
 }
 #endif
 
