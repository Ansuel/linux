// SPDX-License-Identifier: GPL-2.0-only
/*
 * Copyright (C) 2015 Linaro Ltd.
 * Author: Shannon Zhao <shannon.zhao@linaro.org>
 */

#include <linux/cpu.h>
#include <linux/kvm.h>
#include <linux/kvm_host.h>
#include <linux/list.h>
#include <linux/perf_event.h>
#include <linux/perf/arm_pmu.h>
#include <linux/uaccess.h>
#include <asm/kvm_emulate.h>
#include <kvm/arm_pmu.h>
#include <kvm/arm_vgic.h>

DEFINE_STATIC_KEY_FALSE(kvm_arm_pmu_available);

static LIST_HEAD(arm_pmus);
static DEFINE_MUTEX(arm_pmus_lock);

static void kvm_pmu_create_perf_event(struct kvm_vcpu *vcpu, u64 select_idx);
static void kvm_pmu_update_pmc_chained(struct kvm_vcpu *vcpu, u64 select_idx);
static void kvm_pmu_stop_counter(struct kvm_vcpu *vcpu, struct kvm_pmc *pmc);

#define PERF_ATTR_CFG1_KVM_PMU_CHAINED 0x1

static u32 kvm_pmu_event_mask(struct kvm *kvm)
{
	unsigned int pmuver;

	pmuver = kvm->arch.arm_pmu->pmuver;

	switch (pmuver) {
	case ID_AA64DFR0_PMUVER_8_0:
		return GENMASK(9, 0);
	case ID_AA64DFR0_PMUVER_8_1:
	case ID_AA64DFR0_PMUVER_8_4:
	case ID_AA64DFR0_PMUVER_8_5:
	case ID_AA64DFR0_PMUVER_8_7:
		return GENMASK(15, 0);
	default:		/* Shouldn't be here, just for sanity */
		WARN_ONCE(1, "Unknown PMU version %d\n", pmuver);
		return 0;
	}
}

/**
 * kvm_pmu_idx_is_64bit - determine if select_idx is a 64bit counter
 * @vcpu: The vcpu pointer
 * @select_idx: The counter index
 */
static bool kvm_pmu_idx_is_64bit(struct kvm_vcpu *vcpu, u64 select_idx)
{
	return (select_idx == ARMV8_PMU_CYCLE_IDX &&
		__vcpu_sys_reg(vcpu, PMCR_EL0) & ARMV8_PMU_PMCR_LC);
}

static struct kvm_vcpu *kvm_pmc_to_vcpu(struct kvm_pmc *pmc)
{
	struct kvm_pmu *pmu;
	struct kvm_vcpu_arch *vcpu_arch;

	pmc -= pmc->idx;
	pmu = container_of(pmc, struct kvm_pmu, pmc[0]);
	vcpu_arch = container_of(pmu, struct kvm_vcpu_arch, pmu);
	return container_of(vcpu_arch, struct kvm_vcpu, arch);
}

/**
 * kvm_pmu_pmc_is_chained - determine if the pmc is chained
 * @pmc: The PMU counter pointer
 */
static bool kvm_pmu_pmc_is_chained(struct kvm_pmc *pmc)
{
	struct kvm_vcpu *vcpu = kvm_pmc_to_vcpu(pmc);

	return test_bit(pmc->idx >> 1, vcpu->arch.pmu.chained);
}

/**
 * kvm_pmu_idx_is_high_counter - determine if select_idx is a high/low counter
 * @select_idx: The counter index
 */
static bool kvm_pmu_idx_is_high_counter(u64 select_idx)
{
	return select_idx & 0x1;
}

/**
 * kvm_pmu_get_canonical_pmc - obtain the canonical pmc
 * @pmc: The PMU counter pointer
 *
 * When a pair of PMCs are chained together we use the low counter (canonical)
 * to hold the underlying perf event.
 */
static struct kvm_pmc *kvm_pmu_get_canonical_pmc(struct kvm_pmc *pmc)
{
	if (kvm_pmu_pmc_is_chained(pmc) &&
	    kvm_pmu_idx_is_high_counter(pmc->idx))
		return pmc - 1;

	return pmc;
}
static struct kvm_pmc *kvm_pmu_get_alternate_pmc(struct kvm_pmc *pmc)
{
	if (kvm_pmu_idx_is_high_counter(pmc->idx))
		return pmc - 1;
	else
		return pmc + 1;
}

/**
 * kvm_pmu_idx_has_chain_evtype - determine if the event type is chain
 * @vcpu: The vcpu pointer
 * @select_idx: The counter index
 */
static bool kvm_pmu_idx_has_chain_evtype(struct kvm_vcpu *vcpu, u64 select_idx)
{
	u64 eventsel, reg;

	select_idx |= 0x1;

	if (select_idx == ARMV8_PMU_CYCLE_IDX)
		return false;

	reg = PMEVTYPER0_EL0 + select_idx;
	eventsel = __vcpu_sys_reg(vcpu, reg) & kvm_pmu_event_mask(vcpu->kvm);

	return eventsel == ARMV8_PMUV3_PERFCTR_CHAIN;
}

/**
 * kvm_pmu_get_pair_counter_value - get PMU counter value
 * @vcpu: The vcpu pointer
 * @pmc: The PMU counter pointer
 */
static u64 kvm_pmu_get_pair_counter_value(struct kvm_vcpu *vcpu,
					  struct kvm_pmc *pmc)
{
	u64 counter, counter_high, reg, enabled, running;

	if (kvm_pmu_pmc_is_chained(pmc)) {
		pmc = kvm_pmu_get_canonical_pmc(pmc);
		reg = PMEVCNTR0_EL0 + pmc->idx;

		counter = __vcpu_sys_reg(vcpu, reg);
		counter_high = __vcpu_sys_reg(vcpu, reg + 1);

		counter = lower_32_bits(counter) | (counter_high << 32);
	} else {
		reg = (pmc->idx == ARMV8_PMU_CYCLE_IDX)
		      ? PMCCNTR_EL0 : PMEVCNTR0_EL0 + pmc->idx;
		counter = __vcpu_sys_reg(vcpu, reg);
	}

	/*
	 * The real counter value is equal to the value of counter register plus
	 * the value perf event counts.
	 */
	if (pmc->perf_event)
		counter += perf_event_read_value(pmc->perf_event, &enabled,
						 &running);

	return counter;
}

/**
 * kvm_pmu_get_counter_value - get PMU counter value
 * @vcpu: The vcpu pointer
 * @select_idx: The counter index
 */
u64 kvm_pmu_get_counter_value(struct kvm_vcpu *vcpu, u64 select_idx)
{
	u64 counter;
	struct kvm_pmu *pmu = &vcpu->arch.pmu;
	struct kvm_pmc *pmc = &pmu->pmc[select_idx];

	if (!kvm_vcpu_has_pmu(vcpu))
		return 0;

	counter = kvm_pmu_get_pair_counter_value(vcpu, pmc);

	if (kvm_pmu_pmc_is_chained(pmc) &&
	    kvm_pmu_idx_is_high_counter(select_idx))
		counter = upper_32_bits(counter);
	else if (select_idx != ARMV8_PMU_CYCLE_IDX)
		counter = lower_32_bits(counter);

	return counter;
}

/**
 * kvm_pmu_set_counter_value - set PMU counter value
 * @vcpu: The vcpu pointer
 * @select_idx: The counter index
 * @val: The counter value
 */
void kvm_pmu_set_counter_value(struct kvm_vcpu *vcpu, u64 select_idx, u64 val)
{
	u64 reg;

	if (!kvm_vcpu_has_pmu(vcpu))
		return;

	reg = (select_idx == ARMV8_PMU_CYCLE_IDX)
	      ? PMCCNTR_EL0 : PMEVCNTR0_EL0 + select_idx;
	__vcpu_sys_reg(vcpu, reg) += (s64)val - kvm_pmu_get_counter_value(vcpu, select_idx);

	/* Recreate the perf event to reflect the updated sample_period */
	kvm_pmu_create_perf_event(vcpu, select_idx);
}

/**
 * kvm_pmu_release_perf_event - remove the perf event
 * @pmc: The PMU counter pointer
 */
static void kvm_pmu_release_perf_event(struct kvm_pmc *pmc)
{
	pmc = kvm_pmu_get_canonical_pmc(pmc);
	if (pmc->perf_event) {
		perf_event_disable(pmc->perf_event);
		perf_event_release_kernel(pmc->perf_event);
		pmc->perf_event = NULL;
	}
}

/**
 * kvm_pmu_stop_counter - stop PMU counter
 * @pmc: The PMU counter pointer
 *
 * If this counter has been configured to monitor some event, release it here.
 */
static void kvm_pmu_stop_counter(struct kvm_vcpu *vcpu, struct kvm_pmc *pmc)
{
	u64 counter, reg, val;

	pmc = kvm_pmu_get_canonical_pmc(pmc);
	if (!pmc->perf_event)
		return;

	counter = kvm_pmu_get_pair_counter_value(vcpu, pmc);

	if (pmc->idx == ARMV8_PMU_CYCLE_IDX) {
		reg = PMCCNTR_EL0;
		val = counter;
	} else {
		reg = PMEVCNTR0_EL0 + pmc->idx;
		val = lower_32_bits(counter);
	}

	__vcpu_sys_reg(vcpu, reg) = val;

	if (kvm_pmu_pmc_is_chained(pmc))
		__vcpu_sys_reg(vcpu, reg + 1) = upper_32_bits(counter);

	kvm_pmu_release_perf_event(pmc);
}

/**
 * kvm_pmu_vcpu_init - assign pmu counter idx for cpu
 * @vcpu: The vcpu pointer
 *
 */
void kvm_pmu_vcpu_init(struct kvm_vcpu *vcpu)
{
	int i;
	struct kvm_pmu *pmu = &vcpu->arch.pmu;

	for (i = 0; i < ARMV8_PMU_MAX_COUNTERS; i++)
		pmu->pmc[i].idx = i;
}

/**
 * kvm_pmu_vcpu_reset - reset pmu state for cpu
 * @vcpu: The vcpu pointer
 *
 */
void kvm_pmu_vcpu_reset(struct kvm_vcpu *vcpu)
{
	unsigned long mask = kvm_pmu_valid_counter_mask(vcpu);
	struct kvm_pmu *pmu = &vcpu->arch.pmu;
	int i;

	for_each_set_bit(i, &mask, 32)
		kvm_pmu_stop_counter(vcpu, &pmu->pmc[i]);

	bitmap_zero(vcpu->arch.pmu.chained, ARMV8_PMU_MAX_COUNTER_PAIRS);
}

/**
 * kvm_pmu_vcpu_destroy - free perf event of PMU for cpu
 * @vcpu: The vcpu pointer
 *
 */
void kvm_pmu_vcpu_destroy(struct kvm_vcpu *vcpu)
{
	int i;
	struct kvm_pmu *pmu = &vcpu->arch.pmu;

	for (i = 0; i < ARMV8_PMU_MAX_COUNTERS; i++)
		kvm_pmu_release_perf_event(&pmu->pmc[i]);
	irq_work_sync(&vcpu->arch.pmu.overflow_work);
}

u64 kvm_pmu_valid_counter_mask(struct kvm_vcpu *vcpu)
{
	u64 val = __vcpu_sys_reg(vcpu, PMCR_EL0) >> ARMV8_PMU_PMCR_N_SHIFT;

	val &= ARMV8_PMU_PMCR_N_MASK;
	if (val == 0)
		return BIT(ARMV8_PMU_CYCLE_IDX);
	else
		return GENMASK(val - 1, 0) | BIT(ARMV8_PMU_CYCLE_IDX);
}

/**
 * kvm_pmu_enable_counter_mask - enable selected PMU counters
 * @vcpu: The vcpu pointer
 * @val: the value guest writes to PMCNTENSET register
 *
 * Call perf_event_enable to start counting the perf event
 */
void kvm_pmu_enable_counter_mask(struct kvm_vcpu *vcpu, u64 val)
{
	int i;
	struct kvm_pmu *pmu = &vcpu->arch.pmu;
	struct kvm_pmc *pmc;

	if (!kvm_vcpu_has_pmu(vcpu))
		return;

	if (!(__vcpu_sys_reg(vcpu, PMCR_EL0) & ARMV8_PMU_PMCR_E) || !val)
		return;

	for (i = 0; i < ARMV8_PMU_MAX_COUNTERS; i++) {
		if (!(val & BIT(i)))
			continue;

		pmc = &pmu->pmc[i];

		/* A change in the enable state may affect the chain state */
		kvm_pmu_update_pmc_chained(vcpu, i);
		kvm_pmu_create_perf_event(vcpu, i);

		/* At this point, pmc must be the canonical */
		if (pmc->perf_event) {
			perf_event_enable(pmc->perf_event);
			if (pmc->perf_event->state != PERF_EVENT_STATE_ACTIVE)
				kvm_debug("fail to enable perf event\n");
		}
	}
}

/**
 * kvm_pmu_disable_counter_mask - disable selected PMU counters
 * @vcpu: The vcpu pointer
 * @val: the value guest writes to PMCNTENCLR register
 *
 * Call perf_event_disable to stop counting the perf event
 */
void kvm_pmu_disable_counter_mask(struct kvm_vcpu *vcpu, u64 val)
{
	int i;
	struct kvm_pmu *pmu = &vcpu->arch.pmu;
	struct kvm_pmc *pmc;

	if (!kvm_vcpu_has_pmu(vcpu) || !val)
		return;

	for (i = 0; i < ARMV8_PMU_MAX_COUNTERS; i++) {
		if (!(val & BIT(i)))
			continue;

		pmc = &pmu->pmc[i];

		/* A change in the enable state may affect the chain state */
		kvm_pmu_update_pmc_chained(vcpu, i);
		kvm_pmu_create_perf_event(vcpu, i);

		/* At this point, pmc must be the canonical */
		if (pmc->perf_event)
			perf_event_disable(pmc->perf_event);
	}
}

static u64 kvm_pmu_overflow_status(struct kvm_vcpu *vcpu)
{
	u64 reg = 0;

	if ((__vcpu_sys_reg(vcpu, PMCR_EL0) & ARMV8_PMU_PMCR_E)) {
		reg = __vcpu_sys_reg(vcpu, PMOVSSET_EL0);
		reg &= __vcpu_sys_reg(vcpu, PMCNTENSET_EL0);
		reg &= __vcpu_sys_reg(vcpu, PMINTENSET_EL1);
	}

	return reg;
}

static void kvm_pmu_update_state(struct kvm_vcpu *vcpu)
{
	struct kvm_pmu *pmu = &vcpu->arch.pmu;
	bool overflow;

	if (!kvm_vcpu_has_pmu(vcpu))
		return;

	overflow = !!kvm_pmu_overflow_status(vcpu);
	if (pmu->irq_level == overflow)
		return;

	pmu->irq_level = overflow;

	if (likely(irqchip_in_kernel(vcpu->kvm))) {
		int ret = kvm_vgic_inject_irq(vcpu->kvm, vcpu->vcpu_id,
					      pmu->irq_num, overflow, pmu);
		WARN_ON(ret);
	}
}

bool kvm_pmu_should_notify_user(struct kvm_vcpu *vcpu)
{
	struct kvm_pmu *pmu = &vcpu->arch.pmu;
	struct kvm_sync_regs *sregs = &vcpu->run->s.regs;
	bool run_level = sregs->device_irq_level & KVM_ARM_DEV_PMU;

	if (likely(irqchip_in_kernel(vcpu->kvm)))
		return false;

	return pmu->irq_level != run_level;
}

/*
 * Reflect the PMU overflow interrupt output level into the kvm_run structure
 */
void kvm_pmu_update_run(struct kvm_vcpu *vcpu)
{
	struct kvm_sync_regs *regs = &vcpu->run->s.regs;

	/* Populate the timer bitmap for user space */
	regs->device_irq_level &= ~KVM_ARM_DEV_PMU;
	if (vcpu->arch.pmu.irq_level)
		regs->device_irq_level |= KVM_ARM_DEV_PMU;
}

/**
 * kvm_pmu_flush_hwstate - flush pmu state to cpu
 * @vcpu: The vcpu pointer
 *
 * Check if the PMU has overflowed while we were running in the host, and inject
 * an interrupt if that was the case.
 */
void kvm_pmu_flush_hwstate(struct kvm_vcpu *vcpu)
{
	kvm_pmu_update_state(vcpu);
}

/**
 * kvm_pmu_sync_hwstate - sync pmu state from cpu
 * @vcpu: The vcpu pointer
 *
 * Check if the PMU has overflowed while we were running in the guest, and
 * inject an interrupt if that was the case.
 */
void kvm_pmu_sync_hwstate(struct kvm_vcpu *vcpu)
{
	kvm_pmu_update_state(vcpu);
}

/**
 * When perf interrupt is an NMI, we cannot safely notify the vcpu corresponding
 * to the event.
 * This is why we need a callback to do it once outside of the NMI context.
 */
static void kvm_pmu_perf_overflow_notify_vcpu(struct irq_work *work)
{
	struct kvm_vcpu *vcpu;
	struct kvm_pmu *pmu;

	pmu = container_of(work, struct kvm_pmu, overflow_work);
	vcpu = kvm_pmc_to_vcpu(pmu->pmc);

	kvm_vcpu_kick(vcpu);
}

/**
 * When the perf event overflows, set the overflow status and inform the vcpu.
 */
static void kvm_pmu_perf_overflow(struct perf_event *perf_event,
				  struct perf_sample_data *data,
				  struct pt_regs *regs)
{
	struct kvm_pmc *pmc = perf_event->overflow_handler_context;
	struct arm_pmu *cpu_pmu = to_arm_pmu(perf_event->pmu);
	struct kvm_vcpu *vcpu = kvm_pmc_to_vcpu(pmc);
	int idx = pmc->idx;
	u64 period;

	cpu_pmu->pmu.stop(perf_event, PERF_EF_UPDATE);

	/*
	 * Reset the sample period to the architectural limit,
	 * i.e. the point where the counter overflows.
	 */
	period = -(local64_read(&perf_event->count));

	if (!kvm_pmu_idx_is_64bit(vcpu, pmc->idx))
		period &= GENMASK(31, 0);

	local64_set(&perf_event->hw.period_left, 0);
	perf_event->attr.sample_period = period;
	perf_event->hw.sample_period = period;

	__vcpu_sys_reg(vcpu, PMOVSSET_EL0) |= BIT(idx);

	if (kvm_pmu_overflow_status(vcpu)) {
		kvm_make_request(KVM_REQ_IRQ_PENDING, vcpu);

		if (!in_nmi())
			kvm_vcpu_kick(vcpu);
		else
			irq_work_queue(&vcpu->arch.pmu.overflow_work);
	}

	cpu_pmu->pmu.start(perf_event, PERF_EF_RELOAD);
}

/**
 * kvm_pmu_software_increment - do software increment
 * @vcpu: The vcpu pointer
 * @val: the value guest writes to PMSWINC register
 */
void kvm_pmu_software_increment(struct kvm_vcpu *vcpu, u64 val)
{
	struct kvm_pmu *pmu = &vcpu->arch.pmu;
	int i;

	if (!kvm_vcpu_has_pmu(vcpu))
		return;

	if (!(__vcpu_sys_reg(vcpu, PMCR_EL0) & ARMV8_PMU_PMCR_E))
		return;

	/* Weed out disabled counters */
	val &= __vcpu_sys_reg(vcpu, PMCNTENSET_EL0);

	for (i = 0; i < ARMV8_PMU_CYCLE_IDX; i++) {
		u64 type, reg;

		if (!(val & BIT(i)))
			continue;

		/* PMSWINC only applies to ... SW_INC! */
		type = __vcpu_sys_reg(vcpu, PMEVTYPER0_EL0 + i);
		type &= kvm_pmu_event_mask(vcpu->kvm);
		if (type != ARMV8_PMUV3_PERFCTR_SW_INCR)
			continue;

		/* increment this even SW_INC counter */
		reg = __vcpu_sys_reg(vcpu, PMEVCNTR0_EL0 + i) + 1;
		reg = lower_32_bits(reg);
		__vcpu_sys_reg(vcpu, PMEVCNTR0_EL0 + i) = reg;

		if (reg) /* no overflow on the low part */
			continue;

		if (kvm_pmu_pmc_is_chained(&pmu->pmc[i])) {
			/* increment the high counter */
			reg = __vcpu_sys_reg(vcpu, PMEVCNTR0_EL0 + i + 1) + 1;
			reg = lower_32_bits(reg);
			__vcpu_sys_reg(vcpu, PMEVCNTR0_EL0 + i + 1) = reg;
			if (!reg) /* mark overflow on the high counter */
				__vcpu_sys_reg(vcpu, PMOVSSET_EL0) |= BIT(i + 1);
		} else {
			/* mark overflow on low counter */
			__vcpu_sys_reg(vcpu, PMOVSSET_EL0) |= BIT(i);
		}
	}
}

/**
 * kvm_pmu_handle_pmcr - handle PMCR register
 * @vcpu: The vcpu pointer
 * @val: the value guest writes to PMCR register
 */
void kvm_pmu_handle_pmcr(struct kvm_vcpu *vcpu, u64 val)
{
	int i;

	if (!kvm_vcpu_has_pmu(vcpu))
		return;

	if (val & ARMV8_PMU_PMCR_E) {
		kvm_pmu_enable_counter_mask(vcpu,
		       __vcpu_sys_reg(vcpu, PMCNTENSET_EL0));
	} else {
		kvm_pmu_disable_counter_mask(vcpu,
		       __vcpu_sys_reg(vcpu, PMCNTENSET_EL0));
	}

	if (val & ARMV8_PMU_PMCR_C)
		kvm_pmu_set_counter_value(vcpu, ARMV8_PMU_CYCLE_IDX, 0);

	if (val & ARMV8_PMU_PMCR_P) {
		unsigned long mask = kvm_pmu_valid_counter_mask(vcpu);
		mask &= ~BIT(ARMV8_PMU_CYCLE_IDX);
		for_each_set_bit(i, &mask, 32)
			kvm_pmu_set_counter_value(vcpu, i, 0);
	}
}

static bool kvm_pmu_counter_is_enabled(struct kvm_vcpu *vcpu, u64 select_idx)
{
	return (__vcpu_sys_reg(vcpu, PMCR_EL0) & ARMV8_PMU_PMCR_E) &&
	       (__vcpu_sys_reg(vcpu, PMCNTENSET_EL0) & BIT(select_idx));
}

/**
 * kvm_pmu_create_perf_event - create a perf event for a counter
 * @vcpu: The vcpu pointer
 * @select_idx: The number of selected counter
 */
static void kvm_pmu_create_perf_event(struct kvm_vcpu *vcpu, u64 select_idx)
{
	struct arm_pmu *arm_pmu = vcpu->kvm->arch.arm_pmu;
	struct kvm_pmu *pmu = &vcpu->arch.pmu;
	struct kvm_pmc *pmc;
	struct perf_event *event;
	struct perf_event_attr attr;
	u64 eventsel, counter, reg, data;

	/*
	 * For chained counters the event type and filtering attributes are
	 * obtained from the low/even counter. We also use this counter to
	 * determine if the event is enabled/disabled.
	 */
	pmc = kvm_pmu_get_canonical_pmc(&pmu->pmc[select_idx]);

	reg = (pmc->idx == ARMV8_PMU_CYCLE_IDX)
	      ? PMCCFILTR_EL0 : PMEVTYPER0_EL0 + pmc->idx;
	data = __vcpu_sys_reg(vcpu, reg);

	kvm_pmu_stop_counter(vcpu, pmc);
	if (pmc->idx == ARMV8_PMU_CYCLE_IDX)
		eventsel = ARMV8_PMUV3_PERFCTR_CPU_CYCLES;
	else
		eventsel = data & kvm_pmu_event_mask(vcpu->kvm);

	/* Software increment event doesn't need to be backed by a perf event */
	if (eventsel == ARMV8_PMUV3_PERFCTR_SW_INCR)
		return;

	/*
	 * If we have a filter in place and that the event isn't allowed, do
	 * not install a perf event either.
	 */
	if (vcpu->kvm->arch.pmu_filter &&
	    !test_bit(eventsel, vcpu->kvm->arch.pmu_filter))
		return;

	memset(&attr, 0, sizeof(struct perf_event_attr));
	attr.type = arm_pmu->pmu.type;
	attr.size = sizeof(attr);
	attr.pinned = 1;
	attr.disabled = !kvm_pmu_counter_is_enabled(vcpu, pmc->idx);
	attr.exclude_user = data & ARMV8_PMU_EXCLUDE_EL0 ? 1 : 0;
	attr.exclude_kernel = data & ARMV8_PMU_EXCLUDE_EL1 ? 1 : 0;
	attr.exclude_hv = 1; /* Don't count EL2 events */
	attr.exclude_host = 1; /* Don't count host events */
	attr.config = eventsel;

	counter = kvm_pmu_get_pair_counter_value(vcpu, pmc);

	if (kvm_pmu_pmc_is_chained(pmc)) {
		/**
		 * The initial sample period (overflow count) of an event. For
		 * chained counters we only support overflow interrupts on the
		 * high counter.
		 */
		attr.sample_period = (-counter) & GENMASK(63, 0);
		attr.config1 |= PERF_ATTR_CFG1_KVM_PMU_CHAINED;

		event = perf_event_create_kernel_counter(&attr, -1, current,
							 kvm_pmu_perf_overflow,
							 pmc + 1);
	} else {
		/* The initial sample period (overflow count) of an event. */
		if (kvm_pmu_idx_is_64bit(vcpu, pmc->idx))
			attr.sample_period = (-counter) & GENMASK(63, 0);
		else
			attr.sample_period = (-counter) & GENMASK(31, 0);

		event = perf_event_create_kernel_counter(&attr, -1, current,
						 kvm_pmu_perf_overflow, pmc);
	}

	if (IS_ERR(event)) {
		pr_err_once("kvm: pmu event creation failed %ld\n",
			    PTR_ERR(event));
		return;
	}

	pmc->perf_event = event;
}

/**
 * kvm_pmu_update_pmc_chained - update chained bitmap
 * @vcpu: The vcpu pointer
 * @select_idx: The number of selected counter
 *
 * Update the chained bitmap based on the event type written in the
 * typer register and the enable state of the odd register.
 */
static void kvm_pmu_update_pmc_chained(struct kvm_vcpu *vcpu, u64 select_idx)
{
	struct kvm_pmu *pmu = &vcpu->arch.pmu;
	struct kvm_pmc *pmc = &pmu->pmc[select_idx], *canonical_pmc;
	bool new_state, old_state;

	old_state = kvm_pmu_pmc_is_chained(pmc);
	new_state = kvm_pmu_idx_has_chain_evtype(vcpu, pmc->idx) &&
		    kvm_pmu_counter_is_enabled(vcpu, pmc->idx | 0x1);

	if (old_state == new_state)
		return;

	canonical_pmc = kvm_pmu_get_canonical_pmc(pmc);
	kvm_pmu_stop_counter(vcpu, canonical_pmc);
	if (new_state) {
		/*
		 * During promotion from !chained to chained we must ensure
		 * the adjacent counter is stopped and its event destroyed
		 */
		kvm_pmu_stop_counter(vcpu, kvm_pmu_get_alternate_pmc(pmc));
		set_bit(pmc->idx >> 1, vcpu->arch.pmu.chained);
		return;
	}
	clear_bit(pmc->idx >> 1, vcpu->arch.pmu.chained);
}

/**
 * kvm_pmu_set_counter_event_type - set selected counter to monitor some event
 * @vcpu: The vcpu pointer
 * @data: The data guest writes to PMXEVTYPER_EL0
 * @select_idx: The number of selected counter
 *
 * When OS accesses PMXEVTYPER_EL0, that means it wants to set a PMC to count an
 * event with given hardware event number. Here we call perf_event API to
 * emulate this action and create a kernel perf event for it.
 */
void kvm_pmu_set_counter_event_type(struct kvm_vcpu *vcpu, u64 data,
				    u64 select_idx)
{
	u64 reg, mask;

	if (!kvm_vcpu_has_pmu(vcpu))
		return;

	mask  =  ARMV8_PMU_EVTYPE_MASK;
	mask &= ~ARMV8_PMU_EVTYPE_EVENT;
	mask |= kvm_pmu_event_mask(vcpu->kvm);

	reg = (select_idx == ARMV8_PMU_CYCLE_IDX)
	      ? PMCCFILTR_EL0 : PMEVTYPER0_EL0 + select_idx;

	__vcpu_sys_reg(vcpu, reg) = data & mask;

	kvm_pmu_update_pmc_chained(vcpu, select_idx);
	kvm_pmu_create_perf_event(vcpu, select_idx);
}

void kvm_host_pmu_init(struct arm_pmu *pmu)
{
	struct arm_pmu_entry *entry;

<<<<<<< HEAD
	if (pmu->pmuver == 0 || pmu->pmuver == ID_AA64DFR0_PMUVER_IMP_DEF ||
	    is_protected_kvm_enabled())
=======
	if (pmu->pmuver == 0 || pmu->pmuver == ID_AA64DFR0_PMUVER_IMP_DEF)
>>>>>>> 88084a3d
		return;

	mutex_lock(&arm_pmus_lock);

	entry = kmalloc(sizeof(*entry), GFP_KERNEL);
	if (!entry)
		goto out_unlock;

	entry->arm_pmu = pmu;
	list_add_tail(&entry->entry, &arm_pmus);

	if (list_is_singular(&arm_pmus))
		static_branch_enable(&kvm_arm_pmu_available);

out_unlock:
	mutex_unlock(&arm_pmus_lock);
}

static struct arm_pmu *kvm_pmu_probe_armpmu(void)
{
	struct perf_event_attr attr = { };
	struct perf_event *event;
	struct arm_pmu *pmu = NULL;

	/*
	 * Create a dummy event that only counts user cycles. As we'll never
	 * leave this function with the event being live, it will never
	 * count anything. But it allows us to probe some of the PMU
	 * details. Yes, this is terrible.
	 */
	attr.type = PERF_TYPE_RAW;
	attr.size = sizeof(attr);
	attr.pinned = 1;
	attr.disabled = 0;
	attr.exclude_user = 0;
	attr.exclude_kernel = 1;
	attr.exclude_hv = 1;
	attr.exclude_host = 1;
	attr.config = ARMV8_PMUV3_PERFCTR_CPU_CYCLES;
	attr.sample_period = GENMASK(63, 0);

	event = perf_event_create_kernel_counter(&attr, -1, current,
						 kvm_pmu_perf_overflow, &attr);

	if (IS_ERR(event)) {
		pr_err_once("kvm: pmu event creation failed %ld\n",
			    PTR_ERR(event));
		return NULL;
	}

	if (event->pmu) {
		pmu = to_arm_pmu(event->pmu);
		if (pmu->pmuver == 0 ||
		    pmu->pmuver == ID_AA64DFR0_PMUVER_IMP_DEF)
			pmu = NULL;
	}

	perf_event_disable(event);
	perf_event_release_kernel(event);

	return pmu;
}

u64 kvm_pmu_get_pmceid(struct kvm_vcpu *vcpu, bool pmceid1)
{
	unsigned long *bmap = vcpu->kvm->arch.pmu_filter;
	u64 val, mask = 0;
	int base, i, nr_events;

	if (!kvm_vcpu_has_pmu(vcpu))
		return 0;

	if (!pmceid1) {
		val = read_sysreg(pmceid0_el0);
		base = 0;
	} else {
		val = read_sysreg(pmceid1_el0);
		/*
		 * Don't advertise STALL_SLOT, as PMMIR_EL0 is handled
		 * as RAZ
		 */
		if (vcpu->kvm->arch.arm_pmu->pmuver >= ID_AA64DFR0_PMUVER_8_4)
			val &= ~BIT_ULL(ARMV8_PMUV3_PERFCTR_STALL_SLOT - 32);
		base = 32;
	}

	if (!bmap)
		return val;

	nr_events = kvm_pmu_event_mask(vcpu->kvm) + 1;

	for (i = 0; i < 32; i += 8) {
		u64 byte;

		byte = bitmap_get_value8(bmap, base + i);
		mask |= byte << i;
		if (nr_events >= (0x4000 + base + 32)) {
			byte = bitmap_get_value8(bmap, 0x4000 + base + i);
			mask |= byte << (32 + i);
		}
	}

	return val & mask;
}

int kvm_arm_pmu_v3_enable(struct kvm_vcpu *vcpu)
{
	if (!kvm_vcpu_has_pmu(vcpu))
		return 0;

	if (!vcpu->arch.pmu.created)
		return -EINVAL;

	/*
	 * A valid interrupt configuration for the PMU is either to have a
	 * properly configured interrupt number and using an in-kernel
	 * irqchip, or to not have an in-kernel GIC and not set an IRQ.
	 */
	if (irqchip_in_kernel(vcpu->kvm)) {
		int irq = vcpu->arch.pmu.irq_num;
		/*
		 * If we are using an in-kernel vgic, at this point we know
		 * the vgic will be initialized, so we can check the PMU irq
		 * number against the dimensions of the vgic and make sure
		 * it's valid.
		 */
		if (!irq_is_ppi(irq) && !vgic_valid_spi(vcpu->kvm, irq))
			return -EINVAL;
	} else if (kvm_arm_pmu_irq_initialized(vcpu)) {
		   return -EINVAL;
	}

	/* One-off reload of the PMU on first run */
	kvm_make_request(KVM_REQ_RELOAD_PMU, vcpu);

	return 0;
}

static int kvm_arm_pmu_v3_init(struct kvm_vcpu *vcpu)
{
	if (irqchip_in_kernel(vcpu->kvm)) {
		int ret;

		/*
		 * If using the PMU with an in-kernel virtual GIC
		 * implementation, we require the GIC to be already
		 * initialized when initializing the PMU.
		 */
		if (!vgic_initialized(vcpu->kvm))
			return -ENODEV;

		if (!kvm_arm_pmu_irq_initialized(vcpu))
			return -ENXIO;

		ret = kvm_vgic_set_owner(vcpu, vcpu->arch.pmu.irq_num,
					 &vcpu->arch.pmu);
		if (ret)
			return ret;
	}

	init_irq_work(&vcpu->arch.pmu.overflow_work,
		      kvm_pmu_perf_overflow_notify_vcpu);

	vcpu->arch.pmu.created = true;
	return 0;
}

/*
 * For one VM the interrupt type must be same for each vcpu.
 * As a PPI, the interrupt number is the same for all vcpus,
 * while as an SPI it must be a separate number per vcpu.
 */
static bool pmu_irq_is_valid(struct kvm *kvm, int irq)
{
	unsigned long i;
	struct kvm_vcpu *vcpu;

	kvm_for_each_vcpu(i, vcpu, kvm) {
		if (!kvm_arm_pmu_irq_initialized(vcpu))
			continue;

		if (irq_is_ppi(irq)) {
			if (vcpu->arch.pmu.irq_num != irq)
				return false;
		} else {
			if (vcpu->arch.pmu.irq_num == irq)
				return false;
		}
	}

	return true;
}

static int kvm_arm_pmu_v3_set_pmu(struct kvm_vcpu *vcpu, int pmu_id)
{
	struct kvm *kvm = vcpu->kvm;
	struct arm_pmu_entry *entry;
	struct arm_pmu *arm_pmu;
	int ret = -ENXIO;

	mutex_lock(&kvm->lock);
	mutex_lock(&arm_pmus_lock);

	list_for_each_entry(entry, &arm_pmus, entry) {
		arm_pmu = entry->arm_pmu;
		if (arm_pmu->pmu.type == pmu_id) {
			if (test_bit(KVM_ARCH_FLAG_HAS_RAN_ONCE, &kvm->arch.flags) ||
			    (kvm->arch.pmu_filter && kvm->arch.arm_pmu != arm_pmu)) {
				ret = -EBUSY;
				break;
			}

			kvm->arch.arm_pmu = arm_pmu;
			cpumask_copy(kvm->arch.supported_cpus, &arm_pmu->supported_cpus);
			ret = 0;
			break;
		}
	}

	mutex_unlock(&arm_pmus_lock);
	mutex_unlock(&kvm->lock);
	return ret;
}

int kvm_arm_pmu_v3_set_attr(struct kvm_vcpu *vcpu, struct kvm_device_attr *attr)
{
	struct kvm *kvm = vcpu->kvm;

	if (!kvm_vcpu_has_pmu(vcpu))
		return -ENODEV;

	if (vcpu->arch.pmu.created)
		return -EBUSY;

	mutex_lock(&kvm->lock);
	if (!kvm->arch.arm_pmu) {
		/* No PMU set, get the default one */
		kvm->arch.arm_pmu = kvm_pmu_probe_armpmu();
		if (!kvm->arch.arm_pmu) {
			mutex_unlock(&kvm->lock);
			return -ENODEV;
		}
	}
	mutex_unlock(&kvm->lock);

	switch (attr->attr) {
	case KVM_ARM_VCPU_PMU_V3_IRQ: {
		int __user *uaddr = (int __user *)(long)attr->addr;
		int irq;

		if (!irqchip_in_kernel(kvm))
			return -EINVAL;

		if (get_user(irq, uaddr))
			return -EFAULT;

		/* The PMU overflow interrupt can be a PPI or a valid SPI. */
		if (!(irq_is_ppi(irq) || irq_is_spi(irq)))
			return -EINVAL;

		if (!pmu_irq_is_valid(kvm, irq))
			return -EINVAL;

		if (kvm_arm_pmu_irq_initialized(vcpu))
			return -EBUSY;

		kvm_debug("Set kvm ARM PMU irq: %d\n", irq);
		vcpu->arch.pmu.irq_num = irq;
		return 0;
	}
	case KVM_ARM_VCPU_PMU_V3_FILTER: {
		struct kvm_pmu_event_filter __user *uaddr;
		struct kvm_pmu_event_filter filter;
		int nr_events;

		nr_events = kvm_pmu_event_mask(kvm) + 1;

		uaddr = (struct kvm_pmu_event_filter __user *)(long)attr->addr;

		if (copy_from_user(&filter, uaddr, sizeof(filter)))
			return -EFAULT;

		if (((u32)filter.base_event + filter.nevents) > nr_events ||
		    (filter.action != KVM_PMU_EVENT_ALLOW &&
		     filter.action != KVM_PMU_EVENT_DENY))
			return -EINVAL;

		mutex_lock(&kvm->lock);

		if (test_bit(KVM_ARCH_FLAG_HAS_RAN_ONCE, &kvm->arch.flags)) {
			mutex_unlock(&kvm->lock);
			return -EBUSY;
		}

		if (!kvm->arch.pmu_filter) {
			kvm->arch.pmu_filter = bitmap_alloc(nr_events, GFP_KERNEL_ACCOUNT);
			if (!kvm->arch.pmu_filter) {
				mutex_unlock(&kvm->lock);
				return -ENOMEM;
			}

			/*
			 * The default depends on the first applied filter.
			 * If it allows events, the default is to deny.
			 * Conversely, if the first filter denies a set of
			 * events, the default is to allow.
			 */
			if (filter.action == KVM_PMU_EVENT_ALLOW)
				bitmap_zero(kvm->arch.pmu_filter, nr_events);
			else
				bitmap_fill(kvm->arch.pmu_filter, nr_events);
		}

		if (filter.action == KVM_PMU_EVENT_ALLOW)
			bitmap_set(kvm->arch.pmu_filter, filter.base_event, filter.nevents);
		else
			bitmap_clear(kvm->arch.pmu_filter, filter.base_event, filter.nevents);

		mutex_unlock(&kvm->lock);

		return 0;
	}
	case KVM_ARM_VCPU_PMU_V3_SET_PMU: {
		int __user *uaddr = (int __user *)(long)attr->addr;
		int pmu_id;

		if (get_user(pmu_id, uaddr))
			return -EFAULT;

		return kvm_arm_pmu_v3_set_pmu(vcpu, pmu_id);
	}
	case KVM_ARM_VCPU_PMU_V3_INIT:
		return kvm_arm_pmu_v3_init(vcpu);
	}

	return -ENXIO;
}

int kvm_arm_pmu_v3_get_attr(struct kvm_vcpu *vcpu, struct kvm_device_attr *attr)
{
	switch (attr->attr) {
	case KVM_ARM_VCPU_PMU_V3_IRQ: {
		int __user *uaddr = (int __user *)(long)attr->addr;
		int irq;

		if (!irqchip_in_kernel(vcpu->kvm))
			return -EINVAL;

		if (!kvm_vcpu_has_pmu(vcpu))
			return -ENODEV;

		if (!kvm_arm_pmu_irq_initialized(vcpu))
			return -ENXIO;

		irq = vcpu->arch.pmu.irq_num;
		return put_user(irq, uaddr);
	}
	}

	return -ENXIO;
}

int kvm_arm_pmu_v3_has_attr(struct kvm_vcpu *vcpu, struct kvm_device_attr *attr)
{
	switch (attr->attr) {
	case KVM_ARM_VCPU_PMU_V3_IRQ:
	case KVM_ARM_VCPU_PMU_V3_INIT:
	case KVM_ARM_VCPU_PMU_V3_FILTER:
	case KVM_ARM_VCPU_PMU_V3_SET_PMU:
		if (kvm_vcpu_has_pmu(vcpu))
			return 0;
	}

	return -ENXIO;
}<|MERGE_RESOLUTION|>--- conflicted
+++ resolved
@@ -774,12 +774,7 @@
 {
 	struct arm_pmu_entry *entry;
 
-<<<<<<< HEAD
-	if (pmu->pmuver == 0 || pmu->pmuver == ID_AA64DFR0_PMUVER_IMP_DEF ||
-	    is_protected_kvm_enabled())
-=======
 	if (pmu->pmuver == 0 || pmu->pmuver == ID_AA64DFR0_PMUVER_IMP_DEF)
->>>>>>> 88084a3d
 		return;
 
 	mutex_lock(&arm_pmus_lock);
