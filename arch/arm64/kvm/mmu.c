// SPDX-License-Identifier: GPL-2.0-only
/*
 * Copyright (C) 2012 - Virtual Open Systems and Columbia University
 * Author: Christoffer Dall <c.dall@virtualopensystems.com>
 */

#include <linux/mman.h>
#include <linux/kvm_host.h>
#include <linux/io.h>
#include <linux/hugetlb.h>
#include <linux/sched/signal.h>
#include <trace/events/kvm.h>
#include <asm/pgalloc.h>
#include <asm/cacheflush.h>
#include <asm/kvm_arm.h>
#include <asm/kvm_mmu.h>
#include <asm/kvm_pgtable.h>
#include <asm/kvm_ras.h>
#include <asm/kvm_asm.h>
#include <asm/kvm_emulate.h>
#include <asm/virt.h>

#include "trace.h"

static struct kvm_pgtable *hyp_pgtable;
static DEFINE_MUTEX(kvm_hyp_pgd_mutex);

static unsigned long hyp_idmap_start;
static unsigned long hyp_idmap_end;
static phys_addr_t hyp_idmap_vector;

static unsigned long io_map_base;

static phys_addr_t stage2_range_addr_end(phys_addr_t addr, phys_addr_t end)
{
	phys_addr_t size = kvm_granule_size(KVM_PGTABLE_MIN_BLOCK_LEVEL);
	phys_addr_t boundary = ALIGN_DOWN(addr + size, size);

	return (boundary - 1 < end - 1) ? boundary : end;
}

/*
 * Release kvm_mmu_lock periodically if the memory region is large. Otherwise,
 * we may see kernel panics with CONFIG_DETECT_HUNG_TASK,
 * CONFIG_LOCKUP_DETECTOR, CONFIG_LOCKDEP. Additionally, holding the lock too
 * long will also starve other vCPUs. We have to also make sure that the page
 * tables are not freed while we released the lock.
 */
static int stage2_apply_range(struct kvm *kvm, phys_addr_t addr,
			      phys_addr_t end,
			      int (*fn)(struct kvm_pgtable *, u64, u64),
			      bool resched)
{
	int ret;
	u64 next;

	do {
		struct kvm_pgtable *pgt = kvm->arch.mmu.pgt;
		if (!pgt)
			return -EINVAL;

		next = stage2_range_addr_end(addr, end);
		ret = fn(pgt, addr, next - addr);
		if (ret)
			break;

		if (resched && next != end)
			cond_resched_rwlock_write(&kvm->mmu_lock);
	} while (addr = next, addr != end);

	return ret;
}

#define stage2_apply_range_resched(kvm, addr, end, fn)			\
	stage2_apply_range(kvm, addr, end, fn, true)

static bool memslot_is_logging(struct kvm_memory_slot *memslot)
{
	return memslot->dirty_bitmap && !(memslot->flags & KVM_MEM_READONLY);
}

/**
 * kvm_flush_remote_tlbs() - flush all VM TLB entries for v7/8
 * @kvm:	pointer to kvm structure.
 *
 * Interface to HYP function to flush all VM TLB entries
 */
void kvm_flush_remote_tlbs(struct kvm *kvm)
{
	++kvm->stat.generic.remote_tlb_flush_requests;
	kvm_call_hyp(__kvm_tlb_flush_vmid, &kvm->arch.mmu);
}

static bool kvm_is_device_pfn(unsigned long pfn)
{
	return !pfn_is_map_memory(pfn);
}

static void *stage2_memcache_zalloc_page(void *arg)
{
	struct kvm_mmu_memory_cache *mc = arg;
	void *virt;

	/* Allocated with __GFP_ZERO, so no need to zero */
	virt = kvm_mmu_memory_cache_alloc(mc);
	if (virt)
		kvm_account_pgtable_pages(virt, 1);
	return virt;
}

static void *kvm_host_zalloc_pages_exact(size_t size)
{
	return alloc_pages_exact(size, GFP_KERNEL_ACCOUNT | __GFP_ZERO);
}

static void *kvm_s2_zalloc_pages_exact(size_t size)
{
	void *virt = kvm_host_zalloc_pages_exact(size);

	if (virt)
		kvm_account_pgtable_pages(virt, (size >> PAGE_SHIFT));
	return virt;
}

static void kvm_s2_free_pages_exact(void *virt, size_t size)
{
	kvm_account_pgtable_pages(virt, -(size >> PAGE_SHIFT));
	free_pages_exact(virt, size);
}

static struct kvm_pgtable_mm_ops kvm_s2_mm_ops;

static void stage2_free_removed_table_rcu_cb(struct rcu_head *head)
{
	struct page *page = container_of(head, struct page, rcu_head);
	void *pgtable = page_to_virt(page);
	u32 level = page_private(page);

	kvm_pgtable_stage2_free_removed(&kvm_s2_mm_ops, pgtable, level);
}

static void stage2_free_removed_table(void *addr, u32 level)
{
	struct page *page = virt_to_page(addr);

	set_page_private(page, (unsigned long)level);
	call_rcu(&page->rcu_head, stage2_free_removed_table_rcu_cb);
}

static void kvm_host_get_page(void *addr)
{
	get_page(virt_to_page(addr));
}

static void kvm_host_put_page(void *addr)
{
	put_page(virt_to_page(addr));
}

static void kvm_s2_put_page(void *addr)
{
	struct page *p = virt_to_page(addr);
	/* Dropping last refcount, the page will be freed */
	if (page_count(p) == 1)
		kvm_account_pgtable_pages(addr, -1);
	put_page(p);
}

static int kvm_host_page_count(void *addr)
{
	return page_count(virt_to_page(addr));
}

static phys_addr_t kvm_host_pa(void *addr)
{
	return __pa(addr);
}

static void *kvm_host_va(phys_addr_t phys)
{
	return __va(phys);
}

static void clean_dcache_guest_page(void *va, size_t size)
{
	__clean_dcache_guest_page(va, size);
}

static void invalidate_icache_guest_page(void *va, size_t size)
{
	__invalidate_icache_guest_page(va, size);
}

/*
 * Unmapping vs dcache management:
 *
 * If a guest maps certain memory pages as uncached, all writes will
 * bypass the data cache and go directly to RAM.  However, the CPUs
 * can still speculate reads (not writes) and fill cache lines with
 * data.
 *
 * Those cache lines will be *clean* cache lines though, so a
 * clean+invalidate operation is equivalent to an invalidate
 * operation, because no cache lines are marked dirty.
 *
 * Those clean cache lines could be filled prior to an uncached write
 * by the guest, and the cache coherent IO subsystem would therefore
 * end up writing old data to disk.
 *
 * This is why right after unmapping a page/section and invalidating
 * the corresponding TLBs, we flush to make sure the IO subsystem will
 * never hit in the cache.
 *
 * This is all avoided on systems that have ARM64_HAS_STAGE2_FWB, as
 * we then fully enforce cacheability of RAM, no matter what the guest
 * does.
 */
/**
 * unmap_stage2_range -- Clear stage2 page table entries to unmap a range
 * @mmu:   The KVM stage-2 MMU pointer
 * @start: The intermediate physical base address of the range to unmap
 * @size:  The size of the area to unmap
 * @may_block: Whether or not we are permitted to block
 *
 * Clear a range of stage-2 mappings, lowering the various ref-counts.  Must
 * be called while holding mmu_lock (unless for freeing the stage2 pgd before
 * destroying the VM), otherwise another faulting VCPU may come in and mess
 * with things behind our backs.
 */
static void __unmap_stage2_range(struct kvm_s2_mmu *mmu, phys_addr_t start, u64 size,
				 bool may_block)
{
	struct kvm *kvm = kvm_s2_mmu_to_kvm(mmu);
	phys_addr_t end = start + size;

	lockdep_assert_held_write(&kvm->mmu_lock);
	WARN_ON(size & ~PAGE_MASK);
	WARN_ON(stage2_apply_range(kvm, start, end, kvm_pgtable_stage2_unmap,
				   may_block));
}

static void unmap_stage2_range(struct kvm_s2_mmu *mmu, phys_addr_t start, u64 size)
{
	__unmap_stage2_range(mmu, start, size, true);
}

static void stage2_flush_memslot(struct kvm *kvm,
				 struct kvm_memory_slot *memslot)
{
	phys_addr_t addr = memslot->base_gfn << PAGE_SHIFT;
	phys_addr_t end = addr + PAGE_SIZE * memslot->npages;

	stage2_apply_range_resched(kvm, addr, end, kvm_pgtable_stage2_flush);
}

/**
 * stage2_flush_vm - Invalidate cache for pages mapped in stage 2
 * @kvm: The struct kvm pointer
 *
 * Go through the stage 2 page tables and invalidate any cache lines
 * backing memory already mapped to the VM.
 */
static void stage2_flush_vm(struct kvm *kvm)
{
	struct kvm_memslots *slots;
	struct kvm_memory_slot *memslot;
	int idx, bkt;

	idx = srcu_read_lock(&kvm->srcu);
	write_lock(&kvm->mmu_lock);

	slots = kvm_memslots(kvm);
	kvm_for_each_memslot(memslot, bkt, slots)
		stage2_flush_memslot(kvm, memslot);

	write_unlock(&kvm->mmu_lock);
	srcu_read_unlock(&kvm->srcu, idx);
}

/**
 * free_hyp_pgds - free Hyp-mode page tables
 */
void free_hyp_pgds(void)
{
	mutex_lock(&kvm_hyp_pgd_mutex);
	if (hyp_pgtable) {
		kvm_pgtable_hyp_destroy(hyp_pgtable);
		kfree(hyp_pgtable);
		hyp_pgtable = NULL;
	}
	mutex_unlock(&kvm_hyp_pgd_mutex);
}

static bool kvm_host_owns_hyp_mappings(void)
{
	if (is_kernel_in_hyp_mode())
		return false;

	if (static_branch_likely(&kvm_protected_mode_initialized))
		return false;

	/*
	 * This can happen at boot time when __create_hyp_mappings() is called
	 * after the hyp protection has been enabled, but the static key has
	 * not been flipped yet.
	 */
	if (!hyp_pgtable && is_protected_kvm_enabled())
		return false;

	WARN_ON(!hyp_pgtable);

	return true;
}

int __create_hyp_mappings(unsigned long start, unsigned long size,
			  unsigned long phys, enum kvm_pgtable_prot prot)
{
	int err;

	if (WARN_ON(!kvm_host_owns_hyp_mappings()))
		return -EINVAL;

	mutex_lock(&kvm_hyp_pgd_mutex);
	err = kvm_pgtable_hyp_map(hyp_pgtable, start, size, phys, prot);
	mutex_unlock(&kvm_hyp_pgd_mutex);

	return err;
}

static phys_addr_t kvm_kaddr_to_phys(void *kaddr)
{
	if (!is_vmalloc_addr(kaddr)) {
		BUG_ON(!virt_addr_valid(kaddr));
		return __pa(kaddr);
	} else {
		return page_to_phys(vmalloc_to_page(kaddr)) +
		       offset_in_page(kaddr);
	}
}

struct hyp_shared_pfn {
	u64 pfn;
	int count;
	struct rb_node node;
};

static DEFINE_MUTEX(hyp_shared_pfns_lock);
static struct rb_root hyp_shared_pfns = RB_ROOT;

static struct hyp_shared_pfn *find_shared_pfn(u64 pfn, struct rb_node ***node,
					      struct rb_node **parent)
{
	struct hyp_shared_pfn *this;

	*node = &hyp_shared_pfns.rb_node;
	*parent = NULL;
	while (**node) {
		this = container_of(**node, struct hyp_shared_pfn, node);
		*parent = **node;
		if (this->pfn < pfn)
			*node = &((**node)->rb_left);
		else if (this->pfn > pfn)
			*node = &((**node)->rb_right);
		else
			return this;
	}

	return NULL;
}

static int share_pfn_hyp(u64 pfn)
{
	struct rb_node **node, *parent;
	struct hyp_shared_pfn *this;
	int ret = 0;

	mutex_lock(&hyp_shared_pfns_lock);
	this = find_shared_pfn(pfn, &node, &parent);
	if (this) {
		this->count++;
		goto unlock;
	}

	this = kzalloc(sizeof(*this), GFP_KERNEL);
	if (!this) {
		ret = -ENOMEM;
		goto unlock;
	}

	this->pfn = pfn;
	this->count = 1;
	rb_link_node(&this->node, parent, node);
	rb_insert_color(&this->node, &hyp_shared_pfns);
	ret = kvm_call_hyp_nvhe(__pkvm_host_share_hyp, pfn, 1);
unlock:
	mutex_unlock(&hyp_shared_pfns_lock);

	return ret;
}

static int unshare_pfn_hyp(u64 pfn)
{
	struct rb_node **node, *parent;
	struct hyp_shared_pfn *this;
	int ret = 0;

	mutex_lock(&hyp_shared_pfns_lock);
	this = find_shared_pfn(pfn, &node, &parent);
	if (WARN_ON(!this)) {
		ret = -ENOENT;
		goto unlock;
	}

	this->count--;
	if (this->count)
		goto unlock;

	rb_erase(&this->node, &hyp_shared_pfns);
	kfree(this);
	ret = kvm_call_hyp_nvhe(__pkvm_host_unshare_hyp, pfn, 1);
unlock:
	mutex_unlock(&hyp_shared_pfns_lock);

	return ret;
}

int kvm_share_hyp(void *from, void *to)
{
	phys_addr_t start, end, cur;
	u64 pfn;
	int ret;

	if (is_kernel_in_hyp_mode())
		return 0;

	/*
	 * The share hcall maps things in the 'fixed-offset' region of the hyp
	 * VA space, so we can only share physically contiguous data-structures
	 * for now.
	 */
	if (is_vmalloc_or_module_addr(from) || is_vmalloc_or_module_addr(to))
		return -EINVAL;

	if (kvm_host_owns_hyp_mappings())
		return create_hyp_mappings(from, to, PAGE_HYP);

	start = ALIGN_DOWN(__pa(from), PAGE_SIZE);
	end = PAGE_ALIGN(__pa(to));
	for (cur = start; cur < end; cur += PAGE_SIZE) {
		pfn = __phys_to_pfn(cur);
		ret = share_pfn_hyp(pfn);
		if (ret)
			return ret;
	}

	return 0;
}

void kvm_unshare_hyp(void *from, void *to)
{
	phys_addr_t start, end, cur;
	u64 pfn;

	if (is_kernel_in_hyp_mode() || kvm_host_owns_hyp_mappings() || !from)
		return;

	start = ALIGN_DOWN(__pa(from), PAGE_SIZE);
	end = PAGE_ALIGN(__pa(to));
	for (cur = start; cur < end; cur += PAGE_SIZE) {
		pfn = __phys_to_pfn(cur);
		WARN_ON(unshare_pfn_hyp(pfn));
	}
}

/**
 * create_hyp_mappings - duplicate a kernel virtual address range in Hyp mode
 * @from:	The virtual kernel start address of the range
 * @to:		The virtual kernel end address of the range (exclusive)
 * @prot:	The protection to be applied to this range
 *
 * The same virtual address as the kernel virtual address is also used
 * in Hyp-mode mapping (modulo HYP_PAGE_OFFSET) to the same underlying
 * physical pages.
 */
int create_hyp_mappings(void *from, void *to, enum kvm_pgtable_prot prot)
{
	phys_addr_t phys_addr;
	unsigned long virt_addr;
	unsigned long start = kern_hyp_va((unsigned long)from);
	unsigned long end = kern_hyp_va((unsigned long)to);

	if (is_kernel_in_hyp_mode())
		return 0;

	if (!kvm_host_owns_hyp_mappings())
		return -EPERM;

	start = start & PAGE_MASK;
	end = PAGE_ALIGN(end);

	for (virt_addr = start; virt_addr < end; virt_addr += PAGE_SIZE) {
		int err;

		phys_addr = kvm_kaddr_to_phys(from + virt_addr - start);
		err = __create_hyp_mappings(virt_addr, PAGE_SIZE, phys_addr,
					    prot);
		if (err)
			return err;
	}

	return 0;
}


/**
 * hyp_alloc_private_va_range - Allocates a private VA range.
 * @size:	The size of the VA range to reserve.
 * @haddr:	The hypervisor virtual start address of the allocation.
 *
 * The private virtual address (VA) range is allocated below io_map_base
 * and aligned based on the order of @size.
 *
 * Return: 0 on success or negative error code on failure.
 */
int hyp_alloc_private_va_range(size_t size, unsigned long *haddr)
{
	unsigned long base;
	int ret = 0;

	mutex_lock(&kvm_hyp_pgd_mutex);

	/*
	 * This assumes that we have enough space below the idmap
	 * page to allocate our VAs. If not, the check below will
	 * kick. A potential alternative would be to detect that
	 * overflow and switch to an allocation above the idmap.
	 *
	 * The allocated size is always a multiple of PAGE_SIZE.
	 */
	base = io_map_base - PAGE_ALIGN(size);

	/* Align the allocation based on the order of its size */
	base = ALIGN_DOWN(base, PAGE_SIZE << get_order(size));

	/*
	 * Verify that BIT(VA_BITS - 1) hasn't been flipped by
	 * allocating the new area, as it would indicate we've
	 * overflowed the idmap/IO address range.
	 */
	if ((base ^ io_map_base) & BIT(VA_BITS - 1))
		ret = -ENOMEM;
	else
		*haddr = io_map_base = base;

	mutex_unlock(&kvm_hyp_pgd_mutex);

	return ret;
}

static int __create_hyp_private_mapping(phys_addr_t phys_addr, size_t size,
					unsigned long *haddr,
					enum kvm_pgtable_prot prot)
{
	unsigned long addr;
	int ret = 0;

	if (!kvm_host_owns_hyp_mappings()) {
		addr = kvm_call_hyp_nvhe(__pkvm_create_private_mapping,
					 phys_addr, size, prot);
		if (IS_ERR_VALUE(addr))
			return addr;
		*haddr = addr;

		return 0;
	}

	size = PAGE_ALIGN(size + offset_in_page(phys_addr));
	ret = hyp_alloc_private_va_range(size, &addr);
	if (ret)
		return ret;

	ret = __create_hyp_mappings(addr, size, phys_addr, prot);
	if (ret)
		return ret;

	*haddr = addr + offset_in_page(phys_addr);
	return ret;
}

/**
 * create_hyp_io_mappings - Map IO into both kernel and HYP
 * @phys_addr:	The physical start address which gets mapped
 * @size:	Size of the region being mapped
 * @kaddr:	Kernel VA for this mapping
 * @haddr:	HYP VA for this mapping
 */
int create_hyp_io_mappings(phys_addr_t phys_addr, size_t size,
			   void __iomem **kaddr,
			   void __iomem **haddr)
{
	unsigned long addr;
	int ret;

	if (is_protected_kvm_enabled())
		return -EPERM;

	*kaddr = ioremap(phys_addr, size);
	if (!*kaddr)
		return -ENOMEM;

	if (is_kernel_in_hyp_mode()) {
		*haddr = *kaddr;
		return 0;
	}

	ret = __create_hyp_private_mapping(phys_addr, size,
					   &addr, PAGE_HYP_DEVICE);
	if (ret) {
		iounmap(*kaddr);
		*kaddr = NULL;
		*haddr = NULL;
		return ret;
	}

	*haddr = (void __iomem *)addr;
	return 0;
}

/**
 * create_hyp_exec_mappings - Map an executable range into HYP
 * @phys_addr:	The physical start address which gets mapped
 * @size:	Size of the region being mapped
 * @haddr:	HYP VA for this mapping
 */
int create_hyp_exec_mappings(phys_addr_t phys_addr, size_t size,
			     void **haddr)
{
	unsigned long addr;
	int ret;

	BUG_ON(is_kernel_in_hyp_mode());

	ret = __create_hyp_private_mapping(phys_addr, size,
					   &addr, PAGE_HYP_EXEC);
	if (ret) {
		*haddr = NULL;
		return ret;
	}

	*haddr = (void *)addr;
	return 0;
}

static struct kvm_pgtable_mm_ops kvm_user_mm_ops = {
	/* We shouldn't need any other callback to walk the PT */
	.phys_to_virt		= kvm_host_va,
};

static int get_user_mapping_size(struct kvm *kvm, u64 addr)
{
	struct kvm_pgtable pgt = {
		.pgd		= (kvm_pteref_t)kvm->mm->pgd,
		.ia_bits	= vabits_actual,
		.start_level	= (KVM_PGTABLE_MAX_LEVELS -
				   CONFIG_PGTABLE_LEVELS),
		.mm_ops		= &kvm_user_mm_ops,
	};
	kvm_pte_t pte = 0;	/* Keep GCC quiet... */
	u32 level = ~0;
	int ret;

	ret = kvm_pgtable_get_leaf(&pgt, addr, &pte, &level);
	VM_BUG_ON(ret);
	VM_BUG_ON(level >= KVM_PGTABLE_MAX_LEVELS);
	VM_BUG_ON(!(pte & PTE_VALID));

	return BIT(ARM64_HW_PGTABLE_LEVEL_SHIFT(level));
}

static struct kvm_pgtable_mm_ops kvm_s2_mm_ops = {
	.zalloc_page		= stage2_memcache_zalloc_page,
	.zalloc_pages_exact	= kvm_s2_zalloc_pages_exact,
	.free_pages_exact	= kvm_s2_free_pages_exact,
	.free_removed_table	= stage2_free_removed_table,
	.get_page		= kvm_host_get_page,
	.put_page		= kvm_s2_put_page,
	.page_count		= kvm_host_page_count,
	.phys_to_virt		= kvm_host_va,
	.virt_to_phys		= kvm_host_pa,
	.dcache_clean_inval_poc	= clean_dcache_guest_page,
	.icache_inval_pou	= invalidate_icache_guest_page,
};

/**
 * kvm_init_stage2_mmu - Initialise a S2 MMU structure
 * @kvm:	The pointer to the KVM structure
 * @mmu:	The pointer to the s2 MMU structure
 * @type:	The machine type of the virtual machine
 *
 * Allocates only the stage-2 HW PGD level table(s).
 * Note we don't need locking here as this is only called when the VM is
 * created, which can only be done once.
 */
int kvm_init_stage2_mmu(struct kvm *kvm, struct kvm_s2_mmu *mmu, unsigned long type)
{
	u32 kvm_ipa_limit = get_kvm_ipa_limit();
	int cpu, err;
	struct kvm_pgtable *pgt;
	u64 mmfr0, mmfr1;
	u32 phys_shift;

	if (type & ~KVM_VM_TYPE_ARM_IPA_SIZE_MASK)
		return -EINVAL;

	phys_shift = KVM_VM_TYPE_ARM_IPA_SIZE(type);
	if (is_protected_kvm_enabled()) {
		phys_shift = kvm_ipa_limit;
	} else if (phys_shift) {
		if (phys_shift > kvm_ipa_limit ||
		    phys_shift < ARM64_MIN_PARANGE_BITS)
			return -EINVAL;
	} else {
		phys_shift = KVM_PHYS_SHIFT;
		if (phys_shift > kvm_ipa_limit) {
			pr_warn_once("%s using unsupported default IPA limit, upgrade your VMM\n",
				     current->comm);
			return -EINVAL;
		}
	}

	mmfr0 = read_sanitised_ftr_reg(SYS_ID_AA64MMFR0_EL1);
	mmfr1 = read_sanitised_ftr_reg(SYS_ID_AA64MMFR1_EL1);
	kvm->arch.vtcr = kvm_get_vtcr(mmfr0, mmfr1, phys_shift);

	if (mmu->pgt != NULL) {
		kvm_err("kvm_arch already initialized?\n");
		return -EINVAL;
	}

	pgt = kzalloc(sizeof(*pgt), GFP_KERNEL_ACCOUNT);
	if (!pgt)
		return -ENOMEM;

	mmu->arch = &kvm->arch;
	err = kvm_pgtable_stage2_init(pgt, mmu, &kvm_s2_mm_ops);
	if (err)
		goto out_free_pgtable;

	mmu->last_vcpu_ran = alloc_percpu(typeof(*mmu->last_vcpu_ran));
	if (!mmu->last_vcpu_ran) {
		err = -ENOMEM;
		goto out_destroy_pgtable;
	}

	for_each_possible_cpu(cpu)
		*per_cpu_ptr(mmu->last_vcpu_ran, cpu) = -1;

	mmu->pgt = pgt;
	mmu->pgd_phys = __pa(pgt->pgd);
	return 0;

out_destroy_pgtable:
	kvm_pgtable_stage2_destroy(pgt);
out_free_pgtable:
	kfree(pgt);
	return err;
}

static void stage2_unmap_memslot(struct kvm *kvm,
				 struct kvm_memory_slot *memslot)
{
	hva_t hva = memslot->userspace_addr;
	phys_addr_t addr = memslot->base_gfn << PAGE_SHIFT;
	phys_addr_t size = PAGE_SIZE * memslot->npages;
	hva_t reg_end = hva + size;

	/*
	 * A memory region could potentially cover multiple VMAs, and any holes
	 * between them, so iterate over all of them to find out if we should
	 * unmap any of them.
	 *
	 *     +--------------------------------------------+
	 * +---------------+----------------+   +----------------+
	 * |   : VMA 1     |      VMA 2     |   |    VMA 3  :    |
	 * +---------------+----------------+   +----------------+
	 *     |               memory region                |
	 *     +--------------------------------------------+
	 */
	do {
		struct vm_area_struct *vma;
		hva_t vm_start, vm_end;

		vma = find_vma_intersection(current->mm, hva, reg_end);
		if (!vma)
			break;

		/*
		 * Take the intersection of this VMA with the memory region
		 */
		vm_start = max(hva, vma->vm_start);
		vm_end = min(reg_end, vma->vm_end);

		if (!(vma->vm_flags & VM_PFNMAP)) {
			gpa_t gpa = addr + (vm_start - memslot->userspace_addr);
			unmap_stage2_range(&kvm->arch.mmu, gpa, vm_end - vm_start);
		}
		hva = vm_end;
	} while (hva < reg_end);
}

/**
 * stage2_unmap_vm - Unmap Stage-2 RAM mappings
 * @kvm: The struct kvm pointer
 *
 * Go through the memregions and unmap any regular RAM
 * backing memory already mapped to the VM.
 */
void stage2_unmap_vm(struct kvm *kvm)
{
	struct kvm_memslots *slots;
	struct kvm_memory_slot *memslot;
	int idx, bkt;

	idx = srcu_read_lock(&kvm->srcu);
	mmap_read_lock(current->mm);
	write_lock(&kvm->mmu_lock);

	slots = kvm_memslots(kvm);
	kvm_for_each_memslot(memslot, bkt, slots)
		stage2_unmap_memslot(kvm, memslot);

	write_unlock(&kvm->mmu_lock);
	mmap_read_unlock(current->mm);
	srcu_read_unlock(&kvm->srcu, idx);
}

void kvm_free_stage2_pgd(struct kvm_s2_mmu *mmu)
{
	struct kvm *kvm = kvm_s2_mmu_to_kvm(mmu);
	struct kvm_pgtable *pgt = NULL;

	write_lock(&kvm->mmu_lock);
	pgt = mmu->pgt;
	if (pgt) {
		mmu->pgd_phys = 0;
		mmu->pgt = NULL;
		free_percpu(mmu->last_vcpu_ran);
	}
	write_unlock(&kvm->mmu_lock);

	if (pgt) {
		kvm_pgtable_stage2_destroy(pgt);
		kfree(pgt);
	}
}

static void hyp_mc_free_fn(void *addr, void *unused)
{
	free_page((unsigned long)addr);
}

static void *hyp_mc_alloc_fn(void *unused)
{
	return (void *)__get_free_page(GFP_KERNEL_ACCOUNT);
}

void free_hyp_memcache(struct kvm_hyp_memcache *mc)
{
	if (is_protected_kvm_enabled())
		__free_hyp_memcache(mc, hyp_mc_free_fn,
				    kvm_host_va, NULL);
}

int topup_hyp_memcache(struct kvm_hyp_memcache *mc, unsigned long min_pages)
{
	if (!is_protected_kvm_enabled())
		return 0;

	return __topup_hyp_memcache(mc, min_pages, hyp_mc_alloc_fn,
				    kvm_host_pa, NULL);
}

/**
 * kvm_phys_addr_ioremap - map a device range to guest IPA
 *
 * @kvm:	The KVM pointer
 * @guest_ipa:	The IPA at which to insert the mapping
 * @pa:		The physical address of the device
 * @size:	The size of the mapping
 * @writable:   Whether or not to create a writable mapping
 */
int kvm_phys_addr_ioremap(struct kvm *kvm, phys_addr_t guest_ipa,
			  phys_addr_t pa, unsigned long size, bool writable)
{
	phys_addr_t addr;
	int ret = 0;
	struct kvm_mmu_memory_cache cache = { .gfp_zero = __GFP_ZERO };
	struct kvm_pgtable *pgt = kvm->arch.mmu.pgt;
	enum kvm_pgtable_prot prot = KVM_PGTABLE_PROT_DEVICE |
				     KVM_PGTABLE_PROT_R |
				     (writable ? KVM_PGTABLE_PROT_W : 0);

	if (is_protected_kvm_enabled())
		return -EPERM;

	size += offset_in_page(guest_ipa);
	guest_ipa &= PAGE_MASK;

	for (addr = guest_ipa; addr < guest_ipa + size; addr += PAGE_SIZE) {
		ret = kvm_mmu_topup_memory_cache(&cache,
						 kvm_mmu_cache_min_pages(kvm));
		if (ret)
			break;

		write_lock(&kvm->mmu_lock);
		ret = kvm_pgtable_stage2_map(pgt, addr, PAGE_SIZE, pa, prot,
					     &cache, 0);
		write_unlock(&kvm->mmu_lock);
		if (ret)
			break;

		pa += PAGE_SIZE;
	}

	kvm_mmu_free_memory_cache(&cache);
	return ret;
}

/**
 * stage2_wp_range() - write protect stage2 memory region range
 * @mmu:        The KVM stage-2 MMU pointer
 * @addr:	Start address of range
 * @end:	End address of range
 */
static void stage2_wp_range(struct kvm_s2_mmu *mmu, phys_addr_t addr, phys_addr_t end)
{
	struct kvm *kvm = kvm_s2_mmu_to_kvm(mmu);
	stage2_apply_range_resched(kvm, addr, end, kvm_pgtable_stage2_wrprotect);
}

/**
 * kvm_mmu_wp_memory_region() - write protect stage 2 entries for memory slot
 * @kvm:	The KVM pointer
 * @slot:	The memory slot to write protect
 *
 * Called to start logging dirty pages after memory region
 * KVM_MEM_LOG_DIRTY_PAGES operation is called. After this function returns
 * all present PUD, PMD and PTEs are write protected in the memory region.
 * Afterwards read of dirty page log can be called.
 *
 * Acquires kvm_mmu_lock. Called with kvm->slots_lock mutex acquired,
 * serializing operations for VM memory regions.
 */
static void kvm_mmu_wp_memory_region(struct kvm *kvm, int slot)
{
	struct kvm_memslots *slots = kvm_memslots(kvm);
	struct kvm_memory_slot *memslot = id_to_memslot(slots, slot);
	phys_addr_t start, end;

	if (WARN_ON_ONCE(!memslot))
		return;

	start = memslot->base_gfn << PAGE_SHIFT;
	end = (memslot->base_gfn + memslot->npages) << PAGE_SHIFT;

	write_lock(&kvm->mmu_lock);
	stage2_wp_range(&kvm->arch.mmu, start, end);
	write_unlock(&kvm->mmu_lock);
	kvm_flush_remote_tlbs(kvm);
}

/**
 * kvm_mmu_write_protect_pt_masked() - write protect dirty pages
 * @kvm:	The KVM pointer
 * @slot:	The memory slot associated with mask
 * @gfn_offset:	The gfn offset in memory slot
 * @mask:	The mask of dirty pages at offset 'gfn_offset' in this memory
 *		slot to be write protected
 *
 * Walks bits set in mask write protects the associated pte's. Caller must
 * acquire kvm_mmu_lock.
 */
static void kvm_mmu_write_protect_pt_masked(struct kvm *kvm,
		struct kvm_memory_slot *slot,
		gfn_t gfn_offset, unsigned long mask)
{
	phys_addr_t base_gfn = slot->base_gfn + gfn_offset;
	phys_addr_t start = (base_gfn +  __ffs(mask)) << PAGE_SHIFT;
	phys_addr_t end = (base_gfn + __fls(mask) + 1) << PAGE_SHIFT;

	stage2_wp_range(&kvm->arch.mmu, start, end);
}

/*
 * kvm_arch_mmu_enable_log_dirty_pt_masked - enable dirty logging for selected
 * dirty pages.
 *
 * It calls kvm_mmu_write_protect_pt_masked to write protect selected pages to
 * enable dirty logging for them.
 */
void kvm_arch_mmu_enable_log_dirty_pt_masked(struct kvm *kvm,
		struct kvm_memory_slot *slot,
		gfn_t gfn_offset, unsigned long mask)
{
	kvm_mmu_write_protect_pt_masked(kvm, slot, gfn_offset, mask);
}

static void kvm_send_hwpoison_signal(unsigned long address, short lsb)
{
	send_sig_mceerr(BUS_MCEERR_AR, (void __user *)address, lsb, current);
}

static bool fault_supports_stage2_huge_mapping(struct kvm_memory_slot *memslot,
					       unsigned long hva,
					       unsigned long map_size)
{
	gpa_t gpa_start;
	hva_t uaddr_start, uaddr_end;
	size_t size;

	/* The memslot and the VMA are guaranteed to be aligned to PAGE_SIZE */
	if (map_size == PAGE_SIZE)
		return true;

	size = memslot->npages * PAGE_SIZE;

	gpa_start = memslot->base_gfn << PAGE_SHIFT;

	uaddr_start = memslot->userspace_addr;
	uaddr_end = uaddr_start + size;

	/*
	 * Pages belonging to memslots that don't have the same alignment
	 * within a PMD/PUD for userspace and IPA cannot be mapped with stage-2
	 * PMD/PUD entries, because we'll end up mapping the wrong pages.
	 *
	 * Consider a layout like the following:
	 *
	 *    memslot->userspace_addr:
	 *    +-----+--------------------+--------------------+---+
	 *    |abcde|fgh  Stage-1 block  |    Stage-1 block tv|xyz|
	 *    +-----+--------------------+--------------------+---+
	 *
	 *    memslot->base_gfn << PAGE_SHIFT:
	 *      +---+--------------------+--------------------+-----+
	 *      |abc|def  Stage-2 block  |    Stage-2 block   |tvxyz|
	 *      +---+--------------------+--------------------+-----+
	 *
	 * If we create those stage-2 blocks, we'll end up with this incorrect
	 * mapping:
	 *   d -> f
	 *   e -> g
	 *   f -> h
	 */
	if ((gpa_start & (map_size - 1)) != (uaddr_start & (map_size - 1)))
		return false;

	/*
	 * Next, let's make sure we're not trying to map anything not covered
	 * by the memslot. This means we have to prohibit block size mappings
	 * for the beginning and end of a non-block aligned and non-block sized
	 * memory slot (illustrated by the head and tail parts of the
	 * userspace view above containing pages 'abcde' and 'xyz',
	 * respectively).
	 *
	 * Note that it doesn't matter if we do the check using the
	 * userspace_addr or the base_gfn, as both are equally aligned (per
	 * the check above) and equally sized.
	 */
	return (hva & ~(map_size - 1)) >= uaddr_start &&
	       (hva & ~(map_size - 1)) + map_size <= uaddr_end;
}

/*
 * Check if the given hva is backed by a transparent huge page (THP) and
 * whether it can be mapped using block mapping in stage2. If so, adjust
 * the stage2 PFN and IPA accordingly. Only PMD_SIZE THPs are currently
 * supported. This will need to be updated to support other THP sizes.
 *
 * Returns the size of the mapping.
 */
static unsigned long
transparent_hugepage_adjust(struct kvm *kvm, struct kvm_memory_slot *memslot,
			    unsigned long hva, kvm_pfn_t *pfnp,
			    phys_addr_t *ipap)
{
	kvm_pfn_t pfn = *pfnp;

	/*
	 * Make sure the adjustment is done only for THP pages. Also make
	 * sure that the HVA and IPA are sufficiently aligned and that the
	 * block map is contained within the memslot.
	 */
	if (fault_supports_stage2_huge_mapping(memslot, hva, PMD_SIZE) &&
	    get_user_mapping_size(kvm, hva) >= PMD_SIZE) {
		/*
		 * The address we faulted on is backed by a transparent huge
		 * page.  However, because we map the compound huge page and
		 * not the individual tail page, we need to transfer the
		 * refcount to the head page.  We have to be careful that the
		 * THP doesn't start to split while we are adjusting the
		 * refcounts.
		 *
		 * We are sure this doesn't happen, because mmu_invalidate_retry
		 * was successful and we are holding the mmu_lock, so if this
		 * THP is trying to split, it will be blocked in the mmu
		 * notifier before touching any of the pages, specifically
		 * before being able to call __split_huge_page_refcount().
		 *
		 * We can therefore safely transfer the refcount from PG_tail
		 * to PG_head and switch the pfn from a tail page to the head
		 * page accordingly.
		 */
		*ipap &= PMD_MASK;
		kvm_release_pfn_clean(pfn);
		pfn &= ~(PTRS_PER_PMD - 1);
		get_page(pfn_to_page(pfn));
		*pfnp = pfn;

		return PMD_SIZE;
	}

	/* Use page mapping if we cannot use block mapping. */
	return PAGE_SIZE;
}

static int get_vma_page_shift(struct vm_area_struct *vma, unsigned long hva)
{
	unsigned long pa;

	if (is_vm_hugetlb_page(vma) && !(vma->vm_flags & VM_PFNMAP))
		return huge_page_shift(hstate_vma(vma));

	if (!(vma->vm_flags & VM_PFNMAP))
		return PAGE_SHIFT;

	VM_BUG_ON(is_vm_hugetlb_page(vma));

	pa = (vma->vm_pgoff << PAGE_SHIFT) + (hva - vma->vm_start);

#ifndef __PAGETABLE_PMD_FOLDED
	if ((hva & (PUD_SIZE - 1)) == (pa & (PUD_SIZE - 1)) &&
	    ALIGN_DOWN(hva, PUD_SIZE) >= vma->vm_start &&
	    ALIGN(hva, PUD_SIZE) <= vma->vm_end)
		return PUD_SHIFT;
#endif

	if ((hva & (PMD_SIZE - 1)) == (pa & (PMD_SIZE - 1)) &&
	    ALIGN_DOWN(hva, PMD_SIZE) >= vma->vm_start &&
	    ALIGN(hva, PMD_SIZE) <= vma->vm_end)
		return PMD_SHIFT;

	return PAGE_SHIFT;
}

/*
 * The page will be mapped in stage 2 as Normal Cacheable, so the VM will be
 * able to see the page's tags and therefore they must be initialised first. If
 * PG_mte_tagged is set, tags have already been initialised.
 *
 * The race in the test/set of the PG_mte_tagged flag is handled by:
 * - preventing VM_SHARED mappings in a memslot with MTE preventing two VMs
 *   racing to santise the same page
 * - mmap_lock protects between a VM faulting a page in and the VMM performing
 *   an mprotect() to add VM_MTE
 */
static void sanitise_mte_tags(struct kvm *kvm, kvm_pfn_t pfn,
			      unsigned long size)
{
	unsigned long i, nr_pages = size >> PAGE_SHIFT;
	struct page *page = pfn_to_page(pfn);

	if (!kvm_has_mte(kvm))
		return;

	for (i = 0; i < nr_pages; i++, page++) {
		if (try_page_mte_tagging(page)) {
			mte_clear_page_tags(page_address(page));
			set_page_mte_tagged(page);
		}
	}
}

static bool kvm_vma_mte_allowed(struct vm_area_struct *vma)
{
	return vma->vm_flags & VM_MTE_ALLOWED;
}

static int user_mem_abort(struct kvm_vcpu *vcpu, phys_addr_t fault_ipa,
			  struct kvm_memory_slot *memslot, unsigned long hva,
			  unsigned long fault_status)
{
	int ret = 0;
	bool write_fault, writable, force_pte = false;
	bool exec_fault;
	bool device = false;
	unsigned long mmu_seq;
	struct kvm *kvm = vcpu->kvm;
	struct kvm_mmu_memory_cache *memcache = &vcpu->arch.mmu_page_cache;
	struct vm_area_struct *vma;
	short vma_shift;
	gfn_t gfn;
	kvm_pfn_t pfn;
	bool logging_active = memslot_is_logging(memslot);
	unsigned long fault_level = kvm_vcpu_trap_get_fault_level(vcpu);
	unsigned long vma_pagesize, fault_granule;
	enum kvm_pgtable_prot prot = KVM_PGTABLE_PROT_R;
	struct kvm_pgtable *pgt;

	fault_granule = 1UL << ARM64_HW_PGTABLE_LEVEL_SHIFT(fault_level);
	write_fault = kvm_is_write_fault(vcpu);
	exec_fault = kvm_vcpu_trap_is_exec_fault(vcpu);
	VM_BUG_ON(write_fault && exec_fault);

	if (fault_status == ESR_ELx_FSC_PERM && !write_fault && !exec_fault) {
		kvm_err("Unexpected L2 read permission error\n");
		return -EFAULT;
	}

	/*
	 * Let's check if we will get back a huge page backed by hugetlbfs, or
	 * get block mapping for device MMIO region.
	 */
	mmap_read_lock(current->mm);
	vma = vma_lookup(current->mm, hva);
	if (unlikely(!vma)) {
		kvm_err("Failed to find VMA for hva 0x%lx\n", hva);
		mmap_read_unlock(current->mm);
		return -EFAULT;
	}

	/*
	 * logging_active is guaranteed to never be true for VM_PFNMAP
	 * memslots.
	 */
	if (logging_active) {
		force_pte = true;
		vma_shift = PAGE_SHIFT;
	} else {
		vma_shift = get_vma_page_shift(vma, hva);
	}

	switch (vma_shift) {
#ifndef __PAGETABLE_PMD_FOLDED
	case PUD_SHIFT:
		if (fault_supports_stage2_huge_mapping(memslot, hva, PUD_SIZE))
			break;
		fallthrough;
#endif
	case CONT_PMD_SHIFT:
		vma_shift = PMD_SHIFT;
		fallthrough;
	case PMD_SHIFT:
		if (fault_supports_stage2_huge_mapping(memslot, hva, PMD_SIZE))
			break;
		fallthrough;
	case CONT_PTE_SHIFT:
		vma_shift = PAGE_SHIFT;
		force_pte = true;
		fallthrough;
	case PAGE_SHIFT:
		break;
	default:
		WARN_ONCE(1, "Unknown vma_shift %d", vma_shift);
	}

	vma_pagesize = 1UL << vma_shift;
	if (vma_pagesize == PMD_SIZE || vma_pagesize == PUD_SIZE)
		fault_ipa &= ~(vma_pagesize - 1);

	gfn = fault_ipa >> PAGE_SHIFT;
	mmap_read_unlock(current->mm);

	/*
	 * Permission faults just need to update the existing leaf entry,
	 * and so normally don't require allocations from the memcache. The
	 * only exception to this is when dirty logging is enabled at runtime
	 * and a write fault needs to collapse a block entry into a table.
	 */
	if (fault_status != ESR_ELx_FSC_PERM ||
	    (logging_active && write_fault)) {
		ret = kvm_mmu_topup_memory_cache(memcache,
						 kvm_mmu_cache_min_pages(kvm));
		if (ret)
			return ret;
	}

	mmu_seq = vcpu->kvm->mmu_invalidate_seq;
	/*
	 * Ensure the read of mmu_invalidate_seq happens before we call
	 * gfn_to_pfn_prot (which calls get_user_pages), so that we don't risk
	 * the page we just got a reference to gets unmapped before we have a
	 * chance to grab the mmu_lock, which ensure that if the page gets
	 * unmapped afterwards, the call to kvm_unmap_gfn will take it away
	 * from us again properly. This smp_rmb() interacts with the smp_wmb()
	 * in kvm_mmu_notifier_invalidate_<page|range_end>.
	 *
	 * Besides, __gfn_to_pfn_memslot() instead of gfn_to_pfn_prot() is
	 * used to avoid unnecessary overhead introduced to locate the memory
	 * slot because it's always fixed even @gfn is adjusted for huge pages.
	 */
	smp_rmb();

	pfn = __gfn_to_pfn_memslot(memslot, gfn, false, false, NULL,
				   write_fault, &writable, NULL);
	if (pfn == KVM_PFN_ERR_HWPOISON) {
		kvm_send_hwpoison_signal(hva, vma_shift);
		return 0;
	}
	if (is_error_noslot_pfn(pfn))
		return -EFAULT;

	if (kvm_is_device_pfn(pfn)) {
		/*
		 * If the page was identified as device early by looking at
		 * the VMA flags, vma_pagesize is already representing the
		 * largest quantity we can map.  If instead it was mapped
		 * via gfn_to_pfn_prot(), vma_pagesize is set to PAGE_SIZE
		 * and must not be upgraded.
		 *
		 * In both cases, we don't let transparent_hugepage_adjust()
		 * change things at the last minute.
		 */
		device = true;
	} else if (logging_active && !write_fault) {
		/*
		 * Only actually map the page as writable if this was a write
		 * fault.
		 */
		writable = false;
	}

	if (exec_fault && device)
		return -ENOEXEC;

	read_lock(&kvm->mmu_lock);
	pgt = vcpu->arch.hw_mmu->pgt;
	if (mmu_invalidate_retry(kvm, mmu_seq))
		goto out_unlock;

	/*
	 * If we are not forced to use page mapping, check if we are
	 * backed by a THP and thus use block mapping if possible.
	 */
	if (vma_pagesize == PAGE_SIZE && !(force_pte || device)) {
		if (fault_status ==  ESR_ELx_FSC_PERM &&
		    fault_granule > PAGE_SIZE)
			vma_pagesize = fault_granule;
		else
			vma_pagesize = transparent_hugepage_adjust(kvm, memslot,
								   hva, &pfn,
								   &fault_ipa);
	}

<<<<<<< HEAD
	if (fault_status != FSC_PERM && !device && kvm_has_mte(kvm)) {
=======
	if (fault_status != ESR_ELx_FSC_PERM && !device && kvm_has_mte(kvm)) {
>>>>>>> e7a909d5
		/* Check the VMM hasn't introduced a new disallowed VMA */
		if (kvm_vma_mte_allowed(vma)) {
			sanitise_mte_tags(kvm, pfn, vma_pagesize);
		} else {
			ret = -EFAULT;
			goto out_unlock;
		}
	}

	if (writable)
		prot |= KVM_PGTABLE_PROT_W;

	if (exec_fault)
		prot |= KVM_PGTABLE_PROT_X;

	if (device)
		prot |= KVM_PGTABLE_PROT_DEVICE;
	else if (cpus_have_const_cap(ARM64_HAS_CACHE_DIC))
		prot |= KVM_PGTABLE_PROT_X;

	/*
	 * Under the premise of getting a FSC_PERM fault, we just need to relax
	 * permissions only if vma_pagesize equals fault_granule. Otherwise,
	 * kvm_pgtable_stage2_map() should be called to change block size.
	 */
<<<<<<< HEAD
	if (fault_status == FSC_PERM && vma_pagesize == fault_granule)
=======
	if (fault_status == ESR_ELx_FSC_PERM && vma_pagesize == fault_granule)
>>>>>>> e7a909d5
		ret = kvm_pgtable_stage2_relax_perms(pgt, fault_ipa, prot);
	else
		ret = kvm_pgtable_stage2_map(pgt, fault_ipa, vma_pagesize,
					     __pfn_to_phys(pfn), prot,
					     memcache, KVM_PGTABLE_WALK_SHARED);

	/* Mark the page dirty only if the fault is handled successfully */
	if (writable && !ret) {
		kvm_set_pfn_dirty(pfn);
		mark_page_dirty_in_slot(kvm, memslot, gfn);
	}

out_unlock:
	read_unlock(&kvm->mmu_lock);
	kvm_set_pfn_accessed(pfn);
	kvm_release_pfn_clean(pfn);
	return ret != -EAGAIN ? ret : 0;
}

/* Resolve the access fault by making the page young again. */
static void handle_access_fault(struct kvm_vcpu *vcpu, phys_addr_t fault_ipa)
{
	pte_t pte;
	kvm_pte_t kpte;
	struct kvm_s2_mmu *mmu;

	trace_kvm_access_fault(fault_ipa);

	write_lock(&vcpu->kvm->mmu_lock);
	mmu = vcpu->arch.hw_mmu;
	kpte = kvm_pgtable_stage2_mkyoung(mmu->pgt, fault_ipa);
	write_unlock(&vcpu->kvm->mmu_lock);

	pte = __pte(kpte);
	if (pte_valid(pte))
		kvm_set_pfn_accessed(pte_pfn(pte));
}

/**
 * kvm_handle_guest_abort - handles all 2nd stage aborts
 * @vcpu:	the VCPU pointer
 *
 * Any abort that gets to the host is almost guaranteed to be caused by a
 * missing second stage translation table entry, which can mean that either the
 * guest simply needs more memory and we must allocate an appropriate page or it
 * can mean that the guest tried to access I/O memory, which is emulated by user
 * space. The distinction is based on the IPA causing the fault and whether this
 * memory region has been registered as standard RAM by user space.
 */
int kvm_handle_guest_abort(struct kvm_vcpu *vcpu)
{
	unsigned long fault_status;
	phys_addr_t fault_ipa;
	struct kvm_memory_slot *memslot;
	unsigned long hva;
	bool is_iabt, write_fault, writable;
	gfn_t gfn;
	int ret, idx;

	fault_status = kvm_vcpu_trap_get_fault_type(vcpu);

	fault_ipa = kvm_vcpu_get_fault_ipa(vcpu);
	is_iabt = kvm_vcpu_trap_is_iabt(vcpu);

	if (fault_status == ESR_ELx_FSC_FAULT) {
		/* Beyond sanitised PARange (which is the IPA limit) */
		if (fault_ipa >= BIT_ULL(get_kvm_ipa_limit())) {
			kvm_inject_size_fault(vcpu);
			return 1;
		}

		/* Falls between the IPA range and the PARange? */
		if (fault_ipa >= BIT_ULL(vcpu->arch.hw_mmu->pgt->ia_bits)) {
			fault_ipa |= kvm_vcpu_get_hfar(vcpu) & GENMASK(11, 0);

			if (is_iabt)
				kvm_inject_pabt(vcpu, fault_ipa);
			else
				kvm_inject_dabt(vcpu, fault_ipa);
			return 1;
		}
	}

	/* Synchronous External Abort? */
	if (kvm_vcpu_abt_issea(vcpu)) {
		/*
		 * For RAS the host kernel may handle this abort.
		 * There is no need to pass the error into the guest.
		 */
		if (kvm_handle_guest_sea(fault_ipa, kvm_vcpu_get_esr(vcpu)))
			kvm_inject_vabt(vcpu);

		return 1;
	}

	trace_kvm_guest_fault(*vcpu_pc(vcpu), kvm_vcpu_get_esr(vcpu),
			      kvm_vcpu_get_hfar(vcpu), fault_ipa);

	/* Check the stage-2 fault is trans. fault or write fault */
	if (fault_status != ESR_ELx_FSC_FAULT &&
	    fault_status != ESR_ELx_FSC_PERM &&
	    fault_status != ESR_ELx_FSC_ACCESS) {
		kvm_err("Unsupported FSC: EC=%#x xFSC=%#lx ESR_EL2=%#lx\n",
			kvm_vcpu_trap_get_class(vcpu),
			(unsigned long)kvm_vcpu_trap_get_fault(vcpu),
			(unsigned long)kvm_vcpu_get_esr(vcpu));
		return -EFAULT;
	}

	idx = srcu_read_lock(&vcpu->kvm->srcu);

	gfn = fault_ipa >> PAGE_SHIFT;
	memslot = gfn_to_memslot(vcpu->kvm, gfn);
	hva = gfn_to_hva_memslot_prot(memslot, gfn, &writable);
	write_fault = kvm_is_write_fault(vcpu);
	if (kvm_is_error_hva(hva) || (write_fault && !writable)) {
		/*
		 * The guest has put either its instructions or its page-tables
		 * somewhere it shouldn't have. Userspace won't be able to do
		 * anything about this (there's no syndrome for a start), so
		 * re-inject the abort back into the guest.
		 */
		if (is_iabt) {
			ret = -ENOEXEC;
			goto out;
		}

		if (kvm_vcpu_abt_iss1tw(vcpu)) {
			kvm_inject_dabt(vcpu, kvm_vcpu_get_hfar(vcpu));
			ret = 1;
			goto out_unlock;
		}

		/*
		 * Check for a cache maintenance operation. Since we
		 * ended-up here, we know it is outside of any memory
		 * slot. But we can't find out if that is for a device,
		 * or if the guest is just being stupid. The only thing
		 * we know for sure is that this range cannot be cached.
		 *
		 * So let's assume that the guest is just being
		 * cautious, and skip the instruction.
		 */
		if (kvm_is_error_hva(hva) && kvm_vcpu_dabt_is_cm(vcpu)) {
			kvm_incr_pc(vcpu);
			ret = 1;
			goto out_unlock;
		}

		/*
		 * The IPA is reported as [MAX:12], so we need to
		 * complement it with the bottom 12 bits from the
		 * faulting VA. This is always 12 bits, irrespective
		 * of the page size.
		 */
		fault_ipa |= kvm_vcpu_get_hfar(vcpu) & ((1 << 12) - 1);
		ret = io_mem_abort(vcpu, fault_ipa);
		goto out_unlock;
	}

	/* Userspace should not be able to register out-of-bounds IPAs */
	VM_BUG_ON(fault_ipa >= kvm_phys_size(vcpu->kvm));

	if (fault_status == ESR_ELx_FSC_ACCESS) {
		handle_access_fault(vcpu, fault_ipa);
		ret = 1;
		goto out_unlock;
	}

	ret = user_mem_abort(vcpu, fault_ipa, memslot, hva, fault_status);
	if (ret == 0)
		ret = 1;
out:
	if (ret == -ENOEXEC) {
		kvm_inject_pabt(vcpu, kvm_vcpu_get_hfar(vcpu));
		ret = 1;
	}
out_unlock:
	srcu_read_unlock(&vcpu->kvm->srcu, idx);
	return ret;
}

bool kvm_unmap_gfn_range(struct kvm *kvm, struct kvm_gfn_range *range)
{
	if (!kvm->arch.mmu.pgt)
		return false;

	__unmap_stage2_range(&kvm->arch.mmu, range->start << PAGE_SHIFT,
			     (range->end - range->start) << PAGE_SHIFT,
			     range->may_block);

	return false;
}

bool kvm_set_spte_gfn(struct kvm *kvm, struct kvm_gfn_range *range)
{
	kvm_pfn_t pfn = pte_pfn(range->pte);

	if (!kvm->arch.mmu.pgt)
		return false;

	WARN_ON(range->end - range->start != 1);

	/*
	 * If the page isn't tagged, defer to user_mem_abort() for sanitising
	 * the MTE tags. The S2 pte should have been unmapped by
	 * mmu_notifier_invalidate_range_end().
	 */
	if (kvm_has_mte(kvm) && !page_mte_tagged(pfn_to_page(pfn)))
		return false;

	/*
	 * We've moved a page around, probably through CoW, so let's treat
	 * it just like a translation fault and the map handler will clean
	 * the cache to the PoC.
	 *
	 * The MMU notifiers will have unmapped a huge PMD before calling
	 * ->change_pte() (which in turn calls kvm_set_spte_gfn()) and
	 * therefore we never need to clear out a huge PMD through this
	 * calling path and a memcache is not required.
	 */
	kvm_pgtable_stage2_map(kvm->arch.mmu.pgt, range->start << PAGE_SHIFT,
			       PAGE_SIZE, __pfn_to_phys(pfn),
			       KVM_PGTABLE_PROT_R, NULL, 0);

	return false;
}

bool kvm_age_gfn(struct kvm *kvm, struct kvm_gfn_range *range)
{
	u64 size = (range->end - range->start) << PAGE_SHIFT;
	kvm_pte_t kpte;
	pte_t pte;

	if (!kvm->arch.mmu.pgt)
		return false;

	WARN_ON(size != PAGE_SIZE && size != PMD_SIZE && size != PUD_SIZE);

	kpte = kvm_pgtable_stage2_mkold(kvm->arch.mmu.pgt,
					range->start << PAGE_SHIFT);
	pte = __pte(kpte);
	return pte_valid(pte) && pte_young(pte);
}

bool kvm_test_age_gfn(struct kvm *kvm, struct kvm_gfn_range *range)
{
	if (!kvm->arch.mmu.pgt)
		return false;

	return kvm_pgtable_stage2_is_young(kvm->arch.mmu.pgt,
					   range->start << PAGE_SHIFT);
}

phys_addr_t kvm_mmu_get_httbr(void)
{
	return __pa(hyp_pgtable->pgd);
}

phys_addr_t kvm_get_idmap_vector(void)
{
	return hyp_idmap_vector;
}

static int kvm_map_idmap_text(void)
{
	unsigned long size = hyp_idmap_end - hyp_idmap_start;
	int err = __create_hyp_mappings(hyp_idmap_start, size, hyp_idmap_start,
					PAGE_HYP_EXEC);
	if (err)
		kvm_err("Failed to idmap %lx-%lx\n",
			hyp_idmap_start, hyp_idmap_end);

	return err;
}

static void *kvm_hyp_zalloc_page(void *arg)
{
	return (void *)get_zeroed_page(GFP_KERNEL);
}

static struct kvm_pgtable_mm_ops kvm_hyp_mm_ops = {
	.zalloc_page		= kvm_hyp_zalloc_page,
	.get_page		= kvm_host_get_page,
	.put_page		= kvm_host_put_page,
	.phys_to_virt		= kvm_host_va,
	.virt_to_phys		= kvm_host_pa,
};

int kvm_mmu_init(u32 *hyp_va_bits)
{
	int err;
	u32 idmap_bits;
	u32 kernel_bits;

	hyp_idmap_start = __pa_symbol(__hyp_idmap_text_start);
	hyp_idmap_start = ALIGN_DOWN(hyp_idmap_start, PAGE_SIZE);
	hyp_idmap_end = __pa_symbol(__hyp_idmap_text_end);
	hyp_idmap_end = ALIGN(hyp_idmap_end, PAGE_SIZE);
	hyp_idmap_vector = __pa_symbol(__kvm_hyp_init);

	/*
	 * We rely on the linker script to ensure at build time that the HYP
	 * init code does not cross a page boundary.
	 */
	BUG_ON((hyp_idmap_start ^ (hyp_idmap_end - 1)) & PAGE_MASK);

	/*
	 * The ID map may be configured to use an extended virtual address
	 * range. This is only the case if system RAM is out of range for the
	 * currently configured page size and VA_BITS_MIN, in which case we will
	 * also need the extended virtual range for the HYP ID map, or we won't
	 * be able to enable the EL2 MMU.
	 *
	 * However, in some cases the ID map may be configured for fewer than
	 * the number of VA bits used by the regular kernel stage 1. This
	 * happens when VA_BITS=52 and the kernel image is placed in PA space
	 * below 48 bits.
	 *
	 * At EL2, there is only one TTBR register, and we can't switch between
	 * translation tables *and* update TCR_EL2.T0SZ at the same time. Bottom
	 * line: we need to use the extended range with *both* our translation
	 * tables.
	 *
	 * So use the maximum of the idmap VA bits and the regular kernel stage
	 * 1 VA bits to assure that the hypervisor can both ID map its code page
	 * and map any kernel memory.
	 */
	idmap_bits = 64 - ((idmap_t0sz & TCR_T0SZ_MASK) >> TCR_T0SZ_OFFSET);
	kernel_bits = vabits_actual;
	*hyp_va_bits = max(idmap_bits, kernel_bits);

	kvm_debug("Using %u-bit virtual addresses at EL2\n", *hyp_va_bits);
	kvm_debug("IDMAP page: %lx\n", hyp_idmap_start);
	kvm_debug("HYP VA range: %lx:%lx\n",
		  kern_hyp_va(PAGE_OFFSET),
		  kern_hyp_va((unsigned long)high_memory - 1));

	if (hyp_idmap_start >= kern_hyp_va(PAGE_OFFSET) &&
	    hyp_idmap_start <  kern_hyp_va((unsigned long)high_memory - 1) &&
	    hyp_idmap_start != (unsigned long)__hyp_idmap_text_start) {
		/*
		 * The idmap page is intersecting with the VA space,
		 * it is not safe to continue further.
		 */
		kvm_err("IDMAP intersecting with HYP VA, unable to continue\n");
		err = -EINVAL;
		goto out;
	}

	hyp_pgtable = kzalloc(sizeof(*hyp_pgtable), GFP_KERNEL);
	if (!hyp_pgtable) {
		kvm_err("Hyp mode page-table not allocated\n");
		err = -ENOMEM;
		goto out;
	}

	err = kvm_pgtable_hyp_init(hyp_pgtable, *hyp_va_bits, &kvm_hyp_mm_ops);
	if (err)
		goto out_free_pgtable;

	err = kvm_map_idmap_text();
	if (err)
		goto out_destroy_pgtable;

	io_map_base = hyp_idmap_start;
	return 0;

out_destroy_pgtable:
	kvm_pgtable_hyp_destroy(hyp_pgtable);
out_free_pgtable:
	kfree(hyp_pgtable);
	hyp_pgtable = NULL;
out:
	return err;
}

void kvm_arch_commit_memory_region(struct kvm *kvm,
				   struct kvm_memory_slot *old,
				   const struct kvm_memory_slot *new,
				   enum kvm_mr_change change)
{
	/*
	 * At this point memslot has been committed and there is an
	 * allocated dirty_bitmap[], dirty pages will be tracked while the
	 * memory slot is write protected.
	 */
	if (change != KVM_MR_DELETE && new->flags & KVM_MEM_LOG_DIRTY_PAGES) {
		/*
		 * If we're with initial-all-set, we don't need to write
		 * protect any pages because they're all reported as dirty.
		 * Huge pages and normal pages will be write protect gradually.
		 */
		if (!kvm_dirty_log_manual_protect_and_init_set(kvm)) {
			kvm_mmu_wp_memory_region(kvm, new->id);
		}
	}
}

int kvm_arch_prepare_memory_region(struct kvm *kvm,
				   const struct kvm_memory_slot *old,
				   struct kvm_memory_slot *new,
				   enum kvm_mr_change change)
{
	hva_t hva, reg_end;
	int ret = 0;

	if (change != KVM_MR_CREATE && change != KVM_MR_MOVE &&
			change != KVM_MR_FLAGS_ONLY)
		return 0;

	/*
	 * Prevent userspace from creating a memory region outside of the IPA
	 * space addressable by the KVM guest IPA space.
	 */
	if ((new->base_gfn + new->npages) > (kvm_phys_size(kvm) >> PAGE_SHIFT))
		return -EFAULT;

	hva = new->userspace_addr;
	reg_end = hva + (new->npages << PAGE_SHIFT);

	mmap_read_lock(current->mm);
	/*
	 * A memory region could potentially cover multiple VMAs, and any holes
	 * between them, so iterate over all of them.
	 *
	 *     +--------------------------------------------+
	 * +---------------+----------------+   +----------------+
	 * |   : VMA 1     |      VMA 2     |   |    VMA 3  :    |
	 * +---------------+----------------+   +----------------+
	 *     |               memory region                |
	 *     +--------------------------------------------+
	 */
	do {
		struct vm_area_struct *vma;

		vma = find_vma_intersection(current->mm, hva, reg_end);
		if (!vma)
			break;

		if (kvm_has_mte(kvm) && !kvm_vma_mte_allowed(vma)) {
			ret = -EINVAL;
			break;
		}

		if (vma->vm_flags & VM_PFNMAP) {
			/* IO region dirty page logging not allowed */
			if (new->flags & KVM_MEM_LOG_DIRTY_PAGES) {
				ret = -EINVAL;
				break;
			}
		}
		hva = min(reg_end, vma->vm_end);
	} while (hva < reg_end);

	mmap_read_unlock(current->mm);
	return ret;
}

void kvm_arch_free_memslot(struct kvm *kvm, struct kvm_memory_slot *slot)
{
}

void kvm_arch_memslots_updated(struct kvm *kvm, u64 gen)
{
}

void kvm_arch_flush_shadow_all(struct kvm *kvm)
{
	kvm_free_stage2_pgd(&kvm->arch.mmu);
}

void kvm_arch_flush_shadow_memslot(struct kvm *kvm,
				   struct kvm_memory_slot *slot)
{
	gpa_t gpa = slot->base_gfn << PAGE_SHIFT;
	phys_addr_t size = slot->npages << PAGE_SHIFT;

	write_lock(&kvm->mmu_lock);
	unmap_stage2_range(&kvm->arch.mmu, gpa, size);
	write_unlock(&kvm->mmu_lock);
}

/*
 * See note at ARMv7 ARM B1.14.4 (TL;DR: S/W ops are not easily virtualized).
 *
 * Main problems:
 * - S/W ops are local to a CPU (not broadcast)
 * - We have line migration behind our back (speculation)
 * - System caches don't support S/W at all (damn!)
 *
 * In the face of the above, the best we can do is to try and convert
 * S/W ops to VA ops. Because the guest is not allowed to infer the
 * S/W to PA mapping, it can only use S/W to nuke the whole cache,
 * which is a rather good thing for us.
 *
 * Also, it is only used when turning caches on/off ("The expected
 * usage of the cache maintenance instructions that operate by set/way
 * is associated with the cache maintenance instructions associated
 * with the powerdown and powerup of caches, if this is required by
 * the implementation.").
 *
 * We use the following policy:
 *
 * - If we trap a S/W operation, we enable VM trapping to detect
 *   caches being turned on/off, and do a full clean.
 *
 * - We flush the caches on both caches being turned on and off.
 *
 * - Once the caches are enabled, we stop trapping VM ops.
 */
void kvm_set_way_flush(struct kvm_vcpu *vcpu)
{
	unsigned long hcr = *vcpu_hcr(vcpu);

	/*
	 * If this is the first time we do a S/W operation
	 * (i.e. HCR_TVM not set) flush the whole memory, and set the
	 * VM trapping.
	 *
	 * Otherwise, rely on the VM trapping to wait for the MMU +
	 * Caches to be turned off. At that point, we'll be able to
	 * clean the caches again.
	 */
	if (!(hcr & HCR_TVM)) {
		trace_kvm_set_way_flush(*vcpu_pc(vcpu),
					vcpu_has_cache_enabled(vcpu));
		stage2_flush_vm(vcpu->kvm);
		*vcpu_hcr(vcpu) = hcr | HCR_TVM;
	}
}

void kvm_toggle_cache(struct kvm_vcpu *vcpu, bool was_enabled)
{
	bool now_enabled = vcpu_has_cache_enabled(vcpu);

	/*
	 * If switching the MMU+caches on, need to invalidate the caches.
	 * If switching it off, need to clean the caches.
	 * Clean + invalidate does the trick always.
	 */
	if (now_enabled != was_enabled)
		stage2_flush_vm(vcpu->kvm);

	/* Caches are now on, stop trapping VM ops (until a S/W op) */
	if (now_enabled)
		*vcpu_hcr(vcpu) &= ~HCR_TVM;

	trace_kvm_toggle_cache(*vcpu_pc(vcpu), was_enabled, now_enabled);
}<|MERGE_RESOLUTION|>--- conflicted
+++ resolved
@@ -1352,11 +1352,7 @@
 								   &fault_ipa);
 	}
 
-<<<<<<< HEAD
-	if (fault_status != FSC_PERM && !device && kvm_has_mte(kvm)) {
-=======
 	if (fault_status != ESR_ELx_FSC_PERM && !device && kvm_has_mte(kvm)) {
->>>>>>> e7a909d5
 		/* Check the VMM hasn't introduced a new disallowed VMA */
 		if (kvm_vma_mte_allowed(vma)) {
 			sanitise_mte_tags(kvm, pfn, vma_pagesize);
@@ -1382,11 +1378,7 @@
 	 * permissions only if vma_pagesize equals fault_granule. Otherwise,
 	 * kvm_pgtable_stage2_map() should be called to change block size.
 	 */
-<<<<<<< HEAD
-	if (fault_status == FSC_PERM && vma_pagesize == fault_granule)
-=======
 	if (fault_status == ESR_ELx_FSC_PERM && vma_pagesize == fault_granule)
->>>>>>> e7a909d5
 		ret = kvm_pgtable_stage2_relax_perms(pgt, fault_ipa, prot);
 	else
 		ret = kvm_pgtable_stage2_map(pgt, fault_ipa, vma_pagesize,
