// SPDX-License-Identifier: GPL-2.0-only
/*
 * arch/arm64/mm/hugetlbpage.c
 *
 * Copyright (C) 2013 Linaro Ltd.
 *
 * Based on arch/x86/mm/hugetlbpage.c.
 */

#include <linux/init.h>
#include <linux/fs.h>
#include <linux/mm.h>
#include <linux/hugetlb.h>
#include <linux/pagemap.h>
#include <linux/err.h>
#include <linux/sysctl.h>
#include <asm/mman.h>
#include <asm/tlb.h>
#include <asm/tlbflush.h>

/*
 * HugeTLB Support Matrix
 *
 * ---------------------------------------------------
 * | Page Size | CONT PTE |  PMD  | CONT PMD |  PUD  |
 * ---------------------------------------------------
 * |     4K    |   64K    |   2M  |    32M   |   1G  |
 * |    16K    |    2M    |  32M  |     1G   |       |
 * |    64K    |    2M    | 512M  |    16G   |       |
 * ---------------------------------------------------
 */

/*
 * Reserve CMA areas for the largest supported gigantic
 * huge page when requested. Any other smaller gigantic
 * huge pages could still be served from those areas.
 */
#ifdef CONFIG_CMA
void __init arm64_hugetlb_cma_reserve(void)
{
	int order;

	if (pud_sect_supported())
		order = PUD_SHIFT - PAGE_SHIFT;
	else
		order = CONT_PMD_SHIFT - PAGE_SHIFT;

	/*
	 * HugeTLB CMA reservation is required for gigantic
	 * huge pages which could not be allocated via the
	 * page allocator. Just warn if there is any change
	 * breaking this assumption.
	 */
	WARN_ON(order <= MAX_ORDER);
	hugetlb_cma_reserve(order);
}
#endif /* CONFIG_CMA */

static bool __hugetlb_valid_size(unsigned long size)
{
	switch (size) {
#ifndef __PAGETABLE_PMD_FOLDED
	case PUD_SIZE:
		return pud_sect_supported();
#endif
	case CONT_PMD_SIZE:
	case PMD_SIZE:
	case CONT_PTE_SIZE:
		return true;
	}

	return false;
}

#ifdef CONFIG_ARCH_ENABLE_HUGEPAGE_MIGRATION
bool arch_hugetlb_migration_supported(struct hstate *h)
{
	size_t pagesize = huge_page_size(h);

	if (!__hugetlb_valid_size(pagesize)) {
		pr_warn("%s: unrecognized huge page size 0x%lx\n",
			__func__, pagesize);
		return false;
	}
	return true;
}
#endif

int pmd_huge(pmd_t pmd)
{
	return pmd_val(pmd) && !(pmd_val(pmd) & PMD_TABLE_BIT);
}

int pud_huge(pud_t pud)
{
#ifndef __PAGETABLE_PMD_FOLDED
	return pud_val(pud) && !(pud_val(pud) & PUD_TABLE_BIT);
#else
	return 0;
#endif
}

static int find_num_contig(struct mm_struct *mm, unsigned long addr,
			   pte_t *ptep, size_t *pgsize)
{
	pgd_t *pgdp = pgd_offset(mm, addr);
	p4d_t *p4dp;
	pud_t *pudp;
	pmd_t *pmdp;

	*pgsize = PAGE_SIZE;
	p4dp = p4d_offset(pgdp, addr);
	pudp = pud_offset(p4dp, addr);
	pmdp = pmd_offset(pudp, addr);
	if ((pte_t *)pmdp == ptep) {
		*pgsize = PMD_SIZE;
		return CONT_PMDS;
	}
	return CONT_PTES;
}

static inline int num_contig_ptes(unsigned long size, size_t *pgsize)
{
	int contig_ptes = 0;

	*pgsize = size;

	switch (size) {
#ifndef __PAGETABLE_PMD_FOLDED
	case PUD_SIZE:
		if (pud_sect_supported())
			contig_ptes = 1;
		break;
#endif
	case PMD_SIZE:
		contig_ptes = 1;
		break;
	case CONT_PMD_SIZE:
		*pgsize = PMD_SIZE;
		contig_ptes = CONT_PMDS;
		break;
	case CONT_PTE_SIZE:
		*pgsize = PAGE_SIZE;
		contig_ptes = CONT_PTES;
		break;
	}

	return contig_ptes;
}

pte_t huge_ptep_get(pte_t *ptep)
{
	int ncontig, i;
	size_t pgsize;
	pte_t orig_pte = ptep_get(ptep);

	if (!pte_present(orig_pte) || !pte_cont(orig_pte))
		return orig_pte;

	ncontig = num_contig_ptes(page_size(pte_page(orig_pte)), &pgsize);
	for (i = 0; i < ncontig; i++, ptep++) {
		pte_t pte = ptep_get(ptep);

		if (pte_dirty(pte))
			orig_pte = pte_mkdirty(orig_pte);

		if (pte_young(pte))
			orig_pte = pte_mkyoung(orig_pte);
	}
	return orig_pte;
}

/*
 * Changing some bits of contiguous entries requires us to follow a
 * Break-Before-Make approach, breaking the whole contiguous set
 * before we can change any entries. See ARM DDI 0487A.k_iss10775,
 * "Misprogramming of the Contiguous bit", page D4-1762.
 *
 * This helper performs the break step.
 */
static pte_t get_clear_contig(struct mm_struct *mm,
			     unsigned long addr,
			     pte_t *ptep,
			     unsigned long pgsize,
			     unsigned long ncontig)
{
	pte_t orig_pte = ptep_get(ptep);
	unsigned long i;

	for (i = 0; i < ncontig; i++, addr += pgsize, ptep++) {
		pte_t pte = ptep_get_and_clear(mm, addr, ptep);

		/*
		 * If HW_AFDBM is enabled, then the HW could turn on
		 * the dirty or accessed bit for any page in the set,
		 * so check them all.
		 */
		if (pte_dirty(pte))
			orig_pte = pte_mkdirty(orig_pte);

		if (pte_young(pte))
			orig_pte = pte_mkyoung(orig_pte);
	}
	return orig_pte;
}

static pte_t get_clear_contig_flush(struct mm_struct *mm,
				    unsigned long addr,
				    pte_t *ptep,
				    unsigned long pgsize,
				    unsigned long ncontig)
{
	pte_t orig_pte = get_clear_contig(mm, addr, ptep, pgsize, ncontig);
	struct vm_area_struct vma = TLB_FLUSH_VMA(mm, 0);

	flush_tlb_range(&vma, addr, addr + (pgsize * ncontig));
	return orig_pte;
}

/*
 * Changing some bits of contiguous entries requires us to follow a
 * Break-Before-Make approach, breaking the whole contiguous set
 * before we can change any entries. See ARM DDI 0487A.k_iss10775,
 * "Misprogramming of the Contiguous bit", page D4-1762.
 *
 * This helper performs the break step for use cases where the
 * original pte is not needed.
 */
static void clear_flush(struct mm_struct *mm,
			     unsigned long addr,
			     pte_t *ptep,
			     unsigned long pgsize,
			     unsigned long ncontig)
{
	struct vm_area_struct vma = TLB_FLUSH_VMA(mm, 0);
	unsigned long i, saddr = addr;

	for (i = 0; i < ncontig; i++, addr += pgsize, ptep++)
		pte_clear(mm, addr, ptep);

	flush_tlb_range(&vma, saddr, addr);
}

static inline struct folio *hugetlb_swap_entry_to_folio(swp_entry_t entry)
{
	VM_BUG_ON(!is_migration_entry(entry) && !is_hwpoison_entry(entry));

	return page_folio(pfn_to_page(swp_offset_pfn(entry)));
}

void set_huge_pte_at(struct mm_struct *mm, unsigned long addr,
			    pte_t *ptep, pte_t pte)
{
	size_t pgsize;
	int i;
	int ncontig;
	unsigned long pfn, dpfn;
	pgprot_t hugeprot;

	if (!pte_present(pte)) {
		struct folio *folio;

		folio = hugetlb_swap_entry_to_folio(pte_to_swp_entry(pte));
		ncontig = num_contig_ptes(folio_size(folio), &pgsize);

		for (i = 0; i < ncontig; i++, ptep++)
			set_pte_at(mm, addr, ptep, pte);
		return;
	}

	if (!pte_cont(pte)) {
		set_pte_at(mm, addr, ptep, pte);
		return;
	}

	ncontig = find_num_contig(mm, addr, ptep, &pgsize);
	pfn = pte_pfn(pte);
	dpfn = pgsize >> PAGE_SHIFT;
	hugeprot = pte_pgprot(pte);

	clear_flush(mm, addr, ptep, pgsize, ncontig);

	for (i = 0; i < ncontig; i++, ptep++, addr += pgsize, pfn += dpfn)
		set_pte_at(mm, addr, ptep, pfn_pte(pfn, hugeprot));
}

pte_t *huge_pte_alloc(struct mm_struct *mm, struct vm_area_struct *vma,
		      unsigned long addr, unsigned long sz)
{
	pgd_t *pgdp;
	p4d_t *p4dp;
	pud_t *pudp;
	pmd_t *pmdp;
	pte_t *ptep = NULL;

	pgdp = pgd_offset(mm, addr);
	p4dp = p4d_offset(pgdp, addr);
	pudp = pud_alloc(mm, p4dp, addr);
	if (!pudp)
		return NULL;

	if (sz == PUD_SIZE) {
		ptep = (pte_t *)pudp;
	} else if (sz == (CONT_PTE_SIZE)) {
		pmdp = pmd_alloc(mm, pudp, addr);
		if (!pmdp)
			return NULL;

		WARN_ON(addr & (sz - 1));
		/*
		 * Note that if this code were ever ported to the
		 * 32-bit arm platform then it will cause trouble in
		 * the case where CONFIG_HIGHPTE is set, since there
		 * will be no pte_unmap() to correspond with this
		 * pte_alloc_map().
		 */
		ptep = pte_alloc_map(mm, pmdp, addr);
	} else if (sz == PMD_SIZE) {
		if (want_pmd_share(vma, addr) && pud_none(READ_ONCE(*pudp)))
			ptep = huge_pmd_share(mm, vma, addr, pudp);
		else
			ptep = (pte_t *)pmd_alloc(mm, pudp, addr);
	} else if (sz == (CONT_PMD_SIZE)) {
		pmdp = pmd_alloc(mm, pudp, addr);
		WARN_ON(addr & (sz - 1));
		return (pte_t *)pmdp;
	}

	return ptep;
}

pte_t *huge_pte_offset(struct mm_struct *mm,
		       unsigned long addr, unsigned long sz)
{
	pgd_t *pgdp;
	p4d_t *p4dp;
	pud_t *pudp, pud;
	pmd_t *pmdp, pmd;

	pgdp = pgd_offset(mm, addr);
	if (!pgd_present(READ_ONCE(*pgdp)))
		return NULL;

	p4dp = p4d_offset(pgdp, addr);
	if (!p4d_present(READ_ONCE(*p4dp)))
		return NULL;

	pudp = pud_offset(p4dp, addr);
	pud = READ_ONCE(*pudp);
	if (sz != PUD_SIZE && pud_none(pud))
		return NULL;
	/* hugepage or swap? */
	if (pud_huge(pud) || !pud_present(pud))
		return (pte_t *)pudp;
	/* table; check the next level */

	if (sz == CONT_PMD_SIZE)
		addr &= CONT_PMD_MASK;

	pmdp = pmd_offset(pudp, addr);
	pmd = READ_ONCE(*pmdp);
	if (!(sz == PMD_SIZE || sz == CONT_PMD_SIZE) &&
	    pmd_none(pmd))
		return NULL;
	if (pmd_huge(pmd) || !pmd_present(pmd))
		return (pte_t *)pmdp;

	if (sz == CONT_PTE_SIZE)
		return pte_offset_kernel(pmdp, (addr & CONT_PTE_MASK));

	return NULL;
}

unsigned long hugetlb_mask_last_page(struct hstate *h)
{
	unsigned long hp_size = huge_page_size(h);

	switch (hp_size) {
#ifndef __PAGETABLE_PMD_FOLDED
	case PUD_SIZE:
		return PGDIR_SIZE - PUD_SIZE;
#endif
	case CONT_PMD_SIZE:
		return PUD_SIZE - CONT_PMD_SIZE;
	case PMD_SIZE:
		return PUD_SIZE - PMD_SIZE;
	case CONT_PTE_SIZE:
		return PMD_SIZE - CONT_PTE_SIZE;
	default:
		break;
	}

	return 0UL;
}

pte_t arch_make_huge_pte(pte_t entry, unsigned int shift, vm_flags_t flags)
{
	size_t pagesize = 1UL << shift;

	entry = pte_mkhuge(entry);
	if (pagesize == CONT_PTE_SIZE) {
		entry = pte_mkcont(entry);
	} else if (pagesize == CONT_PMD_SIZE) {
		entry = pmd_pte(pmd_mkcont(pte_pmd(entry)));
	} else if (pagesize != PUD_SIZE && pagesize != PMD_SIZE) {
		pr_warn("%s: unrecognized huge page size 0x%lx\n",
			__func__, pagesize);
	}
	return entry;
}

void huge_pte_clear(struct mm_struct *mm, unsigned long addr,
		    pte_t *ptep, unsigned long sz)
{
	int i, ncontig;
	size_t pgsize;

	ncontig = num_contig_ptes(sz, &pgsize);

	for (i = 0; i < ncontig; i++, addr += pgsize, ptep++)
		pte_clear(mm, addr, ptep);
}

pte_t huge_ptep_get_and_clear(struct mm_struct *mm,
			      unsigned long addr, pte_t *ptep)
{
	int ncontig;
	size_t pgsize;
	pte_t orig_pte = ptep_get(ptep);

	if (!pte_cont(orig_pte))
		return ptep_get_and_clear(mm, addr, ptep);

	ncontig = find_num_contig(mm, addr, ptep, &pgsize);

	return get_clear_contig(mm, addr, ptep, pgsize, ncontig);
}

/*
 * huge_ptep_set_access_flags will update access flags (dirty, accesssed)
 * and write permission.
 *
 * For a contiguous huge pte range we need to check whether or not write
 * permission has to change only on the first pte in the set. Then for
 * all the contiguous ptes we need to check whether or not there is a
 * discrepancy between dirty or young.
 */
static int __cont_access_flags_changed(pte_t *ptep, pte_t pte, int ncontig)
{
	int i;

	if (pte_write(pte) != pte_write(ptep_get(ptep)))
		return 1;

	for (i = 0; i < ncontig; i++) {
		pte_t orig_pte = ptep_get(ptep + i);

		if (pte_dirty(pte) != pte_dirty(orig_pte))
			return 1;

		if (pte_young(pte) != pte_young(orig_pte))
			return 1;
	}

	return 0;
}

int huge_ptep_set_access_flags(struct vm_area_struct *vma,
			       unsigned long addr, pte_t *ptep,
			       pte_t pte, int dirty)
{
	int ncontig, i;
	size_t pgsize = 0;
	unsigned long pfn = pte_pfn(pte), dpfn;
	struct mm_struct *mm = vma->vm_mm;
	pgprot_t hugeprot;
	pte_t orig_pte;

	if (!pte_cont(pte))
		return ptep_set_access_flags(vma, addr, ptep, pte, dirty);

	ncontig = find_num_contig(mm, addr, ptep, &pgsize);
	dpfn = pgsize >> PAGE_SHIFT;

	if (!__cont_access_flags_changed(ptep, pte, ncontig))
		return 0;

	orig_pte = get_clear_contig_flush(mm, addr, ptep, pgsize, ncontig);

	/* Make sure we don't lose the dirty or young state */
	if (pte_dirty(orig_pte))
		pte = pte_mkdirty(pte);

	if (pte_young(orig_pte))
		pte = pte_mkyoung(pte);

	hugeprot = pte_pgprot(pte);
	for (i = 0; i < ncontig; i++, ptep++, addr += pgsize, pfn += dpfn)
		set_pte_at(mm, addr, ptep, pfn_pte(pfn, hugeprot));

	return 1;
}

void huge_ptep_set_wrprotect(struct mm_struct *mm,
			     unsigned long addr, pte_t *ptep)
{
	unsigned long pfn, dpfn;
	pgprot_t hugeprot;
	int ncontig, i;
	size_t pgsize;
	pte_t pte;

	if (!pte_cont(READ_ONCE(*ptep))) {
		ptep_set_wrprotect(mm, addr, ptep);
		return;
	}

	ncontig = find_num_contig(mm, addr, ptep, &pgsize);
	dpfn = pgsize >> PAGE_SHIFT;

	pte = get_clear_contig_flush(mm, addr, ptep, pgsize, ncontig);
	pte = pte_wrprotect(pte);

	hugeprot = pte_pgprot(pte);
	pfn = pte_pfn(pte);

	for (i = 0; i < ncontig; i++, ptep++, addr += pgsize, pfn += dpfn)
		set_pte_at(mm, addr, ptep, pfn_pte(pfn, hugeprot));
}

pte_t huge_ptep_clear_flush(struct vm_area_struct *vma,
			    unsigned long addr, pte_t *ptep)
{
	struct mm_struct *mm = vma->vm_mm;
	size_t pgsize;
	int ncontig;

	if (!pte_cont(READ_ONCE(*ptep)))
		return ptep_clear_flush(vma, addr, ptep);

	ncontig = find_num_contig(mm, addr, ptep, &pgsize);
	return get_clear_contig_flush(mm, addr, ptep, pgsize, ncontig);
}

static int __init hugetlbpage_init(void)
{
	if (pud_sect_supported())
		hugetlb_add_hstate(PUD_SHIFT - PAGE_SHIFT);

	hugetlb_add_hstate(CONT_PMD_SHIFT - PAGE_SHIFT);
	hugetlb_add_hstate(PMD_SHIFT - PAGE_SHIFT);
	hugetlb_add_hstate(CONT_PTE_SHIFT - PAGE_SHIFT);

	return 0;
}
arch_initcall(hugetlbpage_init);

bool __init arch_hugetlb_valid_size(unsigned long size)
{
	return __hugetlb_valid_size(size);
<<<<<<< HEAD
=======
}

pte_t huge_ptep_modify_prot_start(struct vm_area_struct *vma, unsigned long addr, pte_t *ptep)
{
	if (IS_ENABLED(CONFIG_ARM64_ERRATUM_2645198) &&
	    cpus_have_const_cap(ARM64_WORKAROUND_2645198)) {
		/*
		 * Break-before-make (BBM) is required for all user space mappings
		 * when the permission changes from executable to non-executable
		 * in cases where cpu is affected with errata #2645198.
		 */
		if (pte_user_exec(READ_ONCE(*ptep)))
			return huge_ptep_clear_flush(vma, addr, ptep);
	}
	return huge_ptep_get_and_clear(vma->vm_mm, addr, ptep);
}

void huge_ptep_modify_prot_commit(struct vm_area_struct *vma, unsigned long addr, pte_t *ptep,
				  pte_t old_pte, pte_t pte)
{
	set_huge_pte_at(vma->vm_mm, addr, ptep, pte);
>>>>>>> e7a909d5
}<|MERGE_RESOLUTION|>--- conflicted
+++ resolved
@@ -558,8 +558,6 @@
 bool __init arch_hugetlb_valid_size(unsigned long size)
 {
 	return __hugetlb_valid_size(size);
-<<<<<<< HEAD
-=======
 }
 
 pte_t huge_ptep_modify_prot_start(struct vm_area_struct *vma, unsigned long addr, pte_t *ptep)
@@ -581,5 +579,4 @@
 				  pte_t old_pte, pte_t pte)
 {
 	set_huge_pte_at(vma->vm_mm, addr, ptep, pte);
->>>>>>> e7a909d5
 }