// SPDX-License-Identifier: GPL-2.0-or-later OR MIT
/*
 * Copyright 2022 Toradex
 */

/ {
	sound {
		compatible = "simple-audio-card";
		simple-audio-card,bitclock-master = <&codec_dai>;
		simple-audio-card,format = "i2s";
		simple-audio-card,frame-master = <&codec_dai>;
		simple-audio-card,mclk-fs = <256>;
<<<<<<< HEAD
		simple-audio-card,name = "imx8mp-wm8904";
=======
		simple-audio-card,name = "verdin-wm8904";
>>>>>>> 0c383648
		simple-audio-card,routing =
			"Headphone Jack", "HPOUTL",
			"Headphone Jack", "HPOUTR",
			"IN2L", "Line In Jack",
			"IN2R", "Line In Jack",
			"Headphone Jack", "MICBIAS",
			"IN1L", "Headphone Jack";
		simple-audio-card,widgets =
			"Microphone", "Headphone Jack",
			"Headphone", "Headphone Jack",
			"Line", "Line In Jack";

		codec_dai: simple-audio-card,codec {
			clocks = <&audio_blk_ctrl IMX8MP_CLK_AUDIOMIX_SAI1_MCLK1>;
			sound-dai = <&wm8904_1a>;
		};

		simple-audio-card,cpu {
			sound-dai = <&sai1>;
		};
	};
<<<<<<< HEAD
=======

	reg_usb_hub: regulator-usb-hub {
		compatible = "regulator-fixed";
		enable-active-high;
		/* Verdin CTRL_SLEEP_MOCI# (SODIMM 256) */
		gpio = <&gpio4 29 GPIO_ACTIVE_HIGH>;
		regulator-boot-on;
		regulator-name = "HUB_PWR_EN";
	};

	reg_pcie: regulator-pcie {
		compatible = "regulator-fixed";
		enable-active-high;
		/* Verdin CTRL_SLEEP_MOCI# (SODIMM 256) */
		gpio = <&gpio4 29 GPIO_ACTIVE_HIGH>;
		regulator-boot-on;
		regulator-name = "PCIE_1_PWR_EN";
		startup-delay-us = <100000>;
	};
>>>>>>> 0c383648
};

&backlight {
	power-supply = <&reg_3p3v>;
};

/* Verdin SPI_1 */
&ecspi1 {
	status = "okay";
};

/* EEPROM on display adapter boards */
&eeprom_display_adapter {
	status = "okay";
};

/* EEPROM on Verdin Development board */
&eeprom_carrier_board {
	status = "okay";
};

&eqos {
	status = "okay";
};

&flexcan1 {
	status = "okay";
};

&flexcan2 {
	status = "okay";
};

/* Verdin QSPI_1 */
&flexspi {
	status = "okay";
};

&gpio4 {
	pinctrl-names = "default";
	pinctrl-0 = <&pinctrl_ctrl_sleep_moci>;
};

/* Current measurement into module VCC */
&hwmon {
	status = "okay";
};

&hwmon_temp {
	vs-supply = <&reg_1p8v>;
	status = "okay";
};

/* Verdin I2C_2_DSI */
&i2c2 {
	status = "okay";
};

&i2c3 {
	status = "okay";
};

/* Verdin I2C_1 */
&i2c4 {
	status = "okay";

	/* Audio Codec */
	wm8904_1a: audio-codec@1a {
		compatible = "wlf,wm8904";
		reg = <0x1a>;
		pinctrl-names = "default";
		pinctrl-0 = <&pinctrl_sai1>;
		#sound-dai-cells = <0>;
		clocks = <&audio_blk_ctrl IMX8MP_CLK_AUDIOMIX_SAI1_MCLK1>;
		clock-names = "mclk";
		AVDD-supply = <&reg_1p8v>;
		CPVDD-supply = <&reg_1p8v>;
		DBVDD-supply = <&reg_1p8v>;
		DCVDD-supply = <&reg_1p8v>;
		MICVDD-supply = <&reg_1p8v>;
	};
<<<<<<< HEAD
=======
};

/* Verdin I2C_3_HDMI */
&i2c5 {
	status = "okay";
>>>>>>> 0c383648
};

/* Verdin PCIE_1 */
&pcie {
	vpcie-supply = <&reg_pcie>;
	status = "okay";
};

&pcie_phy {
	status = "okay";
};

/* Verdin PWM_1 */
&pwm1 {
	status = "okay";
};

/* Verdin PWM_2 */
&pwm2 {
	status = "okay";
};

/* Verdin PWM_3_DSI */
&pwm3 {
	status = "okay";
};

&reg_usdhc2_vmmc {
	vin-supply = <&reg_3p3v>;
};

<<<<<<< HEAD
=======
/* We support turning off sleep moci on Dahlia */
&reg_force_sleep_moci {
	status = "disabled";
};

>>>>>>> 0c383648
/* Verdin I2S_1 */
&sai1 {
	assigned-clocks = <&clk IMX8MP_CLK_SAI1>;
	assigned-clock-parents = <&clk IMX8MP_AUDIO_PLL1_OUT>;
	assigned-clock-rates = <24576000>;
	fsl,sai-mclk-direction-output;
	status = "okay";
};

/* Verdin UART_1 */
&uart1 {
	status = "okay";
};

/* Verdin UART_2 */
&uart2 {
	status = "okay";
};

/* Verdin UART_3, used as the Linux Console */
&uart3 {
	status = "okay";
};

/* Verdin USB_1 */
&usb3_0 {
	status = "okay";
};

&usb3_phy0 {
	status = "okay";
};

/* Verdin USB_2 */
&usb3_1 {
	fsl,permanently-attached;
	status = "okay";
};

&usb3_phy1 {
	status = "okay";
};

&usb_dwc3_1 {
	#address-cells = <1>;
	#size-cells = <0>;

	usb_hub_3_0: usb-hub@1 {
		compatible = "usb424,5744";
		reg = <1>;
		peer-hub = <&usb_hub_2_0>;
		vdd-supply = <&reg_usb_hub>;
	};

	usb_hub_2_0: usb-hub@2 {
		compatible = "usb424,2744";
		reg = <2>;
		peer-hub = <&usb_hub_3_0>;
		vdd-supply = <&reg_usb_hub>;
	};
};

/* Verdin SD_1 */
&usdhc2 {
	status = "okay";
};<|MERGE_RESOLUTION|>--- conflicted
+++ resolved
@@ -10,11 +10,7 @@
 		simple-audio-card,format = "i2s";
 		simple-audio-card,frame-master = <&codec_dai>;
 		simple-audio-card,mclk-fs = <256>;
-<<<<<<< HEAD
-		simple-audio-card,name = "imx8mp-wm8904";
-=======
 		simple-audio-card,name = "verdin-wm8904";
->>>>>>> 0c383648
 		simple-audio-card,routing =
 			"Headphone Jack", "HPOUTL",
 			"Headphone Jack", "HPOUTR",
@@ -36,8 +32,6 @@
 			sound-dai = <&sai1>;
 		};
 	};
-<<<<<<< HEAD
-=======
 
 	reg_usb_hub: regulator-usb-hub {
 		compatible = "regulator-fixed";
@@ -57,7 +51,6 @@
 		regulator-name = "PCIE_1_PWR_EN";
 		startup-delay-us = <100000>;
 	};
->>>>>>> 0c383648
 };
 
 &backlight {
@@ -139,14 +132,11 @@
 		DCVDD-supply = <&reg_1p8v>;
 		MICVDD-supply = <&reg_1p8v>;
 	};
-<<<<<<< HEAD
-=======
 };
 
 /* Verdin I2C_3_HDMI */
 &i2c5 {
 	status = "okay";
->>>>>>> 0c383648
 };
 
 /* Verdin PCIE_1 */
@@ -178,14 +168,11 @@
 	vin-supply = <&reg_3p3v>;
 };
 
-<<<<<<< HEAD
-=======
 /* We support turning off sleep moci on Dahlia */
 &reg_force_sleep_moci {
 	status = "disabled";
 };
 
->>>>>>> 0c383648
 /* Verdin I2S_1 */
 &sai1 {
 	assigned-clocks = <&clk IMX8MP_CLK_SAI1>;
