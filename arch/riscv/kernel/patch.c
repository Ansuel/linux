--- conflicted
+++ resolved
@@ -204,11 +204,7 @@
 {
 	int ret;
 
-<<<<<<< HEAD
-	ret = patch_insn_set(tp, c, len);
-=======
 	ret = patch_insn_set(addr, c, len);
->>>>>>> de9c2c66
 
 	return ret;
 }
@@ -242,11 +238,7 @@
 {
 	int ret;
 
-<<<<<<< HEAD
-	ret = patch_insn_write(tp, insns, len);
-=======
 	ret = patch_insn_write(addr, insns, len);
->>>>>>> de9c2c66
 
 	return ret;
 }
