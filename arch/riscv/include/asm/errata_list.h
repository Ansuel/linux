--- conflicted
+++ resolved
@@ -16,13 +16,6 @@
 
 #ifdef CONFIG_ERRATA_THEAD
 #define	ERRATA_THEAD_PBMT 0
-<<<<<<< HEAD
-#define	ERRATA_THEAD_NUMBER 1
-#endif
-
-#define	CPUFEATURE_SVPBMT 0
-#define	CPUFEATURE_NUMBER 1
-=======
 #define	ERRATA_THEAD_CMO 1
 #define	ERRATA_THEAD_NUMBER 2
 #endif
@@ -30,7 +23,6 @@
 #define	CPUFEATURE_SVPBMT 0
 #define	CPUFEATURE_ZICBOM 1
 #define	CPUFEATURE_NUMBER 2
->>>>>>> 7365df19
 
 #ifdef __ASSEMBLY__
 
@@ -78,17 +70,7 @@
  */
 #define ALT_THEAD_PMA(_val)						\
 asm volatile(ALTERNATIVE(						\
-<<<<<<< HEAD
-	"nop\n\t"							\
-	"nop\n\t"							\
-	"nop\n\t"							\
-	"nop\n\t"							\
-	"nop\n\t"							\
-	"nop\n\t"							\
-	"nop",								\
-=======
 	__nops(7),							\
->>>>>>> 7365df19
 	"li      t3, %1\n\t"						\
 	"slli    t3, t3, %3\n\t"					\
 	"and     t3, %0, t3\n\t"					\
@@ -107,8 +89,6 @@
 #define ALT_THEAD_PMA(_val)
 #endif
 
-<<<<<<< HEAD
-=======
 /*
  * dcache.ipa rs1 (invalidate, physical address)
  * | 31 - 25 | 24 - 20 | 19 - 15 | 14 - 12 | 11 - 7 | 6 - 0 |
@@ -162,7 +142,6 @@
 	    "r"((unsigned long)(_start) + (_size))			\
 	: "a0")
 
->>>>>>> 7365df19
 #endif /* __ASSEMBLY__ */
 
 #endif