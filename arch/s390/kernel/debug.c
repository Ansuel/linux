--- conflicted
+++ resolved
@@ -95,12 +95,6 @@
 static int debug_hex_ascii_format_fn(debug_info_t *id, struct debug_view *view,
 				     char *out_buf, size_t out_buf_size,
 				     const char *in_buf);
-<<<<<<< HEAD
-static int debug_sprintf_format_fn(debug_info_t *id, struct debug_view *view,
-				   char *out_buf, size_t out_buf_size,
-				   const char *inbuf);
-=======
->>>>>>> a5a056c8
 static void debug_areas_swap(debug_info_t *a, debug_info_t *b);
 static void debug_events_append(debug_info_t *dest, debug_info_t *src);
 
@@ -1688,13 +1682,8 @@
 
 #define DEBUG_SPRINTF_MAX_ARGS 10
 
-<<<<<<< HEAD
-static int debug_sprintf_format_fn(debug_info_t *id, struct debug_view *view,
-				   char *out_buf, size_t out_buf_size, const char *inbuf)
-=======
 int debug_sprintf_format_fn(debug_info_t *id, struct debug_view *view,
 			    char *out_buf, size_t out_buf_size, const char *inbuf)
->>>>>>> a5a056c8
 {
 	debug_sprintf_entry_t *curr_event = (debug_sprintf_entry_t *)inbuf;
 	int num_longs, num_used_args = 0, i, rc = 0;
